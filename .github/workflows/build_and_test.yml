name: Build And Test

on: [push]

env:
  CARGO_TERM_COLOR: always
  AUTOMATION_ARGS: --features automation
  CARGOFLAGS: --workspace --all-targets
  CARGOFLAGS_AUTOMATION: --workspace --all-targets --features automation
  RUST_LOG: warn,risc0_zkvm=error,risc0_circuit_rv32im=error
  RISC0_DEV_MODE: 1
  ENABLE_HEADER_CHAIN_PROVER: 1
  RUST_MIN_STACK: 33554432

jobs:
  # Build ------------------------------------------------------------------------
  debug_build_automation:
    name: Compile code with debug profile (Automation enabled)
    runs-on: ubicloud-standard-30

    steps:
      - name: Collect Workflow Telemetry
        uses: catchpoint/workflow-telemetry-action@v2

      - uses: actions/checkout@v4
      - uses: ./.github/actions/install-risc0
        with:
          github_token: ${{ secrets.GITHUB_TOKEN }}
      - uses: ./.github/actions/build-prerequisites

      - name: Save build artifacts
        uses: Swatinem/rust-cache@v2
        with:
          shared-key: "debug-build"

      - name: Compile in debug mode
        run: cargo build $CARGOFLAGS_AUTOMATION --verbose
<<<<<<< HEAD

  release_build_automation:
    name: Compile code with release profile (Automation enabled)
    runs-on: ubicloud-standard-30

    steps:
      - uses: actions/checkout@v4
      - uses: ./.github/actions/install-risc0
        with:
          github_token: ${{ secrets.GITHUB_TOKEN }}
      - uses: ./.github/actions/build-prerequisites

      - name: Save build artifacts
        uses: Swatinem/rust-cache@v2
        with:
          shared-key: "release-build"

      - name: Compile in release mode
        run: cargo build $CARGOFLAGS_AUTOMATION --verbose --release

=======

  release_build_automation:
    name: Compile code with release profile (Automation enabled)
    runs-on: ubicloud-standard-30

    steps:
      - uses: actions/checkout@v4
      - uses: ./.github/actions/install-risc0
        with:
          github_token: ${{ secrets.GITHUB_TOKEN }}
      - uses: ./.github/actions/build-prerequisites

      - name: Save build artifacts
        uses: Swatinem/rust-cache@v2
        with:
          shared-key: "release-build"

      - name: Compile in release mode
        run: cargo build $CARGOFLAGS_AUTOMATION --verbose --release

>>>>>>> 35d4e5da
  release_build_non_automation:
    name: Compile code with release profile (Automation disabled)
    runs-on: ubicloud-standard-30

    steps:
      - name: Collect Workflow Telemetry
        uses: catchpoint/workflow-telemetry-action@v2

      - uses: actions/checkout@v4
      - uses: ./.github/actions/install-risc0
        with:
          github_token: ${{ secrets.GITHUB_TOKEN }}
      - uses: ./.github/actions/build-prerequisites

      - name: Save build artifacts
        uses: Swatinem/rust-cache@v2
        with:
          shared-key: "release-build"

      - name: Compile in release mode
        run: cargo build $CARGOFLAGS --verbose --release

  # Tests ------------------------------------------------------------------------
  debug_build_test_automation:
    name: Test code with debug build (Automation enabled)
    runs-on: ubicloud-standard-30
    needs: debug_build_automation

    services:
      postgres:
        image: postgres:latest
        env:
          POSTGRES_DB: clementine
          POSTGRES_USER: clementine
          POSTGRES_PASSWORD: clementine
          POSTGRES_INITDB_ARGS: "-c shared_buffers=32GB -c max_connections=5000"
        ports:
          - 5432:5432
        options: >-
          --health-cmd pg_isready
          --health-interval 10s
          --health-timeout 5s
          --health-retries 5

    steps:
      - name: Collect Workflow Telemetry
        uses: catchpoint/workflow-telemetry-action@v2

      - uses: actions/checkout@v4
      - uses: ./.github/actions/install-risc0
        with:
          github_token: ${{ secrets.GITHUB_TOKEN }}
      - uses: ./.github/actions/build-prerequisites
      - uses: ./.github/actions/test-prerequisites

      - name: Restore cached build artifacts
        uses: Swatinem/rust-cache@v2
        with:
          shared-key: "debug-build"

      - name: Run tests
        run: cargo test $AUTOMATION_ARGS

  release_build_test_automation:
    name: Test code with release build (Automation enabled)
    runs-on: ubicloud-standard-30
    needs: release_build_automation

    services:
      postgres:
        image: postgres:latest
        env:
          POSTGRES_DB: clementine
          POSTGRES_USER: clementine
          POSTGRES_PASSWORD: clementine
          POSTGRES_INITDB_ARGS: "-c shared_buffers=32GB -c max_connections=5000"
        ports:
          - 5432:5432
        options: >-
          --health-cmd pg_isready
          --health-interval 10s
          --health-timeout 5s
          --health-retries 5

    steps:
      - name: Collect Workflow Telemetry
        uses: catchpoint/workflow-telemetry-action@v2

      - uses: actions/checkout@v4
      - uses: ./.github/actions/install-risc0
        with:
          github_token: ${{ secrets.GITHUB_TOKEN }}
      - uses: ./.github/actions/build-prerequisites
      - uses: ./.github/actions/test-prerequisites

      - name: Restore cached build artifacts
        uses: Swatinem/rust-cache@v2
        with:
          shared-key: "release-build"

      - name: Run tests
        run: cargo test --release $AUTOMATION_ARGS

  bridge_circuit_release_build_test:
    name: Test bridge circuit host code with release build
    runs-on: ubicloud
    needs: release_build_automation

    env:
      RISC0_DEV_MODE: 0

    steps:
      - name: Collect Workflow Telemetry
        uses: catchpoint/workflow-telemetry-action@v2

      - uses: actions/checkout@v4
      - uses: ./.github/actions/install-risc0
        with:
          github_token: ${{ secrets.GITHUB_TOKEN }}

      - name: Restore cached build artifacts
        uses: Swatinem/rust-cache@v2
        with:
          shared-key: "release-build"

      - name: Run tests
        run: cargo test --release -p bridge-circuit-host bridge_circuit_test -- --ignored

  bridge_additional_disprove_tests_matrix:
    name: Test additional disprove script ${{ matrix.description_suffix }} with release build
    runs-on: ubicloud
    needs: release_build_automation
    strategy:
      fail-fast: false
      matrix:
        include:
          - test_script_name: additional_disprove_script_test_healthy
            description_suffix: "healthy path"
          - test_script_name: additional_disprove_script_test_disrupted_payout_tx_block_hash
            description_suffix: "disrupted payout tx blockhash path"
          - test_script_name: additional_disprove_script_test_disrupt_chal_sending_wts
            description_suffix: "disrupted challenge sending watchtowers path"
          - test_script_name: additional_disprove_script_test_operator_forgot_wt_challenge
            description_suffix: "operator forgot watchtower challenge path"
          - test_script_name: additional_disprove_script_test_disrupted_latest_block_hash
            description_suffix: "disrupted latest blockhash path"
    services:
      postgres:
        image: postgres:latest
        env:
          POSTGRES_DB: clementine
          POSTGRES_USER: clementine
          POSTGRES_PASSWORD: clementine
          POSTGRES_INITDB_ARGS: "-c shared_buffers=32GB -c max_connections=5000"
        ports:
          - 5432:5432
        options: >-
          --health-cmd pg_isready
          --health-interval 10s
          --health-timeout 5s
          --health-retries 5

    steps:
      - name: Collect Workflow Telemetry
        uses: catchpoint/workflow-telemetry-action@v2

      - uses: actions/checkout@v4
      - uses: ./.github/actions/install-risc0
        with:
          github_token: ${{ secrets.GITHUB_TOKEN }}
      - uses: ./.github/actions/build-prerequisites
      - uses: ./.github/actions/test-prerequisites

      - name: Restore cached build artifacts
        uses: Swatinem/rust-cache@v2
        with:
          shared-key: "release-build"

      - name: Run tests
        run: cargo test ${{ matrix.test_script_name }} --features automation --release  -- --ignored


  bridge_disprove_tests_matrix:
    name: Test disprove script ${{ matrix.description_suffix }} with release build
    runs-on: ubicloud-standard-30
    needs: release_build
    strategy:
      fail-fast: false
      matrix:
        include:
          - test_script_name: bitvm_disprove_scripts::disprove_script_test_healthy
            description_suffix: "healthy path"
          - test_script_name: bitvm_disprove_scripts::disprove_script_test_corrupted_assert
            description_suffix: "disrupted assert path"
    services:
      postgres:
        image: postgres:latest
        env:
          POSTGRES_DB: clementine
          POSTGRES_USER: clementine
          POSTGRES_PASSWORD: clementine
          POSTGRES_INITDB_ARGS: "-c shared_buffers=32GB -c max_connections=5000"
        ports:
          - 5432:5432
        options: >-
          --health-cmd pg_isready
          --health-interval 10s
          --health-timeout 5s
          --health-retries 5

    steps:
      - name: Collect Workflow Telemetry
        uses: catchpoint/workflow-telemetry-action@v2

      - uses: actions/checkout@v4
      - uses: ./.github/actions/install-risc0
        with:
          github_token: ${{ secrets.GITHUB_TOKEN }}
      - uses: ./.github/actions/build-prerequisites
      - uses: ./.github/actions/test-prerequisites

      - name: Restore cached build artifacts
        uses: Swatinem/rust-cache@v2
        with:
          shared-key: "release-build"

      - name: Run tests
        run: cargo test ${{ matrix.test_script_name }} --features automation --release  -- --ignored

  coverage:
    name: Coverage checks with Codecov
    runs-on: ubicloud-standard-30
    needs: debug_build_test_automation
    if: github.event.pull_request.draft == false

    services:
      postgres:
        image: postgres:latest
        env:
          POSTGRES_DB: clementine
          POSTGRES_USER: clementine
          POSTGRES_PASSWORD: clementine
          POSTGRES_INITDB_ARGS: "-c shared_buffers=32GB -c max_connections=5000"
        ports:
          - 5432:5432
        options: >-
          --health-cmd pg_isready
          --health-interval 10s
          --health-timeout 5s
          --health-retries 5

    steps:
      - name: Collect Workflow Telemetry
        uses: catchpoint/workflow-telemetry-action@v2

      - uses: actions/checkout@v4
      - uses: ./.github/actions/install-risc0
        with:
          github_token: ${{ secrets.GITHUB_TOKEN }}
      - uses: ./.github/actions/build-prerequisites
      - uses: ./.github/actions/test-prerequisites
      - uses: taiki-e/install-action@cargo-llvm-cov

      - name: Run coverage
        run: cargo llvm-cov $AUTOMATION_ARGS --locked --lcov --output-path lcov.info
      - name: Upload coverage
        uses: codecov/codecov-action@v4
        with:
          fail_ci_if_error: true # optional (default = false)
          files: ./lcov.info
          token: ${{ secrets.CODECOV_TOKEN }}<|MERGE_RESOLUTION|>--- conflicted
+++ resolved
@@ -35,7 +35,6 @@
 
       - name: Compile in debug mode
         run: cargo build $CARGOFLAGS_AUTOMATION --verbose
-<<<<<<< HEAD
 
   release_build_automation:
     name: Compile code with release profile (Automation enabled)
@@ -56,28 +55,6 @@
       - name: Compile in release mode
         run: cargo build $CARGOFLAGS_AUTOMATION --verbose --release
 
-=======
-
-  release_build_automation:
-    name: Compile code with release profile (Automation enabled)
-    runs-on: ubicloud-standard-30
-
-    steps:
-      - uses: actions/checkout@v4
-      - uses: ./.github/actions/install-risc0
-        with:
-          github_token: ${{ secrets.GITHUB_TOKEN }}
-      - uses: ./.github/actions/build-prerequisites
-
-      - name: Save build artifacts
-        uses: Swatinem/rust-cache@v2
-        with:
-          shared-key: "release-build"
-
-      - name: Compile in release mode
-        run: cargo build $CARGOFLAGS_AUTOMATION --verbose --release
-
->>>>>>> 35d4e5da
   release_build_non_automation:
     name: Compile code with release profile (Automation disabled)
     runs-on: ubicloud-standard-30
@@ -231,7 +208,7 @@
           POSTGRES_DB: clementine
           POSTGRES_USER: clementine
           POSTGRES_PASSWORD: clementine
-          POSTGRES_INITDB_ARGS: "-c shared_buffers=32GB -c max_connections=5000"
+          POSTGRES_INITDB_ARGS: "-c shared_buffers=32GB -c max_connections=1000"
         ports:
           - 5432:5432
         options: >-
@@ -258,7 +235,6 @@
 
       - name: Run tests
         run: cargo test ${{ matrix.test_script_name }} --features automation --release  -- --ignored
-
 
   bridge_disprove_tests_matrix:
     name: Test disprove script ${{ matrix.description_suffix }} with release build
