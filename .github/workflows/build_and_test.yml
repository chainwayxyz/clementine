name: Build And Test

on: [push]

concurrency:
  group: ${{ github.workflow }}-${{ github.ref }}
  cancel-in-progress: ${{ (github.ref != 'refs/heads/main') }}

env:
  CARGO_TERM_COLOR: always
  RUST_LOG: warn,risc0_zkvm=error,risc0_circuit_rv32im=error
  RISC0_DEV_MODE: 1
  ENABLE_HEADER_CHAIN_PROVER: 1
  RUST_MIN_STACK: 33554432

  CARGOFLAGS: --workspace --all-targets
  CARGOFLAGS_ALL_FEATURES: --workspace --all-targets --all-features

jobs:
  # Build ----------------------------------------------------------------------
  debug_build_all_features:
    name: Debug | All features | Compile
    runs-on: ubicloud-standard-30

    steps:
      - name: Collect Workflow Telemetry
        uses: catchpoint/workflow-telemetry-action@v2

      - uses: actions/checkout@v4
      - uses: ./.github/actions/build-prerequisites

      - name: Save/restore build artifacts
        uses: Swatinem/rust-cache@v2
        with:
          shared-key: ${{ runner.os }}-cargo-DEBUG-${{ hashFiles('**/Cargo.lock') }}-${{ github.sha }}

      - name: Compile in debug mode
        run: cargo build $CARGOFLAGS_ALL_FEATURES

  release_build_all_features:
    name: Release | All features | Compile
    runs-on: ubicloud-standard-30

    steps:
      - uses: actions/checkout@v4
      - uses: ./.github/actions/build-prerequisites

      - name: Save/restore build artifacts
        uses: Swatinem/rust-cache@v2
        with:
          shared-key: ${{ runner.os }}-cargo-RELEASE-${{ hashFiles('**/Cargo.lock') }}-${{ github.sha }}

      - name: Compile in release mode
        run: cargo build $CARGOFLAGS_ALL_FEATURES --release

  release_build:
    name: Release | No features | Compile
    runs-on: ubicloud-standard-30

    steps:
      - name: Collect Workflow Telemetry
        uses: catchpoint/workflow-telemetry-action@v2

      - uses: actions/checkout@v4

      - name: Compile in release mode
        run: cargo build $CARGOFLAGS --release

  # Full Tests -----------------------------------------------------------------
  debug_build_test_all_features:
    name: Debug | All features | Test
    runs-on: ubicloud-standard-30
    needs: debug_build_all_features

    services:
      postgres:
        image: postgres:latest
        env:
          POSTGRES_DB: clementine
          POSTGRES_USER: clementine
          POSTGRES_PASSWORD: clementine
          POSTGRES_INITDB_ARGS: "-c shared_buffers=8GB -c max_connections=5000"
        ports:
          - 5432:5432
        options: >-
          --health-cmd pg_isready
          --health-interval 10s
          --health-timeout 5s
          --health-retries 5

    steps:
      - name: Collect Workflow Telemetry
        uses: catchpoint/workflow-telemetry-action@v2

      - uses: actions/checkout@v4
      - uses: ./.github/actions/build-prerequisites
      - uses: ./.github/actions/test-prerequisites
        with:
          github_token: ${{ secrets.GITHUB_TOKEN }}

      - name: Save/restore build artifacts
        uses: Swatinem/rust-cache@v2
        with:
          shared-key: ${{ runner.os }}-cargo-DEBUG-${{ hashFiles('**/Cargo.lock') }}-${{ github.sha }}

      - name: Run tests
        run: cargo test $CARGOFLAGS_ALL_FEATURES

  release_build_test_all_features:
    name: Release | All features | Test
    runs-on: ubicloud-standard-30
    needs: release_build_all_features

    services:
      postgres:
        image: postgres:latest
        env:
          POSTGRES_DB: clementine
          POSTGRES_USER: clementine
          POSTGRES_PASSWORD: clementine
          POSTGRES_INITDB_ARGS: "-c shared_buffers=8GB -c max_connections=5000"
        ports:
          - 5432:5432
        options: >-
          --health-cmd pg_isready
          --health-interval 10s
          --health-timeout 5s
          --health-retries 5

    steps:
      - name: Collect Workflow Telemetry
        uses: catchpoint/workflow-telemetry-action@v2

      - uses: actions/checkout@v4
      - uses: ./.github/actions/build-prerequisites
      - uses: ./.github/actions/test-prerequisites
        with:
          github_token: ${{ secrets.GITHUB_TOKEN }}

      - name: Save/restore build artifacts
        uses: Swatinem/rust-cache@v2
        with:
          shared-key: ${{ runner.os }}-cargo-RELEASE-${{ hashFiles('**/Cargo.lock') }}-${{ github.sha }}

      - name: Run tests
        run: cargo test --release $CARGOFLAGS_ALL_FEATURES

  # Matrix (Standalone) Tests --------------------------------------------------
  standalone_proving_tests:
    name: Release | All features | Test bridge_circuit_test
    runs-on: ubicloud
    needs: release_build_all_features

    env:
      RISC0_DEV_MODE: 0

    steps:
      - name: Collect Workflow Telemetry
        uses: catchpoint/workflow-telemetry-action@v2

      - uses: actions/checkout@v4

      - name: Save/restore build artifacts
        uses: Swatinem/rust-cache@v2
        with:
          shared-key: ${{ runner.os }}-cargo-RELEASE-${{ hashFiles('**/Cargo.lock') }}-${{ github.sha }}

      - name: Run tests
        run: cargo test --release -p bridge-circuit-host bridge_circuit_test -- --ignored

<<<<<<< HEAD
  bridge_additional_disprove_tests_matrix:
    name: Test additional disprove script ${{ matrix.description_suffix }} with release build
    runs-on: ubicloud-standard-8
    needs: release_build_automation
=======
  standalone_tests:
    name: Release | All features | Test ${{ matrix.description_suffix }}
    runs-on: ubicloud-standard-4
    needs: release_build_all_features
>>>>>>> 5f327ea7
    strategy:
      fail-fast: false
      matrix:
        include:
          - test_script_name: additional_disprove_script_test_healthy
            description_suffix: "healthy path"
          - test_script_name: additional_disprove_script_test_disrupted_payout_tx_block_hash
            description_suffix: "disrupted payout tx blockhash path"
          - test_script_name: additional_disprove_script_test_disrupt_chal_sending_wts
            description_suffix: "disrupted challenge sending watchtowers path"
          - test_script_name: additional_disprove_script_test_operator_forgot_wt_challenge
            description_suffix: "operator forgot watchtower challenge path"
          - test_script_name: additional_disprove_script_test_disrupted_latest_block_hash
            description_suffix: "disrupted latest blockhash path"
          - test_script_name: bitvm_disprove_scripts::disprove_script_test_healthy
            description_suffix: "healthy path"
          - test_script_name: bitvm_disprove_scripts::disprove_script_test_corrupted_assert
            description_suffix: "disrupted assert path"
    services:
      postgres:
        image: postgres:latest
        env:
          POSTGRES_DB: clementine
          POSTGRES_USER: clementine
          POSTGRES_PASSWORD: clementine
          POSTGRES_INITDB_ARGS: "-c shared_buffers=8GB -c max_connections=1000"
        ports:
          - 5432:5432
        options: >-
          --health-cmd pg_isready
          --health-interval 10s
          --health-timeout 5s
          --health-retries 5

    steps:
      - name: Collect Workflow Telemetry
        uses: catchpoint/workflow-telemetry-action@v2

      - uses: actions/checkout@v4
      - uses: ./.github/actions/build-prerequisites
      - uses: ./.github/actions/test-prerequisites
        with:
          github_token: ${{ secrets.GITHUB_TOKEN }}

      - name: Save/restore build artifacts
        uses: Swatinem/rust-cache@v2
        with:
          shared-key: ${{ runner.os }}-cargo-RELEASE-${{ hashFiles('**/Cargo.lock') }}-${{ github.sha }}

      - name: Run tests
        run: cargo test ${{ matrix.test_script_name }} $CARGOFLAGS_ALL_FEATURES --release -- --ignored

  # Coverage -------------------------------------------------------------------
  coverage:
    name: Release | All features | Coverage
    runs-on: ubicloud-standard-30
    needs: release_build_all_features
    if: github.ref_name == 'main' || (github.event_name == 'pull_request' && !github.event.pull_request.draft)

    services:
      postgres:
        image: postgres:latest
        env:
          POSTGRES_DB: clementine
          POSTGRES_USER: clementine
          POSTGRES_PASSWORD: clementine
          POSTGRES_INITDB_ARGS: "-c shared_buffers=8GB -c max_connections=5000"
        ports:
          - 5432:5432
        options: >-
          --health-cmd pg_isready
          --health-interval 10s
          --health-timeout 5s
          --health-retries 5

    steps:
      - name: Collect Workflow Telemetry
        uses: catchpoint/workflow-telemetry-action@v2

      - uses: actions/checkout@v4
      - uses: ./.github/actions/build-prerequisites
      - uses: ./.github/actions/test-prerequisites
        with:
          github_token: ${{ secrets.GITHUB_TOKEN }}
      - uses: taiki-e/install-action@cargo-llvm-cov

      - name: Save/restore build artifacts
        uses: Swatinem/rust-cache@v2
        with:
          shared-key: ${{ runner.os }}-cargo-RELEASE-${{ hashFiles('**/Cargo.lock') }}-${{ github.sha }}

      - name: Run coverage
        run: cargo llvm-cov $CARGOFLAGS_ALL_FEATURES --release --lcov --locked --no-cfg-coverage --output-path lcov.info -j 8
      - name: Upload coverage
        uses: codecov/codecov-action@v4
        with:
          fail_ci_if_error: true # optional (default = false)
          files: ./lcov.info
          token: ${{ secrets.CODECOV_TOKEN }}<|MERGE_RESOLUTION|>--- conflicted
+++ resolved
@@ -168,17 +168,10 @@
       - name: Run tests
         run: cargo test --release -p bridge-circuit-host bridge_circuit_test -- --ignored
 
-<<<<<<< HEAD
-  bridge_additional_disprove_tests_matrix:
-    name: Test additional disprove script ${{ matrix.description_suffix }} with release build
-    runs-on: ubicloud-standard-8
-    needs: release_build_automation
-=======
   standalone_tests:
     name: Release | All features | Test ${{ matrix.description_suffix }}
-    runs-on: ubicloud-standard-4
-    needs: release_build_all_features
->>>>>>> 5f327ea7
+    runs-on: ubicloud-standard-8
+    needs: release_build_all_features
     strategy:
       fail-fast: false
       matrix:
