--- conflicted
+++ resolved
@@ -66,13 +66,8 @@
         run: cargo doc --no-deps
 
   codespell:
-<<<<<<< HEAD
     name: Check spelling
-    runs-on: ubicloud-standard-2
-=======
-    name: codespell
     runs-on: ubuntu-latest
->>>>>>> 25e02b5d
     if: github.event.pull_request.draft == false
     steps:
       - uses: actions/checkout@v4
