name: Code Checks

on: [push]

env:
  CARGO_TERM_COLOR: always
  RUST_LOG: warn,risc0_zkvm=error,risc0_circuit_rv32im=error
  RISC0_DEV_MODE: 1
  RUST_MIN_STACK: 33554432

jobs:
  formatting:
    name: Check formatting
    runs-on: ubuntu-latest

    steps:
      - uses: actions/checkout@v4
      - uses: ./.github/actions/install-risc0
        with:
          github_token: ${{ secrets.GITHUB_TOKEN }}
      - name: Run Cargo fmt
        run: cargo fmt --check

  linting:
    name: Check linting
    runs-on: ubuntu-latest

    steps:
      - uses: actions/checkout@v4
      - uses: ./.github/actions/install-risc0
        with:
          github_token: ${{ secrets.GITHUB_TOKEN }}

      - name: Run Cargo clippy
        run: cargo clippy --no-deps --all-targets -- -Dwarnings

  udeps:
    name: Check unused dependencies
    runs-on: ubicloud-standard-30

    steps:
      - uses: actions/checkout@v4
      - uses: ./.github/actions/install-risc0
        with:
          github_token: ${{ secrets.GITHUB_TOKEN }}

      - name: Toolchain
        uses: actions-rs/toolchain@v1
        with:
          toolchain: nightly-2025-03-09
          override: true

      - name: Run cargo-udeps
        env:
          RUSTFLAGS: -A warnings
        uses: aig787/cargo-udeps-action@v1
        with:
          version: "latest"
<<<<<<< HEAD
          args: "--workspace --all-features --all-targets"
=======
          args: "--workspace --all-features --all-targets"

  docs:
    name: Check documentation build
    runs-on: ubicloud-standard-30

    steps:
      - uses: actions/checkout@v4
      - name: Build documentation
        run: cargo doc --no-deps

  todo:
    name: Check for TODO statements
    runs-on: ubuntu-latest

    steps:
      - uses: actions/checkout@v4

      - name: Run script
        run: scripts/check_for_todos.sh
        continue-on-error: true # TODO: This should be removed later
>>>>>>> 94b6b357
<|MERGE_RESOLUTION|>--- conflicted
+++ resolved
@@ -56,9 +56,6 @@
         uses: aig787/cargo-udeps-action@v1
         with:
           version: "latest"
-<<<<<<< HEAD
-          args: "--workspace --all-features --all-targets"
-=======
           args: "--workspace --all-features --all-targets"
 
   docs:
@@ -79,5 +76,4 @@
 
       - name: Run script
         run: scripts/check_for_todos.sh
-        continue-on-error: true # TODO: This should be removed later
->>>>>>> 94b6b357
+        continue-on-error: true # TODO: This should be removed later