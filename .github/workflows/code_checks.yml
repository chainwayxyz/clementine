--- conflicted
+++ resolved
@@ -27,16 +27,8 @@
 
     steps:
       - uses: actions/checkout@v4
-<<<<<<< HEAD
-
       - name: Install cargo-clippy
         run: rustup component add --toolchain 1.85-x86_64-unknown-linux-gnu clippy
-=======
-      - uses: ./.github/actions/install-risc0
-        with:
-          github_token: ${{ secrets.GITHUB_TOKEN }}
-
->>>>>>> 94b6b357
       - name: Run Cargo clippy
         run: cargo clippy --no-deps --all-targets -- -Dwarnings
 
