bitvm_cache.bin

.DS_Store

risc0-guests/operator/guest/Cargo.lock
risc0-guests/verifier/guest/Cargo.lock
target/
.env
configs
./database
.vscode
.docker/db/data/
*.log
lcov.info
lcov.json
.docker/
.idea/
<<<<<<< HEAD
logs/
run.sh
=======
logs
>>>>>>> 4cb874f2
<|MERGE_RESOLUTION|>--- conflicted
+++ resolved
@@ -15,9 +15,4 @@
 lcov.json
 .docker/
 .idea/
-<<<<<<< HEAD
-logs/
-run.sh
-=======
-logs
->>>>>>> 4cb874f2
+logs