#![no_main]
#![no_std]

use core::num;

use bridge_core::btc::{calculate_double_sha256, validate_threshold_and_add_work, BlockHeader};
<<<<<<< HEAD
use bridge_core::core_tx::Transaction;
=======
use bridge_core::config::{N, PERIOD3};
use bridge_core::incremental_merkle::IncrementalMerkleTree;
use bridge_core::merkle::Data;
>>>>>>> 96696ec2
use guest::bitcoin::verify_txid_input;
use guest::bitcoin::verify_txid_merkle_path;
use guest::bitcoin::verify_txid_output_address;
use risc0_zkvm::guest::env;
risc0_zkvm::guest::entry!(main);
use crypto_bigint::Encoding;
use crypto_bigint::U256;

pub fn handle_withdrawals(merkle_tree_data: &mut IncrementalMerkleTree, merkle_root: Data) -> u32 {
    let num_withdrawals: u32 = env::read();
    for _ in 0..num_withdrawals {
        let withdrawal_txid: [u8; 32] = env::read();
        verify_txid_merkle_path(withdrawal_txid, merkle_root.clone());
        let output_address: [u8; 32] = env::read();

        verify_txid_output_address(withdrawal_txid, output_address);
        merkle_tree_data.add(output_address);
    }
    return num_withdrawals;
}

pub fn verify_light_client(
    block_hash: Data,
    withdrawal_merkle_root: Data,
    deposit_merkle_root: Data,
) {
}

pub fn handle_deposits(
    start_deposit_index: u32,
    num_deposits: u32,
    num_withdrawals: u32,
    deposit_merkle_tree: &mut IncrementalMerkleTree,
    bridge_funds_merkle_tree: &mut IncrementalMerkleTree,
) -> u32 {
    let mut rem_deposits = num_deposits;
    let mut rem_withdrawals = num_withdrawals;
    for _ in 0..num_deposits {
        let deposit_txid: [u8; 32] = env::read();
        deposit_merkle_tree.add(deposit_txid);
        if rem_withdrawals >= rem_deposits {
            // TODO: Change this to use 2 for loops or use num_deposits - i instead of rem_deposits
            rem_withdrawals -= 1;
        } else {
            bridge_funds_merkle_tree.add(deposit_txid);
        }
        rem_deposits -= 1;
    }
    return rem_withdrawals;
}

pub fn handle_moved_bridge_funds(
    bridge_funds_old_merkle_tree: &mut IncrementalMerkleTree,
    bridge_funds_new_merkle_tree: &mut IncrementalMerkleTree,
    bitcoin_merkle_root: Data,
) -> u32 {
    let num_moved_bridge_funds: u32 = env::read();
    for i in 0..num_moved_bridge_funds {
        

        let move_txid: [u8; 32] = env::read();
        let moved_bridge_funds_txid: [u8; 32] = env::read();
        
        verify_txid_merkle_path(move_txid, bitcoin_merkle_root.clone());

<<<<<<< HEAD
        verify_txid_input(move_txid, moved_bridge_funds_utxo);

        bridge_funds_merkle_tree_data.add(move_txid);
=======
        let new_bridge_funds_utxo = verify_txid_input(move_txid, moved_bridge_funds_txid);

        bridge_funds_old_merkle_tree.add(move_txid);
        bridge_funds_new_merkle_tree.add(new_bridge_funds_utxo);
>>>>>>> 96696ec2
    }
    return num_moved_bridge_funds;
}

<<<<<<< HEAD
pub fn main(){
    let tx: Transaction<2, 3, 221> = env::read();

    let txid = tx.calculate_txid();

    env::commit(&txid);
}

pub fn main2() {
    let start_deposit_index: u32 = env::read();
    let start_withdrawal_index: u32 = env::read();
=======
pub fn main() {
    let deposit_start_index: u32 = env::read();
    let withdrawal_start_index: u32 = env::read();
>>>>>>> 96696ec2
    let initial_block_hash: [u8; 32] = env::read();
    let initial_work: [u8; 32] = env::read();
    let bridge_funds_start_merkle_root: [u8; 32] = env::read();

    let mut previous_block_hash = initial_block_hash;
    previous_block_hash.reverse();
    let mut work = U256::from_be_bytes(initial_work);

    let mut deposit_merkle_tree: IncrementalMerkleTree = env::read();
    assert_eq!(deposit_start_index, deposit_merkle_tree.index);
    let mut withdrawal_merkle_tree: IncrementalMerkleTree = env::read();
    assert_eq!(withdrawal_start_index, withdrawal_merkle_tree.index);
    let mut bridge_funds_merkle_tree: IncrementalMerkleTree = env::read();
    assert_eq!(
        bridge_funds_start_merkle_root,
        bridge_funds_merkle_tree.root
    );

    let num_withdrawals: u32 = env::read();
    let num_deposits: u32 = env::read();

    let rem_withdrawals = handle_deposits(
        deposit_start_index,
        num_deposits,
        num_withdrawals,
        &mut deposit_merkle_tree,
        &mut bridge_funds_merkle_tree,
    );

    let mut cur_withdrawals: u32 = 0;
    let mut cur_moved_funds: u32 = 0;

    let bridge_funds_merkle_root = bridge_funds_merkle_tree.root;
    // We don't need bridge_funds_merkle_tree anymore
    // del bridge_funds_merkle_tree;
    let mut bridge_funds_old_merkle_tree = IncrementalMerkleTree::initial();
    let mut bridge_funds_new_merkle_tree = IncrementalMerkleTree::initial();

    let mut last_unspent_bridge_fund_index: u32 = 0;

    let mut light_client_block_hash: [u8; 32] = [0; 32];
    let mut light_client_pow: U256 = work.clone();

    for height in 0..N {
        let block_header: BlockHeader = env::read();
        assert_eq!(block_header.previous_block_hash, previous_block_hash);
        let data = &block_header.as_bytes();
        let block_hash = calculate_double_sha256(data);
        work = validate_threshold_and_add_work(block_header.clone(), block_hash, work);

        if height == N / 2 { // TODO: Change this to end of period 1
            light_client_block_hash = block_hash; // This is the block hash that the light client will verify
            light_client_pow = work;
        }

        cur_withdrawals += handle_withdrawals(&mut withdrawal_merkle_tree, block_header.merkle_root);
        cur_moved_funds += handle_moved_bridge_funds(
            &mut bridge_funds_old_merkle_tree,
            &mut bridge_funds_new_merkle_tree,
            block_header.merkle_root,
        );
        previous_block_hash = block_hash;
    }

    for _ in 0..rem_withdrawals {
        let withdrawal_txid: [u8; 32] = env::read(); // TODO: FILL THIS in HOST
        bridge_funds_old_merkle_tree.add(withdrawal_txid);
    }

    assert_eq!(bridge_funds_old_merkle_tree.root, bridge_funds_merkle_root);
    assert_eq!(cur_withdrawals, num_withdrawals);

    let last_finalized_block_hash = previous_block_hash;

    for _ in N..N + PERIOD3 {
        let block_header: BlockHeader = env::read();
        assert_eq!(block_header.previous_block_hash, previous_block_hash);
        let data = &block_header.as_bytes();
        let block_hash = calculate_double_sha256(data);
        work = validate_threshold_and_add_work(block_header, block_hash, work);
        previous_block_hash = block_hash;
    }

    let withdrawal_merkle_root = withdrawal_merkle_tree.root;
    let deposit_merkle_root = deposit_merkle_tree.root;
    let bridge_funds_end_merkle_root = bridge_funds_new_merkle_tree.root;

    let withdrawal_end_index = withdrawal_merkle_tree.index;
    let deposit_end_index = deposit_merkle_tree.index;

    // Verify lightclient
    verify_light_client(
        light_client_block_hash,
        withdrawal_merkle_root,
        deposit_merkle_root,
    );

    // Inputs:
    env::commit(&deposit_start_index);
    env::commit(&withdrawal_start_index);
    env::commit(&initial_block_hash);
    env::commit(&initial_work);
    env::commit(&bridge_funds_start_merkle_root);

    // Outputs:
    env::commit(&deposit_end_index);
    env::commit(&withdrawal_end_index);
    env::commit(&light_client_block_hash);
    env::commit(&light_client_pow.to_be_bytes());
    env::commit(&bridge_funds_end_merkle_root);

    // Outputs that will be checked for longest chain rule
    env::commit(&last_finalized_block_hash);
    env::commit(&work.to_be_bytes());
}<|MERGE_RESOLUTION|>--- conflicted
+++ resolved
@@ -4,13 +4,10 @@
 use core::num;
 
 use bridge_core::btc::{calculate_double_sha256, validate_threshold_and_add_work, BlockHeader};
-<<<<<<< HEAD
 use bridge_core::core_tx::Transaction;
-=======
 use bridge_core::config::{N, PERIOD3};
 use bridge_core::incremental_merkle::IncrementalMerkleTree;
 use bridge_core::merkle::Data;
->>>>>>> 96696ec2
 use guest::bitcoin::verify_txid_input;
 use guest::bitcoin::verify_txid_merkle_path;
 use guest::bitcoin::verify_txid_output_address;
@@ -76,37 +73,18 @@
         
         verify_txid_merkle_path(move_txid, bitcoin_merkle_root.clone());
 
-<<<<<<< HEAD
         verify_txid_input(move_txid, moved_bridge_funds_utxo);
 
         bridge_funds_merkle_tree_data.add(move_txid);
-=======
-        let new_bridge_funds_utxo = verify_txid_input(move_txid, moved_bridge_funds_txid);
-
-        bridge_funds_old_merkle_tree.add(move_txid);
-        bridge_funds_new_merkle_tree.add(new_bridge_funds_utxo);
->>>>>>> 96696ec2
+
     }
     return num_moved_bridge_funds;
 }
 
-<<<<<<< HEAD
-pub fn main(){
-    let tx: Transaction<2, 3, 221> = env::read();
-
-    let txid = tx.calculate_txid();
-
-    env::commit(&txid);
-}
-
-pub fn main2() {
-    let start_deposit_index: u32 = env::read();
-    let start_withdrawal_index: u32 = env::read();
-=======
+
 pub fn main() {
     let deposit_start_index: u32 = env::read();
     let withdrawal_start_index: u32 = env::read();
->>>>>>> 96696ec2
     let initial_block_hash: [u8; 32] = env::read();
     let initial_work: [u8; 32] = env::read();
     let bridge_funds_start_merkle_root: [u8; 32] = env::read();
