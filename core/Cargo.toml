[package]
name = "clementine-core"
version = "0.3.1"
edition = "2021"
rust-version = "1.85.0"

[features]
automation = []
integration-tests = ["automation"]

[build-dependencies]
tonic-build = "0.12"
vergen-git2 = { workspace = true }

[dependencies]
<<<<<<< HEAD
color-eyre = { workspace = true }
=======
metrics = { workspace = true }
metrics-derive = { workspace = true }
metrics-exporter-prometheus = { workspace = true }
metrics-util = { workspace = true }
>>>>>>> dbaf78c7
bitcoin = { workspace = true, features = ["rand", "bitcoinconsensus"] }
bitcoincore-rpc = { workspace = true }
hex = { workspace = true, features = ["serde"] }
hex-literal = { workspace = true }
lazy_static = { workspace = true, features = ["spin_no_std"] }
sha2 = { workspace = true }
risc0-zkvm = { version = "2.1.0", features = ["prove"] }
serde = { workspace = true }
serde_json = { workspace = true }
secp256k1 = { workspace = true, features = ["serde", "rand", "std"] }
thiserror = { workspace = true }
tracing = { workspace = true }
tracing-subscriber = { workspace = true, features = ["env-filter"] }
tokio = { workspace = true, features = ["full"] }
jsonrpsee = { workspace = true, features = ["http-client", "macros"] }
async-trait = { workspace = true }
futures = { workspace = true }
clap = { workspace = true, features = ["derive"] }
toml = { workspace = true }
sqlx = { workspace = true, features = ["runtime-tokio", "postgres", "macros"] }
borsh = { workspace = true }
tonic = { workspace = true }
prost = { workspace = true }
tokio-stream = { workspace = true }
async-stream = { workspace = true }
futures-util = { workspace = true }
futures-core = { workspace = true }
bitvm = { workspace = true }
tempfile = { workspace = true }
eyre = { workspace = true }
http = { workspace = true }
hyper = { workspace = true }
tower = { workspace = true }
hyper-util = { workspace = true }
alloy = { workspace = true }
ark-groth16 = { workspace = true, features = ["default"] }
ark-bn254 = { workspace = true }
ark-serialize = { workspace = true }
statig = { workspace = true, features = ["async", "serde"] }
pgmq = { workspace = true }
serde_with = { workspace = true }
sov-rollup-interface = { workspace = true, features = ["native"] }
rand_chacha = { workspace = true }
log = { workspace = true }
circuits-lib = { path = "../circuits-lib" }
bridge-circuit-host = { path = "../bridge-circuit-host" }
bincode = { workspace = true }
ark-ff = { workspace = true }
rustls = { workspace = true }
rustls-pki-types = { workspace = true }
once_cell = { workspace = true }
bitcoin-script = { workspace = true }
secrecy = { workspace = true }

[dev-dependencies]
serial_test = { workspace = true }
citrea-e2e = { workspace = true }
base64 = { workspace = true }
bridge-circuit-host = { path = "../bridge-circuit-host" }
ctor = { workspace = true }
tokio = { workspace = true, features = ["full", "test-util"] }

[[bin]]
name = "clementine-cli"
path = "src/bin/cli.rs"


[lints.clippy]
unwrap_used = { level = "deny" }<|MERGE_RESOLUTION|>--- conflicted
+++ resolved
@@ -13,14 +13,11 @@
 vergen-git2 = { workspace = true }
 
 [dependencies]
-<<<<<<< HEAD
 color-eyre = { workspace = true }
-=======
 metrics = { workspace = true }
 metrics-derive = { workspace = true }
 metrics-exporter-prometheus = { workspace = true }
 metrics-util = { workspace = true }
->>>>>>> dbaf78c7
 bitcoin = { workspace = true, features = ["rand", "bitcoinconsensus"] }
 bitcoincore-rpc = { workspace = true }
 hex = { workspace = true, features = ["serde"] }
