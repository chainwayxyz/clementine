--- conflicted
+++ resolved
@@ -50,16 +50,12 @@
 serde_with = { workspace = true }
 sov-rollup-interface = { workspace = true, features = ["native"] }
 rand_chacha = { workspace = true }
-<<<<<<< HEAD
-circuits-lib = { path = "../circuits-lib" }
 header-chain = { workspace = true }
 bitvm-prover = { workspace = true }
-=======
 bridge-circuit-host = { path = "../bridge-circuit-host" }
 circuits-lib = { path = "../circuits-lib" }
 bincode = { workspace = true }
 ark-ff = { workspace = true }
->>>>>>> 7f6dc7ad
 
 [dev-dependencies]
 serial_test = { workspace = true }
