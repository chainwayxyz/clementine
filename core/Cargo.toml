--- conflicted
+++ resolved
@@ -52,13 +52,10 @@
 rand_chacha = { workspace = true }
 log = { workspace = true }
 circuits-lib = { path = "../circuits-lib" }
-<<<<<<< HEAD
 bridge-circuit-host = { path = "../bridge-circuit-host" }
 bincode = { workspace = true }
 ark-ff = { workspace = true }
-=======
 rustls-pki-types = { workspace = true }
->>>>>>> c400478b
 
 [dev-dependencies]
 serial_test = { workspace = true }
