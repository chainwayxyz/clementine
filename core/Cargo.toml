--- conflicted
+++ resolved
@@ -42,18 +42,10 @@
 hyper = { workspace = true }
 tower = { workspace = true }
 hyper-util = { workspace = true }
-<<<<<<< HEAD
-ark-groth16 = { workspace = true }
-ark-bn254 = { workspace = true }
-ark-serialize = { workspace = true }
-
-
-=======
 alloy = { workspace = true }
 ark-groth16 = { workspace = true }
 ark-bn254 = { workspace = true }
 ark-serialize = { workspace = true }
->>>>>>> 1ef0f619
 
 [dev-dependencies]
 serial_test = { workspace = true }
