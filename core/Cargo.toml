[package]
name = "clementine-core"
version = "0.2.0"
edition = "2021"

[build-dependencies]
tonic-build = "0.12"

[dependencies]
bitcoin = { workspace = true, features = ["rand", "bitcoinconsensus"] }
bitcoincore-rpc = { workspace = true }
hex = { workspace = true, features = ["serde"] }
lazy_static = { workspace = true, features = ["spin_no_std"] }
sha2 = { workspace = true }
risc0-zkvm = { workspace = true }
serde = { workspace = true }
serde_json = { workspace = true }
secp256k1 = { workspace = true, features = ["serde", "rand", "std"] }
crypto-bigint = { workspace = true }
thiserror = { workspace = true }
tracing = { workspace = true }
tracing-subscriber = { workspace = true, features = ["env-filter"] }
tokio = { workspace = true, features = ["full"] }
jsonrpsee = { workspace = true, features = ["http-client"] }
async-trait = { workspace = true }
futures = { workspace = true }
clap = { workspace = true, features = ["derive"] }
toml = { workspace = true }
sqlx = { workspace = true, features = ["runtime-tokio", "postgres", "macros"] }
header-chain = { workspace = true }
borsh = { workspace = true }
tonic = { workspace = true }
prost = { workspace = true }
tokio-stream = { workspace = true }
async-stream = { workspace = true }
futures-util = { workspace = true }
futures-core = { workspace = true }
bitvm = { workspace = true }
tempfile = { workspace = true }
eyre = { workspace = true }
http = { workspace = true }
hyper = { workspace = true }
tower = { workspace = true }
hyper-util = { workspace = true }
<<<<<<< HEAD
alloy = { workspace = true }
=======
ark-groth16 = { workspace = true }
ark-bn254 = { workspace = true }
ark-serialize = { workspace = true }


>>>>>>> 92f88122

[dev-dependencies]
serial_test = { workspace = true }
bitcoin-script = { workspace = true }
citrea-e2e = { workspace = true }

[[bin]]
name = "server"
path = "src/bin/server.rs"

[lints.clippy]
unwrap_used = { level = "deny" }<|MERGE_RESOLUTION|>--- conflicted
+++ resolved
@@ -42,15 +42,10 @@
 hyper = { workspace = true }
 tower = { workspace = true }
 hyper-util = { workspace = true }
-<<<<<<< HEAD
 alloy = { workspace = true }
-=======
 ark-groth16 = { workspace = true }
 ark-bn254 = { workspace = true }
 ark-serialize = { workspace = true }
-
-
->>>>>>> 92f88122
 
 [dev-dependencies]
 serial_test = { workspace = true }
