--- conflicted
+++ resolved
@@ -18,11 +18,7 @@
 hex-literal = { workspace = true }
 lazy_static = { workspace = true, features = ["spin_no_std"] }
 sha2 = { workspace = true }
-<<<<<<< HEAD
-risc0-zkvm = { version = "2.0.2", features = ["prove"] }
-=======
-risc0-zkvm = { version = "2.1.0", features = [ "prove" ] }
->>>>>>> 932592be
+risc0-zkvm = { version = "2.1.0", features = ["prove"] }
 serde = { workspace = true }
 serde_json = { workspace = true }
 secp256k1 = { workspace = true, features = ["serde", "rand", "std"] }
