[package]
name = "clementine-core"
version = "0.2.0"
edition = "2021"
rust-version = "1.85.0"

[build-dependencies]
tonic-build = "0.12"

[dependencies]
bitcoin = { workspace = true, features = ["rand", "bitcoinconsensus"] }
bitcoincore-rpc = { workspace = true }
hex = { workspace = true, features = ["serde"] }
lazy_static = { workspace = true, features = ["spin_no_std"] }
sha2 = { workspace = true }
<<<<<<< HEAD
risc0-zkvm = { version = "2.0.2", features = [ "prove" ] }
=======
risc0-zkvm = { version = "=1.2.5", features = ["prove"] }
>>>>>>> a21a16fa
serde = { workspace = true }
serde_json = { workspace = true }
secp256k1 = { workspace = true, features = ["serde", "rand", "std"] }
thiserror = { workspace = true }
tracing = { workspace = true }
tracing-subscriber = { workspace = true, features = ["env-filter"] }
tokio = { workspace = true, features = ["full"] }
jsonrpsee = { workspace = true, features = ["http-client", "macros"] }
async-trait = { workspace = true }
futures = { workspace = true }
clap = { workspace = true, features = ["derive"] }
toml = { workspace = true }
sqlx = { workspace = true, features = ["runtime-tokio", "postgres", "macros"] }
borsh = { workspace = true }
tonic = { workspace = true }
prost = { workspace = true }
tokio-stream = { workspace = true }
async-stream = { workspace = true }
futures-util = { workspace = true }
futures-core = { workspace = true }
bitvm = { workspace = true }
tempfile = { workspace = true }
eyre = { workspace = true }
http = { workspace = true }
hyper = { workspace = true }
tower = { workspace = true }
hyper-util = { workspace = true }
alloy = { workspace = true }
ark-groth16 = { workspace = true, features = ["default"] }
ark-bn254 = { workspace = true }
ark-serialize = { workspace = true }
statig = { workspace = true, features = ["async", "serde"] }
pgmq = { workspace = true }
serde_with = { workspace = true }
sov-rollup-interface = { workspace = true, features = ["native"] }
rand_chacha = { workspace = true }
<<<<<<< HEAD
circuits-lib = { path = "../circuits-lib" }
=======
log = { workspace = true }
>>>>>>> a21a16fa

[dev-dependencies]
serial_test = { workspace = true }
bitcoin-script = { workspace = true }
citrea-e2e = { workspace = true }
base64 = { workspace = true }
bridge-circuit-host = { path = "../bridge-circuit-host" }

[[bin]]
name = "clementine-cli"
path = "src/bin/cli.rs"


[lints.clippy]
unwrap_used = { level = "deny" }<|MERGE_RESOLUTION|>--- conflicted
+++ resolved
@@ -13,11 +13,7 @@
 hex = { workspace = true, features = ["serde"] }
 lazy_static = { workspace = true, features = ["spin_no_std"] }
 sha2 = { workspace = true }
-<<<<<<< HEAD
 risc0-zkvm = { version = "2.0.2", features = [ "prove" ] }
-=======
-risc0-zkvm = { version = "=1.2.5", features = ["prove"] }
->>>>>>> a21a16fa
 serde = { workspace = true }
 serde_json = { workspace = true }
 secp256k1 = { workspace = true, features = ["serde", "rand", "std"] }
@@ -54,11 +50,8 @@
 serde_with = { workspace = true }
 sov-rollup-interface = { workspace = true, features = ["native"] }
 rand_chacha = { workspace = true }
-<<<<<<< HEAD
+log = { workspace = true }
 circuits-lib = { path = "../circuits-lib" }
-=======
-log = { workspace = true }
->>>>>>> a21a16fa
 
 [dev-dependencies]
 serial_test = { workspace = true }
