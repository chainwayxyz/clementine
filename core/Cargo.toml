--- conflicted
+++ resolved
@@ -50,16 +50,13 @@
 serde_with = { workspace = true }
 sov-rollup-interface = { workspace = true, features = ["native"] }
 rand_chacha = { workspace = true }
-<<<<<<< HEAD
 header-chain = { workspace = true }
 bitvm-prover = { workspace = true }
 bridge-circuit-host = { path = "../bridge-circuit-host" }
 circuits-lib = { path = "../circuits-lib" }
 bincode = { workspace = true }
 ark-ff = { workspace = true }
-=======
 log = { workspace = true }
->>>>>>> 885e7a3b
 
 [dev-dependencies]
 serial_test = { workspace = true }
