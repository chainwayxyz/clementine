[package]
name = "clementine-core"
version = "0.3.1"
edition = "2021"
rust-version = "1.85.0"

[features]
automation = []
integration-tests = ["automation"]

[build-dependencies]
tonic-build = "0.12"
vergen-git2 = { workspace = true }

[dependencies]
<<<<<<< HEAD
metrics = { workspace = true }
metrics-derive = { workspace = true }
metrics-exporter-prometheus = { workspace = true }
metrics-util = { workspace = true }
=======
color-eyre = { workspace = true }
>>>>>>> 406d9f16
bitcoin = { workspace = true, features = ["rand", "bitcoinconsensus"] }
bitcoincore-rpc = { workspace = true }
hex = { workspace = true, features = ["serde"] }
hex-literal = { workspace = true }
lazy_static = { workspace = true, features = ["spin_no_std"] }
sha2 = { workspace = true }
risc0-zkvm = { version = "2.1.0", features = ["prove"] }
serde = { workspace = true }
serde_json = { workspace = true }
secp256k1 = { workspace = true, features = ["serde", "rand", "std"] }
thiserror = { workspace = true }
tracing = { workspace = true }
tracing-subscriber = { workspace = true, features = ["env-filter"] }
tokio = { workspace = true, features = ["full"] }
jsonrpsee = { workspace = true, features = ["http-client", "macros"] }
async-trait = { workspace = true }
futures = { workspace = true }
clap = { workspace = true, features = ["derive"] }
toml = { workspace = true }
sqlx = { workspace = true, features = ["runtime-tokio", "postgres", "macros"] }
borsh = { workspace = true }
tonic = { workspace = true }
prost = { workspace = true }
tokio-stream = { workspace = true }
async-stream = { workspace = true }
futures-util = { workspace = true }
futures-core = { workspace = true }
bitvm = { workspace = true }
tempfile = { workspace = true }
eyre = { workspace = true }
http = { workspace = true }
hyper = { workspace = true }
tower = { workspace = true }
hyper-util = { workspace = true }
alloy = { workspace = true }
ark-groth16 = { workspace = true, features = ["default"] }
ark-bn254 = { workspace = true }
ark-serialize = { workspace = true }
statig = { workspace = true, features = ["async", "serde"] }
pgmq = { workspace = true }
serde_with = { workspace = true }
sov-rollup-interface = { workspace = true, features = ["native"] }
rand_chacha = { workspace = true }
log = { workspace = true }
circuits-lib = { path = "../circuits-lib" }
bridge-circuit-host = { path = "../bridge-circuit-host" }
bincode = { workspace = true }
ark-ff = { workspace = true }
rustls = { workspace = true }
rustls-pki-types = { workspace = true }
once_cell = { workspace = true }
bitcoin-script = { workspace = true }
secrecy = { workspace = true }

# Only used with cfg(tokio_unstable)
console-subscriber = { version = "0.4.1" }

[dev-dependencies]
serial_test = { workspace = true }
citrea-e2e = { workspace = true }
base64 = { workspace = true }
bridge-circuit-host = { path = "../bridge-circuit-host" }
ctor = { workspace = true }
tokio = { workspace = true, features = ["full", "test-util"] }
rand = { workspace = true }

[[bin]]
name = "clementine-cli"
path = "src/bin/cli.rs"


[lints.clippy]
unwrap_used = { level = "deny" }

[lints.rust]
# This is used to enable/disable the tokio-console debugging utility
unexpected_cfgs = { level = "warn", check-cfg = ['cfg(tokio_unstable)'] }<|MERGE_RESOLUTION|>--- conflicted
+++ resolved
@@ -13,14 +13,11 @@
 vergen-git2 = { workspace = true }
 
 [dependencies]
-<<<<<<< HEAD
 metrics = { workspace = true }
 metrics-derive = { workspace = true }
 metrics-exporter-prometheus = { workspace = true }
 metrics-util = { workspace = true }
-=======
 color-eyre = { workspace = true }
->>>>>>> 406d9f16
 bitcoin = { workspace = true, features = ["rand", "bitcoinconsensus"] }
 bitcoincore-rpc = { workspace = true }
 hex = { workspace = true, features = ["serde"] }
