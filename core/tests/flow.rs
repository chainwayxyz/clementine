--- conflicted
+++ resolved
@@ -1,4 +1,3 @@
-<<<<<<< HEAD
 //! # Deposit and Withdraw Flow Test
 //!
 //! This testss checks if basic deposit and withdraw operations are OK or not.
@@ -8,42 +7,22 @@
 use clementine_circuits::constants::BRIDGE_AMOUNT_SATS;
 use clementine_core::actor::Actor;
 use clementine_core::database::common::Database;
-=======
-// //! # Deposit and Withdraw Flow Test
-// //!
-// //! This testss checks if basic deposit and withdraw operations are OK or not.
-
-use bitcoin::{Address, Amount};
-use clementine_circuits::constants::BRIDGE_AMOUNT_SATS;
-use clementine_core::actor::Actor;
-use clementine_core::config::BridgeConfig;
-use clementine_core::database::common::Database;
-use clementine_core::errors::BridgeError;
->>>>>>> 5bebc656
 use clementine_core::extended_rpc::ExtendedRpc;
 use clementine_core::mock::common;
 use clementine_core::script_builder;
 use clementine_core::servers::*;
 use clementine_core::traits::rpc::OperatorRpcClient;
-<<<<<<< HEAD
-=======
-use clementine_core::traits::rpc::VerifierRpcClient;
->>>>>>> 5bebc656
 use clementine_core::transaction_builder::{TransactionBuilder, TxHandler};
 use clementine_core::user::User;
 use clementine_core::utils;
 use clementine_core::utils::handle_taproot_witness_new;
 use clementine_core::utils::SECP;
 use clementine_core::EVMAddress;
-<<<<<<< HEAD
 use clementine_core::UTXO;
-=======
->>>>>>> 5bebc656
 use clementine_core::{
     create_extended_rpc, create_test_config, create_test_config_with_thread_name,
 };
 use crypto_bigint::rand_core::OsRng;
-<<<<<<< HEAD
 use secp256k1::rand::Rng;
 use secp256k1::SecretKey;
 use std::thread;
@@ -51,37 +30,14 @@
 #[tokio::test]
 async fn test_withdrawal_request() {
     let mut config = create_test_config_with_thread_name!("test_config_flow.toml");
-=======
-use std::thread;
-
-#[tokio::test]
-async fn test_flow_1() -> Result<(), BridgeError> {
-    let mut config = create_test_config_with_thread_name!("test_config_flow_1.toml");
->>>>>>> 5bebc656
     let rpc = create_extended_rpc!(config);
 
-    // Create temporary databases for testing.
-    let handle = thread::current()
-        .name()
-        .unwrap()
-        .split(':')
-        .last()
-        .unwrap()
-        .to_owned();
-<<<<<<< HEAD
-
-    let (operator_client, _operator_handler) = create_operator_server(
-        config.clone(),
-        rpc.clone(),
-        vec!["0".to_string(), "1".to_string(), "2".to_string()],
-    )
-    .await
-    .unwrap();
+    let (operator_client, _operator_handler) = create_operator_server(config.clone(), rpc.clone())
+        .await
+        .unwrap();
     let secp = bitcoin::secp256k1::Secp256k1::new();
     let (operator_internal_xonly_pk, _) = config.secret_key.public_key(&secp).x_only_public_key();
     let operator_address = Address::p2tr(&secp, operator_internal_xonly_pk, None, config.network);
-
-    let (operator_client, _, _) = create_operator_and_verifiers(config.clone(), rpc.clone()).await;
 
     let operator_funding_outpoint = rpc
         .send_to_address(&operator_address, 2 * BRIDGE_AMOUNT_SATS)
@@ -111,384 +67,4 @@
         .await
         .unwrap();
     println!("{:?}", withdrawal_provide_txid);
-}
-=======
-    for i in 0..4 {
-        create_test_config!(
-            handle.clone() + i.to_string().as_str(),
-            "test_config_flow_1.toml"
-        );
-    }
-
-    let mut operators = Vec::new();
-    for i in 0..config.num_operators {
-        operators.push(
-            create_operator_server(
-                BridgeConfig {
-                    secret_key: config.all_operators_secret_keys.clone().unwrap()[i].clone(),
-                    ..config.clone()
-                },
-                rpc.clone(),
-            )
-            .await?,
-        );
-    }
-    let mut verifiers = Vec::new();
-    for i in 0..config.num_verifiers {
-        verifiers.push(
-            create_verifier_server(
-                BridgeConfig {
-                    secret_key: config.all_verifiers_secret_keys.clone().unwrap()[i].clone(),
-                    ..config.clone()
-                },
-                rpc.clone(),
-            )
-            .await
-            .unwrap(),
-        );
-    }
-
-    println!("Operators: {:#?}", operators);
-    println!("Verifiers: {:#?}", verifiers);
-
-    let secret_key = secp256k1::SecretKey::new(&mut secp256k1::rand::thread_rng());
-
-    let user = User::new(
-        rpc.clone(),
-        config.verifiers_public_keys.clone(),
-        secret_key,
-        config,
-    );
-
-    let deposit_address = user.get_deposit_address(EVMAddress([1u8; 20])).unwrap();
-    println!("Deposit address: {:#?}", deposit_address);
-    let deposit_outpoint = rpc
-        .send_to_address(&deposit_address, BRIDGE_AMOUNT_SATS)
-        .unwrap();
-
-    rpc.mine_blocks(18).unwrap();
-
-    println!("Deposit outpoint: {:#?}", deposit_outpoint);
-
-    // for every verifier, we call new_deposit
-    for (idx, (client, _)) in verifiers.iter().enumerate() {
-        let musig_pub_nonces = client
-            .verifier_new_deposit_rpc(
-                deposit_outpoint,
-                user.signer.address.as_unchecked().clone(),
-                EVMAddress([1u8; 20]),
-            )
-            .await
-            .unwrap();
-        println!("Musig Pub Nonces: {:#?}", musig_pub_nonces);
-    }
-
-    // aggreagte nonces here
-
-    // call operators' new_deposit
-    
-    // call verifiers' operator_kickoffs_generated_rpc
-
-    // aggreate partial signatures here
-
-    // call burn_txs_signed_rpc
-
-    // call operator_take_txs_signed_rpc
-
-    Ok(())
-    // // let (operator_client, _operator_handler, _results) =
-    // //     create_operator_and_verifiers(config.clone(), rpc.clone()).await;
-
-    // let secp = bitcoin::secp256k1::Secp256k1::new();
-    // let (xonly_pk, _) = config.secret_key.public_key(&secp).x_only_public_key();
-    // let taproot_address = Address::p2tr(&secp, xonly_pk, None, config.network);
-    // let tx_builder = TransactionBuilder::new(config.verifiers_public_keys.clone(), config.network);
-
-    // let evm_addresses = [
-    //     EVMAddress([1u8; 20]),
-    //     EVMAddress([2u8; 20]),
-    //     EVMAddress([3u8; 20]),
-    //     EVMAddress([4u8; 20]),
-    // ];
-
-    // let deposit_addresses = evm_addresses
-    //     .iter()
-    //     .map(|evm_address| {
-    //         TransactionBuilder::generate_deposit_address(
-    //             taproot_address.as_unchecked(),
-    //             evm_address,
-    //             BRIDGE_AMOUNT_SATS,
-    //             config.user_takes_after,
-    //         )
-    //         .unwrap()
-    //         .0
-    //     })
-    //     .collect::<Vec<_>>();
-    // tracing::debug!("Deposit addresses: {:#?}", deposit_addresses);
-
-    // for (idx, deposit_address) in deposit_addresses.iter().enumerate() {
-    //     let deposit_utxo = rpc
-    //         .send_to_address(deposit_address, BRIDGE_AMOUNT_SATS)
-    //         .unwrap();
-    //     tracing::debug!("Deposit UTXO #{}: {:#?}", idx, deposit_utxo);
-
-    //     rpc.mine_blocks(18).unwrap();
-
-    //     let output = operator_client
-    //         .new_deposit_rpc(
-    //             deposit_utxo,
-    //             taproot_address.as_unchecked().clone(),
-    //             evm_addresses[idx],
-    //         )
-    //         .await
-    //         .unwrap();
-    //     tracing::debug!("Output #{}: {:#?}", idx, output);
-    // }
-
-    // let withdrawal_address = Address::p2tr(&secp, xonly_pk, None, config.network);
-
-    // // This index is 3 since when testing the unit tests complete first and the index=1,2 is not sane
-    // let withdraw_txid = operator_client
-    //     .new_withdrawal_direct_rpc(0, withdrawal_address.as_unchecked().clone())
-    //     .await
-    //     .unwrap();
-    // tracing::debug!("Withdrawal sent to address: {:?}", withdrawal_address);
-    // tracing::debug!("Withdrawal TXID: {:#?}", withdraw_txid);
-
-    // // get the tx details from rpc with txid
-    // let tx = rpc.get_raw_transaction(&withdraw_txid, None).unwrap();
-    // // tracing::debug!("Withdraw TXID raw transaction: {:#?}", tx);
-
-    // // check whether it has an output with the withdrawal address
-    // let rpc_withdraw_script = tx.output[0].script_pubkey.clone();
-    // let rpc_withdraw_amount = tx.output[0].value;
-    // let expected_withdraw_script = withdrawal_address.script_pubkey();
-    // assert_eq!(rpc_withdraw_script, expected_withdraw_script);
-    // let anyone_can_spend_amount = script_builder::anyone_can_spend_txout().value;
-
-    // // check if the amounts match
-    // let expected_withdraw_amount = Amount::from_sat(BRIDGE_AMOUNT_SATS - 2 * config.min_relay_fee)
-    //     - anyone_can_spend_amount * 2;
-    // assert_eq!(expected_withdraw_amount, rpc_withdraw_amount);
-}
-
-// #[tokio::test]
-// async fn test_flow_2() {
-//     let mut config = create_test_config_with_thread_name!("test_config_flow_2.toml");
-//     let rpc = create_extended_rpc!(config);
-
-//     // Create temporary databases for testing.
-//     let handle = thread::current()
-//         .name()
-//         .unwrap()
-//         .split(':')
-//         .last()
-//         .unwrap()
-//         .to_owned();
-//     for i in 0..4 {
-//         create_test_config!(
-//             handle.clone() + i.to_string().as_str(),
-//             "test_config_flow_2.toml"
-//         );
-//     }
-
-//     let (_operator_client, _operator_handler, _results) =
-//         create_operator_and_verifiers(config.clone(), rpc.clone()).await;
-//     let secp = bitcoin::secp256k1::Secp256k1::new();
-//     let (xonly_pk, _) = config.secret_key.public_key(&secp).x_only_public_key();
-//     let taproot_address = Address::p2tr(&secp, xonly_pk, None, config.network);
-//     tracing::debug!(
-//         "Taproot address script pubkey: {:#?}",
-//         taproot_address.script_pubkey()
-//     );
-//     let tx_builder = TransactionBuilder::new(config.verifiers_public_keys.clone(), config.network);
-
-//     let evm_address = EVMAddress([1u8; 20]);
-
-//     let deposit_address_info = tx_builder
-//         .generate_deposit_address(
-//             taproot_address.as_unchecked(),
-//             &evm_address,
-//             BRIDGE_AMOUNT_SATS,
-//             config.user_takes_after,
-//         )
-//         .unwrap();
-
-//     tracing::debug!(
-//         "Deposit address taproot spend info: {:#?}",
-//         deposit_address_info.1
-//     );
-//     tracing::debug!("Deposit address: {:#?}", deposit_address_info.0);
-
-//     let deposit_utxo = rpc
-//         .send_to_address(&deposit_address_info.0, BRIDGE_AMOUNT_SATS)
-//         .unwrap();
-//     tracing::debug!("Deposit UTXO: {:#?}", deposit_utxo);
-//     rpc.mine_blocks(config.user_takes_after as u64 + 2).unwrap();
-//     let signer = Actor::new(config.secret_key, config.network);
-//     let anyone_can_spend_txout = script_builder::anyone_can_spend_txout();
-//     let tx_ins = TransactionBuilder::create_tx_ins_with_sequence(
-//         vec![deposit_utxo],
-//         config.user_takes_after as u16 + 1,
-//     );
-//     let tx_outs = TransactionBuilder::create_tx_outs(vec![
-//         (
-//             Amount::from_sat(BRIDGE_AMOUNT_SATS - 2 * config.min_relay_fee)
-//                 - anyone_can_spend_txout.value * 2,
-//             taproot_address.script_pubkey(),
-//         ),
-//         (
-//             anyone_can_spend_txout.value,
-//             anyone_can_spend_txout.script_pubkey,
-//         ),
-//     ]);
-//     let takes_after_tx = TransactionBuilder::create_btc_tx(tx_ins, tx_outs);
-//     let deposit_tx = rpc.get_raw_transaction(&deposit_utxo.txid, None).unwrap();
-//     let prevouts = vec![deposit_tx.output[deposit_utxo.vout as usize].clone()];
-
-//     let takes_after_script = script_builder::generate_timelock_script(
-//         taproot_address.as_unchecked(),
-//         config.user_takes_after,
-//     );
-//     let bridge_script = script_builder::generate_script_n_of_n(&config.verifiers_public_keys);
-
-//     let mut takes_after_tx_details = TxHandler {
-//         tx: takes_after_tx.clone(),
-//         prevouts,
-//         scripts: vec![vec![bridge_script, takes_after_script]],
-//         taproot_spend_infos: vec![deposit_address_info.1],
-//     };
-
-//     let sig = signer
-//         .sign_taproot_script_spend_tx_new_tweaked(&mut takes_after_tx_details, 0, 1)
-//         .unwrap();
-
-//     handle_taproot_witness_new(&mut takes_after_tx_details, &vec![sig.as_ref()], 0, 1).unwrap();
-//     tracing::debug!(
-//         "now sending takes_after_tx: {:#?}",
-//         takes_after_tx_details.tx
-//     );
-//     let user_takes_back_txid = rpc
-//         .send_raw_transaction(&takes_after_tx_details.tx)
-//         .unwrap();
-//     tracing::debug!("User takes back txid: {:?}", user_takes_back_txid);
-//     let user_takes_back_tx = rpc
-//         .get_raw_transaction(&user_takes_back_txid, None)
-//         .unwrap();
-//     tracing::debug!("User takes back tx: {:#?}", user_takes_back_tx);
-// }
-
-// #[tokio::test]
-// async fn verifier_down_for_withdrawal_signature() {
-//     let mut config = create_test_config_with_thread_name!(
-//         "test_config_verifier_down_for_withdrawal_signature.toml"
-//     );
-//     let rpc = create_extended_rpc!(config);
-//     let handle = thread::current()
-//         .name()
-//         .unwrap()
-//         .split(':')
-//         .last()
-//         .unwrap()
-//         .to_owned();
-//     for i in 0..4 {
-//         create_test_config!(
-//             handle.clone() + i.to_string().as_str(),
-//             "test_config_verifier_down_for_withdrawal_signature.toml"
-//         );
-//     }
-
-//     let (xonly_pk, _) = config.secret_key.public_key(&SECP).x_only_public_key();
-//     let taproot_address = Address::p2tr(&SECP, xonly_pk, None, config.network);
-
-//     let tx_builder = TransactionBuilder::new(config.verifiers_public_keys.clone(), config.network);
-
-//     let (operator_client, _operator_handler, results) =
-//         create_operator_and_verifiers(config.clone(), rpc.clone()).await;
-
-//     let evm_addresses = [
-//         EVMAddress([1u8; 20]),
-//         EVMAddress([2u8; 20]),
-//         EVMAddress([3u8; 20]),
-//         EVMAddress([4u8; 20]),
-//     ];
-//     let deposit_addresses = evm_addresses
-//         .iter()
-//         .map(|evm_address| {
-//             tx_builder
-//                 .generate_deposit_address(
-//                     taproot_address.as_unchecked(),
-//                     evm_address,
-//                     BRIDGE_AMOUNT_SATS,
-//                     config.user_takes_after,
-//                 )
-//                 .unwrap()
-//                 .0
-//         })
-//         .collect::<Vec<_>>();
-//     println!("Deposit addresses: {:#?}", deposit_addresses);
-
-//     for (idx, deposit_address) in deposit_addresses.iter().enumerate() {
-//         let deposit_utxo = rpc
-//             .send_to_address(deposit_address, BRIDGE_AMOUNT_SATS)
-//             .unwrap();
-//         println!("Deposit UTXO #{}: {:#?}", idx, deposit_utxo);
-
-//         rpc.mine_blocks(18).unwrap();
-
-//         let output = operator_client
-//             .new_deposit_rpc(
-//                 deposit_utxo,
-//                 taproot_address.as_unchecked().clone(),
-//                 evm_addresses[idx],
-//             )
-//             .await
-//             .unwrap();
-//         println!("Output #{}: {:#?}", idx, output);
-//     }
-
-//     // Assume one of the verifier is down.
-//     const VERIFIER_IDX: usize = 3;
-//     results.get(VERIFIER_IDX).unwrap().1.stop().unwrap();
-
-//     let withdrawal_address = Address::p2tr(&SECP, xonly_pk, None, config.network);
-
-//     if let Ok(_withdraw_txid) = operator_client
-//         .new_withdrawal_direct_rpc(0, withdrawal_address.as_unchecked().clone())
-//         .await
-//     {
-//         println!(
-//             "Verifier {} is down, this should not be possible.",
-//             VERIFIER_IDX
-//         );
-//         assert!(false);
-//     };
-
-//     // Restart all servers.
-//     results.iter().for_each(|server| {
-//         let _ = server.1.stop();
-//     });
-//     let (operator_client, _operator_handler, _results) =
-//         create_operator_and_verifiers(config.clone(), rpc.clone()).await;
-
-//     let withdraw_txid = operator_client
-//         .new_withdrawal_direct_rpc(0, withdrawal_address.as_unchecked().clone())
-//         .await
-//         .unwrap();
-//     println!("Withdrawal send to address: {:?}", withdrawal_address);
-//     println!("Withdrawal TXID: {:#?}", withdraw_txid);
-
-//     // check whether it has an output with the withdrawal address
-//     let tx = rpc.get_raw_transaction(&withdraw_txid, None).unwrap();
-//     let rpc_withdraw_script = tx.output[0].script_pubkey.clone();
-//     let rpc_withdraw_amount = tx.output[0].value;
-//     let expected_withdraw_script = withdrawal_address.script_pubkey();
-//     assert_eq!(rpc_withdraw_script, expected_withdraw_script);
-
-//     // check if the amounts match
-//     let anyone_can_spend_amount = script_builder::anyone_can_spend_txout().value;
-//     let expected_withdraw_amount = Amount::from_sat(BRIDGE_AMOUNT_SATS - 2 * config.min_relay_fee)
-//         - anyone_can_spend_amount * 2;
-//     assert_eq!(expected_withdraw_amount, rpc_withdraw_amount);
-// }
->>>>>>> 5bebc656
+}