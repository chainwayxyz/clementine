--- conflicted
+++ resolved
@@ -24,21 +24,17 @@
     "466d7fcae563e5cb09a0d1870bb580344804617879a14949cf22285f1bae3f27",
     "3c72addb4fdf09af94f0c94d7fe92a386a7e70cf8a1d85916386bb2535c7b1b1",
 ]
-<<<<<<< HEAD
 
 # Operator can take funds back after this amount of blocks.
-=======
+operator_takes_after = 5
+
 operator_wallet_addresses = [
     "bcrt1pvaua4gvvglk27al5trh337xz8l8zzhgzageky0xt0dgv64xee8tqwwvzmf",
     "bcrt1pvaua4gvvglk27al5trh337xz8l8zzhgzageky0xt0dgv64xee8tqwwvzmf",
     "bcrt1pvaua4gvvglk27al5trh337xz8l8zzhgzageky0xt0dgv64xee8tqwwvzmf",
 ]
-num_operators = 3
 operator_withdrawal_fee_sats = 100000
-bridge_amount_sats = 100000000
-user_takes_after = 200
->>>>>>> d902065b
-operator_takes_after = 5
+
 operator_num_kickoff_utxos_per_tx = 10
 
 # User can take funds back after this amount of blocks.
@@ -61,6 +57,9 @@
 
 confirmation_threshold = 1
 
+citrea_rpc_url = ""
+bridge_contract_address = "3100000000000000000000000000000000000002"
+
 # Testing only fields.
 all_verifiers_secret_keys = [
     "1111111111111111111111111111111111111111111111111111111111111111",
@@ -75,15 +74,4 @@
     "1111111111111111111111111111111111111111111111111111111111111111",
     "2222222222222222222222222222222222222222222222222222222222222222",
     "3333333333333333333333333333333333333333333333333333333333333333",
-<<<<<<< HEAD
-]
-=======
-]
-db_host = "127.0.0.1"
-db_port = 5432
-db_user = "clementine"
-db_password = "clementine"
-db_name = "clementine"
-citrea_rpc_url = ""
-bridge_contract_address = "3100000000000000000000000000000000000002"
->>>>>>> d902065b
+]