--- conflicted
+++ resolved
@@ -30,7 +30,6 @@
     #[cfg(unix)]
     Unix(std::path::PathBuf),
 }
-<<<<<<< HEAD
 
 impl From<std::net::SocketAddr> for ServerAddr {
     fn from(addr: std::net::SocketAddr) -> Self {
@@ -154,131 +153,6 @@
         ServerAddr::Tcp(socket_addr) => Ok((socket_addr, shutdown_tx)),
         _ => Err(BridgeError::ConfigError("Expected TCP address".into())),
     }
-=======
-
-impl From<std::net::SocketAddr> for ServerAddr {
-    fn from(addr: std::net::SocketAddr) -> Self {
-        ServerAddr::Tcp(addr)
-    }
-}
-
-#[cfg(unix)]
-impl From<std::path::PathBuf> for ServerAddr {
-    fn from(path: std::path::PathBuf) -> Self {
-        ServerAddr::Unix(path)
-    }
-}
-
-/// Generic function to create a gRPC server with the given service
-pub async fn create_grpc_server<S>(
-    addr: ServerAddr,
-    service: S,
-    server_name: &str,
-) -> Result<(ServerAddr, oneshot::Sender<()>), BridgeError>
-where
-    S: tower::Service<
-            http::Request<tonic::body::BoxBody>,
-            Response = http::Response<tonic::body::BoxBody>,
-            Error = std::convert::Infallible,
-        > + Clone
-        + Send
-        + NamedService
-        + 'static,
-    S::Future: Send + 'static,
-{
-    // Create channels for server readiness and shutdown
-    let (ready_tx, ready_rx) = oneshot::channel();
-    let (shutdown_tx, shutdown_rx) = oneshot::channel();
-
-    let server_builder = tonic::transport::Server::builder().add_service(service);
-
-    match addr {
-        ServerAddr::Tcp(socket_addr) => {
-            tracing::info!(
-                "Starting {} gRPC server with TCP address: {}",
-                server_name,
-                socket_addr
-            );
-            let server_name_str = server_name.to_string();
-
-            let handle = server_builder.serve_with_shutdown(socket_addr, async move {
-                let _ = ready_tx.send(());
-                shutdown_rx.await.ok();
-                tracing::info!("{} gRPC server shutting down", server_name_str);
-            });
-
-            let server_name_str = server_name.to_string();
-
-            tokio::spawn(async move {
-                if let Err(e) = handle.await {
-                    tracing::error!("{} gRPC server error: {:?}", server_name_str, e);
-                }
-            });
-        }
-        #[cfg(unix)]
-        ServerAddr::Unix(ref socket_path) => {
-            tracing::info!(
-                "Starting {} gRPC server with Unix socket: {:?}",
-                server_name,
-                socket_path
-            );
-
-            // Remove socket file if it already exists
-            if socket_path.exists() {
-                std::fs::remove_file(socket_path).map_err(BridgeError::ServerError)?;
-            }
-
-            // Create Unix socket listener
-            let uds =
-                tokio::net::UnixListener::bind(socket_path).map_err(BridgeError::ServerError)?;
-            let incoming = tokio_stream::wrappers::UnixListenerStream::new(uds);
-
-            let server_name_str = server_name.to_string();
-
-            let handle = server_builder.serve_with_incoming_shutdown(incoming, async move {
-                let _ = ready_tx.send(());
-                shutdown_rx.await.ok();
-                tracing::info!("{} gRPC server shutting down", server_name_str);
-            });
-
-            let server_name_str = server_name.to_string();
-
-            tokio::spawn(async move {
-                if let Err(e) = handle.await {
-                    tracing::error!("{} gRPC server error: {:?}", server_name_str, e);
-                }
-            });
-        }
-    }
-
-    // Wait for server to be ready
-    let _ = ready_rx.await;
-    tracing::info!("{} gRPC server started", server_name);
-
-    Ok((addr, shutdown_tx))
->>>>>>> 1ef0f619
-}
-
-pub async fn create_verifier_grpc_server(
-    config: BridgeConfig,
-) -> Result<(std::net::SocketAddr, oneshot::Sender<()>), BridgeError> {
-    let _rpc = ExtendedRpc::connect(
-        config.bitcoin_rpc_url.clone(),
-        config.bitcoin_rpc_user.clone(),
-        config.bitcoin_rpc_password.clone(),
-    )
-    .await?;
-
-    let addr: std::net::SocketAddr = format!("{}:{}", config.host, config.port).parse()?;
-    let verifier = Verifier::new(config).await?;
-    let svc = ClementineVerifierServer::new(verifier);
-
-    let (server_addr, shutdown_tx) = create_grpc_server(addr.into(), svc, "Verifier").await?;
-
-    match server_addr {
-        ServerAddr::Tcp(socket_addr) => Ok((socket_addr, shutdown_tx)),
-        _ => Err(BridgeError::ConfigError("Expected TCP address".into())),
-    }
 }
 
 pub async fn create_operator_grpc_server(
@@ -325,7 +199,6 @@
     let svc = ClementineWatchtowerServer::new(watchtower);
 
     let (server_addr, shutdown_tx) = create_grpc_server(addr.into(), svc, "Watchtower").await?;
-<<<<<<< HEAD
 
     match server_addr {
         ServerAddr::Tcp(socket_addr) => Ok((socket_addr, shutdown_tx)),
@@ -346,17 +219,30 @@
     )
     .await?;
 
-=======
-
-    match server_addr {
-        ServerAddr::Tcp(socket_addr) => Ok((socket_addr, shutdown_tx)),
-        _ => Err(BridgeError::ConfigError("Expected TCP address".into())),
-    }
-}
-
-// Functions for creating servers with Unix sockets (useful for tests)
-#[cfg(unix)]
+    let verifier = Verifier::new(config).await?;
+    let svc = ClementineVerifierServer::new(verifier);
+
+    let (server_addr, shutdown_tx) =
+        create_grpc_server(socket_path.into(), svc, "Verifier").await?;
+
+    match server_addr {
+        ServerAddr::Unix(path) => Ok((path, shutdown_tx)),
+        _ => Err(BridgeError::ConfigError("Expected Unix socket path".into())),
+    }
+}
+
+#[cfg(not(unix))]
 pub async fn create_verifier_unix_server(
+    _config: BridgeConfig,
+    _socket_path: std::path::PathBuf,
+) -> Result<(std::path::PathBuf, oneshot::Sender<()>), BridgeError> {
+    Err(BridgeError::ConfigError(
+        "Unix sockets are not supported on this platform".into(),
+    ))
+}
+
+#[cfg(unix)]
+pub async fn create_operator_unix_server(
     config: BridgeConfig,
     socket_path: std::path::PathBuf,
 ) -> Result<(std::path::PathBuf, oneshot::Sender<()>), BridgeError> {
@@ -367,63 +253,9 @@
     )
     .await?;
 
->>>>>>> 1ef0f619
-    let verifier = Verifier::new(config).await?;
-    let svc = ClementineVerifierServer::new(verifier);
-
-    let (server_addr, shutdown_tx) =
-        create_grpc_server(socket_path.into(), svc, "Verifier").await?;
-
-    match server_addr {
-        ServerAddr::Unix(path) => Ok((path, shutdown_tx)),
-        _ => Err(BridgeError::ConfigError("Expected Unix socket path".into())),
-    }
-}
-
-#[cfg(not(unix))]
-pub async fn create_verifier_unix_server(
-    _config: BridgeConfig,
-    _socket_path: std::path::PathBuf,
-) -> Result<(std::path::PathBuf, oneshot::Sender<()>), BridgeError> {
-    Err(BridgeError::ConfigError(
-        "Unix sockets are not supported on this platform".into(),
-    ))
-}
-<<<<<<< HEAD
-
-#[cfg(unix)]
-pub async fn create_operator_unix_server(
-    config: BridgeConfig,
-    socket_path: std::path::PathBuf,
-) -> Result<(std::path::PathBuf, oneshot::Sender<()>), BridgeError> {
-    let _rpc = ExtendedRpc::connect(
-        config.bitcoin_rpc_url.clone(),
-        config.bitcoin_rpc_user.clone(),
-        config.bitcoin_rpc_password.clone(),
-    )
-    .await?;
-
     let operator = Operator::new(config).await?;
     let svc = ClementineOperatorServer::new(operator);
 
-=======
-
-#[cfg(unix)]
-pub async fn create_operator_unix_server(
-    config: BridgeConfig,
-    socket_path: std::path::PathBuf,
-) -> Result<(std::path::PathBuf, oneshot::Sender<()>), BridgeError> {
-    let _rpc = ExtendedRpc::connect(
-        config.bitcoin_rpc_url.clone(),
-        config.bitcoin_rpc_user.clone(),
-        config.bitcoin_rpc_password.clone(),
-    )
-    .await?;
-
-    let operator = Operator::new(config).await?;
-    let svc = ClementineOperatorServer::new(operator);
-
->>>>>>> 1ef0f619
     let (server_addr, shutdown_tx) =
         create_grpc_server(socket_path.into(), svc, "Operator").await?;
 
