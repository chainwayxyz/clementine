//! # Servers
//!
//! Utilities for operator and verifier servers.
use crate::aggregator::AggregatorServer;
use crate::citrea::CitreaClientT;
use crate::extended_rpc::ExtendedRpc;
use crate::operator::OperatorServer;
use crate::rpc::clementine::clementine_aggregator_server::ClementineAggregatorServer;
use crate::rpc::clementine::clementine_operator_server::ClementineOperatorServer;
use crate::rpc::clementine::clementine_verifier_server::ClementineVerifierServer;
use crate::rpc::interceptors::Interceptors::{Noop, OnlyAggregatorAndSelf};
use crate::utils::AddMethodMiddlewareLayer;
use crate::verifier::VerifierServer;
use crate::{config::BridgeConfig, errors};
use errors::BridgeError;
use eyre::Context;
use rustls_pki_types::pem::PemObject;
use tokio::sync::oneshot;
use tonic::server::NamedService;
use tonic::service::interceptor::InterceptedService;
use tonic::transport::{Certificate, CertificateDer, Identity, ServerTlsConfig};

#[cfg(test)]
use crate::test::common::ensure_test_certificates;

pub type ServerFuture = dyn futures::Future<Output = Result<(), tonic::transport::Error>>;

/// Represents a network address that can be either TCP or Unix socket
#[derive(Debug, Clone)]
pub enum ServerAddr {
    Tcp(std::net::SocketAddr),
    #[cfg(unix)]
    Unix(std::path::PathBuf),
}

impl From<std::net::SocketAddr> for ServerAddr {
    fn from(addr: std::net::SocketAddr) -> Self {
        ServerAddr::Tcp(addr)
    }
}

#[cfg(unix)]
impl From<std::path::PathBuf> for ServerAddr {
    fn from(path: std::path::PathBuf) -> Self {
        ServerAddr::Unix(path)
    }
}

/// Generic function to create a gRPC server with the given service
pub async fn create_grpc_server<S>(
    addr: ServerAddr,
    service: S,
    server_name: &str,
    config: &BridgeConfig,
) -> Result<(ServerAddr, oneshot::Sender<()>), BridgeError>
where
    S: tower::Service<
            http::Request<tonic::body::BoxBody>,
            Response = http::Response<tonic::body::BoxBody>,
            Error = std::convert::Infallible,
        > + Clone
        + Send
        + NamedService
        + 'static,
    S::Future: Send + 'static,
{
    // Create channels for server readiness and shutdown
    let (ready_tx, ready_rx) = oneshot::channel();
    let (shutdown_tx, shutdown_rx) = oneshot::channel();

    // Ensure certificates exist in test mode
    #[cfg(test)]
    {
        ensure_test_certificates().wrap_err("Failed to ensure test certificates")?;
    }

    match addr {
        ServerAddr::Tcp(socket_addr) => {
            let cert = tokio::fs::read(&config.server_cert_path)
                .await
                .wrap_err(format!(
                    "Failed to read server certificate from {}",
                    config.server_cert_path.display()
                ))?;
            let key = tokio::fs::read(&config.server_key_path)
                .await
                .wrap_err(format!(
                    "Failed to read server key from {}",
                    config.server_key_path.display()
                ))?;

            let server_identity = Identity::from_pem(cert, key);

            // Load CA certificate for client verification
            let client_ca_cert = tokio::fs::read(&config.ca_cert_path)
                .await
                .wrap_err(format!(
                    "Failed to read CA certificate from {}",
                    config.ca_cert_path.display()
                ))?;

            let client_ca = Certificate::from_pem(client_ca_cert);

            // Build TLS configuration
            let tls_config = if config.client_verification {
                ServerTlsConfig::new()
                    .identity(server_identity)
                    .client_ca_root(client_ca)
            } else {
                ServerTlsConfig::new().identity(server_identity)
            };

            let service = InterceptedService::new(
                service,
                if config.client_verification {
                    let client_cert = CertificateDer::from_pem_file(&config.client_cert_path)
                        .wrap_err(format!(
                            "Failed to read client certificate from {}",
                            config.client_cert_path.display()
                        ))?
                        .to_owned();

                    let aggregator_cert =
                        CertificateDer::from_pem_file(&config.aggregator_cert_path)
                            .wrap_err(format!(
                                "Failed to read aggregator certificate from {}",
                                config.aggregator_cert_path.display()
                            ))?
                            .to_owned();

                    OnlyAggregatorAndSelf {
                        aggregator_cert,
                        our_cert: client_cert,
                    }
                } else {
                    Noop
                },
            );

            tracing::info!(
                "Starting {} gRPC server with TCP address: {}",
                server_name,
                socket_addr
            );

            let server_builder = tonic::transport::Server::builder()
                .layer(AddMethodMiddlewareLayer)
                .tls_config(tls_config)
                .wrap_err("Failed to configure TLS")?
                .add_service(service);

            let server_name_str = server_name.to_string();

            let handle = server_builder.serve_with_shutdown(socket_addr, async move {
                let _ = ready_tx.send(());
                shutdown_rx.await.ok();
                tracing::info!("{} gRPC server shutting down", server_name_str);
            });

            let server_name_str = server_name.to_string();

            tokio::spawn(async move {
                if let Err(e) = handle.await {
                    tracing::error!("{} gRPC server error: {:?}", server_name_str, e);
                }
            });
        }
        #[cfg(unix)]
        ServerAddr::Unix(ref socket_path) => {
            let server_builder = tonic::transport::Server::builder()
                .layer(AddMethodMiddlewareLayer)
                .add_service(service);
            tracing::info!(
                "Starting {} gRPC server with Unix socket: {:?}",
                server_name,
                socket_path
            );

            // Remove socket file if it already exists
            if socket_path.exists() {
                std::fs::remove_file(socket_path)
                    .wrap_err("Failed to remove existing gRPC unix socket file")?;
            }

            // Create Unix socket listener
            let uds = tokio::net::UnixListener::bind(socket_path)
                .wrap_err("Failed to bind to Unix socket")?;
            let incoming = tokio_stream::wrappers::UnixListenerStream::new(uds);

            let server_name_str = server_name.to_string();

            let handle = server_builder.serve_with_incoming_shutdown(incoming, async move {
                let _ = ready_tx.send(());
                shutdown_rx.await.ok();
                tracing::info!("{} gRPC server shutting down", server_name_str);
            });

            let server_name_str = server_name.to_string();

            tokio::spawn(async move {
                if let Err(e) = handle.await {
                    tracing::error!("{} gRPC server error: {:?}", server_name_str, e);
                }
            });
        }
    }

    // Wait for server to be ready
    let _ = ready_rx.await;
    tracing::info!("{} gRPC server started", server_name);

    Ok((addr, shutdown_tx))
}

pub async fn create_verifier_grpc_server<C: CitreaClientT>(
    config: BridgeConfig,
) -> Result<(std::net::SocketAddr, oneshot::Sender<()>), BridgeError> {
    let _rpc = ExtendedRpc::connect(
        config.bitcoin_rpc_url.clone(),
        config.bitcoin_rpc_user.clone(),
        config.bitcoin_rpc_password.clone(),
    )
    .await
    .wrap_err("Failed to connect to Bitcoin RPC")?;

    let addr: std::net::SocketAddr = format!("{}:{}", config.host, config.port)
        .parse()
        .wrap_err("Failed to parse address")?;
    let verifier = VerifierServer::<C>::new(config.clone()).await?;
    verifier.start_background_tasks().await?;
    let svc = ClementineVerifierServer::new(verifier);

    let (server_addr, shutdown_tx) =
        create_grpc_server(addr.into(), svc, "Verifier", &config).await?;

    match server_addr {
        ServerAddr::Tcp(socket_addr) => Ok((socket_addr, shutdown_tx)),
        _ => Err(BridgeError::ConfigError("Expected TCP address".into())),
    }
}

pub async fn create_operator_grpc_server<C: CitreaClientT>(
    config: BridgeConfig,
) -> Result<(std::net::SocketAddr, oneshot::Sender<()>), BridgeError> {
    tracing::info!(
        "config host and port are: {} and {}",
        config.host,
        config.port
    );
    let addr: std::net::SocketAddr = format!("{}:{}", config.host, config.port)
        .parse()
        .wrap_err("Failed to parse address")?;

    tracing::info!("Creating operator server");
    let operator = OperatorServer::<C>::new(config.clone()).await?;
    operator.start_background_tasks().await?;

    tracing::info!("Creating ClementineOperatorServer");
    let svc = ClementineOperatorServer::new(operator);
    let (server_addr, shutdown_tx) =
        create_grpc_server(addr.into(), svc, "Operator", &config).await?;
    tracing::info!("Operator gRPC server created");

    match server_addr {
        ServerAddr::Tcp(socket_addr) => Ok((socket_addr, shutdown_tx)),
        _ => Err(BridgeError::ConfigError("Expected TCP address".into())),
    }
}

pub async fn create_aggregator_grpc_server(
    mut config: BridgeConfig,
) -> Result<(std::net::SocketAddr, oneshot::Sender<()>), BridgeError> {
    let addr: std::net::SocketAddr = format!("{}:{}", config.host, config.port)
        .parse()
        .wrap_err("Failed to parse address")?;
    let aggregator_server = AggregatorServer::new(config.clone()).await?;
    aggregator_server.start_background_tasks().await?;

<<<<<<< HEAD
    let svc = ClementineAggregatorServer::new(aggregator_server.aggregator);
=======
    let svc = ClementineAggregatorServer::new(aggregator_server);
>>>>>>> 39e2e9e8

    if config.client_verification {
        tracing::warn!(
                "Client verification is enabled, even though Aggregator gRPC server should have client certificate verification DISABLED. Overriding to false...",

            );

        config.client_verification = false;
    }

    let (server_addr, shutdown_tx) =
        create_grpc_server(addr.into(), svc, "Aggregator", &config).await?;

    match server_addr {
        ServerAddr::Tcp(socket_addr) => Ok((socket_addr, shutdown_tx)),
        _ => Err(BridgeError::ConfigError("Expected TCP address".into())),
    }
}

// Functions for creating servers with Unix sockets (useful for tests)
#[cfg(unix)]
pub async fn create_verifier_unix_server<C: CitreaClientT>(
    config: BridgeConfig,
    socket_path: std::path::PathBuf,
) -> Result<(std::path::PathBuf, oneshot::Sender<()>), BridgeError> {
    let _rpc = ExtendedRpc::connect(
        config.bitcoin_rpc_url.clone(),
        config.bitcoin_rpc_user.clone(),
        config.bitcoin_rpc_password.clone(),
    )
    .await
    .wrap_err("Failed to connect to Bitcoin RPC")?;

    let verifier = VerifierServer::<C>::new(config.clone()).await?;
    verifier.start_background_tasks().await?;
    let svc = ClementineVerifierServer::new(verifier);

    let (server_addr, shutdown_tx) =
        create_grpc_server(socket_path.into(), svc, "Verifier", &config).await?;

    match server_addr {
        ServerAddr::Unix(path) => Ok((path, shutdown_tx)),
        _ => Err(BridgeError::ConfigError("Expected Unix socket path".into())),
    }
}

#[cfg(not(unix))]
pub async fn create_verifier_unix_server(
    _config: BridgeConfig,
    _socket_path: std::path::PathBuf,
) -> Result<(std::path::PathBuf, oneshot::Sender<()>), BridgeError> {
    Err(BridgeError::ConfigError(
        "Unix sockets are not supported on this platform".into(),
    ))
}

#[cfg(unix)]
pub async fn create_operator_unix_server<C: CitreaClientT>(
    config: BridgeConfig,
    socket_path: std::path::PathBuf,
) -> Result<(std::path::PathBuf, oneshot::Sender<()>), BridgeError> {
    let _rpc = ExtendedRpc::connect(
        config.bitcoin_rpc_url.clone(),
        config.bitcoin_rpc_user.clone(),
        config.bitcoin_rpc_password.clone(),
    )
    .await
    .wrap_err("Failed to connect to Bitcoin RPC")?;

    let operator = OperatorServer::<C>::new(config.clone()).await?;
    operator.start_background_tasks().await?;
    let svc = ClementineOperatorServer::new(operator);

    let (server_addr, shutdown_tx) =
        create_grpc_server(socket_path.into(), svc, "Operator", &config).await?;

    match server_addr {
        ServerAddr::Unix(path) => Ok((path, shutdown_tx)),
        _ => Err(BridgeError::ConfigError("Expected Unix socket path".into())),
    }
}

#[cfg(not(unix))]
pub async fn create_operator_unix_server(
    _config: BridgeConfig,
    _socket_path: std::path::PathBuf,
) -> Result<(std::path::PathBuf, oneshot::Sender<()>), BridgeError> {
    Err(BridgeError::ConfigError(
        "Unix sockets are not supported on this platform".into(),
    ))
}

#[cfg(unix)]
pub async fn create_aggregator_unix_server(
    config: BridgeConfig,
    socket_path: std::path::PathBuf,
) -> Result<(std::path::PathBuf, oneshot::Sender<()>), BridgeError> {
    let aggregator_server = AggregatorServer::new(config.clone()).await?;
    aggregator_server.start_background_tasks().await?;
<<<<<<< HEAD
    let svc = ClementineAggregatorServer::new(aggregator_server.aggregator);
=======
    let svc = ClementineAggregatorServer::new(aggregator_server);
>>>>>>> 39e2e9e8

    let (server_addr, shutdown_tx) =
        create_grpc_server(socket_path.into(), svc, "Aggregator", &config).await?;

    match server_addr {
        ServerAddr::Unix(path) => Ok((path, shutdown_tx)),
        _ => Err(BridgeError::ConfigError("Expected Unix socket path".into())),
    }
}

#[cfg(not(unix))]
pub async fn create_aggregator_unix_server(
    _config: BridgeConfig,
    _socket_path: std::path::PathBuf,
) -> Result<(std::path::PathBuf, oneshot::Sender<()>), BridgeError> {
    Err(BridgeError::ConfigError(
        "Unix sockets are not supported on this platform".into(),
    ))
}<|MERGE_RESOLUTION|>--- conflicted
+++ resolved
@@ -276,11 +276,7 @@
     let aggregator_server = AggregatorServer::new(config.clone()).await?;
     aggregator_server.start_background_tasks().await?;
 
-<<<<<<< HEAD
-    let svc = ClementineAggregatorServer::new(aggregator_server.aggregator);
-=======
     let svc = ClementineAggregatorServer::new(aggregator_server);
->>>>>>> 39e2e9e8
 
     if config.client_verification {
         tracing::warn!(
@@ -380,11 +376,7 @@
 ) -> Result<(std::path::PathBuf, oneshot::Sender<()>), BridgeError> {
     let aggregator_server = AggregatorServer::new(config.clone()).await?;
     aggregator_server.start_background_tasks().await?;
-<<<<<<< HEAD
-    let svc = ClementineAggregatorServer::new(aggregator_server.aggregator);
-=======
     let svc = ClementineAggregatorServer::new(aggregator_server);
->>>>>>> 39e2e9e8
 
     let (server_addr, shutdown_tx) =
         create_grpc_server(socket_path.into(), svc, "Aggregator", &config).await?;
