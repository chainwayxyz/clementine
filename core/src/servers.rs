//! # Servers
//!
//! Utilities for operator and verifier servers.
use crate::aggregator::AggregatorServer;
use crate::citrea::CitreaClientT;
use crate::extended_rpc::ExtendedRpc;
use crate::operator::OperatorServer;
use crate::rpc::clementine::clementine_aggregator_server::ClementineAggregatorServer;
use crate::rpc::clementine::clementine_operator_server::ClementineOperatorServer;
use crate::rpc::clementine::clementine_verifier_server::ClementineVerifierServer;
use crate::rpc::interceptors::Interceptors::{Noop, OnlyAggregatorAndSelf};
use crate::utils::AddMethodMiddlewareLayer;
use crate::verifier::VerifierServer;
use crate::{config::BridgeConfig, errors};
use errors::BridgeError;
use eyre::Context;
use rustls_pki_types::pem::PemObject;
<<<<<<< HEAD
=======
use std::thread;
use std::time::Duration;
>>>>>>> f60d2fff
use tokio::sync::oneshot;
use tonic::server::NamedService;
use tonic::service::interceptor::InterceptedService;
use tonic::transport::{Certificate, CertificateDer, Identity, ServerTlsConfig};
use tower::buffer::BufferLayer;
use tower::limit::RateLimitLayer;
use tower::ServiceBuilder;

#[cfg(test)]
use crate::test::common::ensure_test_certificates;

pub type ServerFuture = dyn futures::Future<Output = Result<(), tonic::transport::Error>>;

/// Represents a network address that can be either TCP or Unix socket
#[derive(Debug, Clone)]
pub enum ServerAddr {
    Tcp(std::net::SocketAddr),
    #[cfg(unix)]
    Unix(std::path::PathBuf),
}

impl From<std::net::SocketAddr> for ServerAddr {
    fn from(addr: std::net::SocketAddr) -> Self {
        ServerAddr::Tcp(addr)
    }
}

#[cfg(unix)]
impl From<std::path::PathBuf> for ServerAddr {
    fn from(path: std::path::PathBuf) -> Self {
        ServerAddr::Unix(path)
    }
}

/// Generic function to create a gRPC server with the given service
pub async fn create_grpc_server<S>(
    addr: ServerAddr,
    service: S,
    server_name: &str,
    config: &BridgeConfig,
) -> Result<(ServerAddr, oneshot::Sender<()>), BridgeError>
where
    S: tower::Service<
            http::Request<tonic::body::BoxBody>,
            Response = http::Response<tonic::body::BoxBody>,
            Error = std::convert::Infallible,
        > + Clone
        + Send
        + NamedService
        + 'static,
    S::Future: Send + 'static,
{
    // Create channels for server readiness and shutdown
    let (ready_tx, ready_rx) = oneshot::channel();
    let (shutdown_tx, shutdown_rx) = oneshot::channel();

    // Ensure certificates exist in test mode
    #[cfg(test)]
    {
        ensure_test_certificates().wrap_err("Failed to ensure test certificates")?;
    }

    match addr {
        ServerAddr::Tcp(socket_addr) => {
            let cert = tokio::fs::read(&config.server_cert_path)
                .await
                .wrap_err(format!(
                    "Failed to read server certificate from {}",
                    config.server_cert_path.display()
                ))?;
            let key = tokio::fs::read(&config.server_key_path)
                .await
                .wrap_err(format!(
                    "Failed to read server key from {}",
                    config.server_key_path.display()
                ))?;

            let server_identity = Identity::from_pem(cert, key);

            // Load CA certificate for client verification
            let client_ca_cert = tokio::fs::read(&config.ca_cert_path)
                .await
                .wrap_err(format!(
                    "Failed to read CA certificate from {}",
                    config.ca_cert_path.display()
                ))?;

            let client_ca = Certificate::from_pem(client_ca_cert);

            // Build TLS configuration
            let tls_config = if config.client_verification {
                ServerTlsConfig::new()
                    .identity(server_identity)
                    .client_ca_root(client_ca)
            } else {
                ServerTlsConfig::new().identity(server_identity)
            };

            let service = InterceptedService::new(
                service,
                if config.client_verification {
                    let client_cert = CertificateDer::from_pem_file(&config.client_cert_path)
                        .wrap_err(format!(
                            "Failed to read client certificate from {}",
                            config.client_cert_path.display()
                        ))?
                        .to_owned();

                    let aggregator_cert =
                        CertificateDer::from_pem_file(&config.aggregator_cert_path)
                            .wrap_err(format!(
                                "Failed to read aggregator certificate from {}",
                                config.aggregator_cert_path.display()
                            ))?
                            .to_owned();

                    OnlyAggregatorAndSelf {
                        aggregator_cert,
                        our_cert: client_cert,
                    }
                } else {
                    Noop
                },
            );

            tracing::info!(
                "Starting {} gRPC server with TCP address: {}",
                server_name,
                socket_addr
            );

            let server_builder = tonic::transport::Server::builder()
                .layer(AddMethodMiddlewareLayer)
                .layer(BufferLayer::new(config.grpc.req_concurrency_limit as usize))
                .layer(RateLimitLayer::new(
                    config.grpc.ratelimit_req_count as u64,
                    Duration::from_secs(config.grpc.ratelimit_req_interval_secs),
                ))
                .timeout(Duration::from_secs(config.grpc.timeout_secs))
                .tcp_keepalive(Some(Duration::from_secs(config.grpc.tcp_keepalive_secs)))
                .concurrency_limit_per_connection(config.grpc.req_concurrency_limit)
                .http2_adaptive_window(Some(true))
                .tls_config(tls_config)
                .wrap_err("Failed to configure TLS")?
                .add_service(service);

            let server_name_str = server_name.to_string();

            let handle = server_builder.serve_with_shutdown(socket_addr, async move {
                let _ = ready_tx.send(());
                shutdown_rx.await.ok();
                tracing::info!("{} gRPC server shutting down", server_name_str);
            });

            let server_name_str = server_name.to_string();

            tokio::spawn(async move {
                if let Err(e) = handle.await {
                    tracing::error!("{} gRPC server error: {:?}", server_name_str, e);
                }
            });
        }
        #[cfg(unix)]
        ServerAddr::Unix(ref socket_path) => {
            let server_builder = tonic::transport::Server::builder()
                .layer(AddMethodMiddlewareLayer)
                .layer(BufferLayer::new(config.grpc.req_concurrency_limit as usize))
                .layer(RateLimitLayer::new(
                    config.grpc.ratelimit_req_count as u64,
                    Duration::from_secs(config.grpc.ratelimit_req_interval_secs),
                ))
                .timeout(Duration::from_secs(config.grpc.timeout_secs))
                .concurrency_limit_per_connection(config.grpc.req_concurrency_limit)
                .add_service(service);
            tracing::info!(
                "Starting {} gRPC server with Unix socket: {:?}",
                server_name,
                socket_path
            );

            // Remove socket file if it already exists
            if socket_path.exists() {
                std::fs::remove_file(socket_path)
                    .wrap_err("Failed to remove existing gRPC unix socket file")?;
            }

            // Create Unix socket listener
            let uds = tokio::net::UnixListener::bind(socket_path)
                .wrap_err("Failed to bind to Unix socket")?;
            let incoming = tokio_stream::wrappers::UnixListenerStream::new(uds);

            let server_name_str = server_name.to_string();

            let handle = server_builder.serve_with_incoming_shutdown(incoming, async move {
                let _ = ready_tx.send(());
                shutdown_rx.await.ok();
                tracing::info!("{} gRPC server shutting down", server_name_str);
            });

            let server_name_str = server_name.to_string();

            tokio::spawn(async move {
                if let Err(e) = handle.await {
                    tracing::error!("{} gRPC server error: {:?}", server_name_str, e);
                }
            });
        }
    }

    // Wait for server to be ready
    let _ = ready_rx.await;
    tracing::info!("{} gRPC server started", server_name);

    Ok((addr, shutdown_tx))
}

pub async fn create_verifier_grpc_server<C: CitreaClientT>(
    config: BridgeConfig,
) -> Result<(std::net::SocketAddr, oneshot::Sender<()>), BridgeError> {
    let _rpc = ExtendedRpc::connect(
        config.bitcoin_rpc_url.clone(),
        config.bitcoin_rpc_user.clone(),
        config.bitcoin_rpc_password.clone(),
    )
    .await
    .wrap_err("Failed to connect to Bitcoin RPC")?;

    let addr: std::net::SocketAddr = format!("{}:{}", config.host, config.port)
        .parse()
        .wrap_err("Failed to parse address")?;
    let verifier = VerifierServer::<C>::new(config.clone()).await?;
<<<<<<< HEAD
    verifier.start_background_tasks().await?;
    let svc = ClementineVerifierServer::new(verifier);
=======
    let svc = ClementineVerifierServer::new(verifier)
        .max_encoding_message_size(config.grpc.max_message_size)
        .max_decoding_message_size(config.grpc.max_message_size);
>>>>>>> f60d2fff

    let (server_addr, shutdown_tx) =
        create_grpc_server(addr.into(), svc, "Verifier", &config).await?;

    match server_addr {
        ServerAddr::Tcp(socket_addr) => Ok((socket_addr, shutdown_tx)),
        _ => Err(BridgeError::ConfigError("Expected TCP address".into())),
    }
}

pub async fn create_operator_grpc_server<C: CitreaClientT>(
    config: BridgeConfig,
) -> Result<(std::net::SocketAddr, oneshot::Sender<()>), BridgeError> {
    tracing::info!(
        "config host and port are: {} and {}",
        config.host,
        config.port
    );
    let addr: std::net::SocketAddr = format!("{}:{}", config.host, config.port)
        .parse()
        .wrap_err("Failed to parse address")?;

    tracing::info!("Creating operator server");
    let operator = OperatorServer::<C>::new(config.clone()).await?;
    operator.start_background_tasks().await?;

    tracing::info!("Creating ClementineOperatorServer");
    let svc = ClementineOperatorServer::new(operator)
        .max_encoding_message_size(config.grpc.max_message_size)
        .max_decoding_message_size(config.grpc.max_message_size);
    let (server_addr, shutdown_tx) =
        create_grpc_server(addr.into(), svc, "Operator", &config).await?;
    tracing::info!("Operator gRPC server created");

    match server_addr {
        ServerAddr::Tcp(socket_addr) => Ok((socket_addr, shutdown_tx)),
        _ => Err(BridgeError::ConfigError("Expected TCP address".into())),
    }
}

pub async fn create_aggregator_grpc_server(
    mut config: BridgeConfig,
) -> Result<(std::net::SocketAddr, oneshot::Sender<()>), BridgeError> {
    let addr: std::net::SocketAddr = format!("{}:{}", config.host, config.port)
        .parse()
        .wrap_err("Failed to parse address")?;
<<<<<<< HEAD
    let aggregator_server = AggregatorServer::new(config.clone()).await?;
    aggregator_server.start_background_tasks().await?;

    let svc = ClementineAggregatorServer::new(aggregator_server);
=======
    let aggregator = Aggregator::new(config.clone()).await?;
    let svc = ClementineAggregatorServer::new(aggregator)
        .max_encoding_message_size(config.grpc.max_message_size)
        .max_decoding_message_size(config.grpc.max_message_size);
>>>>>>> f60d2fff

    if config.client_verification {
        tracing::warn!(
                "Client verification is enabled, even though Aggregator gRPC server should have client certificate verification DISABLED. Overriding to false...",

            );

        config.client_verification = false;
    }

    let (server_addr, shutdown_tx) =
        create_grpc_server(addr.into(), svc, "Aggregator", &config).await?;

    match server_addr {
        ServerAddr::Tcp(socket_addr) => Ok((socket_addr, shutdown_tx)),
        _ => Err(BridgeError::ConfigError("Expected TCP address".into())),
    }
}

// Functions for creating servers with Unix sockets (useful for tests)
#[cfg(unix)]
pub async fn create_verifier_unix_server<C: CitreaClientT>(
    config: BridgeConfig,
    socket_path: std::path::PathBuf,
) -> Result<(std::path::PathBuf, oneshot::Sender<()>), BridgeError> {
    let _rpc = ExtendedRpc::connect(
        config.bitcoin_rpc_url.clone(),
        config.bitcoin_rpc_user.clone(),
        config.bitcoin_rpc_password.clone(),
    )
    .await
    .wrap_err("Failed to connect to Bitcoin RPC")?;

    let verifier = VerifierServer::<C>::new(config.clone()).await?;
<<<<<<< HEAD
    verifier.start_background_tasks().await?;
    let svc = ClementineVerifierServer::new(verifier);
=======
    let svc = ClementineVerifierServer::new(verifier)
        .max_encoding_message_size(config.grpc.max_message_size)
        .max_decoding_message_size(config.grpc.max_message_size);
>>>>>>> f60d2fff

    let (server_addr, shutdown_tx) =
        create_grpc_server(socket_path.into(), svc, "Verifier", &config).await?;

    match server_addr {
        ServerAddr::Unix(path) => Ok((path, shutdown_tx)),
        _ => Err(BridgeError::ConfigError("Expected Unix socket path".into())),
    }
}

#[cfg(not(unix))]
pub async fn create_verifier_unix_server(
    _config: BridgeConfig,
    _socket_path: std::path::PathBuf,
) -> Result<(std::path::PathBuf, oneshot::Sender<()>), BridgeError> {
    Err(BridgeError::ConfigError(
        "Unix sockets are not supported on this platform".into(),
    ))
}

#[cfg(unix)]
pub async fn create_operator_unix_server<C: CitreaClientT>(
    config: BridgeConfig,
    socket_path: std::path::PathBuf,
) -> Result<(std::path::PathBuf, oneshot::Sender<()>), BridgeError> {
    let _rpc = ExtendedRpc::connect(
        config.bitcoin_rpc_url.clone(),
        config.bitcoin_rpc_user.clone(),
        config.bitcoin_rpc_password.clone(),
    )
    .await
    .wrap_err("Failed to connect to Bitcoin RPC")?;

    let operator = OperatorServer::<C>::new(config.clone()).await?;
<<<<<<< HEAD
    operator.start_background_tasks().await?;
    let svc = ClementineOperatorServer::new(operator);
=======
    let svc = ClementineOperatorServer::new(operator)
        .max_encoding_message_size(config.grpc.max_message_size)
        .max_decoding_message_size(config.grpc.max_message_size);
>>>>>>> f60d2fff

    let (server_addr, shutdown_tx) =
        create_grpc_server(socket_path.into(), svc, "Operator", &config).await?;

    match server_addr {
        ServerAddr::Unix(path) => Ok((path, shutdown_tx)),
        _ => Err(BridgeError::ConfigError("Expected Unix socket path".into())),
    }
}

#[cfg(not(unix))]
pub async fn create_operator_unix_server(
    _config: BridgeConfig,
    _socket_path: std::path::PathBuf,
) -> Result<(std::path::PathBuf, oneshot::Sender<()>), BridgeError> {
    Err(BridgeError::ConfigError(
        "Unix sockets are not supported on this platform".into(),
    ))
}

#[cfg(unix)]
pub async fn create_aggregator_unix_server(
    config: BridgeConfig,
    socket_path: std::path::PathBuf,
) -> Result<(std::path::PathBuf, oneshot::Sender<()>), BridgeError> {
<<<<<<< HEAD
    let aggregator_server = AggregatorServer::new(config.clone()).await?;
    aggregator_server.start_background_tasks().await?;
    let svc = ClementineAggregatorServer::new(aggregator_server);
=======
    let aggregator = Aggregator::new(config.clone()).await?;
    let svc = ClementineAggregatorServer::new(aggregator)
        .max_encoding_message_size(config.grpc.max_message_size)
        .max_decoding_message_size(config.grpc.max_message_size);
>>>>>>> f60d2fff

    let (server_addr, shutdown_tx) =
        create_grpc_server(socket_path.into(), svc, "Aggregator", &config).await?;

    match server_addr {
        ServerAddr::Unix(path) => Ok((path, shutdown_tx)),
        _ => Err(BridgeError::ConfigError("Expected Unix socket path".into())),
    }
}

#[cfg(not(unix))]
pub async fn create_aggregator_unix_server(
    _config: BridgeConfig,
    _socket_path: std::path::PathBuf,
) -> Result<(std::path::PathBuf, oneshot::Sender<()>), BridgeError> {
    Err(BridgeError::ConfigError(
        "Unix sockets are not supported on this platform".into(),
    ))
}<|MERGE_RESOLUTION|>--- conflicted
+++ resolved
@@ -15,11 +15,8 @@
 use errors::BridgeError;
 use eyre::Context;
 use rustls_pki_types::pem::PemObject;
-<<<<<<< HEAD
-=======
 use std::thread;
 use std::time::Duration;
->>>>>>> f60d2fff
 use tokio::sync::oneshot;
 use tonic::server::NamedService;
 use tonic::service::interceptor::InterceptedService;
@@ -251,14 +248,11 @@
         .parse()
         .wrap_err("Failed to parse address")?;
     let verifier = VerifierServer::<C>::new(config.clone()).await?;
-<<<<<<< HEAD
     verifier.start_background_tasks().await?;
-    let svc = ClementineVerifierServer::new(verifier);
-=======
+    
     let svc = ClementineVerifierServer::new(verifier)
         .max_encoding_message_size(config.grpc.max_message_size)
         .max_decoding_message_size(config.grpc.max_message_size);
->>>>>>> f60d2fff
 
     let (server_addr, shutdown_tx) =
         create_grpc_server(addr.into(), svc, "Verifier", &config).await?;
@@ -305,17 +299,12 @@
     let addr: std::net::SocketAddr = format!("{}:{}", config.host, config.port)
         .parse()
         .wrap_err("Failed to parse address")?;
-<<<<<<< HEAD
     let aggregator_server = AggregatorServer::new(config.clone()).await?;
     aggregator_server.start_background_tasks().await?;
 
-    let svc = ClementineAggregatorServer::new(aggregator_server);
-=======
-    let aggregator = Aggregator::new(config.clone()).await?;
     let svc = ClementineAggregatorServer::new(aggregator)
         .max_encoding_message_size(config.grpc.max_message_size)
         .max_decoding_message_size(config.grpc.max_message_size);
->>>>>>> f60d2fff
 
     if config.client_verification {
         tracing::warn!(
@@ -350,14 +339,11 @@
     .wrap_err("Failed to connect to Bitcoin RPC")?;
 
     let verifier = VerifierServer::<C>::new(config.clone()).await?;
-<<<<<<< HEAD
     verifier.start_background_tasks().await?;
-    let svc = ClementineVerifierServer::new(verifier);
-=======
+    
     let svc = ClementineVerifierServer::new(verifier)
         .max_encoding_message_size(config.grpc.max_message_size)
         .max_decoding_message_size(config.grpc.max_message_size);
->>>>>>> f60d2fff
 
     let (server_addr, shutdown_tx) =
         create_grpc_server(socket_path.into(), svc, "Verifier", &config).await?;
@@ -392,14 +378,11 @@
     .wrap_err("Failed to connect to Bitcoin RPC")?;
 
     let operator = OperatorServer::<C>::new(config.clone()).await?;
-<<<<<<< HEAD
     operator.start_background_tasks().await?;
-    let svc = ClementineOperatorServer::new(operator);
-=======
+    
     let svc = ClementineOperatorServer::new(operator)
         .max_encoding_message_size(config.grpc.max_message_size)
         .max_decoding_message_size(config.grpc.max_message_size);
->>>>>>> f60d2fff
 
     let (server_addr, shutdown_tx) =
         create_grpc_server(socket_path.into(), svc, "Operator", &config).await?;
@@ -425,16 +408,12 @@
     config: BridgeConfig,
     socket_path: std::path::PathBuf,
 ) -> Result<(std::path::PathBuf, oneshot::Sender<()>), BridgeError> {
-<<<<<<< HEAD
     let aggregator_server = AggregatorServer::new(config.clone()).await?;
     aggregator_server.start_background_tasks().await?;
-    let svc = ClementineAggregatorServer::new(aggregator_server);
-=======
-    let aggregator = Aggregator::new(config.clone()).await?;
+
     let svc = ClementineAggregatorServer::new(aggregator)
         .max_encoding_message_size(config.grpc.max_message_size)
         .max_decoding_message_size(config.grpc.max_message_size);
->>>>>>> f60d2fff
 
     let (server_addr, shutdown_tx) =
         create_grpc_server(socket_path.into(), svc, "Aggregator", &config).await?;
