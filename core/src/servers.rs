//! # Servers
//!
//! Utilities for operator and verifier servers.
<<<<<<< HEAD
use crate::mock::common;
use crate::traits::rpc::AggregatorServer;
use crate::{aggregator, create_extended_rpc};
=======

use crate::mock::database::create_test_config_with_thread_name;
use crate::traits::rpc::{AggregatorServer, OperatorRpcClient};
use crate::{aggregator, create_extended_rpc, UTXO};
>>>>>>> 70c294d2
use crate::{
    config::BridgeConfig,
    errors,
    extended_rpc::ExtendedRpc,
    operator,
    traits::{self, rpc::VerifierRpcServer},
    verifier::Verifier,
};
use bitcoin_mock_rpc::RpcApiWrapper;
use errors::BridgeError;
use jsonrpsee::{
    http_client::{HttpClient, HttpClientBuilder},
    server::{Server, ServerHandle},
};
use operator::Operator;
use std::thread;
use traits::rpc::OperatorRpcServer;

/// Starts a server for a verifier.
pub async fn create_verifier_server<R>(
    config: BridgeConfig,
    rpc: ExtendedRpc<R>,
) -> Result<(HttpClient, ServerHandle, std::net::SocketAddr), BridgeError>
where
    R: RpcApiWrapper,
{
    let server = match Server::builder()
        .build(format!("{}:{}", config.host, config.port))
        .await
    {
        Ok(s) => s,
        Err(e) => return Err(BridgeError::ServerError(e)),
    };
    let verifier = Verifier::new(rpc, config).await?;

    let addr: std::net::SocketAddr = server.local_addr().map_err(BridgeError::ServerError)?;
    let handle = server.start(verifier.into_rpc());

    let client =
        HttpClientBuilder::default().build(format!("http://{}:{}/", addr.ip(), addr.port()))?;

    tracing::info!("Verifier server started with address: {}", addr);

    Ok((client, handle, addr))
}

/// Starts the server for the operator.
pub async fn create_operator_server<R>(
    config: BridgeConfig,
    rpc: ExtendedRpc<R>,
) -> Result<(HttpClient, ServerHandle, std::net::SocketAddr), BridgeError>
where
    R: RpcApiWrapper,
{
    let operator = Operator::new(config.clone(), rpc).await?;

    let server = match Server::builder()
        .build(format!("{}:{}", config.host, config.port))
        .await
    {
        Ok(s) => s,
        Err(e) => return Err(BridgeError::ServerError(e)),
    };

    let addr: std::net::SocketAddr = server.local_addr().map_err(BridgeError::ServerError)?;
    let handle = server.start(operator.into_rpc());

    let client =
        HttpClientBuilder::default().build(format!("http://{}:{}/", addr.ip(), addr.port()))?;

    tracing::info!("Operator server started with address: {}", addr);

    Ok((client, handle, addr))
}

/// Starts the server for the aggregator.
pub async fn create_aggregator_server(
    config: BridgeConfig,
) -> Result<(HttpClient, ServerHandle, std::net::SocketAddr), BridgeError> {
    let aggregator = aggregator::Aggregator::new(config.clone()).await?;

    let server = match Server::builder()
        .build(format!("{}:{}", config.host, config.port))
        .await
    {
        Ok(s) => s,
        Err(e) => return Err(BridgeError::ServerError(e)),
    };

    let addr: std::net::SocketAddr = server.local_addr().map_err(BridgeError::ServerError)?;
    let handle = server.start(aggregator.into_rpc());

    let client =
        HttpClientBuilder::default().build(format!("http://{}:{}/", addr.ip(), addr.port()))?;

    tracing::info!("Aggregator server started with address: {}", addr);

    Ok((client, handle, addr))
}

fn is_test_env() -> bool {
    // if thread name is not main then it is a test
    thread::current().name().unwrap_or_default() != "main"
}

/// Starts operators and verifiers servers. This function's intended use is for
/// tests.
///
/// # Returns
///
/// Returns a tuple of vectors of clients, handles, and addresses for the
/// verifiers + operators.
///
/// # Panics
///
/// Panics if there was an error while creating any of the servers.
pub async fn create_verifiers_and_operators(
    config_name: &str,
    // rpc: ExtendedRpc<R>,
) -> (
    Vec<(HttpClient, ServerHandle, std::net::SocketAddr)>, // Verifier clients
    Vec<(HttpClient, ServerHandle, std::net::SocketAddr)>, // Operator clients
    (HttpClient, ServerHandle, std::net::SocketAddr),      // Aggregator client
) {
    let mut config = create_test_config_with_thread_name(config_name, None).await;
    let start_port = config.port;
    let rpc = create_extended_rpc!(config);
    let all_verifiers_secret_keys = config.all_verifiers_secret_keys.clone().unwrap_or_else(|| {
        panic!("All secret keys of the verifiers are required for testing");
    });
    let verifier_futures = all_verifiers_secret_keys
        .iter()
        .enumerate()
        .map(|(i, sk)| {
            let port = start_port + i as u16;
            // println!("Port: {}", port);
            let i = i.to_string();
            let rpc = rpc.clone();
            async move {
                let config_with_new_db =
                    create_test_config_with_thread_name(config_name, Some(&i.to_string())).await;
                let verifier = create_verifier_server(
                    BridgeConfig {
                        secret_key: *sk,
                        port: if is_test_env() { 0 } else { port },
                        ..config_with_new_db.clone()
                    },
                    rpc,
                )
                .await?;
                Ok::<
                    (
                        (HttpClient, ServerHandle, std::net::SocketAddr),
                        BridgeConfig,
                    ),
                    BridgeError,
                >((verifier, config_with_new_db))
            }
        })
        .collect::<Vec<_>>();
    let verifier_results = futures::future::try_join_all(verifier_futures)
        .await
        .unwrap();
    let verifier_endpoints = verifier_results
        .iter()
        .map(|(v, _)| v.clone())
        .collect::<Vec<_>>();
    let verifier_configs = verifier_results
        .iter()
        .map(|(_, c)| c.clone())
        .collect::<Vec<_>>();

    let all_operators_secret_keys = config.all_operators_secret_keys.clone().unwrap_or_else(|| {
        panic!("All secret keys of the operators are required for testing");
    });

    let operator_futures = all_operators_secret_keys
        .iter()
        .enumerate()
        .map(|(i, sk)| {
            let port = start_port + i as u16 + all_verifiers_secret_keys.len() as u16;
            let rpc = rpc.clone();
            let verifier_config = verifier_configs[i].clone();
            async move {
                create_operator_server(
                    BridgeConfig {
                        secret_key: *sk,
                        port: if is_test_env() { 0 } else { port },
                        ..verifier_config
                    },
                    rpc,
                )
                .await
            }
        })
        .collect::<Vec<_>>();
    let operator_endpoints = futures::future::try_join_all(operator_futures)
        .await
        .unwrap();

<<<<<<< HEAD
    let config = create_test_config_with_thread_name!(config_name);
=======
    for (i, (operator_client, _, _)) in operator_endpoints.iter().enumerate() {
        // Send operators some bitcoin so that they can afford the kickoff tx
        let secp = bitcoin::secp256k1::Secp256k1::new();
        let operator_internal_xonly_pk = config.operators_xonly_pks.get(i).unwrap();
        let operator_address =
            Address::p2tr(&secp, *operator_internal_xonly_pk, None, config.network);
        let operator_funding_outpoint = rpc
            .send_to_address(&operator_address, 2 * config.bridge_amount_sats)
            .unwrap();
        let operator_funding_txout = rpc
            .get_txout_from_outpoint(&operator_funding_outpoint)
            .unwrap();
        let operator_funding_utxo = UTXO {
            outpoint: operator_funding_outpoint,
            txout: operator_funding_txout,
        };

        tracing::debug!("Operator {:?} funding utxo: {:?}", i, operator_funding_utxo);
        operator_client
            .set_funding_utxo_rpc(operator_funding_utxo)
            .await
            .unwrap();
    }
    let config = create_test_config_with_thread_name(config_name, None).await;
>>>>>>> 70c294d2
    println!("Port: {}", start_port);
    let port = start_port
        + all_verifiers_secret_keys.len() as u16
        + all_operators_secret_keys.len() as u16;
    let aggregator = create_aggregator_server(BridgeConfig {
        port: if is_test_env() { 0 } else { port },
        ..config
    })
    .await
    .unwrap();

    (verifier_endpoints, operator_endpoints, aggregator)
}<|MERGE_RESOLUTION|>--- conflicted
+++ resolved
@@ -1,16 +1,10 @@
 //! # Servers
 //!
 //! Utilities for operator and verifier servers.
-<<<<<<< HEAD
 use crate::mock::common;
-use crate::traits::rpc::AggregatorServer;
-use crate::{aggregator, create_extended_rpc};
-=======
-
 use crate::mock::database::create_test_config_with_thread_name;
 use crate::traits::rpc::{AggregatorServer, OperatorRpcClient};
 use crate::{aggregator, create_extended_rpc, UTXO};
->>>>>>> 70c294d2
 use crate::{
     config::BridgeConfig,
     errors,
@@ -211,34 +205,7 @@
         .await
         .unwrap();
 
-<<<<<<< HEAD
     let config = create_test_config_with_thread_name!(config_name);
-=======
-    for (i, (operator_client, _, _)) in operator_endpoints.iter().enumerate() {
-        // Send operators some bitcoin so that they can afford the kickoff tx
-        let secp = bitcoin::secp256k1::Secp256k1::new();
-        let operator_internal_xonly_pk = config.operators_xonly_pks.get(i).unwrap();
-        let operator_address =
-            Address::p2tr(&secp, *operator_internal_xonly_pk, None, config.network);
-        let operator_funding_outpoint = rpc
-            .send_to_address(&operator_address, 2 * config.bridge_amount_sats)
-            .unwrap();
-        let operator_funding_txout = rpc
-            .get_txout_from_outpoint(&operator_funding_outpoint)
-            .unwrap();
-        let operator_funding_utxo = UTXO {
-            outpoint: operator_funding_outpoint,
-            txout: operator_funding_txout,
-        };
-
-        tracing::debug!("Operator {:?} funding utxo: {:?}", i, operator_funding_utxo);
-        operator_client
-            .set_funding_utxo_rpc(operator_funding_utxo)
-            .await
-            .unwrap();
-    }
-    let config = create_test_config_with_thread_name(config_name, None).await;
->>>>>>> 70c294d2
     println!("Port: {}", start_port);
     let port = start_port
         + all_verifiers_secret_keys.len() as u16
