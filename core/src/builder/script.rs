--- conflicted
+++ resolved
@@ -851,14 +851,8 @@
     }
 
     #[tokio::test]
-<<<<<<< HEAD
     async fn test_base_deposit_script_spendable() {
-        let mut config = create_test_config_with_thread_name(None).await;
-=======
-
-    async fn test_deposit_script_spendable() {
         let mut config = create_test_config_with_thread_name().await;
->>>>>>> bbfd8764
         let regtest = create_regtest_rpc(&mut config).await;
         let rpc = regtest.rpc().clone();
 
@@ -898,7 +892,7 @@
 
     #[tokio::test]
     async fn test_replacement_deposit_script_spendable() {
-        let mut config = create_test_config_with_thread_name(None).await;
+        let mut config = create_test_config_with_thread_name().await;
         let regtest = create_regtest_rpc(&mut config).await;
         let rpc = regtest.rpc().clone();
 
