//! # Script Builder
//!
//! Script builder provides useful functions for building typical Bitcoin
//! scripts.
// Currently generate_witness functions are not yet used.
#![allow(dead_code)]

use crate::constants::WINTERNITZ_LOG_D;
use crate::{utils, EVMAddress};
use bitcoin::hashes::{hash160, Hash};
use bitcoin::opcodes::OP_TRUE;
use bitcoin::script::PushBytesBuf;
use bitcoin::{
    opcodes::{all::*, OP_FALSE},
    script::Builder,
    ScriptBuf, XOnlyPublicKey,
};
use bitcoin::{taproot, Amount, Witness};
use bitvm::signatures::winternitz::{self, SecretKey};
use bitvm::signatures::winternitz::{Parameters, PublicKey};
use std::any::Any;
use std::fmt::Debug;

#[derive(Debug, Copy, Clone)]
pub enum SpendPath {
    ScriptSpend(usize),
    KeySpend,
    Unknown,
}

/// A trait that marks all script types. Each script has a `generate_script_inputs` (eg. [`WinternitzCommit::generate_script_inputs`]) function that
/// generates the witness for the script using various arguments. A `dyn SpendableScript` is cast into a concrete [`ScriptKind`] to
/// generate a witness, the trait object can be used to generate the script_buf.
///
/// We store [`Arc<dyn SpendableScript>`]s inside a [`super::transaction::TxHandler`] input, and we cast them into a [`ScriptKind`] when signing.
///
/// When creating a new Script, make sure you add it to the [`ScriptKind`] enum and add a test for it below.
/// Otherwise, it will not be spendable.
pub trait SpendableScript: Send + Sync + 'static + std::any::Any {
    fn as_any(&self) -> &dyn Any;

    fn kind(&self) -> ScriptKind;

    fn to_script_buf(&self) -> ScriptBuf;
}

impl Debug for dyn SpendableScript {
    fn fmt(&self, f: &mut std::fmt::Formatter<'_>) -> std::fmt::Result {
        write!(f, "SpendableScript")
    }
}

/// Struct for scripts that do not conform to any other type of SpendableScripts
#[derive(Debug, Clone)]
pub struct OtherSpendable(ScriptBuf);

impl From<ScriptBuf> for OtherSpendable {
    fn from(script: ScriptBuf) -> Self {
        Self(script)
    }
}

impl SpendableScript for OtherSpendable {
    fn as_any(&self) -> &dyn Any {
        self
    }

    fn kind(&self) -> ScriptKind {
        ScriptKind::Other(self)
    }

    fn to_script_buf(&self) -> ScriptBuf {
        self.0.clone()
    }
}

impl OtherSpendable {
    fn as_script(&self) -> &ScriptBuf {
        &self.0
    }

    fn generate_script_inputs(&self, witness: Witness) -> Witness {
        witness
    }

    pub fn new(script: ScriptBuf) -> Self {
        Self(script)
    }
}

/// Struct for scripts that only includes a CHECKSIG
#[derive(Debug, Clone)]
pub struct CheckSig(pub(crate) XOnlyPublicKey);
impl SpendableScript for CheckSig {
    fn as_any(&self) -> &dyn Any {
        self
    }

    fn kind(&self) -> ScriptKind {
        ScriptKind::CheckSig(self)
    }

    fn to_script_buf(&self) -> ScriptBuf {
        Builder::new()
            .push_x_only_key(&self.0)
            .push_opcode(OP_CHECKSIG)
            .into_script()
    }
}

impl CheckSig {
    pub fn generate_script_inputs(&self, signature: &taproot::Signature) -> Witness {
        Witness::from_slice(&[signature.serialize()])
    }

    pub fn new(xonly_pk: XOnlyPublicKey) -> Self {
        Self(xonly_pk)
    }
}

/// Struct for scripts that commit to a message using Winternitz keys
/// Contains the Winternitz PK, CheckSig PK, message length respectively
/// can contain multiple different Winternitz public keys for different messages
#[derive(Clone)]
pub struct WinternitzCommit(Vec<(PublicKey, u32)>, pub(crate) XOnlyPublicKey);
impl SpendableScript for WinternitzCommit {
    fn as_any(&self) -> &dyn Any {
        self
    }

    fn kind(&self) -> ScriptKind {
        ScriptKind::WinternitzCommit(self)
    }

    fn to_script_buf(&self) -> ScriptBuf {
        let winternitz_pubkey = &self.0;
        let xonly_pubkey = self.1;
        let mut total_script = ScriptBuf::new();
        for (index, (pubkey, size)) in winternitz_pubkey.iter().enumerate() {
            let params = self.get_params(index);
            let mut a = bitvm::signatures::winternitz_hash::WINTERNITZ_MESSAGE_VERIFIER
                .checksig_verify(&params, pubkey);
            for _ in 0..*size {
                a = a.push_opcode(OP_DROP)
            }
            total_script.extend(a.compile().instructions().map(|x| x.expect("just created")));
        }

        total_script.push_slice(xonly_pubkey.serialize());
        total_script.push_opcode(OP_CHECKSIG);
        total_script
    }
}

impl WinternitzCommit {
    pub fn get_params(&self, index: usize) -> Parameters {
        Parameters::new(self.0[index].1, WINTERNITZ_LOG_D)
    }
    pub fn generate_script_inputs(
        &self,
<<<<<<< HEAD
        commit_data: &Vec<u8>,
        secret_key: &SecretKey,
        signature: &taproot::Signature,
    ) -> Witness {
        let mut witness = Witness::new();
        witness.push(signature.serialize());

        #[cfg(debug_assertions)]
        {
            let pk = winternitz::generate_public_key(&self.get_params(), secret_key);
            if pk != self.0 {
                tracing::error!("Winternitz public key mismatch");
            }
        }
        bitvm::signatures::winternitz_hash::WINTERNITZ_MESSAGE_VERIFIER
            .sign(&self.get_params(), secret_key, commit_data)
            .into_iter()
            .for_each(|x| witness.push(x));
=======
        commit_data: &[(Vec<u8>, SecretKey)],
        signature: &schnorr::Signature,
    ) -> Witness {
        let mut witness = Witness::new();
        witness.push(signature.serialize());
        for (index, (data, secret_key)) in commit_data.iter().enumerate().rev() {
            bitvm::signatures::winternitz_hash::WINTERNITZ_MESSAGE_VERIFIER
                .sign(&self.get_params(index), secret_key, data)
                .into_iter()
                .for_each(|x| witness.push(x));
        }
>>>>>>> 29010a5b
        witness
    }

    /// winternitz_params is a Vec winternitz public key and message length tuple
    pub fn new(winternitz_params: Vec<(PublicKey, u32)>, xonly_pubkey: XOnlyPublicKey) -> Self {
        Self(winternitz_params, xonly_pubkey)
    }
}

/// Struct for scripts that include a relative timelock (by block count) and optionally a CHECKSIG if a pubkey is provided.
/// Generates a relative timelock script with a given [`XOnlyPublicKey`] that CHECKSIG checks the signature against.
///
/// ATTENTION: If you want to spend a UTXO using timelock script, the
/// condition is that (`# in the script`) ≤ (`# in the sequence of the tx`)
/// ≤ (`# of blocks mined after UTXO appears on the chain`). However, this is not mandatory.
/// One can spend an output delayed for some number of blocks just by using the nSequence field
/// of the input inside the transaction. For more, see:
///
/// - [BIP-0068](https://github.com/bitcoin/bips/blob/master/bip-0068.mediawiki)
/// - [BIP-0112](https://github.com/bitcoin/bips/blob/master/bip-0112.mediawiki)
#[derive(Debug, Clone)]
pub struct TimelockScript(pub(crate) Option<XOnlyPublicKey>, u16);

impl SpendableScript for TimelockScript {
    fn as_any(&self) -> &dyn Any {
        self
    }

    fn kind(&self) -> ScriptKind {
        ScriptKind::TimelockScript(self)
    }

    fn to_script_buf(&self) -> ScriptBuf {
        let script_builder = Builder::new()
            .push_int(self.1 as i64)
            .push_opcode(OP_CSV)
            .push_opcode(OP_DROP);

        if let Some(xonly_pk) = self.0 {
            script_builder
                .push_x_only_key(&xonly_pk)
                .push_opcode(OP_CHECKSIG)
        } else {
            script_builder.push_opcode(OP_TRUE)
        }
        .into_script()
    }
}

impl TimelockScript {
    pub fn generate_script_inputs(&self, signature: Option<&taproot::Signature>) -> Witness {
        match signature {
            Some(sig) => Witness::from_slice(&[sig.serialize()]),
            None => Witness::default(),
        }
    }

    pub fn new(xonly_pk: Option<XOnlyPublicKey>, block_count: u16) -> Self {
        Self(xonly_pk, block_count)
    }
}

/// Struct for scripts that reveal a preimage and verify it against a hash.
pub struct PreimageRevealScript(pub(crate) XOnlyPublicKey, [u8; 20]);

impl SpendableScript for PreimageRevealScript {
    fn as_any(&self) -> &dyn Any {
        self
    }

    fn kind(&self) -> ScriptKind {
        ScriptKind::PreimageRevealScript(self)
    }

    fn to_script_buf(&self) -> ScriptBuf {
        Builder::new()
            .push_opcode(OP_HASH160)
            .push_slice(self.1)
            .push_opcode(OP_EQUALVERIFY)
            .push_x_only_key(&self.0)
            .push_opcode(OP_CHECKSIG)
            .into_script()
    }
}

impl PreimageRevealScript {
    pub fn generate_script_inputs(
        &self,
        preimage: impl AsRef<[u8]>,
        signature: &taproot::Signature,
    ) -> Witness {
        let mut witness = Witness::new();
        #[cfg(debug_assertions)]
        assert_eq!(
            hash160::Hash::hash(preimage.as_ref()),
            hash160::Hash::from_byte_array(self.1),
            "Preimage does not match"
        );

        witness.push(signature.serialize());
        witness.push(preimage.as_ref());
        witness
    }

    pub fn new(xonly_pk: XOnlyPublicKey, hash: [u8; 20]) -> Self {
        Self(xonly_pk, hash)
    }
}

/// Struct for deposit script that commits Citrea address to be deposited into onchain.
#[derive(Debug, Clone)]
pub struct DepositScript(pub(crate) XOnlyPublicKey, EVMAddress, Amount);

impl SpendableScript for DepositScript {
    fn as_any(&self) -> &dyn Any {
        self
    }

    fn kind(&self) -> ScriptKind {
        ScriptKind::DepositScript(self)
    }

    fn to_script_buf(&self) -> ScriptBuf {
        let citrea: [u8; 6] = "citrea".as_bytes().try_into().expect("length == 6");

        Builder::new()
            .push_x_only_key(&self.0)
            .push_opcode(OP_CHECKSIG)
            .push_opcode(OP_FALSE)
            .push_opcode(OP_IF)
            .push_slice(citrea)
            .push_slice(self.1 .0)
            .push_slice(self.2.to_sat().to_be_bytes())
            .push_opcode(OP_ENDIF)
            .into_script()
    }
}

impl DepositScript {
    pub fn generate_script_inputs(&self, signature: &taproot::Signature) -> Witness {
        Witness::from_slice(&[signature.serialize()])
    }

    pub fn new(nofn_xonly_pk: XOnlyPublicKey, evm_address: EVMAddress, amount: Amount) -> Self {
        Self(nofn_xonly_pk, evm_address, amount)
    }
}

/// Struct for withdrawal script.
pub struct WithdrawalScript(usize);

impl SpendableScript for WithdrawalScript {
    fn as_any(&self) -> &dyn Any {
        self
    }

    fn kind(&self) -> ScriptKind {
        ScriptKind::WithdrawalScript(self)
    }

    fn to_script_buf(&self) -> ScriptBuf {
        let mut push_bytes = PushBytesBuf::new();
        push_bytes
            .extend_from_slice(&utils::usize_to_var_len_bytes(self.0))
            .expect("Not possible to panic while adding a 4 to 8 bytes of slice");

        Builder::new()
            .push_opcode(OP_RETURN)
            .push_slice(push_bytes)
            .into_script()
    }
}

impl WithdrawalScript {
    pub fn new(index: usize) -> Self {
        Self(index)
    }
}

#[derive(Clone)]
pub enum ScriptKind<'a> {
    CheckSig(&'a CheckSig),
    WinternitzCommit(&'a WinternitzCommit),
    TimelockScript(&'a TimelockScript),
    PreimageRevealScript(&'a PreimageRevealScript),
    DepositScript(&'a DepositScript),
    WithdrawalScript(&'a WithdrawalScript),
    Other(&'a OtherSpendable),
}

#[cfg(test)]
fn get_script_from_arr<T: SpendableScript>(
    arr: &Vec<Box<dyn SpendableScript>>,
) -> Option<(usize, &T)> {
    arr.iter()
        .enumerate()
        .find_map(|(i, x)| x.as_any().downcast_ref::<T>().map(|x| (i, x)))
}
#[cfg(test)]
mod tests {
    use crate::actor::{Actor, WinternitzDerivationPath};
    use crate::extended_rpc::ExtendedRpc;
    use crate::utils;
    use std::sync::Arc;

    use super::*;

    use bitcoin::hashes::Hash;
    use bitcoin::secp256k1::PublicKey;
    use bitcoincore_rpc::RpcApi;
    use secp256k1::rand;
    // Create some dummy values for testing.
    // Note: These values are not cryptographically secure and are only used for tests.
    fn dummy_xonly() -> XOnlyPublicKey {
        // 32 bytes array filled with 0x03.
        *utils::UNSPENDABLE_XONLY_PUBKEY
    }

    fn dummy_scriptbuf() -> ScriptBuf {
        ScriptBuf::from_hex("51").expect("valid hex")
    }

    fn dummy_pubkey() -> PublicKey {
        *utils::UNSPENDABLE_PUBKEY
    }

    fn dummy_params() -> Parameters {
        Parameters::new(32, 4)
    }

    fn dummy_evm_address() -> EVMAddress {
        // For testing purposes, we use a dummy 20-byte array.
        EVMAddress([0u8; 20])
    }

    #[test]
    fn test_dynamic_casting_extended() {
        // Build a collection of SpendableScript implementations.
        let scripts: Vec<Box<dyn SpendableScript>> = vec![
            Box::new(OtherSpendable::new(dummy_scriptbuf())),
            Box::new(CheckSig::new(dummy_xonly())),
            Box::new(WinternitzCommit::new(
                vec![(vec![[0u8; 20]; 32], 32)],
                dummy_xonly(),
            )),
            Box::new(TimelockScript::new(Some(dummy_xonly()), 10)),
            Box::new(PreimageRevealScript::new(dummy_xonly(), [0; 20])),
            Box::new(DepositScript::new(
                dummy_xonly(),
                dummy_evm_address(),
                Amount::from_sat(100),
            )),
        ];

        // helper closures that return Option<(usize, &T)> using get_script_from_arr.
        let checksig = get_script_from_arr::<CheckSig>(&scripts);
        let winternitz = get_script_from_arr::<WinternitzCommit>(&scripts);
        let timelock = get_script_from_arr::<TimelockScript>(&scripts);
        let preimage = get_script_from_arr::<PreimageRevealScript>(&scripts);
        let deposit = get_script_from_arr::<DepositScript>(&scripts);
        let others = get_script_from_arr::<OtherSpendable>(&scripts);

        assert!(checksig.is_some(), "CheckSig not found");
        assert!(winternitz.is_some(), "WinternitzCommit not found");
        assert!(timelock.is_some(), "TimelockScript not found");
        assert!(preimage.is_some(), "PreimageRevealScript not found");
        assert!(deposit.is_some(), "DepositScript not found");
        assert!(others.is_some(), "OtherSpendable not found");

        // Print found items.
        println!("CheckSig: {:?}", checksig.unwrap().1);
        // println!("WinternitzCommit: {:?}", winternitz.unwrap().1);
        println!("TimelockScript: {:?}", timelock.unwrap().1);
        // println!("PreimageRevealScript: {:?}", preimage.unwrap().1);
        // println!("DepositScript: {:?}", deposit.unwrap().1);
        println!("OtherSpendable: {:?}", others.unwrap().1);
    }

    #[test]
    fn test_dynamic_casting() {
        use crate::utils;
        let scripts: Vec<Box<dyn SpendableScript>> = vec![
            Box::new(OtherSpendable(ScriptBuf::from_hex("51").expect(""))),
            Box::new(CheckSig(*utils::UNSPENDABLE_XONLY_PUBKEY)),
        ];

        let otherspendable = scripts
            .first()
            .expect("")
            .as_any()
            .downcast_ref::<OtherSpendable>()
            .expect("");

        let checksig = get_script_from_arr::<CheckSig>(&scripts).expect("");
        println!("{:?}", otherspendable);
        println!("{:?}", checksig);
    }

    #[test]
    fn test_scriptkind_completeness() {
        let script_variants: Vec<(&str, Arc<dyn SpendableScript>)> = vec![
            ("CheckSig", Arc::new(CheckSig::new(dummy_xonly()))),
            (
                "WinternitzCommit",
                Arc::new(WinternitzCommit::new(
                    vec![(vec![[0u8; 20]; 32], 32)],
                    dummy_xonly(),
                )),
            ),
            (
                "TimelockScript",
                Arc::new(TimelockScript::new(Some(dummy_xonly()), 15)),
            ),
            (
                "PreimageRevealScript",
                Arc::new(PreimageRevealScript::new(dummy_xonly(), [1; 20])),
            ),
            (
                "DepositScript",
                Arc::new(DepositScript::new(
                    dummy_xonly(),
                    dummy_evm_address(),
                    Amount::from_sat(50),
                )),
            ),
            ("Other", Arc::new(OtherSpendable::new(dummy_scriptbuf()))),
        ];

        for (expected, script) in script_variants {
            let kind = script.kind();
            match (expected, kind) {
                ("CheckSig", ScriptKind::CheckSig(_)) => (),
                ("WinternitzCommit", ScriptKind::WinternitzCommit(_)) => (),
                ("TimelockScript", ScriptKind::TimelockScript(_)) => (),
                ("PreimageRevealScript", ScriptKind::PreimageRevealScript(_)) => (),
                ("DepositScript", ScriptKind::DepositScript(_)) => (),
                ("Other", ScriptKind::Other(_)) => (),
                (s, _) => panic!("ScriptKind conversion not comprehensive for variant: {}", s),
            }
        }
    }
    // Tests for the spendability of all scripts
    use crate::builder;
    use crate::builder::transaction::input::SpendableTxIn;
    use crate::builder::transaction::output::UnspentTxOut;
    use crate::builder::transaction::{TransactionType, TxHandlerBuilder, DEFAULT_SEQUENCE};
    use crate::utils::SECP;
    use bitcoin::{Amount, Sequence, TxOut, Txid};

    async fn create_taproot_test_tx(
        rpc: &ExtendedRpc,
        scripts: Vec<Arc<dyn SpendableScript>>,
        spend_path: SpendPath,
        amount: Amount,
    ) -> (TxHandlerBuilder, bitcoin::Address) {
        let (address, taproot_spend_info) = builder::address::create_taproot_address(
            &scripts
                .iter()
                .map(|s| s.to_script_buf())
                .collect::<Vec<_>>(),
            None,
            bitcoin::Network::Regtest,
        );

        let outpoint = rpc.send_to_address(&address, amount).await.unwrap();
        let sequence = if let SpendPath::ScriptSpend(idx) = spend_path {
            if let Some(script) = scripts.get(idx) {
                match script.kind() {
                    ScriptKind::TimelockScript(&TimelockScript(_, seq)) => {
                        Sequence::from_height(seq)
                    }
                    _ => DEFAULT_SEQUENCE,
                }
            } else {
                DEFAULT_SEQUENCE
            }
        } else {
            DEFAULT_SEQUENCE
        };
        let mut builder = TxHandlerBuilder::new(TransactionType::Dummy);
        builder = builder.add_input(
            crate::rpc::clementine::NormalSignatureKind::OperatorSighashDefault,
            SpendableTxIn::new(
                outpoint,
                TxOut {
                    value: amount,
                    script_pubkey: address.script_pubkey(),
                },
                scripts.clone(),
                Some(taproot_spend_info.clone()),
            ),
            spend_path,
            sequence,
        );

        builder = builder.add_output(UnspentTxOut::new(
            TxOut {
                value: amount - Amount::from_sat(5000), // Subtract fee
                script_pubkey: address.script_pubkey(),
            },
            scripts,
            Some(taproot_spend_info),
        ));

        (builder, address)
    }

    use crate::test::common::*;

    #[tokio::test]

    async fn test_checksig_spendable() {
        let mut config = create_test_config_with_thread_name(None).await;
        let regtest = create_regtest_rpc(&mut config).await;
        let rpc = regtest.rpc().clone();

        let kp = bitcoin::secp256k1::Keypair::new(&SECP, &mut rand::thread_rng());
        let xonly_pk = kp.public_key().x_only_public_key().0;

        let scripts: Vec<Arc<dyn SpendableScript>> = vec![Arc::new(CheckSig::new(xonly_pk))];
        let (builder, _) = create_taproot_test_tx(
            &rpc,
            scripts,
            SpendPath::ScriptSpend(0),
            Amount::from_sat(10_000),
        )
        .await;
        let mut tx = builder.finalize();

        // Should be able to sign with the key
        let signer = Actor::new(
            kp.secret_key(),
            Some(bitcoin::secp256k1::SecretKey::new(&mut rand::thread_rng())),
            bitcoin::Network::Regtest,
        );

        signer
            .tx_sign_and_fill_sigs(&mut tx, &[])
            .expect("should be able to sign checksig");
        let tx = tx
            .promote()
            .expect("the transaction should be fully signed");

        rpc.client
            .send_raw_transaction(tx.get_cached_tx())
            .await
            .expect("bitcoin RPC did not accept transaction");
    }

    #[tokio::test]
    async fn test_winternitz_commit_spendable() {
        let mut config = create_test_config_with_thread_name(None).await;
        let regtest = create_regtest_rpc(&mut config).await;
        let rpc = regtest.rpc();

        let kp = bitcoin::secp256k1::Keypair::new(&SECP, &mut rand::thread_rng());
        let xonly_pk = kp.public_key().x_only_public_key().0;

        let derivation =
            WinternitzDerivationPath::BitvmAssert(64, "x".to_string(), Txid::all_zeros());

        let signer = Actor::new(
            kp.secret_key(),
            Some(kp.secret_key()),
            bitcoin::Network::Regtest,
        );

        let script: Arc<dyn SpendableScript> = Arc::new(WinternitzCommit::new(
            vec![(
                signer
                    .derive_winternitz_pk(derivation.clone())
                    .expect("failed to derive Winternitz public key"),
                64,
            )],
            xonly_pk,
        ));

        let scripts = vec![script];
        let (builder, _) = create_taproot_test_tx(
            rpc,
            scripts,
            SpendPath::ScriptSpend(0),
            Amount::from_sat(10_000),
        )
        .await;
        let mut tx = builder.finalize();

        signer
            .tx_sign_winternitz(&mut tx, &[(vec![0; 32], derivation)])
            .expect("failed to partially sign commitments");

        let tx = tx
            .promote()
            .expect("the transaction should be fully signed");

        rpc.client
            .send_raw_transaction(tx.get_cached_tx())
            .await
            .expect("bitcoin RPC did not accept transaction");
    }

    #[tokio::test]
    async fn test_timelock_script_spendable() {
        let mut config = create_test_config_with_thread_name(None).await;
        let regtest = create_regtest_rpc(&mut config).await;
        let rpc = regtest.rpc();

        let kp = bitcoin::secp256k1::Keypair::new(&SECP, &mut rand::thread_rng());
        let xonly_pk = kp.public_key().x_only_public_key().0;

        let scripts: Vec<Arc<dyn SpendableScript>> =
            vec![Arc::new(TimelockScript::new(Some(xonly_pk), 15))];
        let (builder, _) = create_taproot_test_tx(
            rpc,
            scripts,
            SpendPath::ScriptSpend(0),
            Amount::from_sat(10_000),
        )
        .await;

        let mut tx = builder.finalize();

        let signer = Actor::new(
            kp.secret_key(),
            Some(bitcoin::secp256k1::SecretKey::new(&mut rand::thread_rng())),
            bitcoin::Network::Regtest,
        );

        signer
            .tx_sign_and_fill_sigs(&mut tx, &[])
            .expect("should be able to sign timelock");

        rpc.client
            .send_raw_transaction(tx.get_cached_tx())
            .await
            .expect_err("should not pass without 15 blocks");

        rpc.mine_blocks(15).await.expect("failed to mine blocks");

        rpc.client
            .send_raw_transaction(tx.get_cached_tx())
            .await
            .expect("should pass after 15 blocks");
    }

    #[tokio::test]

    async fn test_preimage_reveal_script_spendable() {
        let mut config = create_test_config_with_thread_name(None).await;
        let regtest = create_regtest_rpc(&mut config).await;
        let rpc = regtest.rpc().clone();
        let kp = bitcoin::secp256k1::Keypair::new(&SECP, &mut rand::thread_rng());
        let xonly_pk = kp.public_key().x_only_public_key().0;

        let preimage = [1; 20];
        let hash = bitcoin::hashes::hash160::Hash::hash(&preimage);
        let script: Arc<dyn SpendableScript> =
            Arc::new(PreimageRevealScript::new(xonly_pk, hash.to_byte_array()));
        let scripts = vec![script];
        let (builder, _) = create_taproot_test_tx(
            &rpc,
            scripts,
            SpendPath::ScriptSpend(0),
            Amount::from_sat(10_000),
        )
        .await;
        let mut tx = builder.finalize();

        let signer = Actor::new(
            kp.secret_key(),
            Some(bitcoin::secp256k1::SecretKey::new(&mut rand::thread_rng())),
            bitcoin::Network::Regtest,
        );

        signer
            .tx_sign_preimage(&mut tx, preimage)
            .expect("failed to sign preimage reveal");

        let final_tx = tx
            .promote()
            .expect("the transaction should be fully signed");

        rpc.client
            .send_raw_transaction(final_tx.get_cached_tx())
            .await
            .expect("bitcoin RPC did not accept transaction");
    }

    #[tokio::test]

    async fn test_deposit_script_spendable() {
        let mut config = create_test_config_with_thread_name(None).await;
        let regtest = create_regtest_rpc(&mut config).await;
        let rpc = regtest.rpc().clone();

        let kp = bitcoin::secp256k1::Keypair::new(&SECP, &mut rand::thread_rng());
        let xonly_pk = kp.public_key().x_only_public_key().0;

        let script: Arc<dyn SpendableScript> = Arc::new(DepositScript::new(
            xonly_pk,
            EVMAddress([2; 20]),
            Amount::from_sat(50),
        ));
        let scripts = vec![script];
        let (builder, _) = create_taproot_test_tx(
            &rpc,
            scripts,
            SpendPath::ScriptSpend(0),
            Amount::from_sat(10_000),
        )
        .await;
        let mut tx = builder.finalize();

        let signer = Actor::new(
            kp.secret_key(),
            Some(bitcoin::secp256k1::SecretKey::new(&mut rand::thread_rng())),
            bitcoin::Network::Regtest,
        );

        signer
            .tx_sign_and_fill_sigs(&mut tx, &[])
            .expect("should be able to sign deposit");

        rpc.client
            .send_raw_transaction(tx.get_cached_tx())
            .await
            .expect("bitcoin RPC did not accept transaction");
    }
}<|MERGE_RESOLUTION|>--- conflicted
+++ resolved
@@ -156,40 +156,27 @@
     pub fn get_params(&self, index: usize) -> Parameters {
         Parameters::new(self.0[index].1, WINTERNITZ_LOG_D)
     }
+
     pub fn generate_script_inputs(
         &self,
-<<<<<<< HEAD
-        commit_data: &Vec<u8>,
-        secret_key: &SecretKey,
+        commit_data: &[(Vec<u8>, SecretKey)],
         signature: &taproot::Signature,
     ) -> Witness {
         let mut witness = Witness::new();
         witness.push(signature.serialize());
-
-        #[cfg(debug_assertions)]
-        {
-            let pk = winternitz::generate_public_key(&self.get_params(), secret_key);
-            if pk != self.0 {
-                tracing::error!("Winternitz public key mismatch");
+        for (index, (data, secret_key)) in commit_data.iter().enumerate().rev() {
+            #[cfg(debug_assertions)]
+            {
+                let pk = winternitz::generate_public_key(&self.get_params(index), secret_key);
+                if pk != self.0[index].0 {
+                    tracing::error!("Winternitz public key mismatch");
+                }
             }
-        }
-        bitvm::signatures::winternitz_hash::WINTERNITZ_MESSAGE_VERIFIER
-            .sign(&self.get_params(), secret_key, commit_data)
-            .into_iter()
-            .for_each(|x| witness.push(x));
-=======
-        commit_data: &[(Vec<u8>, SecretKey)],
-        signature: &schnorr::Signature,
-    ) -> Witness {
-        let mut witness = Witness::new();
-        witness.push(signature.serialize());
-        for (index, (data, secret_key)) in commit_data.iter().enumerate().rev() {
             bitvm::signatures::winternitz_hash::WINTERNITZ_MESSAGE_VERIFIER
                 .sign(&self.get_params(index), secret_key, data)
                 .into_iter()
                 .for_each(|x| witness.push(x));
         }
->>>>>>> 29010a5b
         witness
     }
 
