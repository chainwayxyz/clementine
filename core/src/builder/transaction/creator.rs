use bitcoin::XOnlyPublicKey;

use crate::actor::Actor;
use crate::bitvm_client::ClementineBitVMPublicKeys;
use crate::builder;
use crate::builder::transaction::{
    create_assert_timeout_txhandlers, create_challenge_timeout_txhandler, create_kickoff_txhandler,
    create_mini_asserts, create_round_txhandler, create_unspent_kickoff_txhandlers, AssertScripts,
    OperatorData, TransactionType, TxHandler,
};
use crate::config::protocol::ProtocolParamset;
use crate::database::Database;
use crate::errors::{BridgeError, TxError};
use crate::operator::PublicHash;
<<<<<<< HEAD
use crate::rpc::clementine::KickoffId;
use eyre::OptionExt;
use eyre::{eyre, Context};
=======
>>>>>>> 4cb874f2
use std::collections::BTreeMap;

use super::{remove_txhandler_from_map, DepositData, KickoffData, RoundTxInput};

// helper function to get a txhandler from a hashmap
fn get_txhandler(
    txhandlers: &BTreeMap<TransactionType, TxHandler>,
    tx_type: TransactionType,
) -> Result<&TxHandler, TxError> {
    txhandlers
        .get(&tx_type)
        .ok_or(TxError::TxHandlerNotFound(tx_type))
}

#[derive(Debug, Clone)]
/// Helper struct to get specific kickoff winternitz keys for a sequential collateral tx
pub struct KickoffWinternitzKeys {
    pub keys: Vec<bitvm::signatures::winternitz::PublicKey>,
    num_kickoffs_per_round: usize,
}

impl KickoffWinternitzKeys {
    pub fn new(
        keys: Vec<bitvm::signatures::winternitz::PublicKey>,
        num_kickoffs_per_round: usize,
    ) -> Self {
        Self {
            keys,
            num_kickoffs_per_round,
        }
    }

    /// Get the winternitz keys for a specific sequential collateral tx
    pub fn get_keys_for_round(
        &self,
        round_idx: usize,
    ) -> &[bitvm::signatures::winternitz::PublicKey] {
        &self.keys
            [round_idx * self.num_kickoffs_per_round..(round_idx + 1) * self.num_kickoffs_per_round]
    }
}

/// Struct to retrieve and cache data from DB for creating TxHandlers on demand
/// It can only store information for one deposit and operator pair.
#[derive(Debug, Clone)]
pub struct ReimburseDbCache {
    pub db: Database,
    pub operator_xonly_pk: XOnlyPublicKey,
    pub deposit_outpoint: Option<bitcoin::OutPoint>,
    pub paramset: &'static ProtocolParamset,
    /// winternitz keys to sign the kickoff tx with the blockhash
    kickoff_winternitz_keys: Option<KickoffWinternitzKeys>,
    /// bitvm assert scripts for each assert utxo
    bitvm_assert_addr: Option<Vec<[u8; 32]>>,
    /// bitvm disprove scripts taproot merkle tree root hash
    bitvm_disprove_root_hash: Option<[u8; 32]>,
    /// Public hashes to acknowledge watchtower challenges
    challenge_ack_hashes: Option<Vec<PublicHash>>,
    /// operator data
    operator_data: Option<OperatorData>,
}

impl ReimburseDbCache {
    /// Creates a db cache that can be used to create txhandlers for a specific operator and deposit/kickoff
    pub fn new_for_deposit(
        db: Database,
        operator_xonly_pk: XOnlyPublicKey,
        deposit_outpoint: bitcoin::OutPoint,
        paramset: &'static ProtocolParamset,
    ) -> Self {
        Self {
            db,
            operator_xonly_pk,
            deposit_outpoint: Some(deposit_outpoint),
            paramset,
            kickoff_winternitz_keys: None,
            bitvm_assert_addr: None,
            bitvm_disprove_root_hash: None,
            challenge_ack_hashes: None,
            operator_data: None,
        }
    }

    /// Creates a db cache that can be used to create txhandlers for a specific operator and collateral chain
    pub fn new_for_rounds(
        db: Database,
        operator_xonly_pk: XOnlyPublicKey,
        paramset: &'static ProtocolParamset,
    ) -> Self {
        Self {
            db,
            operator_xonly_pk,
            deposit_outpoint: None,
            paramset,
            kickoff_winternitz_keys: None,
            bitvm_assert_addr: None,
            bitvm_disprove_root_hash: None,
            challenge_ack_hashes: None,
            operator_data: None,
        }
    }

    pub fn from_context(db: Database, context: &ContractContext) -> Self {
        if context.deposit_data.is_some() {
            let deposit_data = context
                .deposit_data
                .as_ref()
                .expect("checked in if statement");
            Self::new_for_deposit(
                db,
                context.operator_xonly_pk,
                deposit_data.get_deposit_outpoint(),
                context.paramset,
            )
        } else {
            Self::new_for_rounds(db, context.operator_xonly_pk, context.paramset)
        }
    }

    pub async fn get_operator_data(&mut self) -> Result<&OperatorData, BridgeError> {
        match self.operator_data {
            Some(ref data) => Ok(data),
            None => {
                self.operator_data = Some(
                    self.db
<<<<<<< HEAD
                        .get_operator(None, self.operator_idx as i32)
                        .await
                        .wrap_err("Failed to get operator data from database")?
                        .ok_or_eyre(format!(
                            "Operator not found for index {}",
                            self.operator_idx
                        ))?,
=======
                        .get_operator(None, self.operator_xonly_pk)
                        .await?
                        .ok_or(BridgeError::OperatorNotFound(self.operator_xonly_pk))?,
>>>>>>> 4cb874f2
                );
                Ok(self.operator_data.as_ref().expect("Inserted before"))
            }
        }
    }

<<<<<<< HEAD
    pub async fn get_verifier_xonly_pks(&mut self) -> Result<&[XOnlyPublicKey], BridgeError> {
        match self.verifier_xonly_pks {
            Some(ref pks) => Ok(pks),
            None => {
                let verifier_pks = self.db.get_verifiers_public_keys(None).await.map_err(|e| {
                    eyre!("Failed to get verifier public keys from database: {}", e)
                })?;
                let xonly_pks = verifier_pks
                    .iter()
                    .map(|pk| pk.x_only_public_key().0)
                    .collect::<Vec<_>>();
                self.verifier_xonly_pks = Some(xonly_pks);
                Ok(self.verifier_xonly_pks.as_ref().expect("Inserted before"))
            }
        }
    }

=======
>>>>>>> 4cb874f2
    pub async fn get_kickoff_winternitz_keys(
        &mut self,
    ) -> Result<&KickoffWinternitzKeys, BridgeError> {
        match self.kickoff_winternitz_keys {
            Some(ref keys) => Ok(keys),
            None => {
                self.kickoff_winternitz_keys = Some(KickoffWinternitzKeys::new(
                    self.db
<<<<<<< HEAD
                        .get_operator_kickoff_winternitz_public_keys(None, self.operator_idx)
                        .await
                        .wrap_err("Failed to get kickoff winternitz keys from database")?,
=======
                        .get_operator_kickoff_winternitz_public_keys(None, self.operator_xonly_pk)
                        .await?,
>>>>>>> 4cb874f2
                    self.paramset.num_kickoffs_per_round,
                ));
                Ok(self
                    .kickoff_winternitz_keys
                    .as_ref()
                    .expect("Inserted before"))
            }
        }
    }

    pub async fn get_bitvm_assert_hash(&mut self) -> Result<&[[u8; 32]], BridgeError> {
        if let Some(deposit_outpoint) = &self.deposit_outpoint {
            match self.bitvm_assert_addr {
                Some(ref addr) => Ok(addr),
                None => {
                    let (assert_addr, bitvm_hash) = self
                        .db
<<<<<<< HEAD
                        .get_bitvm_setup(None, self.operator_idx as i32, *deposit_outpoint)
                        .await
                        .wrap_err("Failed to get BitVM setup from database")?
                        .ok_or_eyre(format!(
                            "BitVM setup not found for operator {} and deposit {}",
                            self.operator_idx, deposit_outpoint.txid
=======
                        .get_bitvm_setup(None, self.operator_xonly_pk, *deposit_outpoint)
                        .await?
                        .ok_or(TxError::BitvmSetupNotFound(
                            self.operator_xonly_pk,
                            deposit_outpoint.txid,
>>>>>>> 4cb874f2
                        ))?;
                    self.bitvm_assert_addr = Some(assert_addr);
                    self.bitvm_disprove_root_hash = Some(bitvm_hash);
                    Ok(self.bitvm_assert_addr.as_ref().expect("Inserted before"))
                }
            }
        } else {
            Err(TxError::InsufficientContext.into())
        }
    }

    pub async fn get_challenge_ack_hashes(&mut self) -> Result<&[PublicHash], BridgeError> {
        if let Some(deposit_outpoint) = &self.deposit_outpoint {
            match self.challenge_ack_hashes {
                Some(ref hashes) => Ok(hashes),
                None => {
                    self.challenge_ack_hashes = Some(
                        self.db
                            .get_operators_challenge_ack_hashes(
                                None,
                                self.operator_xonly_pk,
                                *deposit_outpoint,
                            )
<<<<<<< HEAD
                            .await
                            .map_err(|e| {
                                eyre!("Failed to get challenge ack hashes from database: {}", e)
                            })?
                            .ok_or_eyre(format!(
                                "Challenge ack hashes not found for operator {} and deposit {}",
                                self.operator_idx, deposit_outpoint.txid
=======
                            .await?
                            .ok_or(eyre::eyre!(
                                "Watchtower public hashes not found for operator {0:?} and deposit {1}",
                                self.operator_xonly_pk,
                                deposit_outpoint.txid,
>>>>>>> 4cb874f2
                            ))?,
                    );
                    Ok(self.challenge_ack_hashes.as_ref().expect("Inserted before"))
                }
            }
        } else {
            Err(TxError::InsufficientContext.into())
        }
    }

    pub async fn get_bitvm_disprove_root_hash(&mut self) -> Result<&[u8; 32], BridgeError> {
        if let Some(deposit_outpoint) = &self.deposit_outpoint {
            match self.bitvm_disprove_root_hash {
                Some(ref hash) => Ok(hash),
                None => {
                    let bitvm_hash = self
                        .db
<<<<<<< HEAD
                        .get_bitvm_root_hash(None, self.operator_idx as i32, *deposit_outpoint)
                        .await
                        .wrap_err("Failed to get BitVM root hash from database")?
                        .ok_or_eyre(format!(
                            "BitVM root hash not found for operator {} and deposit {}",
                            self.operator_idx, deposit_outpoint.txid
=======
                        .get_bitvm_root_hash(None, self.operator_xonly_pk, *deposit_outpoint)
                        .await?
                        .ok_or(TxError::BitvmSetupNotFound(
                            self.operator_xonly_pk,
                            deposit_outpoint.txid,
>>>>>>> 4cb874f2
                        ))?;
                    self.bitvm_disprove_root_hash = Some(bitvm_hash);
                    Ok(self
                        .bitvm_disprove_root_hash
                        .as_ref()
                        .expect("Inserted before"))
                }
            }
        } else {
            Err(TxError::InsufficientContext.into())
        }
    }
}

#[derive(Debug, Clone)]
/// Context for a single operator and round, and optionally a single deposit
pub struct ContractContext {
    /// required
    operator_xonly_pk: XOnlyPublicKey,
    round_idx: u32,
    paramset: &'static ProtocolParamset,
    /// optional (only used for after kickoff)
    kickoff_idx: Option<u32>,
    deposit_data: Option<DepositData>,
    signer: Option<Actor>,
    // TODO: why different winternitz_secret_key???
}

impl ContractContext {
    /// Contains all necessary context for creating txhandlers for a specific operator and collateral chain
    pub fn new_context_for_rounds(
        operator_xonly_pk: XOnlyPublicKey,
        round_idx: u32,
        paramset: &'static ProtocolParamset,
    ) -> Self {
        Self {
            operator_xonly_pk,
            round_idx,
            paramset,
            kickoff_idx: None,
            deposit_data: None,
            signer: None,
        }
    }

    /// Contains all necessary context for creating txhandlers for a specific operator, kickoff utxo, and a deposit
    pub fn new_context_for_kickoffs(
        kickoff_data: KickoffData,
        deposit_data: DepositData,
        paramset: &'static ProtocolParamset,
    ) -> Self {
        Self {
            operator_xonly_pk: kickoff_data.operator_xonly_pk,
            round_idx: kickoff_data.round_idx,
            paramset,
            kickoff_idx: Some(kickoff_data.kickoff_idx),
            deposit_data: Some(deposit_data),
            signer: None,
        }
    }

    /// Contains all necessary context for creating txhandlers for a specific operator, kickoff utxo, and a deposit
    /// Additionally holds signer of an actor that can generate the actual winternitz public keys.
    pub fn new_context_for_asserts(
        kickoff_data: KickoffData,
        deposit_data: DepositData,
        paramset: &'static ProtocolParamset,
        signer: Actor,
    ) -> Self {
        Self {
            operator_xonly_pk: kickoff_data.operator_xonly_pk,
            round_idx: kickoff_data.round_idx,
            paramset,
            kickoff_idx: Some(kickoff_data.kickoff_idx),
            deposit_data: Some(deposit_data),
            signer: Some(signer),
        }
    }
}

/// Struct to store common txhandlers for kickoffs
pub struct TxHandlerCache {
    pub prev_ready_to_reimburse: Option<TxHandler>,
    pub saved_txs: BTreeMap<TransactionType, TxHandler>,
}

impl Default for TxHandlerCache {
    fn default() -> Self {
        Self::new()
    }
}

impl TxHandlerCache {
    pub fn new() -> Self {
        Self {
            saved_txs: BTreeMap::new(),
            prev_ready_to_reimburse: None,
        }
    }
    pub fn store_for_next_kickoff(
        &mut self,
        txhandlers: &mut BTreeMap<TransactionType, TxHandler>,
    ) -> Result<(), BridgeError> {
        // can possibly cache next round tx too, as next round has the needed reimburse utxos
        // but need to implement a new TransactionType for that
        for tx_type in [
            TransactionType::MoveToVault,
            TransactionType::Round,
            TransactionType::ReadyToReimburse,
        ]
        .iter()
        {
            let txhandler = txhandlers
                .remove(tx_type)
                .ok_or(TxError::TxHandlerNotFound(*tx_type))?;
            self.saved_txs.insert(*tx_type, txhandler);
        }
        Ok(())
    }
    /// store move_to_vault and previous ready to reimburse
    pub fn store_for_next_round(&mut self) -> Result<(), BridgeError> {
        let move_to_vault =
            remove_txhandler_from_map(&mut self.saved_txs, TransactionType::MoveToVault)?;
        self.prev_ready_to_reimburse = Some(remove_txhandler_from_map(
            &mut self.saved_txs,
            TransactionType::ReadyToReimburse,
        )?);
        self.saved_txs = BTreeMap::new();
        self.saved_txs
            .insert(move_to_vault.get_transaction_type(), move_to_vault);
        Ok(())
    }
    pub fn get_prev_ready_to_reimburse(&self) -> Option<&TxHandler> {
        self.prev_ready_to_reimburse.as_ref()
    }
    pub fn get_cached_txs(&mut self) -> BTreeMap<TransactionType, TxHandler> {
        std::mem::take(&mut self.saved_txs)
    }
}

pub async fn create_txhandlers(
    transaction_type: TransactionType,
    context: ContractContext,
    txhandler_cache: &mut TxHandlerCache,
    db_cache: &mut ReimburseDbCache,
) -> Result<BTreeMap<TransactionType, TxHandler>, BridgeError> {
    let ReimburseDbCache { paramset, .. } = db_cache.clone();

    let operator_data = db_cache.get_operator_data().await?.clone();
    let kickoff_winternitz_keys = db_cache.get_kickoff_winternitz_keys().await?;

    let ContractContext {
        operator_xonly_pk,
        round_idx,
        ..
    } = context;

    let mut txhandlers = txhandler_cache.get_cached_txs();

    if !txhandlers.contains_key(&TransactionType::Round) {
        // create round tx, ready to reimburse tx, and unspent kickoff txs if not in cache
        let round_txhandlers = create_round_txhandlers(
            paramset,
            round_idx as usize,
            &operator_data,
            kickoff_winternitz_keys,
            txhandler_cache.get_prev_ready_to_reimburse(),
        )?;
        for round_txhandler in round_txhandlers.into_iter() {
            txhandlers.insert(round_txhandler.get_transaction_type(), round_txhandler);
        }
    }

    if matches!(
        transaction_type,
        TransactionType::Round
            | TransactionType::ReadyToReimburse
            | TransactionType::UnspentKickoff(_)
    ) {
        // return if only one of the collateral tx's were requested
        // do not continue as we might not have the necessary context for the remaining tx's
        return Ok(txhandlers);
    }

    // get the next round txhandler (because reimburse connectors will be in it)
    let next_round_txhandler = create_round_txhandler(
        operator_data.xonly_pk,
        RoundTxInput::Prevout(
            get_txhandler(&txhandlers, TransactionType::ReadyToReimburse)?
                .get_spendable_output(0)?,
        ),
        kickoff_winternitz_keys.get_keys_for_round(round_idx as usize + 1),
        paramset,
    )?;

    let mut deposit_data = context.deposit_data.ok_or(TxError::InsufficientContext)?;
    let kickoff_data = KickoffData {
        operator_xonly_pk,
        round_idx,
        kickoff_idx: context.kickoff_idx.ok_or(TxError::InsufficientContext)?,
    };

    if !txhandlers.contains_key(&TransactionType::MoveToVault) {
        // if not cached create move_txhandler
        let move_txhandler =
            builder::transaction::create_move_to_vault_txhandler(&mut deposit_data, paramset)?;
        txhandlers.insert(move_txhandler.get_transaction_type(), move_txhandler);
    }

    let num_asserts = ClementineBitVMPublicKeys::number_of_assert_txs();
    let public_hashes = db_cache.get_challenge_ack_hashes().await?.to_vec();

    let kickoff_txhandler = if let TransactionType::MiniAssert(_) = transaction_type {
        // create scripts if any mini assert tx is specifically requested as it needs
        // the actual scripts to be able to spend
        let actor = context.signer.clone().ok_or(TxError::InsufficientContext)?;

        // deposit_data.deposit_outpoint.txid

        let bitvm_pks =
            actor.generate_bitvm_pks_for_deposit(deposit_data.get_deposit_outpoint(), paramset)?;

        let assert_scripts = bitvm_pks.get_assert_scripts(operator_data.xonly_pk);

        let kickoff_txhandler = create_kickoff_txhandler(
            kickoff_data,
            get_txhandler(&txhandlers, TransactionType::Round)?,
            get_txhandler(&txhandlers, TransactionType::MoveToVault)?,
            &mut deposit_data,
            operator_data.xonly_pk,
            AssertScripts::AssertSpendableScript(assert_scripts),
            db_cache.get_bitvm_disprove_root_hash().await?,
            &public_hashes,
            paramset,
        )?;

        // Create and insert mini_asserts into return Vec
        let mini_asserts = create_mini_asserts(&kickoff_txhandler, num_asserts)?;

        for mini_assert in mini_asserts.into_iter() {
            txhandlers.insert(mini_assert.get_transaction_type(), mini_assert);
        }

        kickoff_txhandler
    } else {
        let disprove_root_hash = *db_cache.get_bitvm_disprove_root_hash().await?;
        // use db data for scripts
        create_kickoff_txhandler(
            kickoff_data,
            get_txhandler(&txhandlers, TransactionType::Round)?,
            get_txhandler(&txhandlers, TransactionType::MoveToVault)?,
            &mut deposit_data,
            operator_data.xonly_pk,
            AssertScripts::AssertScriptTapNodeHash(db_cache.get_bitvm_assert_hash().await?),
            &disprove_root_hash,
            &public_hashes,
            paramset,
        )?
    };
    txhandlers.insert(kickoff_txhandler.get_transaction_type(), kickoff_txhandler);

    // Creates the challenge_tx handler.
    let challenge_txhandler = builder::transaction::create_challenge_txhandler(
        get_txhandler(&txhandlers, TransactionType::Kickoff)?,
        &operator_data.reimburse_addr,
        paramset,
    )?;
    txhandlers.insert(
        challenge_txhandler.get_transaction_type(),
        challenge_txhandler,
    );

    // Creates the challenge timeout txhandler
    let challenge_timeout_txhandler = create_challenge_timeout_txhandler(
        get_txhandler(&txhandlers, TransactionType::Kickoff)?,
        paramset,
    )?;

    txhandlers.insert(
        challenge_timeout_txhandler.get_transaction_type(),
        challenge_timeout_txhandler,
    );

    let kickoff_not_finalized_txhandler =
        builder::transaction::create_kickoff_not_finalized_txhandler(
            get_txhandler(&txhandlers, TransactionType::Kickoff)?,
            get_txhandler(&txhandlers, TransactionType::ReadyToReimburse)?,
        )?;
    txhandlers.insert(
        kickoff_not_finalized_txhandler.get_transaction_type(),
        kickoff_not_finalized_txhandler,
    );

    // create watchtower tx's except WatchtowerChallenges
    for watchtower_idx in 0..deposit_data.get_num_watchtowers() {
        // Each watchtower will sign their Groth16 proof of the header chain circuit. Then, the operator will either
        // - acknowledge the challenge by sending the operator_challenge_ACK_tx, otherwise their burn connector
        // will get burned by operator_challenge_nack
        let watchtower_challenge_timeout_txhandler =
            builder::transaction::create_watchtower_challenge_timeout_txhandler(
                get_txhandler(&txhandlers, TransactionType::Kickoff)?,
                watchtower_idx,
                paramset,
            )?;
        txhandlers.insert(
            watchtower_challenge_timeout_txhandler.get_transaction_type(),
            watchtower_challenge_timeout_txhandler,
        );

        let operator_challenge_nack_txhandler =
            builder::transaction::create_operator_challenge_nack_txhandler(
                get_txhandler(&txhandlers, TransactionType::Kickoff)?,
                watchtower_idx,
                get_txhandler(&txhandlers, TransactionType::Round)?,
                paramset,
            )?;
        txhandlers.insert(
            operator_challenge_nack_txhandler.get_transaction_type(),
            operator_challenge_nack_txhandler,
        );

        let operator_challenge_ack_txhandler =
            builder::transaction::create_operator_challenge_ack_txhandler(
                get_txhandler(&txhandlers, TransactionType::Kickoff)?,
                watchtower_idx,
                paramset,
            )?;
        txhandlers.insert(
            operator_challenge_ack_txhandler.get_transaction_type(),
            operator_challenge_ack_txhandler,
        );
    }

    if let TransactionType::WatchtowerChallenge(_) = transaction_type {
        return Err(BridgeError::Error(
            "Cant directly create a watchtower challenge in create_txhandlers as it needs commit data".to_string(),
        ));
    }

    let assert_timeouts = create_assert_timeout_txhandlers(
        get_txhandler(&txhandlers, TransactionType::Kickoff)?,
        get_txhandler(&txhandlers, TransactionType::Round)?,
        num_asserts,
        paramset,
    )?;

    for assert_timeout in assert_timeouts.into_iter() {
        txhandlers.insert(assert_timeout.get_transaction_type(), assert_timeout);
    }

    // Creates the disprove_timeout_tx handler.
    let disprove_timeout_txhandler = builder::transaction::create_disprove_timeout_txhandler(
        get_txhandler(&txhandlers, TransactionType::Kickoff)?,
        paramset,
    )?;

    txhandlers.insert(
        disprove_timeout_txhandler.get_transaction_type(),
        disprove_timeout_txhandler,
    );

    // Creates the reimburse_tx handler.
    let reimburse_txhandler = builder::transaction::create_reimburse_txhandler(
        get_txhandler(&txhandlers, TransactionType::MoveToVault)?,
        &next_round_txhandler,
        get_txhandler(&txhandlers, TransactionType::Kickoff)?,
        kickoff_data.kickoff_idx as usize,
        paramset.num_kickoffs_per_round,
        &operator_data.reimburse_addr,
    )?;

    txhandlers.insert(
        reimburse_txhandler.get_transaction_type(),
        reimburse_txhandler,
    );

    match transaction_type {
        TransactionType::AllNeededForDeposit => {
            let disprove_txhandler = builder::transaction::create_disprove_txhandler(
                get_txhandler(&txhandlers, TransactionType::Kickoff)?,
                get_txhandler(&txhandlers, TransactionType::Round)?,
            )?;
            txhandlers.insert(
                disprove_txhandler.get_transaction_type(),
                disprove_txhandler,
            );
        }
        TransactionType::Disprove => {
            // TODO: if TransactionType::Disprove, we need to add the actual disprove script here because requester wants to disprove the withdrawal
        }
        _ => {}
    }

    Ok(txhandlers)
}

/// Function to create the round txhandler and ready to reimburse txhandler for a specific operator and round index
pub fn create_round_txhandlers(
    paramset: &'static ProtocolParamset,
    round_idx: usize,
    operator_data: &OperatorData,
    kickoff_winternitz_keys: &KickoffWinternitzKeys,
    prev_ready_to_reimburse: Option<&TxHandler>,
) -> Result<Vec<TxHandler>, BridgeError> {
    let mut txhandlers = Vec::with_capacity(2 + paramset.num_kickoffs_per_round);

    let (round_txhandler, ready_to_reimburse_txhandler) = match prev_ready_to_reimburse {
        Some(prev_ready_to_reimburse_txhandler) => {
            if round_idx == 0 {
                return Err(
                    eyre::eyre!("Round 0 cannot be created from prev_ready_to_reimburse").into(),
                );
            }
            let round_txhandler = builder::transaction::create_round_txhandler(
                operator_data.xonly_pk,
                RoundTxInput::Prevout(prev_ready_to_reimburse_txhandler.get_spendable_output(0)?),
                kickoff_winternitz_keys.get_keys_for_round(round_idx),
                paramset,
            )?;

            let ready_to_reimburse_txhandler =
                builder::transaction::create_ready_to_reimburse_txhandler(
                    &round_txhandler,
                    operator_data.xonly_pk,
                    paramset,
                )?;
            (round_txhandler, ready_to_reimburse_txhandler)
        }
        None => {
            // create nth sequential collateral tx and reimburse generator tx for the operator
            builder::transaction::create_round_nth_txhandler(
                operator_data.xonly_pk,
                operator_data.collateral_funding_outpoint,
                paramset.collateral_funding_amount,
                round_idx,
                kickoff_winternitz_keys,
                paramset,
            )?
        }
    };

    let unspent_kickoffs = create_unspent_kickoff_txhandlers(
        &round_txhandler,
        &ready_to_reimburse_txhandler,
        paramset,
    )?;

    txhandlers.push(round_txhandler);
    txhandlers.push(ready_to_reimburse_txhandler);

    for unspent_kickoff in unspent_kickoffs.into_iter() {
        txhandlers.push(unspent_kickoff);
    }

    Ok(txhandlers)
}

#[cfg(test)]
mod tests {

    use std::collections::HashMap;

    use super::*;
    use crate::actor::Actor;
    use crate::bitvm_client::ClementineBitVMPublicKeys;
    use crate::builder::transaction::sign::get_kickoff_utxos_to_sign;
    use crate::builder::transaction::{
        DepositInfo, KickoffData, TransactionType, TxHandlerBuilder,
    };
    use crate::citrea::mock::MockCitreaClient;
    use crate::config::BridgeConfig;
    use crate::rpc::clementine::clementine_operator_client::ClementineOperatorClient;
    use crate::rpc::clementine::clementine_verifier_client::ClementineVerifierClient;
    use crate::rpc::clementine::{SignedTxsWithType, TransactionRequest};
    use crate::test::common::*;
    use bitcoin::{BlockHash, Transaction, XOnlyPublicKey};
    use futures::future::try_join_all;
    use tokio::sync::mpsc;

    fn signed_txs_to_txid(signed_txs: SignedTxsWithType) -> Vec<(TransactionType, bitcoin::Txid)> {
        signed_txs
            .signed_txs
            .into_iter()
            .map(|signed_tx| {
                (
                    signed_tx.transaction_type.unwrap().try_into().unwrap(),
                    bitcoin::consensus::deserialize::<Transaction>(&signed_tx.raw_tx)
                        .unwrap()
                        .compute_txid(),
                )
            })
            .collect()
    }

    async fn check_if_signable(
        mut verifiers: Vec<ClementineVerifierClient<tonic::transport::Channel>>,
        mut operators: Vec<ClementineOperatorClient<tonic::transport::Channel>>,
        deposit_info: DepositInfo,
        deposit_blockhash: BlockHash,
        config: BridgeConfig,
    ) {
        let paramset = config.protocol_paramset();
        let deposit_outpoint = deposit_info.deposit_outpoint;

        let mut txs_operator_can_sign = vec![
            TransactionType::Round,
            TransactionType::ReadyToReimburse,
            TransactionType::Kickoff,
            TransactionType::KickoffNotFinalized,
            TransactionType::Challenge,
            //TransactionType::Disprove, TODO: add when we add actual disprove scripts
            TransactionType::DisproveTimeout,
            TransactionType::Reimburse,
            TransactionType::ChallengeTimeout,
        ];
        txs_operator_can_sign
            .extend((0..verifiers.len()).map(TransactionType::OperatorChallengeNack));
        txs_operator_can_sign
            .extend((0..verifiers.len()).map(TransactionType::OperatorChallengeAck));
        txs_operator_can_sign.extend(
            (0..ClementineBitVMPublicKeys::number_of_assert_txs())
                .map(TransactionType::AssertTimeout),
        );
        txs_operator_can_sign
            .extend((0..paramset.num_kickoffs_per_round).map(TransactionType::UnspentKickoff));
        txs_operator_can_sign
            .extend((0..verifiers.len()).map(TransactionType::WatchtowerChallengeTimeout));

        let all_operators_secret_keys = config.all_operators_secret_keys.clone().unwrap();
        let operator_xonly_pks: Vec<XOnlyPublicKey> = all_operators_secret_keys
            .iter()
            .map(|&sk| {
                Actor::new(
                    sk,
                    config.winternitz_secret_key,
                    config.protocol_paramset().network,
                )
                .xonly_public_key
            })
            .collect();
        let mut utxo_idxs: Vec<Vec<usize>> = Vec::with_capacity(operator_xonly_pks.len());

        for op_xonly_pk in &operator_xonly_pks {
            utxo_idxs.push(get_kickoff_utxos_to_sign(
                config.protocol_paramset(),
                *op_xonly_pk,
                deposit_blockhash,
                deposit_outpoint,
            ));
        }

        let (tx, mut rx) = mpsc::unbounded_channel();
        let mut created_txs: HashMap<(KickoffData, TransactionType), Vec<bitcoin::Txid>> =
            HashMap::new();

        // try to sign everything for all operators
        let operator_task_handles: Vec<_> = operators
            .iter_mut()
            .enumerate()
            .map(|(operator_idx, operator_rpc)| {
                let txs_operator_can_sign = txs_operator_can_sign.clone();
                let mut operator_rpc = operator_rpc.clone();
                let utxo_idxs = utxo_idxs.clone();
                let tx = tx.clone();
                let operator_xonly_pk = operator_xonly_pks[operator_idx];
                async move {
                    for round_idx in 0..paramset.num_round_txs {
                        for &kickoff_idx in &utxo_idxs[operator_idx] {
                            let kickoff_data = KickoffData {
                                operator_xonly_pk,
                                round_idx: round_idx as u32,
                                kickoff_idx: kickoff_idx as u32,
                            };
                            let start_time = std::time::Instant::now();
                            let raw_txs = operator_rpc
                                .internal_create_signed_txs(TransactionRequest {
                                    deposit_outpoint: Some(deposit_outpoint.into()),
                                    kickoff_id: Some(kickoff_data.into()),
                                })
                                .await
                                .unwrap()
                                .into_inner();
                            // test if all needed tx's are signed
                            for tx_type in &txs_operator_can_sign {
                                assert!(
                                    raw_txs
                                        .signed_txs
                                        .iter()
                                        .any(|signed_tx| signed_tx.transaction_type
                                            == Some((*tx_type).into())),
                                    "Tx type: {:?} not found in signed txs for operator",
                                    tx_type
                                );
                            }
                            tracing::info!(
                                "Operator signed txs {:?} from rpc call in time {:?}",
                                TransactionType::AllNeededForDeposit,
                                start_time.elapsed()
                            );
                            tx.send((kickoff_data, signed_txs_to_txid(raw_txs)))
                                .unwrap();
                            let raw_assert_txs = operator_rpc
                                .internal_create_assert_commitment_txs(TransactionRequest {
                                    deposit_outpoint: Some(deposit_outpoint.into()),
                                    kickoff_id: Some(kickoff_data.into()),
                                })
                                .await
                                .unwrap()
                                .into_inner();
                            tracing::info!(
                                "Operator Signed Assert txs of size: {}",
                                raw_assert_txs.signed_txs.len()
                            );
                            tx.send((kickoff_data, signed_txs_to_txid(raw_assert_txs)))
                                .unwrap();
                        }
                    }
                }
            })
            .map(tokio::task::spawn)
            .collect();

        let mut txs_verifier_can_sign = vec![
            TransactionType::Challenge,
            TransactionType::KickoffNotFinalized,
            //TransactionType::Disprove,
        ];
        txs_verifier_can_sign
            .extend((0..verifiers.len()).map(TransactionType::OperatorChallengeNack));
        txs_verifier_can_sign.extend(
            (0..ClementineBitVMPublicKeys::number_of_assert_txs())
                .map(TransactionType::AssertTimeout),
        );
        txs_verifier_can_sign
            .extend((0..paramset.num_kickoffs_per_round).map(TransactionType::UnspentKickoff));
        txs_verifier_can_sign
            .extend((0..verifiers.len()).map(TransactionType::WatchtowerChallengeTimeout));

        // try to sign everything for all verifiers
        // try signing verifier transactions
        let verifier_task_handles: Vec<_> = verifiers
            .iter_mut()
            .map(|verifier_rpc| {
                let txs_verifier_can_sign = txs_verifier_can_sign.clone();
                let mut verifier_rpc = verifier_rpc.clone();
                let utxo_idxs = utxo_idxs.clone();
                let tx = tx.clone();
                let operator_xonly_pks = operator_xonly_pks.clone();
                async move {
                    for (operator_idx, utxo_idx) in utxo_idxs.iter().enumerate() {
                        for round_idx in 0..paramset.num_round_txs {
                            for &kickoff_idx in utxo_idx {
                                let kickoff_data = KickoffData {
                                    operator_xonly_pk: operator_xonly_pks[operator_idx],
                                    round_idx: round_idx as u32,
                                    kickoff_idx: kickoff_idx as u32,
                                };
                                let start_time = std::time::Instant::now();
                                let raw_txs = verifier_rpc
                                    .internal_create_signed_txs(TransactionRequest {
                                        deposit_outpoint: Some(deposit_outpoint.into()),
                                        kickoff_id: Some(kickoff_data.into()),
                                    })
                                    .await
                                    .unwrap()
                                    .into_inner();
                                // test if all needed tx's are signed
                                for tx_type in &txs_verifier_can_sign {
                                    assert!(
                                        raw_txs
                                            .signed_txs
                                            .iter()
                                            .any(|signed_tx| signed_tx.transaction_type
                                                == Some((*tx_type).into())),
                                        "Tx type: {:?} not found in signed txs for verifier",
                                        tx_type
                                    );
                                }
                                tracing::info!(
                                    "Verifier signed txs {:?} from rpc call in time {:?}",
                                    TransactionType::AllNeededForDeposit,
                                    start_time.elapsed()
                                );
                                tx.send((kickoff_data, signed_txs_to_txid(raw_txs)))
                                    .unwrap();
                                let watchtower_challenge_tx = verifier_rpc
                                    .internal_create_watchtower_challenge(TransactionRequest {
                                        deposit_outpoint: Some(deposit_outpoint.into()),
                                        kickoff_id: Some(kickoff_data.into()),
                                    })
                                    .await
                                    .unwrap()
                                    .into_inner();
                                tx.send((
                                    kickoff_data,
                                    signed_txs_to_txid(SignedTxsWithType {
                                        signed_txs: vec![watchtower_challenge_tx],
                                    }),
                                ))
                                .unwrap();
                            }
                        }
                    }
                }
            })
            .map(tokio::task::spawn)
            .collect();

        drop(tx);
        while let Some((kickoff_id, txids)) = rx.recv().await {
            for (tx_type, txid) in txids {
                created_txs
                    .entry((kickoff_id, tx_type))
                    .or_default()
                    .push(txid);
            }
        }

        let mut incorrect = false;

        for ((kickoff_id, tx_type), txids) in &created_txs {
            // check if all txids are equal
            if !txids.iter().all(|txid| txid == &txids[0]) {
                tracing::error!(
                    "Mismatch in Txids for kickoff_id: {:?}, tx_type: {:?}, Txids: {:?}",
                    kickoff_id,
                    tx_type,
                    txids
                );
                incorrect = true;
            }
        }
        assert!(!incorrect);

        try_join_all(operator_task_handles).await.unwrap();
        try_join_all(verifier_task_handles).await.unwrap();
    }

    #[tokio::test(flavor = "multi_thread")]
    async fn test_deposit_and_sign_txs() {
        let mut config = create_test_config_with_thread_name().await;
        let WithProcessCleanup(_, ref rpc, _, _) = create_regtest_rpc(&mut config).await;

        let (verifiers, operators, _, _cleanup, deposit_params, _, deposit_blockhash, _) =
            run_single_deposit::<MockCitreaClient>(&mut config, rpc.clone(), None)
                .await
                .unwrap();

        check_if_signable(
            verifiers,
            operators,
            deposit_params,
            deposit_blockhash,
            config.clone(),
        )
        .await;
    }

    #[tokio::test(flavor = "multi_thread")]
    async fn test_replacement_deposit_and_sign_txs() {
        let mut config = create_test_config_with_thread_name().await;
        let WithProcessCleanup(_, ref rpc, _, _) = create_regtest_rpc(&mut config).await;

        let (verifiers, operators, _, _cleanup, deposit_info, _, deposit_blockhash) =
            run_replacement_deposit(&mut config, rpc.clone(), None)
                .await
                .unwrap();

        check_if_signable(
            verifiers,
            operators,
            deposit_info,
            deposit_blockhash,
            config.clone(),
        )
        .await;
    }

    #[test]
    fn test_txhandler_cache_store_for_next_kickoff() {
        let mut cache = TxHandlerCache::new();
        let mut txhandlers = BTreeMap::new();
        txhandlers.insert(
            TransactionType::MoveToVault,
            TxHandlerBuilder::new(TransactionType::MoveToVault).finalize(),
        );
        txhandlers.insert(
            TransactionType::Round,
            TxHandlerBuilder::new(TransactionType::Round).finalize(),
        );
        txhandlers.insert(
            TransactionType::ReadyToReimburse,
            TxHandlerBuilder::new(TransactionType::ReadyToReimburse).finalize(),
        );
        txhandlers.insert(
            TransactionType::Kickoff,
            TxHandlerBuilder::new(TransactionType::Kickoff).finalize(),
        );

        // should store the first 3 txhandlers, and not insert kickoff
        assert!(cache.store_for_next_kickoff(&mut txhandlers).is_ok());
        assert!(txhandlers.len() == 1);
        assert!(cache.saved_txs.len() == 3);
        assert!(cache.saved_txs.contains_key(&TransactionType::MoveToVault));
        assert!(cache.saved_txs.contains_key(&TransactionType::Round));
        assert!(cache
            .saved_txs
            .contains_key(&TransactionType::ReadyToReimburse));
        // prev_ready_to_reimburse should be None as it is the first iteration
        assert!(cache.prev_ready_to_reimburse.is_none());

        // txhandlers should contain all cached tx's
        txhandlers = cache.get_cached_txs();
        assert!(txhandlers.len() == 3);
        assert!(txhandlers.contains_key(&TransactionType::MoveToVault));
        assert!(txhandlers.contains_key(&TransactionType::Round));
        assert!(txhandlers.contains_key(&TransactionType::ReadyToReimburse));
        assert!(cache.store_for_next_kickoff(&mut txhandlers).is_ok());
        // prev ready to reimburse still none as we didnt go to next round
        assert!(cache.prev_ready_to_reimburse.is_none());

        // should delete saved txs and store prev ready to reimburse, but it should keep movetovault
        assert!(cache.store_for_next_round().is_ok());
        assert!(cache.saved_txs.len() == 1);
        assert!(cache.prev_ready_to_reimburse.is_some());
        assert!(cache.saved_txs.contains_key(&TransactionType::MoveToVault));

        // retrieve cached movetovault
        txhandlers = cache.get_cached_txs();

        // create new round txs
        txhandlers.insert(
            TransactionType::ReadyToReimburse,
            TxHandlerBuilder::new(TransactionType::ReadyToReimburse).finalize(),
        );
        txhandlers.insert(
            TransactionType::Round,
            TxHandlerBuilder::new(TransactionType::Round).finalize(),
        );
        // add not relevant tx
        txhandlers.insert(
            TransactionType::WatchtowerChallenge(0),
            TxHandlerBuilder::new(TransactionType::WatchtowerChallenge(0)).finalize(),
        );

        // should add all 3 tx's to cache again
        assert!(cache.store_for_next_kickoff(&mut txhandlers).is_ok());
        assert!(cache.saved_txs.len() == 3);
        assert!(cache.saved_txs.contains_key(&TransactionType::MoveToVault));
        assert!(cache.saved_txs.contains_key(&TransactionType::Round));
        assert!(cache
            .saved_txs
            .contains_key(&TransactionType::ReadyToReimburse));
        // prev ready to reimburse is still stored
        assert!(cache.prev_ready_to_reimburse.is_some());
    }
}<|MERGE_RESOLUTION|>--- conflicted
+++ resolved
@@ -12,12 +12,9 @@
 use crate::database::Database;
 use crate::errors::{BridgeError, TxError};
 use crate::operator::PublicHash;
-<<<<<<< HEAD
 use crate::rpc::clementine::KickoffId;
 use eyre::OptionExt;
 use eyre::{eyre, Context};
-=======
->>>>>>> 4cb874f2
 use std::collections::BTreeMap;
 
 use super::{remove_txhandler_from_map, DepositData, KickoffData, RoundTxInput};
@@ -143,45 +140,19 @@
             None => {
                 self.operator_data = Some(
                     self.db
-<<<<<<< HEAD
-                        .get_operator(None, self.operator_idx as i32)
+                        .get_operator(None, self.operator_xonly_pk)
                         .await
                         .wrap_err("Failed to get operator data from database")?
                         .ok_or_eyre(format!(
                             "Operator not found for index {}",
                             self.operator_idx
                         ))?,
-=======
-                        .get_operator(None, self.operator_xonly_pk)
-                        .await?
-                        .ok_or(BridgeError::OperatorNotFound(self.operator_xonly_pk))?,
->>>>>>> 4cb874f2
                 );
                 Ok(self.operator_data.as_ref().expect("Inserted before"))
             }
         }
     }
 
-<<<<<<< HEAD
-    pub async fn get_verifier_xonly_pks(&mut self) -> Result<&[XOnlyPublicKey], BridgeError> {
-        match self.verifier_xonly_pks {
-            Some(ref pks) => Ok(pks),
-            None => {
-                let verifier_pks = self.db.get_verifiers_public_keys(None).await.map_err(|e| {
-                    eyre!("Failed to get verifier public keys from database: {}", e)
-                })?;
-                let xonly_pks = verifier_pks
-                    .iter()
-                    .map(|pk| pk.x_only_public_key().0)
-                    .collect::<Vec<_>>();
-                self.verifier_xonly_pks = Some(xonly_pks);
-                Ok(self.verifier_xonly_pks.as_ref().expect("Inserted before"))
-            }
-        }
-    }
-
-=======
->>>>>>> 4cb874f2
     pub async fn get_kickoff_winternitz_keys(
         &mut self,
     ) -> Result<&KickoffWinternitzKeys, BridgeError> {
@@ -190,14 +161,9 @@
             None => {
                 self.kickoff_winternitz_keys = Some(KickoffWinternitzKeys::new(
                     self.db
-<<<<<<< HEAD
-                        .get_operator_kickoff_winternitz_public_keys(None, self.operator_idx)
+                        .get_operator_kickoff_winternitz_public_keys(None, self.operator_xonly_pk)
                         .await
                         .wrap_err("Failed to get kickoff winternitz keys from database")?,
-=======
-                        .get_operator_kickoff_winternitz_public_keys(None, self.operator_xonly_pk)
-                        .await?,
->>>>>>> 4cb874f2
                     self.paramset.num_kickoffs_per_round,
                 ));
                 Ok(self
@@ -215,20 +181,12 @@
                 None => {
                     let (assert_addr, bitvm_hash) = self
                         .db
-<<<<<<< HEAD
-                        .get_bitvm_setup(None, self.operator_idx as i32, *deposit_outpoint)
+                        .get_bitvm_setup(None, self.operator_xonly_pk, *deposit_outpoint)
                         .await
-                        .wrap_err("Failed to get BitVM setup from database")?
-                        .ok_or_eyre(format!(
-                            "BitVM setup not found for operator {} and deposit {}",
-                            self.operator_idx, deposit_outpoint.txid
-=======
-                        .get_bitvm_setup(None, self.operator_xonly_pk, *deposit_outpoint)
-                        .await?
+                        .wrap_err("Failed to get BitVM setup from database in ReimburseDbCache")?
                         .ok_or(TxError::BitvmSetupNotFound(
                             self.operator_xonly_pk,
                             deposit_outpoint.txid,
->>>>>>> 4cb874f2
                         ))?;
                     self.bitvm_assert_addr = Some(assert_addr);
                     self.bitvm_disprove_root_hash = Some(bitvm_hash);
@@ -252,21 +210,12 @@
                                 self.operator_xonly_pk,
                                 *deposit_outpoint,
                             )
-<<<<<<< HEAD
                             .await
-                            .map_err(|e| {
-                                eyre!("Failed to get challenge ack hashes from database: {}", e)
-                            })?
-                            .ok_or_eyre(format!(
-                                "Challenge ack hashes not found for operator {} and deposit {}",
-                                self.operator_idx, deposit_outpoint.txid
-=======
-                            .await?
+                            .wrap_err("Failed to get challenge ack hashes from database in ReimburseDbCache")?
                             .ok_or(eyre::eyre!(
                                 "Watchtower public hashes not found for operator {0:?} and deposit {1}",
                                 self.operator_xonly_pk,
                                 deposit_outpoint.txid,
->>>>>>> 4cb874f2
                             ))?,
                     );
                     Ok(self.challenge_ack_hashes.as_ref().expect("Inserted before"))
@@ -284,20 +233,14 @@
                 None => {
                     let bitvm_hash = self
                         .db
-<<<<<<< HEAD
-                        .get_bitvm_root_hash(None, self.operator_idx as i32, *deposit_outpoint)
+                        .get_bitvm_root_hash(None, self.operator_xonly_pk, *deposit_outpoint)
                         .await
-                        .wrap_err("Failed to get BitVM root hash from database")?
-                        .ok_or_eyre(format!(
-                            "BitVM root hash not found for operator {} and deposit {}",
-                            self.operator_idx, deposit_outpoint.txid
-=======
-                        .get_bitvm_root_hash(None, self.operator_xonly_pk, *deposit_outpoint)
-                        .await?
+                        .wrap_err(
+                            "Failed to get BitVM root hash from database in ReimburseDbCache",
+                        )?
                         .ok_or(TxError::BitvmSetupNotFound(
                             self.operator_xonly_pk,
                             deposit_outpoint.txid,
->>>>>>> 4cb874f2
                         ))?;
                     self.bitvm_disprove_root_hash = Some(bitvm_hash);
                     Ok(self
