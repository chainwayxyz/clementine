--- conflicted
+++ resolved
@@ -1,4 +1,5 @@
 use bitcoin::{OutPoint, XOnlyPublicKey};
+use eyre::Context;
 
 use crate::actor::Actor;
 use crate::bitvm_client::ClementineBitVMPublicKeys;
@@ -16,15 +17,11 @@
 use std::collections::BTreeMap;
 use std::sync::Arc;
 
-<<<<<<< HEAD
 use super::input::UtxoVout;
 use super::operator_assert::{
     create_latest_blockhash_timeout_txhandler, create_latest_blockhash_txhandler,
 };
-use super::{remove_txhandler_from_map, DepositData, RoundTxInput};
-=======
 use super::{remove_txhandler_from_map, DepositData, KickoffData, RoundTxInput};
->>>>>>> 4cb874f2
 
 // helper function to get a txhandler from a hashmap
 fn get_txhandler(
@@ -82,13 +79,8 @@
     challenge_ack_hashes: Option<Vec<PublicHash>>,
     /// operator data
     operator_data: Option<OperatorData>,
-<<<<<<< HEAD
-    /// watchtower xonly pks
-    verifier_xonly_pks: Option<Vec<XOnlyPublicKey>>,
     /// latest blockhash root hash
     latest_blockhash_root_hash: Option<[u8; 32]>,
-=======
->>>>>>> 4cb874f2
 }
 
 impl ReimburseDbCache {
@@ -109,11 +101,7 @@
             bitvm_disprove_root_hash: None,
             challenge_ack_hashes: None,
             operator_data: None,
-<<<<<<< HEAD
-            verifier_xonly_pks: None,
             latest_blockhash_root_hash: None,
-=======
->>>>>>> 4cb874f2
         }
     }
 
@@ -133,11 +121,7 @@
             bitvm_disprove_root_hash: None,
             challenge_ack_hashes: None,
             operator_data: None,
-<<<<<<< HEAD
-            verifier_xonly_pks: None,
             latest_blockhash_root_hash: None,
-=======
->>>>>>> 4cb874f2
         }
     }
 
@@ -173,33 +157,14 @@
         }
     }
 
-<<<<<<< HEAD
-    pub async fn get_verifier_xonly_pks(&mut self) -> Result<&[XOnlyPublicKey], BridgeError> {
-        match self.verifier_xonly_pks {
-            Some(ref pks) => Ok(pks),
-            None => {
-                let verifier_pks = self.db.get_verifiers_public_keys(None).await?;
-                let xonly_pks = verifier_pks
-                    .iter()
-                    .map(|pk| pk.x_only_public_key().0)
-                    .collect::<Vec<_>>();
-                self.verifier_xonly_pks = Some(xonly_pks);
-                Ok(self.verifier_xonly_pks.as_ref().expect("Inserted before"))
-            }
-        }
-    }
-
-    async fn get_bitvm_setup(
-        &mut self,
-        deposit_outpoint: OutPoint,
-        operator_idx: i32,
-    ) -> Result<(), BridgeError> {
+    async fn get_bitvm_setup(&mut self, deposit_outpoint: OutPoint) -> Result<(), BridgeError> {
         let (assert_addr, bitvm_hash, latest_blockhash_root_hash) = self
             .db
-            .get_bitvm_setup(None, operator_idx, deposit_outpoint)
-            .await?
+            .get_bitvm_setup(None, self.operator_xonly_pk, deposit_outpoint)
+            .await
+            .wrap_err("Failed to get bitvm setup in ReimburseDbCache::get_bitvm_setup")?
             .ok_or(TxError::BitvmSetupNotFound(
-                operator_idx,
+                self.operator_xonly_pk,
                 deposit_outpoint.txid,
             ))?;
         self.bitvm_assert_addr = Some(assert_addr);
@@ -208,8 +173,6 @@
         Ok(())
     }
 
-=======
->>>>>>> 4cb874f2
     pub async fn get_kickoff_winternitz_keys(
         &mut self,
     ) -> Result<&KickoffWinternitzKeys, BridgeError> {
@@ -235,21 +198,7 @@
             match self.bitvm_assert_addr {
                 Some(ref addr) => Ok(addr),
                 None => {
-<<<<<<< HEAD
-                    self.get_bitvm_setup(*deposit_outpoint, self.operator_idx as i32)
-                        .await?;
-=======
-                    let (assert_addr, bitvm_hash) = self
-                        .db
-                        .get_bitvm_setup(None, self.operator_xonly_pk, *deposit_outpoint)
-                        .await?
-                        .ok_or(TxError::BitvmSetupNotFound(
-                            self.operator_xonly_pk,
-                            deposit_outpoint.txid,
-                        ))?;
-                    self.bitvm_assert_addr = Some(assert_addr);
-                    self.bitvm_disprove_root_hash = Some(bitvm_hash);
->>>>>>> 4cb874f2
+                    self.get_bitvm_setup(*deposit_outpoint).await?;
                     Ok(self.bitvm_assert_addr.as_ref().expect("Inserted before"))
                 }
             }
@@ -290,20 +239,7 @@
             match self.bitvm_disprove_root_hash {
                 Some(ref hash) => Ok(hash),
                 None => {
-<<<<<<< HEAD
-                    self.get_bitvm_setup(*deposit_outpoint, self.operator_idx as i32)
-                        .await?;
-=======
-                    let bitvm_hash = self
-                        .db
-                        .get_bitvm_root_hash(None, self.operator_xonly_pk, *deposit_outpoint)
-                        .await?
-                        .ok_or(TxError::BitvmSetupNotFound(
-                            self.operator_xonly_pk,
-                            deposit_outpoint.txid,
-                        ))?;
-                    self.bitvm_disprove_root_hash = Some(bitvm_hash);
->>>>>>> 4cb874f2
+                    self.get_bitvm_setup(*deposit_outpoint).await?;
                     Ok(self
                         .bitvm_disprove_root_hash
                         .as_ref()
@@ -320,8 +256,7 @@
             match self.latest_blockhash_root_hash {
                 Some(ref hash) => Ok(hash),
                 None => {
-                    self.get_bitvm_setup(*deposit_outpoint, self.operator_idx as i32)
-                        .await?;
+                    self.get_bitvm_setup(*deposit_outpoint).await?;
                     Ok(self
                         .latest_blockhash_root_hash
                         .as_ref()
@@ -563,13 +498,8 @@
             &mut deposit_data,
             operator_data.xonly_pk,
             AssertScripts::AssertSpendableScript(assert_scripts),
-<<<<<<< HEAD
             &disprove_root_hash,
             AssertScripts::AssertSpendableScript(vec![latest_blockhash_script]),
-            &verifier_xonly_pks,
-=======
-            db_cache.get_bitvm_disprove_root_hash().await?,
->>>>>>> 4cb874f2
             &public_hashes,
             paramset,
         )?;
@@ -598,11 +528,7 @@
             operator_data.xonly_pk,
             AssertScripts::AssertScriptTapNodeHash(db_cache.get_bitvm_assert_hash().await?),
             &disprove_root_hash,
-<<<<<<< HEAD
             AssertScripts::AssertScriptTapNodeHash(&[latest_blockhash_root_hash]),
-            &verifier_xonly_pks,
-=======
->>>>>>> 4cb874f2
             &public_hashes,
             paramset,
         )?
@@ -724,13 +650,8 @@
         get_txhandler(&txhandlers, TransactionType::MoveToVault)?,
         &next_round_txhandler,
         get_txhandler(&txhandlers, TransactionType::Kickoff)?,
-<<<<<<< HEAD
-        kickoff_id.kickoff_idx as usize,
+        kickoff_data.kickoff_idx as usize,
         paramset,
-=======
-        kickoff_data.kickoff_idx as usize,
-        paramset.num_kickoffs_per_round,
->>>>>>> 4cb874f2
         &operator_data.reimburse_addr,
     )?;
 
