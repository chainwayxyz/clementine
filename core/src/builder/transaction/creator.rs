use bitcoin::XOnlyPublicKey;

use crate::actor::Actor;
use crate::bitvm_client::ClementineBitVMPublicKeys;
use crate::builder;
use crate::builder::transaction::{
    create_assert_timeout_txhandlers, create_challenge_timeout_txhandler, create_kickoff_txhandler,
    create_mini_asserts, create_round_txhandler, create_unspent_kickoff_txhandlers, AssertScripts,
    OperatorData, TransactionType, TxHandler,
};
use crate::config::protocol::ProtocolParamset;
use crate::database::Database;
use crate::errors::BridgeError;
use crate::operator::PublicHash;
use crate::rpc::clementine::KickoffId;
use std::collections::BTreeMap;

use super::{remove_txhandler_from_map, DepositData, RoundTxInput};

// helper function to get a txhandler from a hashmap
fn get_txhandler(
    txhandlers: &BTreeMap<TransactionType, TxHandler>,
    tx_type: TransactionType,
) -> Result<&TxHandler, BridgeError> {
    txhandlers
        .get(&tx_type)
        .ok_or(BridgeError::TxHandlerNotFound(tx_type))
}

#[derive(Debug, Clone)]
/// Helper struct to get specific kickoff winternitz keys for a sequential collateral tx
pub struct KickoffWinternitzKeys {
    pub keys: Vec<bitvm::signatures::winternitz::PublicKey>,
    num_kickoffs_per_round: usize,
}

impl KickoffWinternitzKeys {
    pub fn new(
        keys: Vec<bitvm::signatures::winternitz::PublicKey>,
        num_kickoffs_per_round: usize,
    ) -> Self {
        Self {
            keys,
            num_kickoffs_per_round,
        }
    }

    /// Get the winternitz keys for a specific sequential collateral tx
    pub fn get_keys_for_round(
        &self,
        round_idx: usize,
    ) -> &[bitvm::signatures::winternitz::PublicKey] {
        &self.keys
            [round_idx * self.num_kickoffs_per_round..(round_idx + 1) * self.num_kickoffs_per_round]
    }
}

/// Struct to retrieve and cache data from DB for creating TxHandlers on demand
/// It can only store information for one deposit and operator pair.
#[derive(Debug, Clone)]
pub struct ReimburseDbCache {
    pub db: Database,
    pub operator_idx: u32,
    pub deposit_outpoint: Option<bitcoin::OutPoint>,
    pub paramset: &'static ProtocolParamset,
    /// winternitz keys to sign the kickoff tx with the blockhash
    kickoff_winternitz_keys: Option<KickoffWinternitzKeys>,
    /// bitvm assert scripts for each assert utxo
    bitvm_assert_addr: Option<Vec<[u8; 32]>>,
    /// bitvm disprove scripts taproot merkle tree root hash
    bitvm_disprove_root_hash: Option<[u8; 32]>,
    /// Public hashes to acknowledge watchtower challenges
    challenge_ack_hashes: Option<Vec<PublicHash>>,
    /// operator data
    operator_data: Option<OperatorData>,
    /// watchtower xonly pks
    watchtower_xonly_pks: Option<Vec<XOnlyPublicKey>>,
}

impl ReimburseDbCache {
    /// Creates a db cache that can be used to create txhandlers for a specific operator and deposit/kickoff
    pub fn new_for_deposit(
        db: Database,
        operator_idx: u32,
        deposit_outpoint: bitcoin::OutPoint,
        paramset: &'static ProtocolParamset,
    ) -> Self {
        Self {
            db,
            operator_idx,
            deposit_outpoint: Some(deposit_outpoint),
            paramset,
            kickoff_winternitz_keys: None,
            bitvm_assert_addr: None,
            bitvm_disprove_root_hash: None,
            challenge_ack_hashes: None,
            operator_data: None,
            watchtower_xonly_pks: None,
        }
    }

    /// Creates a db cache that can be used to create txhandlers for a specific operator and collateral chain
    pub fn new_for_rounds(
        db: Database,
        operator_idx: u32,
        paramset: &'static ProtocolParamset,
    ) -> Self {
        Self {
            db,
            operator_idx,
            deposit_outpoint: None,
            paramset,
            kickoff_winternitz_keys: None,
            bitvm_assert_addr: None,
            bitvm_disprove_root_hash: None,
            challenge_ack_hashes: None,
            operator_data: None,
            watchtower_xonly_pks: None,
        }
    }

    pub fn from_context(db: Database, context: ContractContext) -> Self {
        if context.deposit_data.is_some() {
            Self::new_for_deposit(
                db,
                context.operator_idx,
                context
                    .deposit_data
                    .expect("checked in if statement")
                    .get_deposit_outpoint(),
                context.paramset,
            )
        } else {
            Self::new_for_rounds(db, context.operator_idx, context.paramset)
        }
    }

    pub async fn get_operator_data(&mut self) -> Result<&OperatorData, BridgeError> {
        match self.operator_data {
            Some(ref data) => Ok(data),
            None => {
                self.operator_data = Some(
                    self.db
                        .get_operator(None, self.operator_idx as i32)
                        .await?
                        .ok_or(BridgeError::OperatorNotFound(self.operator_idx))?,
                );
                Ok(self.operator_data.as_ref().expect("Inserted before"))
            }
        }
    }

<<<<<<< HEAD
    pub async fn get_watchtower_xonly_pks(&mut self) -> Result<&[XOnlyPublicKey], BridgeError> {
        match self.watchtower_xonly_pks {
            Some(ref pks) => Ok(pks),
            None => {
                self.watchtower_xonly_pks =
                    Some(self.db.get_all_watchtowers_xonly_pks(None).await?);
                Ok(self.watchtower_xonly_pks.as_ref().expect("Inserted before"))
=======
    pub async fn watchtower_challenge_root_hash(&mut self) -> Result<&[[u8; 32]], BridgeError> {
        if let Some(deposit_outpoint) = &self.deposit_outpoint {
            match self.watchtower_challenge_hashes {
                Some(ref addr) => Ok(addr),
                None => {
                    // Get all watchtower challenge addresses for the operator.
                    let watchtower_challenge_addr = (0..self.paramset.num_watchtowers)
                        .map(|i| {
                            self.db.get_watchtower_challenge_hash(
                                None,
                                i as u32,
                                self.operator_idx,
                                *deposit_outpoint,
                            )
                        })
                        .collect::<Vec<_>>();
                    self.watchtower_challenge_hashes =
                        Some(futures::future::try_join_all(watchtower_challenge_addr).await?);
                    Ok(self
                        .watchtower_challenge_hashes
                        .as_ref()
                        .expect("Inserted before"))
                }
>>>>>>> 224a7ef6
            }
        }
    }

    pub async fn get_kickoff_winternitz_keys(
        &mut self,
    ) -> Result<&KickoffWinternitzKeys, BridgeError> {
        match self.kickoff_winternitz_keys {
            Some(ref keys) => Ok(keys),
            None => {
                self.kickoff_winternitz_keys = Some(KickoffWinternitzKeys::new(
                    self.db
                        .get_operator_kickoff_winternitz_public_keys(None, self.operator_idx)
                        .await?,
                    self.paramset.num_kickoffs_per_round,
                ));
                Ok(self
                    .kickoff_winternitz_keys
                    .as_ref()
                    .expect("Inserted before"))
            }
        }
    }

    pub async fn get_bitvm_assert_hash(&mut self) -> Result<&[[u8; 32]], BridgeError> {
        if let Some(deposit_outpoint) = &self.deposit_outpoint {
            match self.bitvm_assert_addr {
                Some(ref addr) => Ok(addr),
                None => {
                    let (assert_addr, bitvm_hash) = self
                        .db
                        .get_bitvm_setup(None, self.operator_idx as i32, *deposit_outpoint)
                        .await?
                        .ok_or(BridgeError::BitvmSetupNotFound(
                            self.operator_idx as i32,
                            deposit_outpoint.txid,
                        ))?;
                    self.bitvm_assert_addr = Some(assert_addr);
                    self.bitvm_disprove_root_hash = Some(bitvm_hash);
                    Ok(self.bitvm_assert_addr.as_ref().expect("Inserted before"))
                }
            }
        } else {
            Err(BridgeError::InsufficientContext)
        }
    }

    pub async fn get_challenge_ack_hashes(&mut self) -> Result<&[PublicHash], BridgeError> {
        if let Some(deposit_outpoint) = &self.deposit_outpoint {
            match self.challenge_ack_hashes {
                Some(ref hashes) => Ok(hashes),
                None => {
                    self.challenge_ack_hashes = Some(
                        self.db
                            .get_operators_challenge_ack_hashes(
                                None,
                                self.operator_idx as i32,
                                *deposit_outpoint,
                            )
                            .await?
                            .ok_or(BridgeError::WatchtowerPublicHashesNotFound(
                                self.operator_idx as i32,
                                deposit_outpoint.txid,
                            ))?,
                    );
                    Ok(self.challenge_ack_hashes.as_ref().expect("Inserted before"))
                }
            }
        } else {
            Err(BridgeError::InsufficientContext)
        }
    }

    pub async fn get_bitvm_disprove_root_hash(&mut self) -> Result<&[u8; 32], BridgeError> {
        if let Some(deposit_outpoint) = &self.deposit_outpoint {
            match self.bitvm_disprove_root_hash {
                Some(ref hash) => Ok(hash),
                None => {
                    let bitvm_hash = self
                        .db
                        .get_bitvm_root_hash(None, self.operator_idx as i32, *deposit_outpoint)
                        .await?
                        .ok_or(BridgeError::BitvmSetupNotFound(
                            self.operator_idx as i32,
                            deposit_outpoint.txid,
                        ))?;
                    self.bitvm_disprove_root_hash = Some(bitvm_hash);
                    Ok(self
                        .bitvm_disprove_root_hash
                        .as_ref()
                        .expect("Inserted before"))
                }
            }
        } else {
            Err(BridgeError::InsufficientContext)
        }
    }
}

#[derive(Debug, Clone)]
/// Context for a single operator and round, and optionally a single deposit
pub struct ContractContext {
    /// required
    operator_idx: u32,
    round_idx: u32,
    paramset: &'static ProtocolParamset,
    /// optional (only used for after kickoff)
    kickoff_idx: Option<u32>,
    deposit_data: Option<DepositData>,
    signer: Option<Actor>,
    // TODO: why different winternitz_secret_key???
}

impl ContractContext {
    /// Contains all necessary context for creating txhandlers for a specific operator and collateral chain
    pub fn new_context_for_rounds(
        operator_idx: u32,
        round_idx: u32,
        paramset: &'static ProtocolParamset,
    ) -> Self {
        Self {
            operator_idx,
            round_idx,
            paramset,
            kickoff_idx: None,
            deposit_data: None,
            signer: None,
        }
    }

    /// Contains all necessary context for creating txhandlers for a specific operator, kickoff utxo, and a deposit
    pub fn new_context_for_kickoffs(
        kickoff_id: KickoffId,
        deposit_data: DepositData,
        paramset: &'static ProtocolParamset,
    ) -> Self {
        Self {
            operator_idx: kickoff_id.operator_idx,
            round_idx: kickoff_id.round_idx,
            paramset,
            kickoff_idx: Some(kickoff_id.kickoff_idx),
            deposit_data: Some(deposit_data),
            signer: None,
        }
    }

    /// Contains all necessary context for creating txhandlers for a specific operator, kickoff utxo, and a deposit
    /// Additionally holds signer of an actor that can generate the actual winternitz public keys.
    pub fn new_context_for_asserts(
        kickoff_id: KickoffId,
        deposit_data: DepositData,
        paramset: &'static ProtocolParamset,
        signer: Actor,
    ) -> Self {
        Self {
            operator_idx: kickoff_id.operator_idx,
            round_idx: kickoff_id.round_idx,
            paramset,
            kickoff_idx: Some(kickoff_id.kickoff_idx),
            deposit_data: Some(deposit_data),
            signer: Some(signer),
        }
    }
}

/// Struct to store common txhandlers for kickoffs
pub struct TxHandlerCache {
    pub prev_ready_to_reimburse: Option<TxHandler>,
    pub saved_txs: BTreeMap<TransactionType, TxHandler>,
}

impl Default for TxHandlerCache {
    fn default() -> Self {
        Self::new()
    }
}

impl TxHandlerCache {
    pub fn new() -> Self {
        Self {
            saved_txs: BTreeMap::new(),
            prev_ready_to_reimburse: None,
        }
    }
    pub fn store_for_next_kickoff(
        &mut self,
        txhandlers: &mut BTreeMap<TransactionType, TxHandler>,
    ) -> Result<(), BridgeError> {
        // can possibly cache next round tx too, as next round has the needed reimburse utxos
        // but need to implement a new TransactionType for that
        for tx_type in [
            TransactionType::MoveToVault,
            TransactionType::Round,
            TransactionType::ReadyToReimburse,
        ]
        .iter()
        {
            let txhandler = txhandlers
                .remove(tx_type)
                .ok_or(BridgeError::TxHandlerNotFound(*tx_type))?;
            self.saved_txs.insert(*tx_type, txhandler);
        }
        Ok(())
    }
    /// store move_to_vault and previous ready to reimburse
    pub fn store_for_next_round(&mut self) -> Result<(), BridgeError> {
        let move_to_vault =
            remove_txhandler_from_map(&mut self.saved_txs, TransactionType::MoveToVault)?;
        self.prev_ready_to_reimburse = Some(remove_txhandler_from_map(
            &mut self.saved_txs,
            TransactionType::ReadyToReimburse,
        )?);
        self.saved_txs = BTreeMap::new();
        self.saved_txs
            .insert(move_to_vault.get_transaction_type(), move_to_vault);
        Ok(())
    }
    pub fn get_prev_ready_to_reimburse(&self) -> Option<&TxHandler> {
        self.prev_ready_to_reimburse.as_ref()
    }
    pub fn get_cached_txs(&mut self) -> BTreeMap<TransactionType, TxHandler> {
        std::mem::take(&mut self.saved_txs)
    }
}

pub async fn create_txhandlers(
    transaction_type: TransactionType,
    context: ContractContext,
    txhandler_cache: &mut TxHandlerCache,
    db_cache: &mut ReimburseDbCache,
) -> Result<BTreeMap<TransactionType, TxHandler>, BridgeError> {
    let ReimburseDbCache { paramset, .. } = db_cache.clone();

    let operator_data = db_cache.get_operator_data().await?.clone();
    let kickoff_winternitz_keys = db_cache.get_kickoff_winternitz_keys().await?;

    let ContractContext {
        operator_idx,
        round_idx,
        ..
    } = context;

    let mut txhandlers = txhandler_cache.get_cached_txs();

    if !txhandlers.contains_key(&TransactionType::Round) {
        // create round tx, ready to reimburse tx, and unspent kickoff txs if not in cache
        let round_txhandlers = create_round_txhandlers(
            paramset,
            round_idx as usize,
            &operator_data,
            kickoff_winternitz_keys,
            txhandler_cache.get_prev_ready_to_reimburse(),
        )?;
        for round_txhandler in round_txhandlers.into_iter() {
            txhandlers.insert(round_txhandler.get_transaction_type(), round_txhandler);
        }
    }

    if matches!(
        transaction_type,
        TransactionType::Round
            | TransactionType::ReadyToReimburse
            | TransactionType::UnspentKickoff(_)
    ) {
        // return if only one of the collateral tx's were requested
        // do not continue as we might not have the necessary context for the remaining tx's
        return Ok(txhandlers);
    }

    // get the next round txhandler (because reimburse connectors will be in it)
    let next_round_txhandler = create_round_txhandler(
        operator_data.xonly_pk,
        RoundTxInput::Prevout(
            get_txhandler(&txhandlers, TransactionType::ReadyToReimburse)?
                .get_spendable_output(0)?,
        ),
        kickoff_winternitz_keys.get_keys_for_round(round_idx as usize + 1),
        paramset,
    )?;

    let kickoff_id = KickoffId {
        operator_idx,
        round_idx,
        kickoff_idx: context
            .kickoff_idx
            .ok_or(BridgeError::InsufficientContext)?,
    };
    let deposit_data = context
        .deposit_data
        .ok_or(BridgeError::InsufficientContext)?;

    if !txhandlers.contains_key(&TransactionType::MoveToVault) {
        // if not cached create move_txhandler
        let move_txhandler =
            builder::transaction::create_move_to_vault_txhandler(deposit_data.clone(), paramset)?;
        txhandlers.insert(move_txhandler.get_transaction_type(), move_txhandler);
    }

    let num_asserts = ClementineBitVMPublicKeys::number_of_assert_txs();
    let public_hashes = db_cache.get_challenge_ack_hashes().await?.to_vec();
    let watchtower_xonly_pks = db_cache.get_watchtower_xonly_pks().await?.to_vec();

    let kickoff_txhandler = if let TransactionType::MiniAssert(_) = transaction_type {
        // create scripts if any mini assert tx is specifically requested as it needs
        // the actual scripts to be able to spend
        let actor = context
            .signer
            .clone()
            .ok_or(BridgeError::InsufficientContext)?;

        // deposit_data.deposit_outpoint.txid

        let bitvm_pks = actor
            .generate_bitvm_pks_for_deposit(deposit_data.get_deposit_outpoint().txid, paramset)?;

        let assert_scripts = bitvm_pks.get_assert_scripts(operator_data.xonly_pk);

        let kickoff_txhandler = create_kickoff_txhandler(
            kickoff_id,
            get_txhandler(&txhandlers, TransactionType::Round)?,
            get_txhandler(&txhandlers, TransactionType::MoveToVault)?,
            deposit_data.get_nofn_xonly_pk(),
            operator_data.xonly_pk,
            AssertScripts::AssertSpendableScript(assert_scripts),
            db_cache.get_bitvm_disprove_root_hash().await?,
            &watchtower_xonly_pks,
            &public_hashes,
            paramset,
        )?;

        // Create and insert mini_asserts into return Vec
        let mini_asserts = create_mini_asserts(&kickoff_txhandler, num_asserts)?;

        for mini_assert in mini_asserts.into_iter() {
            txhandlers.insert(mini_assert.get_transaction_type(), mini_assert);
        }

        kickoff_txhandler
    } else {
        let disprove_root_hash = *db_cache.get_bitvm_disprove_root_hash().await?;
        // use db data for scripts
        create_kickoff_txhandler(
            kickoff_id,
            get_txhandler(&txhandlers, TransactionType::Round)?,
            get_txhandler(&txhandlers, TransactionType::MoveToVault)?,
            deposit_data.get_nofn_xonly_pk(),
            operator_data.xonly_pk,
            AssertScripts::AssertScriptTapNodeHash(db_cache.get_bitvm_assert_hash().await?),
            &disprove_root_hash,
            &watchtower_xonly_pks,
            &public_hashes,
            paramset,
        )?
    };
    txhandlers.insert(kickoff_txhandler.get_transaction_type(), kickoff_txhandler);

    // Creates the challenge_tx handler.
    let challenge_txhandler = builder::transaction::create_challenge_txhandler(
        get_txhandler(&txhandlers, TransactionType::Kickoff)?,
        &operator_data.reimburse_addr,
        paramset,
    )?;
    txhandlers.insert(
        challenge_txhandler.get_transaction_type(),
        challenge_txhandler,
    );

    // Creates the challenge timeout txhandler
    let challenge_timeout_txhandler = create_challenge_timeout_txhandler(
        get_txhandler(&txhandlers, TransactionType::Kickoff)?,
        paramset,
    )?;

    txhandlers.insert(
        challenge_timeout_txhandler.get_transaction_type(),
        challenge_timeout_txhandler,
    );

    let kickoff_not_finalized_txhandler =
        builder::transaction::create_kickoff_not_finalized_txhandler(
            get_txhandler(&txhandlers, TransactionType::Kickoff)?,
            get_txhandler(&txhandlers, TransactionType::ReadyToReimburse)?,
        )?;
    txhandlers.insert(
        kickoff_not_finalized_txhandler.get_transaction_type(),
        kickoff_not_finalized_txhandler,
    );

    // create watchtower tx's except WatchtowerChallenges
    for watchtower_idx in 0..paramset.num_watchtowers {
        // Each watchtower will sign their Groth16 proof of the header chain circuit. Then, the operator will either
        // - acknowledge the challenge by sending the operator_challenge_ACK_tx, otherwise their burn connector
        // will get burned by operator_challenge_nack
        let watchtower_challenge_timeout_txhandler =
            builder::transaction::create_watchtower_challenge_timeout_txhandler(
                get_txhandler(&txhandlers, TransactionType::Kickoff)?,
                watchtower_idx,
                paramset,
            )?;
        txhandlers.insert(
            watchtower_challenge_timeout_txhandler.get_transaction_type(),
            watchtower_challenge_timeout_txhandler,
        );

        let operator_challenge_nack_txhandler =
            builder::transaction::create_operator_challenge_nack_txhandler(
                get_txhandler(&txhandlers, TransactionType::Kickoff)?,
                watchtower_idx,
                get_txhandler(&txhandlers, TransactionType::Round)?,
                paramset,
            )?;
        txhandlers.insert(
            operator_challenge_nack_txhandler.get_transaction_type(),
            operator_challenge_nack_txhandler,
        );

        let operator_challenge_ack_txhandler =
            builder::transaction::create_operator_challenge_ack_txhandler(
                get_txhandler(&txhandlers, TransactionType::Kickoff)?,
                watchtower_idx,
                paramset,
            )?;
        txhandlers.insert(
            operator_challenge_ack_txhandler.get_transaction_type(),
            operator_challenge_ack_txhandler,
        );
    }

<<<<<<< HEAD
    if let TransactionType::WatchtowerChallenge(_) = transaction_type {
        return Err(BridgeError::Error(
            "Cant directly create a watchtower challenge in create_txhandlers as it needs commit data".to_string(),
        ));
=======
    // Generate watchtower challenge with correct script if specifically requested
    if let TransactionType::WatchtowerChallenge(watchtower_idx) = transaction_type {
        // generate with actual scripts if we want to specifically create a watchtower challenge tx
        let path = WatchtowerChallenge(
            kickoff_id.operator_idx,
            deposit_data.get_deposit_outpoint().txid,
            paramset,
        );

        let actor = context.signer.ok_or(BridgeError::InsufficientContext)?;
        let public_key = actor.derive_winternitz_pk(path)?;

        let watchtower_challenge_txhandler =
            builder::transaction::create_watchtower_challenge_txhandler(
                get_txhandler(&txhandlers, TransactionType::Kickoff)?,
                watchtower_idx,
                deposit_data.get_nofn_xonly_pk(),
                Arc::new(WinternitzCommit::new(
                    vec![(
                        public_key,
                        paramset.watchtower_challenge_message_length as u32,
                    )],
                    actor.xonly_public_key,
                    paramset.winternitz_log_d,
                )),
                paramset,
            )?;
        txhandlers.insert(
            watchtower_challenge_txhandler.get_transaction_type(),
            watchtower_challenge_txhandler,
        );
>>>>>>> 224a7ef6
    }

    let assert_timeouts = create_assert_timeout_txhandlers(
        get_txhandler(&txhandlers, TransactionType::Kickoff)?,
        get_txhandler(&txhandlers, TransactionType::Round)?,
        num_asserts,
        paramset,
    )?;

    for assert_timeout in assert_timeouts.into_iter() {
        txhandlers.insert(assert_timeout.get_transaction_type(), assert_timeout);
    }

    // Creates the disprove_timeout_tx handler.
    let disprove_timeout_txhandler = builder::transaction::create_disprove_timeout_txhandler(
        get_txhandler(&txhandlers, TransactionType::Kickoff)?,
        paramset,
    )?;

    txhandlers.insert(
        disprove_timeout_txhandler.get_transaction_type(),
        disprove_timeout_txhandler,
    );

    // Creates the reimburse_tx handler.
    let reimburse_txhandler = builder::transaction::create_reimburse_txhandler(
        get_txhandler(&txhandlers, TransactionType::MoveToVault)?,
        &next_round_txhandler,
        get_txhandler(&txhandlers, TransactionType::Kickoff)?,
        kickoff_id.kickoff_idx as usize,
        paramset.num_kickoffs_per_round,
        &operator_data.reimburse_addr,
    )?;

    txhandlers.insert(
        reimburse_txhandler.get_transaction_type(),
        reimburse_txhandler,
    );

    match transaction_type {
        TransactionType::AllNeededForDeposit => {
            let disprove_txhandler = builder::transaction::create_disprove_txhandler(
                get_txhandler(&txhandlers, TransactionType::Kickoff)?,
                get_txhandler(&txhandlers, TransactionType::Round)?,
            )?;
            txhandlers.insert(
                disprove_txhandler.get_transaction_type(),
                disprove_txhandler,
            );
        }
        TransactionType::Disprove => {
            // TODO: if TransactionType::Disprove, we need to add the actual disprove script here because requester wants to disprove the withdrawal
        }
        _ => {}
    }

    Ok(txhandlers)
}

/// Function to create the round txhandler and ready to reimburse txhandler for a specific operator and round index
pub fn create_round_txhandlers(
    paramset: &'static ProtocolParamset,
    round_idx: usize,
    operator_data: &OperatorData,
    kickoff_winternitz_keys: &KickoffWinternitzKeys,
    prev_ready_to_reimburse: Option<&TxHandler>,
) -> Result<Vec<TxHandler>, BridgeError> {
    let mut txhandlers = Vec::with_capacity(2 + paramset.num_kickoffs_per_round);

    let (round_txhandler, ready_to_reimburse_txhandler) = match prev_ready_to_reimburse {
        Some(prev_ready_to_reimburse_txhandler) => {
            let round_txhandler = builder::transaction::create_round_txhandler(
                operator_data.xonly_pk,
                RoundTxInput::Prevout(prev_ready_to_reimburse_txhandler.get_spendable_output(0)?),
                kickoff_winternitz_keys.get_keys_for_round(round_idx),
                paramset,
            )?;

            let ready_to_reimburse_txhandler =
                builder::transaction::create_ready_to_reimburse_txhandler(
                    &round_txhandler,
                    operator_data.xonly_pk,
                    paramset,
                )?;
            (round_txhandler, ready_to_reimburse_txhandler)
        }
        None => {
            // create nth sequential collateral tx and reimburse generator tx for the operator
            builder::transaction::create_round_nth_txhandler(
                operator_data.xonly_pk,
                operator_data.collateral_funding_outpoint,
                paramset.collateral_funding_amount,
                round_idx,
                kickoff_winternitz_keys,
                paramset,
            )?
        }
    };

    let unspent_kickoffs = create_unspent_kickoff_txhandlers(
        &round_txhandler,
        &ready_to_reimburse_txhandler,
        paramset,
    )?;

    txhandlers.push(round_txhandler);
    txhandlers.push(ready_to_reimburse_txhandler);

    for unspent_kickoff in unspent_kickoffs.into_iter() {
        txhandlers.push(unspent_kickoff);
    }

    Ok(txhandlers)
}

#[cfg(test)]
mod tests {

    use std::collections::HashMap;

    use super::*;
    use crate::actor::Actor;
    use crate::bitvm_client::ClementineBitVMPublicKeys;
    use crate::builder::transaction::sign::get_kickoff_utxos_to_sign;
    use crate::builder::transaction::{DepositData, TransactionType, TxHandlerBuilder};
    use crate::citrea::mock::MockCitreaClient;
<<<<<<< HEAD
    use crate::rpc::clementine::{KickoffId, TransactionRequest};
=======
    use crate::config::BridgeConfig;
    use crate::rpc::clementine::clementine_operator_client::ClementineOperatorClient;
    use crate::rpc::clementine::clementine_verifier_client::ClementineVerifierClient;
    use crate::rpc::clementine::clementine_watchtower_client::ClementineWatchtowerClient;
    use crate::rpc::clementine::{
        AssertRequest, DepositParams, KickoffId, SignedTxsWithType, TransactionRequest,
    };
>>>>>>> 224a7ef6
    use crate::test::common::*;
    use bitcoin::{BlockHash, Transaction, XOnlyPublicKey};
    use futures::future::try_join_all;
    use tokio::sync::mpsc;

    fn signed_txs_to_txid(signed_txs: SignedTxsWithType) -> Vec<(TransactionType, bitcoin::Txid)> {
        signed_txs
            .signed_txs
            .into_iter()
            .map(|signed_tx| {
                (
                    signed_tx.transaction_type.unwrap().try_into().unwrap(),
                    bitcoin::consensus::deserialize::<Transaction>(&signed_tx.raw_tx)
                        .unwrap()
                        .compute_txid(),
                )
            })
            .collect()
    }

    async fn check_if_signable(
        mut verifiers: Vec<ClementineVerifierClient<tonic::transport::Channel>>,
        mut operators: Vec<ClementineOperatorClient<tonic::transport::Channel>>,
        mut watchtowers: Vec<ClementineWatchtowerClient<tonic::transport::Channel>>,
        deposit_params: DepositParams,
        deposit_blockhash: BlockHash,
        config: BridgeConfig,
    ) {
        let paramset = config.protocol_paramset();

        let mut txs_operator_can_sign = vec![
            TransactionType::Round,
            TransactionType::ReadyToReimburse,
            TransactionType::Kickoff,
            TransactionType::KickoffNotFinalized,
            TransactionType::Challenge,
            //TransactionType::Disprove, TODO: add when we add actual disprove scripts
            TransactionType::DisproveTimeout,
            TransactionType::Reimburse,
            TransactionType::ChallengeTimeout,
        ];
        txs_operator_can_sign
            .extend((0..paramset.num_watchtowers).map(TransactionType::OperatorChallengeNack));
        txs_operator_can_sign
            .extend((0..paramset.num_watchtowers).map(TransactionType::OperatorChallengeAck));
        txs_operator_can_sign.extend(
            (0..ClementineBitVMPublicKeys::number_of_assert_txs())
                .map(TransactionType::AssertTimeout),
        );
        txs_operator_can_sign
            .extend((0..paramset.num_kickoffs_per_round).map(TransactionType::UnspentKickoff));
        txs_operator_can_sign
            .extend((0..paramset.num_watchtowers).map(TransactionType::WatchtowerChallengeTimeout));

        let all_operators_secret_keys = config.all_operators_secret_keys.clone().unwrap();
        let operator_xonly_pks: Vec<XOnlyPublicKey> = all_operators_secret_keys
            .iter()
            .map(|&sk| {
                Actor::new(
                    sk,
                    config.winternitz_secret_key,
                    config.protocol_paramset().network,
                )
                .xonly_public_key
            })
            .collect();
        let mut utxo_idxs: Vec<Vec<usize>> = Vec::with_capacity(operator_xonly_pks.len());
        let deposit_data: DepositData = deposit_params.clone().try_into().unwrap();
        let deposit_outpoint = deposit_data.get_deposit_outpoint();

        for op_xonly_pk in operator_xonly_pks {
            utxo_idxs.push(get_kickoff_utxos_to_sign(
                config.protocol_paramset(),
                op_xonly_pk,
                deposit_blockhash,
                deposit_outpoint,
            ));
        }

        let (tx, mut rx) = mpsc::unbounded_channel();
        let mut created_txs: HashMap<(KickoffId, TransactionType), Vec<bitcoin::Txid>> =
            HashMap::new();

        // try to sign everything for all operators
        let operator_task_handles: Vec<_> = operators
            .iter_mut()
            .enumerate()
            .map(|(operator_idx, operator_rpc)| {
                let txs_operator_can_sign = txs_operator_can_sign.clone();
                let deposit_params = deposit_params.clone();
                let mut operator_rpc = operator_rpc.clone();
                let utxo_idxs = utxo_idxs.clone();
                let tx = tx.clone();
                async move {
                    for round_idx in 0..paramset.num_round_txs {
                        for &kickoff_idx in &utxo_idxs[operator_idx] {
                            let kickoff_id = KickoffId {
                                operator_idx: operator_idx as u32,
                                round_idx: round_idx as u32,
                                kickoff_idx: kickoff_idx as u32,
                            };
                            let start_time = std::time::Instant::now();
                            let raw_txs = operator_rpc
                                .internal_create_signed_txs(TransactionRequest {
                                    deposit_params: deposit_params.clone().into(),
                                    kickoff_id: Some(kickoff_id),
                                })
                                .await
                                .unwrap()
                                .into_inner();
                            // test if all needed tx's are signed
                            for tx_type in &txs_operator_can_sign {
                                assert!(
                                    raw_txs
                                        .signed_txs
                                        .iter()
                                        .any(|signed_tx| signed_tx.transaction_type
                                            == Some((*tx_type).into())),
                                    "Tx type: {:?} not found in signed txs for operator",
                                    tx_type
                                );
                            }
                            tracing::info!(
                                "Operator signed txs {:?} from rpc call in time {:?}",
                                TransactionType::AllNeededForDeposit,
                                start_time.elapsed()
                            );
<<<<<<< HEAD
                            let _raw_assert_txs = operator_rpc
                                .internal_create_assert_commitment_txs(TransactionRequest {
=======
                            tx.send((kickoff_id, signed_txs_to_txid(raw_txs))).unwrap();
                            let raw_assert_txs = operator_rpc
                                .internal_create_assert_commitment_txs(AssertRequest {
>>>>>>> 224a7ef6
                                    deposit_params: deposit_params.clone().into(),
                                    kickoff_id: Some(kickoff_id),
                                })
                                .await
                                .unwrap()
                                .into_inner();
                            tracing::info!(
                                "Operator Signed Assert txs of size: {}",
                                raw_assert_txs.signed_txs.len()
                            );
                            tx.send((kickoff_id, signed_txs_to_txid(raw_assert_txs)))
                                .unwrap();
                        }
                    }
                }
            })
            .map(tokio::task::spawn)
            .collect();

        // try signing watchtower challenges for all watchtowers
        let watchtower_task_handles: Vec<_> = watchtowers
            .iter_mut()
            .enumerate()
            .map(|(watchtower_idx, watchtower_rpc)| {
                let deposit_params = deposit_params.clone();
                let mut watchtower_rpc = watchtower_rpc.clone();
                let utxo_idxs = utxo_idxs.clone();
                let tx = tx.clone();
                async move {
                    for (operator_idx, utxo_idx) in utxo_idxs.iter().enumerate() {
                        for round_idx in 0..paramset.num_round_txs {
                            for &kickoff_idx in utxo_idx {
                                let kickoff_id = KickoffId {
                                    operator_idx: operator_idx as u32,
                                    round_idx: round_idx as u32,
                                    kickoff_idx: kickoff_idx as u32,
                                };
                                let raw_tx = watchtower_rpc
                                    .internal_create_watchtower_challenge(TransactionRequest {
                                        deposit_params: deposit_params.clone().into(),
                                        kickoff_id: Some(kickoff_id),
                                    })
                                    .await
                                    .unwrap()
                                    .into_inner();
                                tx.send((
                                    kickoff_id,
                                    signed_txs_to_txid(SignedTxsWithType {
                                        signed_txs: vec![raw_tx],
                                    }),
                                ))
                                .unwrap();
                                tracing::info!(
                                    "Watchtower Signed tx: {:?}",
                                    TransactionType::WatchtowerChallenge(watchtower_idx)
                                );
                            }
                        }
                    }
                }
            })
            .map(tokio::task::spawn)
            .collect();

        let mut txs_verifier_can_sign = vec![
            TransactionType::Challenge,
            TransactionType::KickoffNotFinalized,
            //TransactionType::Disprove,
        ];
        txs_verifier_can_sign
            .extend((0..paramset.num_watchtowers).map(TransactionType::OperatorChallengeNack));
        txs_verifier_can_sign.extend(
            (0..ClementineBitVMPublicKeys::number_of_assert_txs())
                .map(TransactionType::AssertTimeout),
        );
        txs_verifier_can_sign
            .extend((0..paramset.num_kickoffs_per_round).map(TransactionType::UnspentKickoff));
        txs_verifier_can_sign
            .extend((0..paramset.num_watchtowers).map(TransactionType::WatchtowerChallengeTimeout));

        // try to sign everything for all verifiers
        // try signing verifier transactions
        let verifier_task_handles: Vec<_> = verifiers
            .iter_mut()
            .map(|verifier_rpc| {
                let txs_verifier_can_sign = txs_verifier_can_sign.clone();
                let deposit_params = deposit_params.clone();
                let mut verifier_rpc = verifier_rpc.clone();
                let utxo_idxs = utxo_idxs.clone();
                let tx = tx.clone();
                async move {
                    for (operator_idx, utxo_idx) in utxo_idxs.iter().enumerate() {
                        for round_idx in 0..paramset.num_round_txs {
                            for &kickoff_idx in utxo_idx {
                                let kickoff_id = KickoffId {
                                    operator_idx: operator_idx as u32,
                                    round_idx: round_idx as u32,
                                    kickoff_idx: kickoff_idx as u32,
                                };
                                let start_time = std::time::Instant::now();
                                let raw_txs = verifier_rpc
                                    .internal_create_signed_txs(TransactionRequest {
                                        deposit_params: deposit_params.clone().into(),
                                        kickoff_id: Some(kickoff_id),
                                    })
                                    .await
                                    .unwrap()
                                    .into_inner();
                                // test if all needed tx's are signed
                                for tx_type in &txs_verifier_can_sign {
                                    assert!(
                                        raw_txs
                                            .signed_txs
                                            .iter()
                                            .any(|signed_tx| signed_tx.transaction_type
                                                == Some((*tx_type).into())),
                                        "Tx type: {:?} not found in signed txs for verifier",
                                        tx_type
                                    );
                                }
                                tracing::info!(
                                    "Verifier signed txs {:?} from rpc call in time {:?}",
                                    TransactionType::AllNeededForDeposit,
                                    start_time.elapsed()
                                );
                                tx.send((kickoff_id, signed_txs_to_txid(raw_txs))).unwrap();
                            }
                        }
                    }
                }
            })
            .map(tokio::task::spawn)
            .collect();

        drop(tx);
        while let Some((kickoff_id, txids)) = rx.recv().await {
            for (tx_type, txid) in txids {
                created_txs
                    .entry((kickoff_id, tx_type))
                    .or_default()
                    .push(txid);
            }
        }

        let mut incorrect = false;

        for ((kickoff_id, tx_type), txids) in &created_txs {
            // check if all txids are equal
            if !txids.iter().all(|txid| txid == &txids[0]) {
                tracing::error!(
                    "Mismatch in Txids for kickoff_id: {:?}, tx_type: {:?}, Txids: {:?}",
                    kickoff_id,
                    tx_type,
                    txids
                );
                incorrect = true;
            }
        }
        assert!(!incorrect);

        try_join_all(operator_task_handles).await.unwrap();
        try_join_all(watchtower_task_handles).await.unwrap();
        try_join_all(verifier_task_handles).await.unwrap();
    }

    #[tokio::test(flavor = "multi_thread")]
    async fn test_deposit_and_sign_txs() {
        let mut config = create_test_config_with_thread_name().await;
        let WithProcessCleanup(_, ref rpc, _, _) = create_regtest_rpc(&mut config).await;

        let (verifiers, operators, _, watchtowers, _cleanup, deposit_params, _, deposit_blockhash) =
            run_single_deposit::<MockCitreaClient>(&mut config, rpc.clone(), None)
                .await
                .unwrap();

        check_if_signable(
            verifiers,
            operators,
            watchtowers,
            deposit_params,
            deposit_blockhash,
            config.clone(),
        )
        .await;
    }

    #[tokio::test(flavor = "multi_thread")]
    async fn test_replacement_deposit_and_sign_txs() {
        let mut config = create_test_config_with_thread_name().await;
        let WithProcessCleanup(_, ref rpc, _, _) = create_regtest_rpc(&mut config).await;

        let (verifiers, operators, _, watchtowers, _cleanup, deposit_params, _, deposit_blockhash) =
            run_replacement_deposit(&mut config, rpc.clone(), None)
                .await
                .unwrap();

        check_if_signable(
            verifiers,
            operators,
            watchtowers,
            deposit_params,
            deposit_blockhash,
            config.clone(),
        )
        .await;
    }

    #[test]
    fn test_txhandler_cache_store_for_next_kickoff() {
        let mut cache = TxHandlerCache::new();
        let mut txhandlers = BTreeMap::new();
        txhandlers.insert(
            TransactionType::MoveToVault,
            TxHandlerBuilder::new(TransactionType::MoveToVault).finalize(),
        );
        txhandlers.insert(
            TransactionType::Round,
            TxHandlerBuilder::new(TransactionType::Round).finalize(),
        );
        txhandlers.insert(
            TransactionType::ReadyToReimburse,
            TxHandlerBuilder::new(TransactionType::ReadyToReimburse).finalize(),
        );
        txhandlers.insert(
            TransactionType::Kickoff,
            TxHandlerBuilder::new(TransactionType::Kickoff).finalize(),
        );

        // should store the first 3 txhandlers, and not insert kickoff
        assert!(cache.store_for_next_kickoff(&mut txhandlers).is_ok());
        assert!(txhandlers.len() == 1);
        assert!(cache.saved_txs.len() == 3);
        assert!(cache.saved_txs.contains_key(&TransactionType::MoveToVault));
        assert!(cache.saved_txs.contains_key(&TransactionType::Round));
        assert!(cache
            .saved_txs
            .contains_key(&TransactionType::ReadyToReimburse));
        // prev_ready_to_reimburse should be None as it is the first iteration
        assert!(cache.prev_ready_to_reimburse.is_none());

        // txhandlers should contain all cached tx's
        txhandlers = cache.get_cached_txs();
        assert!(txhandlers.len() == 3);
        assert!(txhandlers.contains_key(&TransactionType::MoveToVault));
        assert!(txhandlers.contains_key(&TransactionType::Round));
        assert!(txhandlers.contains_key(&TransactionType::ReadyToReimburse));
        assert!(cache.store_for_next_kickoff(&mut txhandlers).is_ok());
        // prev ready to reimburse still none as we didnt go to next round
        assert!(cache.prev_ready_to_reimburse.is_none());

        // should delete saved txs and store prev ready to reimburse, but it should keep movetovault
        assert!(cache.store_for_next_round().is_ok());
        assert!(cache.saved_txs.len() == 1);
        assert!(cache.prev_ready_to_reimburse.is_some());
        assert!(cache.saved_txs.contains_key(&TransactionType::MoveToVault));

        // retrieve cached movetovault
        txhandlers = cache.get_cached_txs();

        // create new round txs
        txhandlers.insert(
            TransactionType::ReadyToReimburse,
            TxHandlerBuilder::new(TransactionType::ReadyToReimburse).finalize(),
        );
        txhandlers.insert(
            TransactionType::Round,
            TxHandlerBuilder::new(TransactionType::Round).finalize(),
        );
        // add not relevant tx
        txhandlers.insert(
            TransactionType::WatchtowerChallenge(0),
            TxHandlerBuilder::new(TransactionType::WatchtowerChallenge(0)).finalize(),
        );

        // should add all 3 tx's to cache again
        assert!(cache.store_for_next_kickoff(&mut txhandlers).is_ok());
        assert!(cache.saved_txs.len() == 3);
        assert!(cache.saved_txs.contains_key(&TransactionType::MoveToVault));
        assert!(cache.saved_txs.contains_key(&TransactionType::Round));
        assert!(cache
            .saved_txs
            .contains_key(&TransactionType::ReadyToReimburse));
        // prev ready to reimburse is still stored
        assert!(cache.prev_ready_to_reimburse.is_some());
    }
}<|MERGE_RESOLUTION|>--- conflicted
+++ resolved
@@ -150,7 +150,6 @@
         }
     }
 
-<<<<<<< HEAD
     pub async fn get_watchtower_xonly_pks(&mut self) -> Result<&[XOnlyPublicKey], BridgeError> {
         match self.watchtower_xonly_pks {
             Some(ref pks) => Ok(pks),
@@ -158,31 +157,6 @@
                 self.watchtower_xonly_pks =
                     Some(self.db.get_all_watchtowers_xonly_pks(None).await?);
                 Ok(self.watchtower_xonly_pks.as_ref().expect("Inserted before"))
-=======
-    pub async fn watchtower_challenge_root_hash(&mut self) -> Result<&[[u8; 32]], BridgeError> {
-        if let Some(deposit_outpoint) = &self.deposit_outpoint {
-            match self.watchtower_challenge_hashes {
-                Some(ref addr) => Ok(addr),
-                None => {
-                    // Get all watchtower challenge addresses for the operator.
-                    let watchtower_challenge_addr = (0..self.paramset.num_watchtowers)
-                        .map(|i| {
-                            self.db.get_watchtower_challenge_hash(
-                                None,
-                                i as u32,
-                                self.operator_idx,
-                                *deposit_outpoint,
-                            )
-                        })
-                        .collect::<Vec<_>>();
-                    self.watchtower_challenge_hashes =
-                        Some(futures::future::try_join_all(watchtower_challenge_addr).await?);
-                    Ok(self
-                        .watchtower_challenge_hashes
-                        .as_ref()
-                        .expect("Inserted before"))
-                }
->>>>>>> 224a7ef6
             }
         }
     }
@@ -611,44 +585,10 @@
         );
     }
 
-<<<<<<< HEAD
     if let TransactionType::WatchtowerChallenge(_) = transaction_type {
         return Err(BridgeError::Error(
             "Cant directly create a watchtower challenge in create_txhandlers as it needs commit data".to_string(),
         ));
-=======
-    // Generate watchtower challenge with correct script if specifically requested
-    if let TransactionType::WatchtowerChallenge(watchtower_idx) = transaction_type {
-        // generate with actual scripts if we want to specifically create a watchtower challenge tx
-        let path = WatchtowerChallenge(
-            kickoff_id.operator_idx,
-            deposit_data.get_deposit_outpoint().txid,
-            paramset,
-        );
-
-        let actor = context.signer.ok_or(BridgeError::InsufficientContext)?;
-        let public_key = actor.derive_winternitz_pk(path)?;
-
-        let watchtower_challenge_txhandler =
-            builder::transaction::create_watchtower_challenge_txhandler(
-                get_txhandler(&txhandlers, TransactionType::Kickoff)?,
-                watchtower_idx,
-                deposit_data.get_nofn_xonly_pk(),
-                Arc::new(WinternitzCommit::new(
-                    vec![(
-                        public_key,
-                        paramset.watchtower_challenge_message_length as u32,
-                    )],
-                    actor.xonly_public_key,
-                    paramset.winternitz_log_d,
-                )),
-                paramset,
-            )?;
-        txhandlers.insert(
-            watchtower_challenge_txhandler.get_transaction_type(),
-            watchtower_challenge_txhandler,
-        );
->>>>>>> 224a7ef6
     }
 
     let assert_timeouts = create_assert_timeout_txhandlers(
@@ -775,17 +715,11 @@
     use crate::builder::transaction::sign::get_kickoff_utxos_to_sign;
     use crate::builder::transaction::{DepositData, TransactionType, TxHandlerBuilder};
     use crate::citrea::mock::MockCitreaClient;
-<<<<<<< HEAD
-    use crate::rpc::clementine::{KickoffId, TransactionRequest};
-=======
     use crate::config::BridgeConfig;
     use crate::rpc::clementine::clementine_operator_client::ClementineOperatorClient;
     use crate::rpc::clementine::clementine_verifier_client::ClementineVerifierClient;
     use crate::rpc::clementine::clementine_watchtower_client::ClementineWatchtowerClient;
-    use crate::rpc::clementine::{
-        AssertRequest, DepositParams, KickoffId, SignedTxsWithType, TransactionRequest,
-    };
->>>>>>> 224a7ef6
+    use crate::rpc::clementine::{DepositParams, KickoffId, SignedTxsWithType, TransactionRequest};
     use crate::test::common::*;
     use bitcoin::{BlockHash, Transaction, XOnlyPublicKey};
     use futures::future::try_join_all;
@@ -913,14 +847,9 @@
                                 TransactionType::AllNeededForDeposit,
                                 start_time.elapsed()
                             );
-<<<<<<< HEAD
-                            let _raw_assert_txs = operator_rpc
-                                .internal_create_assert_commitment_txs(TransactionRequest {
-=======
                             tx.send((kickoff_id, signed_txs_to_txid(raw_txs))).unwrap();
                             let raw_assert_txs = operator_rpc
-                                .internal_create_assert_commitment_txs(AssertRequest {
->>>>>>> 224a7ef6
+                                .internal_create_assert_commitment_txs(TransactionRequest {
                                     deposit_params: deposit_params.clone().into(),
                                     kickoff_id: Some(kickoff_id),
                                 })
