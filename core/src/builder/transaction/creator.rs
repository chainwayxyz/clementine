--- conflicted
+++ resolved
@@ -789,7 +789,6 @@
             .collect()
     }
 
-<<<<<<< HEAD
     async fn check_if_signable(
         mut verifiers: Vec<ClementineVerifierClient<tonic::transport::Channel>>,
         mut operators: Vec<ClementineOperatorClient<tonic::transport::Channel>>,
@@ -798,26 +797,6 @@
         deposit_blockhash: BlockHash,
         config: BridgeConfig,
     ) {
-=======
-    #[tokio::test(flavor = "multi_thread")]
-    async fn test_deposit_and_sign_txs() {
-        let mut config = create_test_config_with_thread_name().await;
-        let WithProcessCleanup(_, ref rpc, _, _) = create_regtest_rpc(&mut config).await;
-
-        let (
-            mut verifiers,
-            mut operators,
-            _,
-            mut watchtowers,
-            _cleanup,
-            deposit_params,
-            _,
-            deposit_blockhash,
-        ) = run_single_deposit::<MockCitreaClient>(&mut config, rpc.clone(), None)
-            .await
-            .unwrap();
-
->>>>>>> bbfd8764
         let paramset = config.protocol_paramset();
 
         let mut txs_operator_can_sign = vec![
@@ -1097,7 +1076,7 @@
 
     #[tokio::test(flavor = "multi_thread")]
     async fn test_deposit_and_sign_txs() {
-        let mut config = create_test_config_with_thread_name(None).await;
+        let mut config = create_test_config_with_thread_name().await;
         let WithProcessCleanup(_, ref rpc, _, _) = create_regtest_rpc(&mut config).await;
 
         let (verifiers, operators, _, watchtowers, _cleanup, deposit_params, _, deposit_blockhash) =
@@ -1118,7 +1097,7 @@
 
     #[tokio::test(flavor = "multi_thread")]
     async fn test_replacement_deposit_and_sign_txs() {
-        let mut config = create_test_config_with_thread_name(None).await;
+        let mut config = create_test_config_with_thread_name().await;
         let WithProcessCleanup(_, ref rpc, _, _) = create_regtest_rpc(&mut config).await;
 
         let (verifiers, operators, _, watchtowers, _cleanup, deposit_params, _, deposit_blockhash) =
