--- conflicted
+++ resolved
@@ -1,11 +1,7 @@
 use bitcoin::XOnlyPublicKey;
 
 use crate::actor::Actor;
-<<<<<<< HEAD
-
-use crate::actor::WinternitzDerivationPath::WatchtowerChallenge;
-=======
->>>>>>> 8e7b16ec
+
 use crate::bitvm_client::ClementineBitVMPublicKeys;
 use crate::builder;
 use crate::builder::transaction::{
@@ -163,11 +159,6 @@
                     Some(self.db.get_all_watchtowers_xonly_pks(None).await?);
                 Ok(self.watchtower_xonly_pks.as_ref().expect("Inserted before"))
             }
-<<<<<<< HEAD
-        } else {
-            Err(TxError::InsufficientContext.into())
-=======
->>>>>>> 8e7b16ec
         }
     }
 
@@ -589,44 +580,10 @@
         );
     }
 
-<<<<<<< HEAD
-    // Generate watchtower challenge with correct script if specifically requested
-    if let TransactionType::WatchtowerChallenge(watchtower_idx) = transaction_type {
-        // generate with actual scripts if we want to specifically create a watchtower challenge tx
-        let path = WatchtowerChallenge(
-            kickoff_id.operator_idx,
-            deposit_data.deposit_outpoint.txid,
-            paramset,
-        );
-
-        let actor = context.signer.ok_or(TxError::InsufficientContext)?;
-        let public_key = actor.derive_winternitz_pk(path)?;
-
-        let watchtower_challenge_txhandler =
-            builder::transaction::create_watchtower_challenge_txhandler(
-                get_txhandler(&txhandlers, TransactionType::Kickoff)?,
-                watchtower_idx,
-                deposit_data.nofn_xonly_pk,
-                Arc::new(WinternitzCommit::new(
-                    vec![(
-                        public_key,
-                        paramset.watchtower_challenge_message_length as u32,
-                    )],
-                    actor.xonly_public_key,
-                    paramset.winternitz_log_d,
-                )),
-                paramset,
-            )?;
-        txhandlers.insert(
-            watchtower_challenge_txhandler.get_transaction_type(),
-            watchtower_challenge_txhandler,
-        );
-=======
     if let TransactionType::WatchtowerChallenge(_) = transaction_type {
         return Err(BridgeError::Error(
             "Cant directly create a watchtower challenge in create_txhandlers as it needs commit data".to_string(),
         ));
->>>>>>> 8e7b16ec
     }
 
     let assert_timeouts = create_assert_timeout_txhandlers(
