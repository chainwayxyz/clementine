--- conflicted
+++ resolved
@@ -172,17 +172,10 @@
     );
 
     let disprove_taproot_spend_info = TaprootBuilder::new()
-<<<<<<< HEAD
-        .add_hidden_node(0, TapNodeHash::from_slice(root_hash)?)
-        .expect("statically correct taptree")
-        .finalize(&SECP, nofn_xonly_pk) // TODO: we should convert this to script spend but we only have partial access to the taptree
-        .expect("statically correct taptree");
-=======
         .add_hidden_node(0, TapNodeHash::from_byte_array(*root_hash))
         .expect("empty taptree will accept a node at depth 0")
         .finalize(&SECP, nofn_xonly_pk) // TODO: we should convert this to script spend but we only have partial access to the taptree
         .expect("finalize always succeeds for taptree with single node at depth 0");
->>>>>>> fac71270
 
     let disprove_address = Address::p2tr(
         &SECP,
