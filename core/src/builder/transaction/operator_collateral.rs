//! # Collaterals
//!
//! This module contains the logic for creating the `round_tx`, `ready_to_reimburse_tx`,
//! and `unspent_kickoff_tx` transactions. These transactions are used to control the sequence of transactions
//! in the withdrawal process and limits the number of withdrawals the operator can make in a given time period.
//!
//! The flow is as follows:
//! `round_tx -> ready_to_reimburse_tx -> round_tx -> ...`
//!
//! The `round_tx` is used to create a collateral for the withdrawal, kickoff utxos for the current
//! round and the reimburse connectors for the previous round.

use super::input::get_kickoff_utxo_vout;
use super::txhandler::DEFAULT_SEQUENCE;
use crate::builder;
use crate::builder::address::create_taproot_address;
use crate::builder::script::{TimelockScript, WinternitzCommit};
use crate::builder::transaction::creator::KickoffWinternitzKeys;
use crate::builder::transaction::input::SpendableTxIn;
use crate::builder::transaction::output::UnspentTxOut;
use crate::builder::transaction::txhandler::TxHandler;
use crate::builder::transaction::*;
use crate::config::protocol::ProtocolParamset;
use crate::constants::MIN_TAPROOT_AMOUNT;
use crate::errors::BridgeError;
use crate::rpc::clementine::NumberedSignatureKind;
use bitcoin::Sequence;
use bitcoin::{Amount, OutPoint, TxOut, XOnlyPublicKey};
use std::sync::Arc;

pub enum RoundTxInput {
    Prevout(SpendableTxIn),
    Collateral(OutPoint, Amount),
}

/// Creates a [`TxHandler`] for `round_tx`. It will always use the first
/// output of the  previous `ready_to_reimburse_tx` as the input. The flow is as follows:
/// `round_tx -> ready_to_reimburse_tx -> round_tx -> ...`
///
/// # Returns
///
/// A `round_tx` that has outputs of:
///
/// 1. Operator's Burn Connector
/// 2. Kickoff input utxo(s): the utxo(s) will be used as the input(s) for the kickoff_tx(s)
/// 3. Reimburse utxo(s): the utxo(s) will be used as an input to Reimburse TX
/// 4. P2Anchor: Anchor output for CPFP
pub fn create_round_txhandler(
    operator_xonly_pk: XOnlyPublicKey,
    txin: RoundTxInput,
    pubkeys: &[bitvm::signatures::winternitz::PublicKey],
    paramset: &'static ProtocolParamset,
) -> Result<TxHandler, BridgeError> {
    let mut builder =
        TxHandlerBuilder::new(TransactionType::Round).with_version(Version::non_standard(3));
    let input_amount;
    match txin {
        RoundTxInput::Prevout(prevout) => {
            input_amount = prevout.get_prevout().value;
            builder = builder.add_input(
                NormalSignatureKind::OperatorSighashDefault,
                prevout,
                SpendPath::KeySpend,
                Sequence::from_height(paramset.operator_reimburse_timelock),
            );
        }
        RoundTxInput::Collateral(outpoint, amount) => {
            let (op_address, op_spend) =
                create_taproot_address(&[], Some(operator_xonly_pk), paramset.network);
            input_amount = amount;
            builder = builder.add_input(
                NormalSignatureKind::OperatorSighashDefault,
                SpendableTxIn::new(
                    outpoint,
                    TxOut {
                        value: input_amount,
                        script_pubkey: op_address.script_pubkey(),
                    },
                    vec![],
                    Some(op_spend.clone()),
                ),
                SpendPath::KeySpend,
                DEFAULT_SEQUENCE,
            );
        }
    }

    // This 1 block is to enforce that operator has to put a sequence number in the input
    // so this spending path can't be used to send kickoff tx
    let timeout_block_count_locked_script =
        Arc::new(TimelockScript::new(Some(operator_xonly_pk), 1));

    builder = builder.add_output(UnspentTxOut::from_scripts(
        input_amount
            - (paramset.kickoff_amount + MIN_TAPROOT_AMOUNT)
                * (paramset.num_kickoffs_per_round as u64)
            - ANCHOR_AMOUNT,
        vec![],
        Some(operator_xonly_pk),
        paramset.network,
    ));

    // add kickoff utxos
    for pubkey in pubkeys.iter().take(paramset.num_kickoffs_per_round) {
        let blockhash_commit = Arc::new(WinternitzCommit::new(
            vec![(pubkey.clone(), paramset.kickoff_blockhash_commit_length)],
            operator_xonly_pk,
            paramset.winternitz_log_d,
        ));
        builder = builder.add_output(UnspentTxOut::from_scripts(
            paramset.kickoff_amount,
            vec![blockhash_commit, timeout_block_count_locked_script.clone()],
            None,
            paramset.network,
        ));
    }
    // Create reimburse utxos
    for _ in 0..paramset.num_kickoffs_per_round {
        builder = builder.add_output(UnspentTxOut::from_scripts(
            MIN_TAPROOT_AMOUNT,
            vec![],
            Some(operator_xonly_pk),
            paramset.network,
        ));
    }
    Ok(builder
        .add_output(UnspentTxOut::from_partial(
            builder::transaction::anchor_output(),
        ))
        .finalize())
}

/// Creates a [`TxHandler`] for the `assert_timeout_tx`. This transaction will be sent by anyone
/// in case the operator did not send any of their asserts in time, burning their burn connector
/// and kickoff finalizer.
pub fn create_assert_timeout_txhandlers(
    kickoff_txhandler: &TxHandler,
    round_txhandler: &TxHandler,
    num_asserts: usize,
    paramset: &'static ProtocolParamset,
) -> Result<Vec<TxHandler>, BridgeError> {
    let mut txhandlers = Vec::new();
    for idx in 0..num_asserts {
        txhandlers.push(
            TxHandlerBuilder::new(TransactionType::AssertTimeout(idx))
                .with_version(Version::non_standard(3))
                .add_input(
                    (NumberedSignatureKind::AssertTimeout1, idx as i32),
                    kickoff_txhandler.get_spendable_output(get_kickoff_utxo_vout(idx))?,
                    SpendPath::ScriptSpend(0),
                    Sequence::from_height(paramset.assert_timeout_timelock),
                )
                .add_input(
                    (NumberedSignatureKind::AssertTimeout2, idx as i32),
                    kickoff_txhandler.get_spendable_output(2)?,
                    SpendPath::ScriptSpend(0),
                    DEFAULT_SEQUENCE,
                )
                .add_input(
                    (NumberedSignatureKind::AssertTimeout3, idx as i32),
                    round_txhandler.get_spendable_output(0)?,
                    SpendPath::KeySpend,
                    DEFAULT_SEQUENCE,
                )
                .add_output(UnspentTxOut::from_partial(
                    builder::transaction::anchor_output(),
                ))
                .finalize(),
        );
    }
    Ok(txhandlers)
}

<<<<<<< HEAD
/// Creates the nth (0-indexed) `round_txhandler` and `reimburse_generator_txhandler` pair
/// for a sspecific operator.
=======
/// Creates the nth (0-indexed) `sequential_collateral_txhandler` and `reimburse_generator_txhandler` pair
/// for a specific operator.
>>>>>>> 441e5f91
pub fn create_round_nth_txhandler(
    operator_xonly_pk: XOnlyPublicKey,
    input_outpoint: OutPoint,
    input_amount: Amount,
    index: usize,
    pubkeys: &KickoffWinternitzKeys,
    paramset: &'static ProtocolParamset,
) -> Result<(TxHandler, TxHandler), BridgeError> {
    let mut round_txhandler = create_round_txhandler(
        operator_xonly_pk,
        RoundTxInput::Collateral(input_outpoint, input_amount),
        pubkeys.get_keys_for_round(0),
        paramset,
    )?;
    let mut ready_to_reimburse_txhandler =
        create_ready_to_reimburse_txhandler(&round_txhandler, operator_xonly_pk, paramset)?;
    for idx in 1..index + 1 {
        round_txhandler = create_round_txhandler(
            operator_xonly_pk,
            RoundTxInput::Prevout(ready_to_reimburse_txhandler.get_spendable_output(0)?),
            pubkeys.get_keys_for_round(idx),
            paramset,
        )?;
        ready_to_reimburse_txhandler =
            create_ready_to_reimburse_txhandler(&round_txhandler, operator_xonly_pk, paramset)?;
    }
    Ok((round_txhandler, ready_to_reimburse_txhandler))
}

pub fn create_ready_to_reimburse_txhandler(
    round_txhandler: &TxHandler,
    operator_xonly_pk: XOnlyPublicKey,
    paramset: &'static ProtocolParamset,
) -> Result<TxHandler, BridgeError> {
    let prevout = round_txhandler.get_spendable_output(0)?;
    let prev_value = prevout.get_prevout().value;

    Ok(TxHandlerBuilder::new(TransactionType::ReadyToReimburse)
        .with_version(Version::non_standard(3))
        .add_input(
            NormalSignatureKind::OperatorSighashDefault,
            prevout,
            SpendPath::KeySpend,
            DEFAULT_SEQUENCE,
        )
        .add_output(UnspentTxOut::from_scripts(
            prev_value - ANCHOR_AMOUNT,
            vec![],
            Some(operator_xonly_pk),
            paramset.network,
        ))
        .add_output(UnspentTxOut::from_partial(
            builder::transaction::anchor_output(),
        ))
        .finalize())
}

pub fn create_unspent_kickoff_txhandlers(
    round_txhandler: &TxHandler,
    ready_to_reimburse_txhandler: &TxHandler,
    paramset: &'static ProtocolParamset,
) -> Result<Vec<TxHandler>, BridgeError> {
    let mut txhandlers = Vec::new();
    for idx in 0..paramset.num_kickoffs_per_round {
        txhandlers.push(
            TxHandlerBuilder::new(TransactionType::UnspentKickoff(idx))
                .with_version(Version::non_standard(3))
                .add_input(
                    (NumberedSignatureKind::UnspentKickoff1, idx as i32),
                    ready_to_reimburse_txhandler.get_spendable_output(0)?,
                    SpendPath::KeySpend,
                    DEFAULT_SEQUENCE,
                )
                .add_input(
                    (NumberedSignatureKind::UnspentKickoff2, idx as i32),
                    round_txhandler.get_spendable_output(1 + idx)?,
                    SpendPath::ScriptSpend(1),
                    DEFAULT_SEQUENCE,
                )
                .add_output(UnspentTxOut::from_partial(
                    builder::transaction::anchor_output(),
                ))
                .finalize(),
        );
    }
    Ok(txhandlers)
}

pub fn create_burn_unused_kickoff_connectors_txhandler(
    round_txhandler: &TxHandler,
    unused_kickoff_connectors_indices: &[usize], // indices of the kickoff connectors that are not used, 0 indexed, 0 => first kickoff connector
) -> Result<TxHandler, BridgeError> {
    let mut tx_handler_builder =
        TxHandlerBuilder::new(TransactionType::BurnUnusedKickoffConnectors)
            .with_version(Version::non_standard(3));
    for idx in unused_kickoff_connectors_indices {
        tx_handler_builder = tx_handler_builder.add_input(
            NormalSignatureKind::OperatorSighashDefault,
            round_txhandler.get_spendable_output(1 + idx)?,
            SpendPath::ScriptSpend(1),
            Sequence::from_height(1),
        );
    }
    tx_handler_builder = tx_handler_builder.add_output(UnspentTxOut::from_partial(
        builder::transaction::anchor_output(),
    ));
    Ok(tx_handler_builder.finalize())
}<|MERGE_RESOLUTION|>--- conflicted
+++ resolved
@@ -171,13 +171,8 @@
     Ok(txhandlers)
 }
 
-<<<<<<< HEAD
 /// Creates the nth (0-indexed) `round_txhandler` and `reimburse_generator_txhandler` pair
-/// for a sspecific operator.
-=======
-/// Creates the nth (0-indexed) `sequential_collateral_txhandler` and `reimburse_generator_txhandler` pair
 /// for a specific operator.
->>>>>>> 441e5f91
 pub fn create_round_nth_txhandler(
     operator_xonly_pk: XOnlyPublicKey,
     input_outpoint: OutPoint,
