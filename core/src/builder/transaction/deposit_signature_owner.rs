--- conflicted
+++ resolved
@@ -27,7 +27,9 @@
     pub fn sighash_type(&self) -> Option<TapSighashType> {
         match self {
             DepositSigKeyOwner::NotOwned => None,
-            DepositSigKeyOwner::Operator(t) | DepositSigKeyOwner::NofN(t) => Some(*t),
+            DepositSigKeyOwner::Operator(t)
+            | DepositSigKeyOwner::NofnSharedDeposit(t)
+            | DepositSigKeyOwner::OperatorSharedDeposit(t) => Some(*t),
         }
     }
 }
@@ -66,25 +68,6 @@
                     NotStored => Ok(NotOwned),
                 }
             }
-<<<<<<< HEAD
-            SignatureId::WatchtowerSignature(watchtower_sig) => {
-                let watchtower_sig_type = WatchtowerSignatureKind::try_from(
-                    watchtower_sig.signature_kind,
-                )
-                .map_err(|_| {
-                    BridgeError::Error(
-                        "Couldn't convert SignatureId::WatchtowerSignature to DepositSigKey"
-                            .to_string(),
-                    )
-                })?;
-                use WatchtowerSignatureKind::*;
-                match watchtower_sig_type {
-                    WatchtowerSignatureUnknown => Ok(NotOwned),
-                    WatchtowerNotStored => Ok(NotOwned),
-                    OperatorChallengeAck => Ok(Operator(SinglePlusAnyoneCanPay)),
-                    OperatorChallengeNack1 => Ok(NofN(SighashDefault)),
-                    OperatorChallengeNack2 => Ok(NofN(SighashDefault)),
-=======
             SignatureId::NumberedSignature(numbered_sig) => {
                 let numbered_sig_type =
                     NumberedSignatureKind::try_from(numbered_sig.signature_kind).map_err(|_| {
@@ -105,7 +88,6 @@
                     AssertTimeout3 => Ok(OperatorSharedDeposit(SighashDefault)),
                     UnspentKickoff1 => Ok(OperatorSharedDeposit(SighashDefault)),
                     UnspentKickoff2 => Ok(OperatorSharedDeposit(SighashDefault)),
->>>>>>> 29010a5b
                 }
             }
         }
