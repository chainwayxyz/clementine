use super::input::SpendableTxIn;
use super::input::UtxoVout;
use super::op_return_txout;
use super::txhandler::DEFAULT_SEQUENCE;
use super::DepositData;
use super::KickoffData;
use super::Signed;
use super::TransactionType;
use super::TxError;
use crate::builder::script::{CheckSig, SpendableScript, TimelockScript};
use crate::builder::script::{PreimageRevealScript, SpendPath};
use crate::builder::transaction::output::UnspentTxOut;
use crate::builder::transaction::txhandler::{TxHandler, TxHandlerBuilder};
use crate::config::protocol::ProtocolParamset;
use crate::constants::ANCHOR_AMOUNT;
use crate::constants::MIN_TAPROOT_AMOUNT;
use crate::errors::BridgeError;
use crate::rpc::clementine::NormalSignatureKind;
use crate::{builder, UTXO};
use bitcoin::hashes::Hash;
use bitcoin::script::PushBytesBuf;
use bitcoin::secp256k1::schnorr::Signature;
use bitcoin::transaction::Version;
use bitcoin::XOnlyPublicKey;
use bitcoin::{TxOut, Txid};
use std::sync::Arc;

#[derive(Debug, Clone)]
pub enum AssertScripts<'a> {
    AssertScriptTapNodeHash(&'a [[u8; 32]]),
    AssertSpendableScript(Vec<Arc<dyn SpendableScript>>),
}

/// Creates a [`TxHandler`] for the `kickoff_tx`. This transaction will be sent by the operator
pub fn create_kickoff_txhandler(
    kickoff_data: KickoffData,
    round_txhandler: &TxHandler,
    move_txhandler: &TxHandler,
    deposit_data: &mut DepositData,
    operator_xonly_pk: XOnlyPublicKey,
    // either actual SpendableScripts or scriptpubkeys from db
    assert_scripts: AssertScripts,
    disprove_root_hash: &[u8; 32],
<<<<<<< HEAD
    latest_blockhash_script: AssertScripts,
    verifier_xonly_pks: &[XOnlyPublicKey],
=======
>>>>>>> 4cb874f2
    operator_unlock_hashes: &[[u8; 20]],
    paramset: &'static ProtocolParamset,
) -> Result<TxHandler, BridgeError> {
    let kickoff_idx = kickoff_data.kickoff_idx as usize;
    let move_txid: Txid = *move_txhandler.get_txid();
    let mut builder =
        TxHandlerBuilder::new(TransactionType::Kickoff).with_version(Version::non_standard(3));
    builder = builder.add_input(
        NormalSignatureKind::OperatorSighashDefault,
        round_txhandler.get_spendable_output(UtxoVout::Kickoff(kickoff_idx))?,
        builder::script::SpendPath::ScriptSpend(0),
        DEFAULT_SEQUENCE,
    );

<<<<<<< HEAD
    let nofn_script = Arc::new(CheckSig::new(deposit_data.get_nofn_xonly_pk()));
    let operator_script = Arc::new(CheckSig::new(operator_xonly_pk));
=======
    let nofn_script = Arc::new(CheckSig::new(deposit_data.get_nofn_xonly_pk()?));
>>>>>>> 4cb874f2

    let operator_1week = Arc::new(TimelockScript::new(
        Some(operator_xonly_pk),
        paramset.operator_challenge_timeout_timelock,
    ));

    builder = builder
        // goes to challenge tx or no challenge tx
        .add_output(UnspentTxOut::from_scripts(
            MIN_TAPROOT_AMOUNT,
            vec![operator_script, operator_1week],
            None,
            paramset.network,
        ))
        // kickoff finalizer connector
        .add_output(UnspentTxOut::from_scripts(
            MIN_TAPROOT_AMOUNT,
            vec![nofn_script.clone()],
            None,
            paramset.network,
        ))
        // UTXO to reimburse tx
        .add_output(UnspentTxOut::from_scripts(
            MIN_TAPROOT_AMOUNT,
            vec![nofn_script.clone()],
            None,
            paramset.network,
        ));

    // Add disprove utxo
    // Add Operator in 5 week script to taproot, that connects to disprove timeout
    let operator_5week = Arc::new(TimelockScript::new(
        Some(operator_xonly_pk),
        paramset.disprove_timeout_timelock,
    ));

    // disprove utxo
    builder = builder.add_output(super::create_taproot_output_with_hidden_node(
        operator_5week,
        disprove_root_hash,
        MIN_TAPROOT_AMOUNT,
        paramset.network,
    ));

    let nofn_latest_blockhash = Arc::new(TimelockScript::new(
        Some(deposit_data.get_nofn_xonly_pk()),
        paramset.latest_blockhash_timeout_timelock,
    ));

    match latest_blockhash_script {
        AssertScripts::AssertScriptTapNodeHash(latest_blockhash_root_hash) => {
            if latest_blockhash_root_hash.len() != 1 {
                return Err(TxError::LatestBlockhashScriptNumber.into());
            }
            let latest_blockhash_root_hash = latest_blockhash_root_hash[0];
            // latest blockhash utxo
            builder = builder.add_output(super::create_taproot_output_with_hidden_node(
                nofn_latest_blockhash,
                &latest_blockhash_root_hash,
                MIN_TAPROOT_AMOUNT,
                paramset.network,
            ));
        }
        AssertScripts::AssertSpendableScript(latest_blockhash_script) => {
            if latest_blockhash_script.len() != 1 {
                return Err(TxError::LatestBlockhashScriptNumber.into());
            }
            let latest_blockhash_script = latest_blockhash_script[0].clone();
            builder = builder.add_output(UnspentTxOut::from_scripts(
                MIN_TAPROOT_AMOUNT,
                vec![nofn_latest_blockhash, latest_blockhash_script],
                None,
                paramset.network,
            ));
        }
    }

    // add nofn_4 week to all assert scripts
    let nofn_4week = Arc::new(TimelockScript::new(
        Some(deposit_data.get_nofn_xonly_pk()?),
        paramset.assert_timeout_timelock,
    ));

    match assert_scripts {
        AssertScripts::AssertScriptTapNodeHash(assert_script_hashes) => {
            for script_hash in assert_script_hashes.iter() {
                // Add N-of-N in 4 week script to taproot, that connects to assert timeout
                builder = builder.add_output(super::create_taproot_output_with_hidden_node(
                    nofn_4week.clone(),
                    script_hash,
                    MIN_TAPROOT_AMOUNT,
                    paramset.network,
                ));
            }
        }
        AssertScripts::AssertSpendableScript(assert_scripts) => {
            for script in assert_scripts {
                builder = builder.add_output(UnspentTxOut::from_scripts(
                    MIN_TAPROOT_AMOUNT,
                    vec![nofn_4week.clone(), script],
                    None,
                    paramset.network,
                ));
            }
        }
    }

    let watchtower_xonly_pks = deposit_data.get_watchtowers();

    for (watchtower_idx, watchtower_xonly_pk) in watchtower_xonly_pks.iter().enumerate() {
        let nofn_2week = Arc::new(TimelockScript::new(
            Some(deposit_data.get_nofn_xonly_pk()?),
            paramset.watchtower_challenge_timeout_timelock,
        ));
        // UTXO for watchtower challenge or watchtower challenge timeouts
        builder = builder.add_output(UnspentTxOut::from_scripts(
            MIN_TAPROOT_AMOUNT * 2 + ANCHOR_AMOUNT, // watchtower challenge has 2 taproot outputs, 1 op_return and 1 anchor
            vec![nofn_2week.clone()],
            Some(*watchtower_xonly_pk), // key path as watchtowers xonly pk
            paramset.network,
        ));

        // UTXO for operator challenge ack, nack, and watchtower challenge timeouts
        let nofn_3week = Arc::new(TimelockScript::new(
            Some(deposit_data.get_nofn_xonly_pk()?),
            paramset.operator_challenge_nack_timelock,
        ));
        let operator_with_preimage = Arc::new(PreimageRevealScript::new(
            operator_xonly_pk,
            operator_unlock_hashes[watchtower_idx],
        ));
        builder = builder.add_output(UnspentTxOut::from_scripts(
            MIN_TAPROOT_AMOUNT,
            vec![
                nofn_3week.clone(),
                nofn_2week.clone(),
                operator_with_preimage,
            ],
            None,
            paramset.network,
        ));
    }

    let mut op_return_script = move_txid.to_byte_array().to_vec();
    op_return_script.extend(kickoff_data.operator_xonly_pk.serialize());

    let push_bytes = PushBytesBuf::try_from(op_return_script)
        .expect("Can't fail since the script is shorter than 4294967296 bytes");

    let op_return_txout = builder::transaction::op_return_txout(push_bytes);

    Ok(builder
        .add_output(UnspentTxOut::from_partial(op_return_txout))
        .add_output(UnspentTxOut::from_partial(
            builder::transaction::anchor_output(),
        ))
        .finalize())
}

pub fn create_kickoff_not_finalized_txhandler(
    kickoff_txhandler: &TxHandler,
    ready_to_reimburse_txhandler: &TxHandler,
) -> Result<TxHandler, BridgeError> {
    Ok(TxHandlerBuilder::new(TransactionType::KickoffNotFinalized)
        .with_version(Version::non_standard(3))
        .add_input(
            NormalSignatureKind::KickoffNotFinalized1,
            kickoff_txhandler.get_spendable_output(UtxoVout::KickoffFinalizer)?,
            builder::script::SpendPath::ScriptSpend(0),
            DEFAULT_SEQUENCE,
        )
        .add_input(
            NormalSignatureKind::KickoffNotFinalized2,
            ready_to_reimburse_txhandler.get_spendable_output(UtxoVout::BurnConnector)?,
            builder::script::SpendPath::KeySpend,
            DEFAULT_SEQUENCE,
        )
        .add_output(UnspentTxOut::from_partial(
            builder::transaction::anchor_output(),
        ))
        .add_burn_output()
        .finalize())
}

/// Creates a [`TxHandler`] for the `reimburse_tx`. This transaction will be sent by the operator
/// in case of a challenge, to reimburse the operator for their honest behavior.
pub fn create_reimburse_txhandler(
    move_txhandler: &TxHandler,
    round_txhandler: &TxHandler,
    kickoff_txhandler: &TxHandler,
    kickoff_idx: usize,
    paramset: &'static ProtocolParamset,
    operator_reimbursement_address: &bitcoin::Address,
) -> Result<TxHandler, BridgeError> {
    let builder = TxHandlerBuilder::new(TransactionType::Reimburse)
        .with_version(Version::non_standard(3))
        .add_input(
            NormalSignatureKind::Reimburse1,
            move_txhandler.get_spendable_output(UtxoVout::DepositInMove)?,
            builder::script::SpendPath::ScriptSpend(0),
            DEFAULT_SEQUENCE,
        )
        .add_input(
            NormalSignatureKind::Reimburse2,
            kickoff_txhandler.get_spendable_output(UtxoVout::ReimburseInKickoff)?,
            builder::script::SpendPath::ScriptSpend(0),
            DEFAULT_SEQUENCE,
        )
        .add_input(
            NormalSignatureKind::OperatorSighashDefault,
            round_txhandler
                .get_spendable_output(UtxoVout::ReimburseInRound(kickoff_idx, paramset))?,
            builder::script::SpendPath::KeySpend,
            DEFAULT_SEQUENCE,
        );

    Ok(builder
        .add_output(UnspentTxOut::from_partial(TxOut {
            value: move_txhandler
                .get_spendable_output(UtxoVout::DepositInMove)?
                .get_prevout()
                .value,
            script_pubkey: operator_reimbursement_address.script_pubkey(),
        }))
        .add_output(UnspentTxOut::from_partial(
            builder::transaction::anchor_output(),
        ))
        .finalize())
}

/// Creates a [`TxHandler`] for the `payout_tx`. This transaction will be sent by the operator
/// for withdrawals.
pub fn create_payout_txhandler(
    input_utxo: UTXO,
    output_txout: TxOut,
    operator_xonly_pk: XOnlyPublicKey,
    user_sig: Signature,
    _network: bitcoin::Network,
) -> Result<TxHandler<Signed>, BridgeError> {
    let user_sig_wrapped = bitcoin::taproot::Signature {
        signature: user_sig,
        sighash_type: bitcoin::sighash::TapSighashType::SinglePlusAnyoneCanPay,
    };
    let txin = SpendableTxIn::new_partial(input_utxo.outpoint, input_utxo.txout);

    let output_txout = UnspentTxOut::from_partial(output_txout.clone());

    let op_return_txout = op_return_txout(PushBytesBuf::from(operator_xonly_pk.serialize()));

    let mut txhandler = TxHandlerBuilder::new(TransactionType::Payout)
        .with_version(Version::non_standard(3))
        .add_input(
            NormalSignatureKind::NotStored,
            txin,
            SpendPath::KeySpend,
            DEFAULT_SEQUENCE,
        )
        .add_output(output_txout)
        .add_output(UnspentTxOut::from_partial(op_return_txout))
        .finalize();
    txhandler.set_p2tr_key_spend_witness(&user_sig_wrapped, 0)?;
    txhandler.promote()
}<|MERGE_RESOLUTION|>--- conflicted
+++ resolved
@@ -41,11 +41,7 @@
     // either actual SpendableScripts or scriptpubkeys from db
     assert_scripts: AssertScripts,
     disprove_root_hash: &[u8; 32],
-<<<<<<< HEAD
     latest_blockhash_script: AssertScripts,
-    verifier_xonly_pks: &[XOnlyPublicKey],
-=======
->>>>>>> 4cb874f2
     operator_unlock_hashes: &[[u8; 20]],
     paramset: &'static ProtocolParamset,
 ) -> Result<TxHandler, BridgeError> {
@@ -60,12 +56,8 @@
         DEFAULT_SEQUENCE,
     );
 
-<<<<<<< HEAD
-    let nofn_script = Arc::new(CheckSig::new(deposit_data.get_nofn_xonly_pk()));
+    let nofn_script = Arc::new(CheckSig::new(deposit_data.get_nofn_xonly_pk()?));
     let operator_script = Arc::new(CheckSig::new(operator_xonly_pk));
-=======
-    let nofn_script = Arc::new(CheckSig::new(deposit_data.get_nofn_xonly_pk()?));
->>>>>>> 4cb874f2
 
     let operator_1week = Arc::new(TimelockScript::new(
         Some(operator_xonly_pk),
@@ -111,7 +103,7 @@
     ));
 
     let nofn_latest_blockhash = Arc::new(TimelockScript::new(
-        Some(deposit_data.get_nofn_xonly_pk()),
+        Some(deposit_data.get_nofn_xonly_pk()?),
         paramset.latest_blockhash_timeout_timelock,
     ));
 
