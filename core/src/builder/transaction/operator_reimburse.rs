--- conflicted
+++ resolved
@@ -7,13 +7,8 @@
 use crate::builder::script::{PreimageRevealScript, SpendPath};
 use crate::builder::transaction::output::UnspentTxOut;
 use crate::builder::transaction::txhandler::{TxHandler, TxHandlerBuilder};
-<<<<<<< HEAD
 use crate::config::protocol::ProtocolParamset;
 use crate::constants::MIN_TAPROOT_AMOUNT;
-=======
-use crate::config::BridgeConfig;
-use crate::constants::{BLOCKS_PER_WEEK, MIN_TAPROOT_AMOUNT};
->>>>>>> e3065ef4
 use crate::errors::BridgeError;
 use crate::rpc::clementine::KickoffId;
 use crate::rpc::clementine::NormalSignatureKind;
@@ -46,13 +41,9 @@
     // either actual SpendableScripts or scriptpubkeys from db
     assert_scripts: AssertScripts,
     disprove_root_hash: &[u8; 32],
-<<<<<<< HEAD
-    paramset: &'static ProtocolParamset,
-=======
-    config: &BridgeConfig,
     watchtower_challenge_root_hashes: &[[u8; 32]],
     operator_unlock_hashes: &[[u8; 20]],
->>>>>>> e3065ef4
+    paramset: &'static ProtocolParamset,
 ) -> Result<TxHandler, BridgeError> {
     let kickoff_idx: usize = kickoff_id.kickoff_idx as usize;
     let operator_idx: usize = kickoff_id.operator_idx as usize;
@@ -74,48 +65,26 @@
     ));
 
     builder = builder
-<<<<<<< HEAD
-        // goes to watchtower challenge kickoff
-        .add_output(UnspentTxOut::from_scripts(
-            MIN_TAPROOT_AMOUNT * 20, // TODO: to be calculated
-            vec![nofn_script.clone()],
-            None,
-            paramset.network,
-        ))
-=======
->>>>>>> e3065ef4
         // goes to challenge tx or no challenge tx
         .add_output(UnspentTxOut::from_scripts(
             MIN_TAPROOT_AMOUNT,
             vec![nofn_script.clone(), operator_1week],
             None,
-<<<<<<< HEAD
-            paramset.network,
-=======
-            config.network,
->>>>>>> e3065ef4
+            paramset.network,
         ))
         // kickoff finalizer connector
         .add_output(UnspentTxOut::from_scripts(
             MIN_TAPROOT_AMOUNT * 20,
             vec![nofn_script.clone()],
             None,
-<<<<<<< HEAD
-            paramset.network,
-=======
-            config.network,
->>>>>>> e3065ef4
+            paramset.network,
         ))
         // UTXO to reimburse tx
         .add_output(UnspentTxOut::from_scripts(
             MIN_TAPROOT_AMOUNT,
             vec![nofn_script.clone()],
             None,
-<<<<<<< HEAD
-            paramset.network,
-=======
-            config.network,
->>>>>>> e3065ef4
+            paramset.network,
         ));
 
     // Add disprove utxo
@@ -136,11 +105,7 @@
         &SECP,
         *UNSPENDABLE_XONLY_PUBKEY,
         disprove_taproot_spend_info.merkle_root(),
-<<<<<<< HEAD
         paramset.network,
-=======
-        config.network,
->>>>>>> e3065ef4
     );
 
     builder = builder.add_output(UnspentTxOut::new(
@@ -178,11 +143,7 @@
                     &SECP,
                     *UNSPENDABLE_XONLY_PUBKEY,
                     assert_spend_info.merkle_root(),
-<<<<<<< HEAD
                     paramset.network,
-=======
-                    config.network,
->>>>>>> e3065ef4
                 );
 
                 builder = builder.add_output(UnspentTxOut::new(
@@ -201,29 +162,25 @@
                     MIN_TAPROOT_AMOUNT,
                     vec![nofn_4week.clone(), script],
                     None,
-<<<<<<< HEAD
                     paramset.network,
-=======
-                    config.network,
->>>>>>> e3065ef4
                 ));
             }
         }
     }
 
     // create watchtower challenges
-    if config.num_watchtowers != watchtower_challenge_root_hashes.len() {
+    if paramset.num_watchtowers != watchtower_challenge_root_hashes.len() {
         return Err(BridgeError::ConfigError(format!(
             "Number of watchtowers in config ({}) does not match number of watchtower challenge addresses ({})",
-            config.num_watchtowers,
+            paramset.num_watchtowers,
             watchtower_challenge_root_hashes.len()
         )));
     }
 
-    if config.num_watchtowers != operator_unlock_hashes.len() {
+    if paramset.num_watchtowers != operator_unlock_hashes.len() {
         return Err(BridgeError::ConfigError(format!(
             "Number of watchtowers in config ({}) does not match number of operator unlock addresses ({})",
-            config.num_watchtowers,
+            paramset.num_watchtowers,
             operator_unlock_hashes.len()
         )));
     }
@@ -231,7 +188,7 @@
     for (watchtower_idx, script) in watchtower_challenge_root_hashes.iter().enumerate() {
         let nofn_2week = Arc::new(TimelockScript::new(
             Some(nofn_xonly_pk),
-            2 * BLOCKS_PER_WEEK,
+            paramset.watchtower_challenge_timeout_timelock,
         ));
         let wt_challenge_spendinfo = TaprootBuilder::new()
             .add_leaf(1, nofn_2week.to_script_buf())
@@ -244,7 +201,7 @@
             &SECP,
             *UNSPENDABLE_XONLY_PUBKEY,
             wt_challenge_spendinfo.merkle_root(),
-            config.network,
+            paramset.network,
         );
         // UTXO for watchtower challenge or watchtower challenge timeouts
         builder = builder.add_output(UnspentTxOut::new(
@@ -259,7 +216,7 @@
         // UTXO for operator challenge ack, nack, and watchtower challenge timeouts
         let nofn_3week = Arc::new(TimelockScript::new(
             Some(nofn_xonly_pk),
-            3 * BLOCKS_PER_WEEK,
+            paramset.operator_challenge_nack_timelock,
         ));
         let operator_with_preimage = Arc::new(PreimageRevealScript::new(
             operator_xonly_pk,
@@ -273,7 +230,7 @@
                 operator_with_preimage,
             ],
             None,
-            config.network,
+            paramset.network,
         ));
     }
 
