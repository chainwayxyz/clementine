//! # Transaction Signing Utilities
//!
//! This module provides logic signing the transactions used in the Clementine bridge.

use super::challenge::create_watchtower_challenge_txhandler;
use super::{ContractContext, TxHandlerCache};
use crate::actor::{Actor, TweakCache, WinternitzDerivationPath};
use crate::bitvm_client::ClementineBitVMPublicKeys;
use crate::builder;
use crate::builder::transaction::creator::ReimburseDbCache;
use crate::builder::transaction::TransactionType;
use crate::citrea::CitreaClientT;
use crate::config::protocol::ProtocolParamset;
use crate::config::BridgeConfig;
use crate::database::{Database, DatabaseTransaction};
use crate::deposit::KickoffData;
use crate::errors::{BridgeError, TxError};
use crate::operator::{Operator, RoundIndex};
use crate::utils::{Last20Bytes, RbfSigningInfo};
use crate::verifier::Verifier;
use bitcoin::hashes::Hash;
use bitcoin::{BlockHash, OutPoint, Transaction, XOnlyPublicKey};
use rand_chacha::rand_core::SeedableRng;
use rand_chacha::ChaCha12Rng;
use secp256k1::rand::seq::SliceRandom;

/// Data to identify the deposit and kickoff.
#[derive(Debug, Clone)]
pub struct TransactionRequestData {
    pub deposit_outpoint: OutPoint,
    pub kickoff_data: KickoffData,
}

/// Deterministically (given same seed) generates a set of kickoff indices for an operator to sign, using the operator's public key, deposit block hash, and deposit outpoint as the seed.
/// To make the output consistent across versions, a fixed rng algorithm (ChaCha12Rng) is used.
///
/// This function creates a deterministic seed from the operator's public key, deposit block hash,
/// and deposit outpoint, then uses it to select a subset of kickoff indices.
/// deposit_blockhash is also included in the seed to ensure the randomness of the selected kickoff indices, otherwise deposit_outpoint
/// can be selected in a way to create hash collisions by the user depositing.
///
/// # Arguments
/// * `paramset` - Protocol parameter set.
/// * `op_xonly_pk` - Operator's x-only public key.
/// * `deposit_blockhash` - Block hash of the block containing the deposit.
/// * `deposit_outpoint` - Outpoint of the deposit.
///
/// # Returns
/// A vector of indices that the operator should sign, with the count determined by the protocol parameter `num_signed_kickoffs`.
pub fn get_kickoff_utxos_to_sign(
    paramset: &'static ProtocolParamset,
    op_xonly_pk: XOnlyPublicKey,
    deposit_blockhash: BlockHash,
    deposit_outpoint: bitcoin::OutPoint,
) -> Vec<usize> {
    let deposit_data = [
        op_xonly_pk.serialize().to_vec(),
        deposit_blockhash.to_byte_array().to_vec(),
        deposit_outpoint.txid.to_byte_array().to_vec(),
        deposit_outpoint.vout.to_le_bytes().to_vec(),
    ]
    .concat();

    let seed = bitcoin::hashes::sha256d::Hash::hash(&deposit_data).to_byte_array();
    let mut rng = ChaCha12Rng::from_seed(seed);

    let mut numbers: Vec<usize> = (0..paramset.num_kickoffs_per_round).collect();
    numbers.shuffle(&mut rng);

    numbers
        .into_iter()
        .take(paramset.num_signed_kickoffs)
        .collect()
}

/// Creates and signs all transaction types that can be signed by the entity.
///
/// This function handles the creation and signing of transactions based on the provided
/// transaction data. It returns a vector of signed transactions with their corresponding types.
///
/// # Note
/// This function should not be used for transaction types that require special handling:
/// - MiniAsserts
/// - WatchtowerChallenge
/// - LatestBlockhash
/// - Disprove
///
/// These transaction types have their own specialized signing flows.
pub async fn create_and_sign_txs(
    db: Database,
    signer: &Actor,
    config: BridgeConfig,
    context: ContractContext,
    block_hash: Option<[u8; 20]>, //to sign kickoff
    dbtx: Option<DatabaseTransaction<'_, '_>>,
) -> Result<Vec<(TransactionType, Transaction)>, BridgeError> {
<<<<<<< HEAD
    let deposit_data = db
        .get_deposit_data(None, transaction_data.deposit_outpoint)
        .await?
        .ok_or(BridgeError::DepositNotFound(
            transaction_data.deposit_outpoint,
        ))?
        .1;

    let context = ContractContext::new_context_with_signer(
        transaction_data.kickoff_data,
        deposit_data.clone(),
        config.protocol_paramset(),
        signer.clone(),
    );

=======
>>>>>>> d2b41990
    let txhandlers = builder::transaction::create_txhandlers(
        match context.is_context_for_kickoff() {
            true => TransactionType::AllNeededForDeposit,
            // if context is only for a round, we can only sign the round txs
            false => TransactionType::Round,
        },
        context.clone(),
        &mut TxHandlerCache::new(),
        &mut match context.is_context_for_kickoff() {
            true => ReimburseDbCache::new_for_deposit(
                db.clone(),
                context.operator_xonly_pk,
                context
                    .deposit_data
                    .as_ref()
                    .expect("Already checked existence of deposit data")
                    .get_deposit_outpoint(),
                config.protocol_paramset(),
                dbtx,
            ),
            false => ReimburseDbCache::new_for_rounds(
                db.clone(),
                context.operator_xonly_pk,
                config.protocol_paramset(),
                dbtx,
            ),
        },
    )
    .await?;

    let mut signatures = Vec::new();

    if context.is_context_for_kickoff() {
        // signatures saved during deposit
        let deposit_sigs_query = db
            .get_deposit_signatures(
                None,
                context
                    .deposit_data
                    .as_ref()
                    .expect("Should have deposit data at this point")
                    .get_deposit_outpoint(),
                context.operator_xonly_pk,
                context.round_idx,
                context
                    .kickoff_idx
                    .expect("Already checked existence of kickoff idx") as usize,
            )
            .await?;
        signatures.extend(deposit_sigs_query.unwrap_or_default());
    }

    // signatures saved during setup
    let setup_sigs_query = db
        .get_unspent_kickoff_sigs(None, context.operator_xonly_pk, context.round_idx)
        .await?;

    signatures.extend(setup_sigs_query.unwrap_or_default());

    let mut signed_txs = Vec::with_capacity(txhandlers.len());
    let mut tweak_cache = TweakCache::default();

    for (tx_type, mut txhandler) in txhandlers.into_iter() {
        let _ = signer.tx_sign_and_fill_sigs(&mut txhandler, &signatures, Some(&mut tweak_cache));

        if let TransactionType::OperatorChallengeAck(watchtower_idx) = tx_type {
            let path = WinternitzDerivationPath::ChallengeAckHash(
                watchtower_idx as u32,
                context
                    .deposit_data
                    .as_ref()
                    .expect("Should have deposit data at this point")
                    .get_deposit_outpoint(),
                config.protocol_paramset(),
            );
            let preimage = signer.generate_preimage_from_path(path)?;
            let _ = signer.tx_sign_preimage(&mut txhandler, preimage);
        }

        if let TransactionType::Kickoff = tx_type {
            if let Some(block_hash) = block_hash {
                // need to commit blockhash to start kickoff
                let path = WinternitzDerivationPath::Kickoff(
                    context.round_idx,
                    context
                        .kickoff_idx
                        .expect("Should have kickoff idx at this point"),
                    config.protocol_paramset(),
                );
                signer.tx_sign_winternitz(&mut txhandler, &[(block_hash.to_vec(), path)])?;
            }
            // do not give err if blockhash was not given
        }

        let checked_txhandler = txhandler.promote();

        match checked_txhandler {
            Ok(checked_txhandler) => {
                signed_txs.push((tx_type, checked_txhandler.get_cached_tx().clone()));
            }
            Err(e) => {
                tracing::trace!(
                    "Couldn't sign transaction {:?} in create_and_sign_all_txs: {:?}.
                    This might be normal if the transaction is not needed to be/cannot be signed.",
                    tx_type,
                    e
                );
            }
        }
    }

    Ok(signed_txs)
}

impl<C> Verifier<C>
where
    C: CitreaClientT,
{
    /// Creates and signs the watchtower challenge with the given commit data.
    ///
    /// # Arguments
    /// * `transaction_data` - Data to identify the deposit and kickoff.
    /// * `commit_data` - Commit data for the watchtower challenge.
    ///
    /// # Returns
    /// A tuple of:
    ///     1. TransactionType: WatchtowerChallenge
    ///     2. Transaction: Signed watchtower challenge transaction
    ///     3. RbfSigningInfo: Rbf signing info for the watchtower challenge (for re-signing the transaction after a rbf input is added to the tx)
    pub async fn create_watchtower_challenge(
        &self,
        transaction_data: TransactionRequestData,
        commit_data: &[u8],
        dbtx: Option<DatabaseTransaction<'_, '_>>,
    ) -> Result<(TransactionType, Transaction, RbfSigningInfo), BridgeError> {
        if commit_data.len() != self.config.protocol_paramset().watchtower_challenge_bytes {
            return Err(TxError::IncorrectWatchtowerChallengeDataLength.into());
        }

        let deposit_data = self
            .db
            .get_deposit_data(None, transaction_data.deposit_outpoint)
            .await?
            .ok_or(BridgeError::DepositNotFound(
                transaction_data.deposit_outpoint,
            ))?
            .1;

        let context = ContractContext::new_context_with_signer(
            transaction_data.kickoff_data,
            deposit_data.clone(),
            self.config.protocol_paramset(),
            self.signer.clone(),
        );

        let mut txhandlers = builder::transaction::create_txhandlers(
            TransactionType::AllNeededForDeposit,
            context,
            &mut TxHandlerCache::new(),
            &mut ReimburseDbCache::new_for_deposit(
                self.db.clone(),
                transaction_data.kickoff_data.operator_xonly_pk,
                transaction_data.deposit_outpoint,
                self.config.protocol_paramset(),
                dbtx,
            ),
        )
        .await?;

        let kickoff_txhandler = txhandlers
            .remove(&TransactionType::Kickoff)
            .ok_or(TxError::TxHandlerNotFound(TransactionType::Kickoff))?;

        let watchtower_index = deposit_data.get_watchtower_index(&self.signer.xonly_public_key)?;

        let watchtower_challenge_txhandler = create_watchtower_challenge_txhandler(
            &kickoff_txhandler,
            watchtower_index,
            commit_data,
            self.config.protocol_paramset(),
            #[cfg(test)]
            &self.config.test_params,
        )?;

        let merkle_root = watchtower_challenge_txhandler.get_merkle_root_of_txin(0)?;

        #[cfg(test)]
        let mut annex: Option<Vec<u8>> = None;

        #[cfg(test)]
        let mut additional_taproot_output_count = None;

        #[cfg(test)]
        {
            if self.config.test_params.use_small_annex {
                annex = Some(vec![80u8; 10000]);
            } else if self.config.test_params.use_large_annex {
                annex = Some(vec![80u8; 3990000]);
            } else if self.config.test_params.use_large_annex_and_output {
                annex = Some(vec![80u8; 3000000]);
                additional_taproot_output_count = Some(2300);
            } else if self.config.test_params.use_large_output {
                additional_taproot_output_count = Some(2300);
            }
        }

        Ok((
            TransactionType::WatchtowerChallenge(watchtower_index),
            watchtower_challenge_txhandler.get_cached_tx().clone(),
            RbfSigningInfo {
                vout: 0,
                tweak_merkle_root: merkle_root,
                #[cfg(test)]
                annex,
                #[cfg(test)]
                additional_taproot_output_count,
            },
        ))
    }

    /// Creates and signs all the unspent kickoff connector (using the previously saved signatures from operator during setup)
    ///  transactions for a single round of an operator.
    ///
    /// # Arguments
    /// * `round_idx` - Index of the round.
    /// * `operator_xonly_pk` - Operator's x-only public key.
    ///
    /// # Returns
    /// A vector of tuples:
    ///     1. TransactionType: UnspentKickoff(idx) for idx'th kickoff in the round
    ///     2. Transaction: Signed unspent kickoff connector transaction
    pub async fn create_and_sign_unspent_kickoff_connector_txs(
        &self,
        round_idx: RoundIndex,
        operator_xonly_pk: XOnlyPublicKey,
        dbtx: Option<DatabaseTransaction<'_, '_>>,
    ) -> Result<Vec<(TransactionType, Transaction)>, BridgeError> {
        let context = ContractContext::new_context_for_round(
            operator_xonly_pk,
            round_idx,
            self.config.protocol_paramset(),
        );

        let txhandlers = builder::transaction::create_txhandlers(
            TransactionType::UnspentKickoff(0),
            context,
            &mut TxHandlerCache::new(),
            &mut ReimburseDbCache::new_for_rounds(
                self.db.clone(),
                operator_xonly_pk,
                self.config.protocol_paramset(),
                dbtx,
            ),
        )
        .await?;

        // signatures saved during setup
        let unspent_kickoff_sigs = self
            .db
            .get_unspent_kickoff_sigs(None, operator_xonly_pk, round_idx)
            .await?
            .ok_or(eyre::eyre!(
                "No unspent kickoff signatures found for operator {:?} and round {:?}",
                operator_xonly_pk,
                round_idx
            ))?;

        let mut signed_txs = Vec::with_capacity(txhandlers.len());
        let mut tweak_cache = TweakCache::default();

        for (tx_type, mut txhandler) in txhandlers.into_iter() {
            if !matches!(tx_type, TransactionType::UnspentKickoff(_)) {
                // do not try to sign unrelated txs
                continue;
            }
            self.signer.tx_sign_and_fill_sigs(
                &mut txhandler,
                &unspent_kickoff_sigs,
                Some(&mut tweak_cache),
            )?;

            let checked_txhandler = txhandler.promote();

            match checked_txhandler {
                Ok(checked_txhandler) => {
                    signed_txs.push((tx_type, checked_txhandler.get_cached_tx().clone()));
                }
                Err(e) => {
                    tracing::trace!(
                        "Couldn't sign transaction {:?} in create_and_sign_unspent_kickoff_connector_txs: {:?}",
                        tx_type,
                        e
                    );
                }
            }
        }

        Ok(signed_txs)
    }
}

impl<C> Operator<C>
where
    C: CitreaClientT,
{
    /// Creates and signs all the assert commitment transactions for a single kickoff of an operator.
    ///
    /// # Arguments
    /// * `assert_data` - Data to identify the deposit and kickoff.
    /// * `commit_data` - BitVM assertions for the kickoff, for each assert tx.
    ///
    /// # Returns
    /// A vector of tuples:
    ///     1. TransactionType: MiniAssert(idx) for idx'th assert commitment
    ///     2. Transaction: Signed assert commitment transaction
    pub async fn create_assert_commitment_txs(
        &self,
        assert_data: TransactionRequestData,
        commit_data: Vec<Vec<Vec<u8>>>,
        dbtx: Option<DatabaseTransaction<'_, '_>>,
    ) -> Result<Vec<(TransactionType, Transaction)>, BridgeError> {
        let deposit_data = self
            .db
            .get_deposit_data(None, assert_data.deposit_outpoint)
            .await?
            .ok_or(BridgeError::DepositNotFound(assert_data.deposit_outpoint))?
            .1;

        let context = ContractContext::new_context_with_signer(
            assert_data.kickoff_data,
            deposit_data.clone(),
            self.config.protocol_paramset(),
            self.signer.clone(),
        );

        let mut txhandlers = builder::transaction::create_txhandlers(
            TransactionType::MiniAssert(0),
            context,
            &mut TxHandlerCache::new(),
            &mut ReimburseDbCache::new_for_deposit(
                self.db.clone(),
                self.signer.xonly_public_key,
                assert_data.deposit_outpoint,
                self.config.protocol_paramset(),
                dbtx,
            ),
        )
        .await?;

        let mut signed_txhandlers = Vec::new();

        for idx in 0..ClementineBitVMPublicKeys::number_of_assert_txs() {
            let mut mini_assert_txhandler = txhandlers
                .remove(&TransactionType::MiniAssert(idx))
                .ok_or(TxError::TxHandlerNotFound(TransactionType::MiniAssert(idx)))?;
            let derivations = ClementineBitVMPublicKeys::get_assert_derivations(
                idx,
                assert_data.deposit_outpoint,
                self.config.protocol_paramset(),
            );
            // Combine data to be committed with the corresponding bitvm derivation path (needed to regenerate the winternitz secret keys
            // to sign the transaction)
            let winternitz_data: Vec<(Vec<u8>, WinternitzDerivationPath)> = derivations
                .iter()
                .zip(commit_data[idx].iter())
                .map(|(derivation, commit_data)| match derivation {
                    WinternitzDerivationPath::BitvmAssert(_len, _, _, _, _) => {
                        (commit_data.clone(), derivation.clone())
                    }
                    _ => unreachable!(),
                })
                .collect();
            self.signer
                .tx_sign_winternitz(&mut mini_assert_txhandler, &winternitz_data)?;
            signed_txhandlers.push(mini_assert_txhandler.promote()?);
        }

        Ok(signed_txhandlers
            .into_iter()
            .map(|txhandler| {
                (
                    txhandler.get_transaction_type(),
                    txhandler.get_cached_tx().clone(),
                )
            })
            .collect())
    }

    /// Creates and signs the latest blockhash transaction for a single kickoff of an operator.
    ///
    /// # Arguments
    /// * `assert_data` - Data to identify the deposit and kickoff.
    /// * `block_hash` - Block hash to commit using winternitz signatures.
    ///
    /// # Returns
    /// A tuple of:
    ///     1. TransactionType: LatestBlockhash
    ///     2. Transaction: Signed latest blockhash transaction
    pub async fn create_latest_blockhash_tx(
        &self,
        assert_data: TransactionRequestData,
        block_hash: BlockHash,
        dbtx: Option<DatabaseTransaction<'_, '_>>,
    ) -> Result<(TransactionType, Transaction), BridgeError> {
        let deposit_data = self
            .db
            .get_deposit_data(None, assert_data.deposit_outpoint)
            .await?
            .ok_or(BridgeError::DepositNotFound(assert_data.deposit_outpoint))?
            .1;

        let context = ContractContext::new_context_with_signer(
            assert_data.kickoff_data,
            deposit_data,
            self.config.protocol_paramset(),
            self.signer.clone(),
        );

        let mut txhandlers = builder::transaction::create_txhandlers(
            TransactionType::LatestBlockhash,
            context,
            &mut TxHandlerCache::new(),
            &mut ReimburseDbCache::new_for_deposit(
                self.db.clone(),
                assert_data.kickoff_data.operator_xonly_pk,
                assert_data.deposit_outpoint,
                self.config.protocol_paramset(),
                dbtx,
            ),
        )
        .await?;

        let mut latest_blockhash_txhandler =
            txhandlers
                .remove(&TransactionType::LatestBlockhash)
                .ok_or(TxError::TxHandlerNotFound(TransactionType::LatestBlockhash))?;

        let block_hash: [u8; 32] = {
            let raw = block_hash.to_byte_array();

            #[cfg(test)]
            {
                self.config.test_params.maybe_disrupt_block_hash(raw)
            }

            #[cfg(not(test))]
            {
                raw
            }
        };

        // get last 20 bytes of block_hash
        let block_hash_last_20 = block_hash.last_20_bytes().to_vec();

        tracing::info!(
            "Creating latest blockhash tx with block hash's last 20 bytes: {:?}",
            block_hash_last_20
        );
        self.signer.tx_sign_winternitz(
            &mut latest_blockhash_txhandler,
            &[(
                block_hash_last_20,
                ClementineBitVMPublicKeys::get_latest_blockhash_derivation(
                    assert_data.deposit_outpoint,
                    self.config.protocol_paramset(),
                ),
            )],
        )?;

        let latest_blockhash_txhandler = latest_blockhash_txhandler.promote()?;

        // log the block hash witness
        tracing::info!(
            "Latest blockhash tx created with block hash witness: {:?}",
            latest_blockhash_txhandler.get_cached_tx().input
        );

        Ok((
            latest_blockhash_txhandler.get_transaction_type(),
            latest_blockhash_txhandler.get_cached_tx().to_owned(),
        ))
    }
}

#[cfg(test)]
mod tests {
    use std::str::FromStr;

    use crate::test::common::create_test_config_with_thread_name;

    use super::*;

    #[tokio::test]
    /// Checks if get_kickoff_utxos_to_sign returns the same values as before.
    /// This test should never fail, do not make changes to code that changes the result of
    /// get_kickoff_utxos_to_sign, as doing so will invalidate all past deposits.
    async fn test_get_kickoff_utxos_to_sign_consistency() {
        let config = create_test_config_with_thread_name().await;
        let mut paramset = config.protocol_paramset().clone();
        paramset.num_kickoffs_per_round = 2000;
        paramset.num_signed_kickoffs = 20;
        let paramset_ref: &'static ProtocolParamset = Box::leak(Box::new(paramset));
        let op_xonly_pk = XOnlyPublicKey::from_str(
            "50929b74c1a04954b78b4b6035e97a5e078a5a0f28ec96d547bfee9ace803ac0",
        )
        .unwrap();
        let deposit_blockhash =
            BlockHash::from_str("0000000000000000000000000000000000000000000000000000000000000000")
                .unwrap();
        let deposit_outpoint = OutPoint::from_str(
            "0000000000000000000000000000000000000000000000000000000000000000:0",
        )
        .unwrap();
        let utxos_to_sign = get_kickoff_utxos_to_sign(
            paramset_ref,
            op_xonly_pk,
            deposit_blockhash,
            deposit_outpoint,
        );
        assert_eq!(utxos_to_sign.len(), 20);
        assert_eq!(
            utxos_to_sign,
            vec![
                1124, 447, 224, 1664, 1673, 1920, 713, 125, 1936, 1150, 1079, 1922, 596, 984, 567,
                1134, 530, 539, 700, 1864
            ]
        );

        // one more test
        let deposit_blockhash =
            BlockHash::from_str("1100000000000000000000000000000000000000000000000000000000000000")
                .unwrap();
        let utxos_to_sign = get_kickoff_utxos_to_sign(
            paramset_ref,
            op_xonly_pk,
            deposit_blockhash,
            deposit_outpoint,
        );

        assert_eq!(utxos_to_sign.len(), 20);
        assert_eq!(
            utxos_to_sign,
            vec![
                1454, 26, 157, 1900, 451, 1796, 881, 544, 23, 1080, 1112, 1503, 1233, 1583, 1054,
                603, 329, 1635, 213, 1331
            ]
        );
    }
}<|MERGE_RESOLUTION|>--- conflicted
+++ resolved
@@ -94,7 +94,6 @@
     block_hash: Option<[u8; 20]>, //to sign kickoff
     dbtx: Option<DatabaseTransaction<'_, '_>>,
 ) -> Result<Vec<(TransactionType, Transaction)>, BridgeError> {
-<<<<<<< HEAD
     let deposit_data = db
         .get_deposit_data(None, transaction_data.deposit_outpoint)
         .await?
@@ -110,8 +109,6 @@
         signer.clone(),
     );
 
-=======
->>>>>>> d2b41990
     let txhandlers = builder::transaction::create_txhandlers(
         match context.is_context_for_kickoff() {
             true => TransactionType::AllNeededForDeposit,
