--- conflicted
+++ resolved
@@ -75,14 +75,8 @@
 
     let mut signed_txs = Vec::with_capacity(txhandlers.len());
 
-<<<<<<< HEAD
-    tracing::debug!(txhandler = ?requested_txhandler, "txhandler");
-
-    signer.tx_sign_and_fill_sigs(&mut requested_txhandler, &signatures)?;
-=======
     for (tx_type, mut txhandler) in txhandlers.into_iter() {
         let _ = signer.tx_sign_and_fill_sigs(&mut txhandler, &signatures);
->>>>>>> 29010a5b
 
         if let TransactionType::OperatorChallengeAck(watchtower_idx) = tx_type {
             let path = WinternitzDerivationPath::ChallengeAckHash(
@@ -120,18 +114,6 @@
             }
         }
     }
-<<<<<<< HEAD
-    if let TransactionType::MiniAssert(assert_idx) = transaction_data.transaction_type {
-        let (step_name, step_size) = utils::BITVM_CACHE
-            .intermediate_variables
-            .iter()
-            .nth(assert_idx)
-            .ok_or_else(|| Status::invalid_argument("Mini Assert Index is too big"))?;
-        let path = WinternitzDerivationPath::BitvmAssert(
-            *step_size as u32 * 2,
-            step_name.to_owned(),
-            transaction_data.deposit_data.deposit_outpoint.txid,
-=======
 
     Ok(signed_txs)
 }
@@ -175,7 +157,6 @@
             "create_txhandlers for {:?} finished in {:?}",
             TransactionType::WatchtowerChallenge(self.config.index as usize),
             start_time.elapsed()
->>>>>>> 29010a5b
         );
 
         let mut requested_txhandler = txhandlers
