<<<<<<< HEAD
use crate::builder::address::create_taproot_address;
use crate::builder::script::SpendableScript;
use bitcoin::{taproot::TaprootSpendInfo, Amount, ScriptBuf, TxOut, XOnlyPublicKey};
use std::sync::Arc;
=======
use bitcoin::{taproot::TaprootSpendInfo, ScriptBuf, TxOut};
>>>>>>> da079a89

#[derive(Debug, Clone)]
pub struct UnspentTxOut {
    txout: TxOut,
    scripts: Vec<Arc<dyn SpendableScript>>, // TODO: Remove either scripts or spendinfo
    spendinfo: Option<TaprootSpendInfo>,
}

impl UnspentTxOut {
    pub fn from_partial(txout: TxOut) -> UnspentTxOut {
        UnspentTxOut {
            txout,
            scripts: vec![],
            spendinfo: None,
        }
    }
    pub fn new(
        txout: TxOut,
        scripts: Vec<Arc<dyn SpendableScript>>,
        spendinfo: Option<TaprootSpendInfo>,
    ) -> UnspentTxOut {
        UnspentTxOut {
            txout,
            scripts,
            spendinfo,
        }
    }

    pub fn from_scripts(
        value: Amount,
        scripts: Vec<Arc<dyn SpendableScript>>,
        key_path: Option<XOnlyPublicKey>,
        network: bitcoin::Network,
    ) -> UnspentTxOut {
        let script_bufs : Vec<ScriptBuf> = scripts
            .iter()
            .map(|script| script.clone().to_script_buf())
            .collect();
        let (addr, spend_info) = create_taproot_address(&script_bufs, key_path, network);
        Self::new(
            TxOut {
                value,
                script_pubkey: addr.script_pubkey(),
            },
            scripts,
            Some(spend_info),
        )
    }

    pub fn txout(&self) -> &TxOut {
        &self.txout
    }

    pub fn scripts(&self) -> &Vec<Arc<dyn SpendableScript>> {
        &self.scripts
    }

    pub fn spendinfo(&self) -> &Option<TaprootSpendInfo> {
        &self.spendinfo
    }

    pub fn set_spendinfo(&mut self, spendinfo: Option<TaprootSpendInfo>) {
        self.spendinfo = spendinfo;
    }
}<|MERGE_RESOLUTION|>--- conflicted
+++ resolved
@@ -1,11 +1,7 @@
-<<<<<<< HEAD
 use crate::builder::address::create_taproot_address;
 use crate::builder::script::SpendableScript;
 use bitcoin::{taproot::TaprootSpendInfo, Amount, ScriptBuf, TxOut, XOnlyPublicKey};
 use std::sync::Arc;
-=======
-use bitcoin::{taproot::TaprootSpendInfo, ScriptBuf, TxOut};
->>>>>>> da079a89
 
 #[derive(Debug, Clone)]
 pub struct UnspentTxOut {
@@ -40,7 +36,7 @@
         key_path: Option<XOnlyPublicKey>,
         network: bitcoin::Network,
     ) -> UnspentTxOut {
-        let script_bufs : Vec<ScriptBuf> = scripts
+        let script_bufs: Vec<ScriptBuf> = scripts
             .iter()
             .map(|script| script.clone().to_script_buf())
             .collect();
