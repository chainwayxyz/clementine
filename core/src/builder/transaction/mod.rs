--- conflicted
+++ resolved
@@ -744,11 +744,7 @@
 /// Helper function to create a taproot output that combines a script and a root hash
 pub fn create_taproot_output_with_hidden_node(
     script: Arc<dyn SpendableScript>,
-<<<<<<< HEAD
     additional_disprove_script: ScriptBuf,
-=======
-    additioanl_disprove_script: ScriptBuf,
->>>>>>> d03a9f0b
     root_hash: &[u8; 32],
     amount: Amount,
     network: bitcoin::Network,
@@ -757,21 +753,12 @@
     use bitcoin::taproot::{TapNodeHash, TaprootBuilder};
 
     let taproot_spend_info = TaprootBuilder::new()
-<<<<<<< HEAD
         .add_leaf(1, script.to_script_buf())
         .expect("Cannot put one leaf for operator disprove timeout script in depth 1")
         .add_leaf(2, additional_disprove_script)
         .expect("Cannot put one leaf for additional disprove script in depth 2")
         .add_hidden_node(2, TapNodeHash::from_byte_array(*root_hash))
         .expect("Cannot put hidden node for BitVM disprove scripts in depth 2")
-=======
-        .add_leaf(2, script.to_script_buf())
-        .expect("taptree with one node at depth 1 will accept a script node")
-        .add_leaf(2, additioanl_disprove_script)
-        .expect("taptree with one node at depth 1 will accept a script node")
-        .add_hidden_node(1, TapNodeHash::from_byte_array(*root_hash))
-        .expect("empty taptree will accept a node at depth 1")
->>>>>>> d03a9f0b
         .finalize(&SECP, *UNSPENDABLE_XONLY_PUBKEY)
         .expect("Taproot with 3 nodes at depths 1, 2, 2 should be valid");
 
