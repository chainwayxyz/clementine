//! # Transaction Builder
//!
//! Transaction builder provides useful functions for building typical Bitcoin
//! transactions.

use super::script::{BaseDepositScript, CheckSig, Multisig, SpendableScript, TimelockScript};
use super::script::{ReplacementDepositScript, SpendPath};
use crate::builder::transaction::challenge::*;
use crate::builder::transaction::input::SpendableTxIn;
use crate::builder::transaction::operator_assert::*;
use crate::builder::transaction::operator_collateral::*;
use crate::builder::transaction::operator_reimburse::*;
use crate::builder::transaction::output::UnspentTxOut;
use crate::config::protocol::ProtocolParamset;
use crate::constants::ANCHOR_AMOUNT;
use crate::errors::BridgeError;
use crate::musig2::AggregateFromPublicKeys;
use crate::rpc::clementine::grpc_transaction_id;
use crate::rpc::clementine::GrpcTransactionId;
use crate::rpc::clementine::{
    NormalSignatureKind, NormalTransactionId, NumberedTransactionId, NumberedTransactionType,
};
use crate::EVMAddress;
use bitcoin::address::NetworkUnchecked;
use bitcoin::hashes::Hash;
use bitcoin::opcodes::all::{OP_PUSHNUM_1, OP_RETURN};
use bitcoin::script::Builder;
use bitcoin::secp256k1::PublicKey;
use bitcoin::transaction::Version;
use bitcoin::{Address, Amount, OutPoint, ScriptBuf, TxOut, Txid, XOnlyPublicKey};
use eyre::Context;
<<<<<<< HEAD
use input::UtxoVout;
=======
use hex;
>>>>>>> b690e836
use serde::{Deserialize, Serialize};
use std::sync::Arc;
use thiserror::Error;

// Exports to the outside
pub use crate::builder::transaction::txhandler::*;
pub use creator::{
    create_round_txhandlers, create_txhandlers, ContractContext, KickoffWinternitzKeys,
    ReimburseDbCache, TxHandlerCache,
};
pub use operator_collateral::{
    create_burn_unused_kickoff_connectors_txhandler, create_round_nth_txhandler,
};
pub use operator_reimburse::create_payout_txhandler;
pub use txhandler::Unsigned;

mod challenge;
mod creator;
pub mod deposit_signature_owner;
pub mod input;
mod operator_assert;
mod operator_collateral;
mod operator_reimburse;
pub mod output;
pub mod sign;
mod txhandler;

#[derive(Debug, Error)]
pub enum TxError {
    /// TxInputNotFound is returned when the input is not found in the transaction
    #[error("Could not find input of transaction")]
    TxInputNotFound,
    #[error("Could not find output of transaction")]
    TxOutputNotFound,
    #[error("Attempted to set witness when it's already set")]
    WitnessAlreadySet,
    #[error("Script with index {0} not found for transaction")]
    ScriptNotFound(usize),
    #[error("Insufficient Context data for the requested TxHandler")]
    InsufficientContext,
    #[error("No scripts in TxHandler for the TxIn with index {0}")]
    NoScriptsForTxIn(usize),
    #[error("No script in TxHandler for the index {0}")]
    NoScriptAtIndex(usize),
    #[error("Spend Path in SpentTxIn in TxHandler not specified")]
    SpendPathNotSpecified,
    #[error("Actor does not own the key needed in P2TR keypath")]
    NotOwnKeyPath,
    #[error("public key of Checksig in script is not owned by Actor")]
    NotOwnedScriptPath,
    #[error("Couldn't find needed signature from database for tx: {:?}", _0)]
    SignatureNotFound(TransactionType),
    #[error("Couldn't find needed txhandler during creation for tx: {:?}", _0)]
    TxHandlerNotFound(TransactionType),
    #[error("BitvmSetupNotFound for operator {0:?}, deposit_txid {1}")]
    BitvmSetupNotFound(XOnlyPublicKey, Txid),
    #[error("Transaction input is missing spend info")]
    MissingSpendInfo,
    #[error("Incorrect watchtower challenge data length")]
    IncorrectWatchtowerChallengeDataLength,
    #[error("Latest blockhash script must be a single script")]
    LatestBlockhashScriptNumber,

    #[error(transparent)]
    Other(#[from] eyre::Report),
}

#[derive(
    Debug, Clone, Copy, PartialEq, Eq, Hash, serde::Serialize, serde::Deserialize, Ord, PartialOrd,
)]
pub struct KickoffData {
    pub operator_xonly_pk: XOnlyPublicKey,
    pub round_idx: u32,
    pub kickoff_idx: u32,
}

#[derive(Debug, Clone, serde::Serialize, serde::Deserialize, PartialEq, Eq)]
pub struct DepositData {
    /// Cached nofn xonly public key used for deposit.
    pub nofn_xonly_pk: Option<XOnlyPublicKey>,
    pub deposit: DepositInfo,
    pub actors: Actors,
    pub security_council: SecurityCouncil,
}

#[derive(Debug, Clone, serde::Serialize, serde::Deserialize, PartialEq, Eq)]
pub struct DepositInfo {
    pub deposit_outpoint: OutPoint,
    pub deposit_type: DepositType,
}

#[derive(Debug, Clone, serde::Serialize, serde::Deserialize, PartialEq, Eq)]
pub enum DepositType {
    BaseDeposit(BaseDepositData),
    ReplacementDeposit(ReplacementDepositData),
}

impl DepositData {
    pub fn get_deposit_outpoint(&self) -> OutPoint {
        self.deposit.deposit_outpoint
    }
    pub fn get_nofn_xonly_pk(&mut self) -> Result<XOnlyPublicKey, BridgeError> {
        if let Some(pk) = self.nofn_xonly_pk {
            return Ok(pk);
        }
        let verifiers = self.get_verifiers();
        let nofn_xonly_pk = bitcoin::XOnlyPublicKey::from_musig2_pks(verifiers, None)?;
        self.nofn_xonly_pk = Some(nofn_xonly_pk);
        Ok(nofn_xonly_pk)
    }
    pub fn get_num_verifiers(&self) -> usize {
        self.actors.verifiers.len()
    }
    pub fn get_num_watchtowers(&self) -> usize {
        self.get_num_verifiers() + self.actors.watchtowers.len()
    }
    pub fn get_verifier_index(&self, public_key: &PublicKey) -> Result<usize, eyre::Report> {
        self.get_verifiers()
            .iter()
            .position(|pk| pk == public_key)
            .ok_or_else(|| eyre::eyre!("Verifier with public key {} not found", public_key))
    }
    pub fn get_watchtower_index(&self, xonly_pk: &XOnlyPublicKey) -> Result<usize, eyre::Report> {
        self.get_watchtowers()
            .iter()
            .position(|pk| pk == xonly_pk)
            .ok_or_else(|| eyre::eyre!("Watchtower with xonly key {} not found", xonly_pk))
    }
    pub fn get_operator_index(&self, xonly_pk: XOnlyPublicKey) -> Result<usize, eyre::Report> {
        self.get_operators()
            .iter()
            .position(|pk| pk == &xonly_pk)
            .ok_or_else(|| eyre::eyre!("Operator with xonly key {} not found", xonly_pk))
    }
    /// Returns sorted verifiers, they are sorted so that their order is deterministic.
    pub fn get_verifiers(&self) -> Vec<PublicKey> {
        let mut verifiers = self.actors.verifiers.clone();
        verifiers.sort();
        verifiers
    }
    /// Returns sorted watchtowers, they are sorted so that their order is deterministic.
    pub fn get_watchtowers(&self) -> Vec<XOnlyPublicKey> {
        let mut watchtowers = self
            .actors
            .verifiers
            .iter()
            .map(|pk| pk.x_only_public_key().0)
            .collect::<Vec<_>>();
        watchtowers.extend(self.actors.watchtowers.iter());
        watchtowers.sort();
        watchtowers
    }
    pub fn get_operators(&self) -> Vec<XOnlyPublicKey> {
        let mut operators = self.actors.operators.clone();
        operators.sort();
        operators
    }
    pub fn get_num_operators(&self) -> usize {
        self.actors.operators.len()
    }
}

#[derive(Debug, Clone, serde::Serialize, serde::Deserialize, PartialEq, Eq)]
pub struct Actors {
    /// Public keys of verifiers that will participate in the deposit.
    pub verifiers: Vec<PublicKey>,
    /// X-only public keys of watchtowers that will participate in the deposit.
    /// NOTE: verifiers are automatically considered watchtowers. This field is only for additional watchtowers.
    pub watchtowers: Vec<XOnlyPublicKey>,
    /// X-only public keys of operators that will participate in the deposit.
    pub operators: Vec<XOnlyPublicKey>,
}

<<<<<<< HEAD
#[derive(Debug, Clone, serde::Serialize, serde::Deserialize, PartialEq, Eq)]
=======
#[derive(Debug, Clone, PartialEq, Eq)]
>>>>>>> b690e836
pub struct SecurityCouncil {
    pub pks: Vec<XOnlyPublicKey>,
    pub threshold: u32,
}

<<<<<<< HEAD
=======
impl std::str::FromStr for SecurityCouncil {
    type Err = eyre::Report;

    fn from_str(s: &str) -> Result<Self, Self::Err> {
        let mut parts = s.split(':');
        let threshold_str = parts
            .next()
            .ok_or_else(|| eyre::eyre!("Missing threshold"))?;
        let pks_str = parts
            .next()
            .ok_or_else(|| eyre::eyre!("Missing public keys"))?;

        if parts.next().is_some() {
            return Err(eyre::eyre!("Too many parts in security council string"));
        }

        let threshold = threshold_str
            .parse::<u32>()
            .map_err(|e| eyre::eyre!("Invalid threshold: {}", e))?;

        let pks: Result<Vec<XOnlyPublicKey>, _> = pks_str
            .split(',')
            .map(|pk_str| {
                let bytes = hex::decode(pk_str)
                    .map_err(|e| eyre::eyre!("Invalid hex in public key: {}", e))?;
                XOnlyPublicKey::from_slice(&bytes)
                    .map_err(|e| eyre::eyre!("Invalid public key: {}", e))
            })
            .collect();

        let pks = pks?;

        if pks.is_empty() {
            return Err(eyre::eyre!("No public keys provided"));
        }

        if threshold > pks.len() as u32 {
            return Err(eyre::eyre!(
                "Threshold cannot be greater than number of public keys"
            ));
        }

        Ok(SecurityCouncil { pks, threshold })
    }
}

impl serde::Serialize for SecurityCouncil {
    fn serialize<S>(&self, serializer: S) -> Result<S::Ok, S::Error>
    where
        S: serde::Serializer,
    {
        serializer.serialize_str(&self.to_string())
    }
}

impl<'de> serde::Deserialize<'de> for SecurityCouncil {
    fn deserialize<D>(deserializer: D) -> Result<Self, D::Error>
    where
        D: serde::Deserializer<'de>,
    {
        let s = String::deserialize(deserializer)?;
        s.parse().map_err(serde::de::Error::custom)
    }
}

impl std::fmt::Display for SecurityCouncil {
    fn fmt(&self, f: &mut std::fmt::Formatter<'_>) -> std::fmt::Result {
        write!(f, "{}:", self.threshold)?;
        let pks_str = self
            .pks
            .iter()
            .map(|pk| hex::encode(pk.serialize()))
            .collect::<Vec<_>>()
            .join(",");
        write!(f, "{}", pks_str)
    }
}

>>>>>>> b690e836
/// Type to uniquely identify a deposit.
#[derive(Debug, Clone, serde::Serialize, serde::Deserialize, PartialEq, Eq)]
pub struct BaseDepositData {
    /// User's EVM address.
    pub evm_address: EVMAddress,
    /// User's recovery taproot address.
    pub recovery_taproot_address: bitcoin::Address<NetworkUnchecked>,
}

#[derive(Debug, Clone, PartialEq, Eq, serde::Serialize, serde::Deserialize)]
pub struct ReplacementDepositData {
    /// old move_to_vault txid that was replaced
    pub old_move_txid: Txid,
}

#[derive(Debug, Clone, serde::Serialize, PartialEq, Eq)]
pub struct OperatorData {
    pub xonly_pk: XOnlyPublicKey,
    pub reimburse_addr: Address,
    pub collateral_funding_outpoint: OutPoint,
}

// TODO: remove this impl, this is done to avoid checking the address, instead
// we should be checking address against a paramset
impl<'de> serde::Deserialize<'de> for OperatorData {
    fn deserialize<D>(deserializer: D) -> Result<Self, D::Error>
    where
        D: serde::Deserializer<'de>,
    {
        #[derive(serde::Deserialize)]
        struct OperatorDataHelper {
            xonly_pk: XOnlyPublicKey,
            reimburse_addr: Address<NetworkUnchecked>,
            collateral_funding_outpoint: OutPoint,
        }

        let helper = OperatorDataHelper::deserialize(deserializer)?;

        Ok(OperatorData {
            xonly_pk: helper.xonly_pk,
            reimburse_addr: helper.reimburse_addr.assume_checked(),
            collateral_funding_outpoint: helper.collateral_funding_outpoint,
        })
    }
}

/// Types of all transactions that can be created. Some transactions have an (usize) to as they are created
/// multiple times per kickoff.
#[derive(Debug, Clone, Copy, Hash, PartialEq, Eq, Ord, PartialOrd, Serialize, Deserialize)]
pub enum TransactionType {
    Round,
    Kickoff,
    MoveToVault,
    Payout,
    Challenge,
    UnspentKickoff(usize),
    WatchtowerChallengeTimeout(usize),
    WatchtowerChallenge(usize),
    OperatorChallengeNack(usize),
    OperatorChallengeAck(usize),
    AssertTimeout(usize),
    MiniAssert(usize),
    Disprove,
    DisproveTimeout,
    Reimburse,
    AllNeededForDeposit, // this will include all tx's that is to be signed for a deposit for verifiers
    Dummy,               // for tests
    ReadyToReimburse,
    KickoffNotFinalized,
    ChallengeTimeout,
    BurnUnusedKickoffConnectors,
    YieldKickoffTxid, // This is just to yield kickoff txid from the sighash stream, not used for anything else, sorry
    BaseDeposit,
    ReplacementDeposit,
    LatestBlockhashTimeout,
    LatestBlockhash,
}

// converter from proto type to rust enum
impl TryFrom<GrpcTransactionId> for TransactionType {
    type Error = ::prost::UnknownEnumValue;
    fn try_from(value: GrpcTransactionId) -> Result<Self, Self::Error> {
        use NormalTransactionId as Normal;
        use NumberedTransactionType as Numbered;
        // return err if id is None
        let inner_id = value.id.ok_or(::prost::UnknownEnumValue(0))?;
        match inner_id {
            grpc_transaction_id::Id::NormalTransaction(idx) => {
                let tx_type = NormalTransactionId::try_from(idx)?;
                match tx_type {
                    Normal::Round => Ok(Self::Round),
                    Normal::Kickoff => Ok(Self::Kickoff),
                    Normal::MoveToVault => Ok(Self::MoveToVault),
                    Normal::Payout => Ok(Self::Payout),
                    Normal::Challenge => Ok(Self::Challenge),
                    Normal::Disprove => Ok(Self::Disprove),
                    Normal::DisproveTimeout => Ok(Self::DisproveTimeout),
                    Normal::Reimburse => Ok(Self::Reimburse),
                    Normal::AllNeededForDeposit => Ok(Self::AllNeededForDeposit),
                    Normal::Dummy => Ok(Self::Dummy),
                    Normal::ReadyToReimburse => Ok(Self::ReadyToReimburse),
                    Normal::KickoffNotFinalized => Ok(Self::KickoffNotFinalized),
                    Normal::ChallengeTimeout => Ok(Self::ChallengeTimeout),
                    Normal::UnspecifiedTransactionType => Err(::prost::UnknownEnumValue(idx)),
                    Normal::BurnUnusedKickoffConnectors => Ok(Self::BurnUnusedKickoffConnectors),
                    Normal::YieldKickoffTxid => Ok(Self::YieldKickoffTxid),
                    Normal::BaseDeposit => Ok(Self::BaseDeposit),
                    Normal::ReplacementDeposit => Ok(Self::ReplacementDeposit),
                    Normal::LatestBlockhashTimeout => Ok(Self::LatestBlockhashTimeout),
                    Normal::LatestBlockhash => Ok(Self::LatestBlockhash),
                }
            }
            grpc_transaction_id::Id::NumberedTransaction(transaction_id) => {
                let tx_type = NumberedTransactionType::try_from(transaction_id.transaction_type)?;
                match tx_type {
                    Numbered::WatchtowerChallenge => {
                        Ok(Self::WatchtowerChallenge(transaction_id.index as usize))
                    }
                    Numbered::OperatorChallengeNack => {
                        Ok(Self::OperatorChallengeNack(transaction_id.index as usize))
                    }
                    Numbered::OperatorChallengeAck => {
                        Ok(Self::OperatorChallengeAck(transaction_id.index as usize))
                    }
                    Numbered::AssertTimeout => {
                        Ok(Self::AssertTimeout(transaction_id.index as usize))
                    }
                    Numbered::UnspentKickoff => {
                        Ok(Self::UnspentKickoff(transaction_id.index as usize))
                    }
                    Numbered::MiniAssert => Ok(Self::MiniAssert(transaction_id.index as usize)),
                    Numbered::WatchtowerChallengeTimeout => Ok(Self::WatchtowerChallengeTimeout(
                        transaction_id.index as usize,
                    )),
                    Numbered::UnspecifiedIndexedTransactionType => {
                        Err(::prost::UnknownEnumValue(transaction_id.transaction_type))
                    }
                }
            }
        }
    }
}

impl From<TransactionType> for GrpcTransactionId {
    fn from(value: TransactionType) -> Self {
        use grpc_transaction_id::Id::*;
        use NormalTransactionId as Normal;
        use NumberedTransactionType as Numbered;
        GrpcTransactionId {
            id: Some(match value {
                TransactionType::Round => NormalTransaction(Normal::Round as i32),
                TransactionType::Kickoff => NormalTransaction(Normal::Kickoff as i32),
                TransactionType::MoveToVault => NormalTransaction(Normal::MoveToVault as i32),
                TransactionType::Payout => NormalTransaction(Normal::Payout as i32),
                TransactionType::Challenge => NormalTransaction(Normal::Challenge as i32),
                TransactionType::Disprove => NormalTransaction(Normal::Disprove as i32),
                TransactionType::DisproveTimeout => {
                    NormalTransaction(Normal::DisproveTimeout as i32)
                }
                TransactionType::Reimburse => NormalTransaction(Normal::Reimburse as i32),
                TransactionType::AllNeededForDeposit => {
                    NormalTransaction(Normal::AllNeededForDeposit as i32)
                }
                TransactionType::Dummy => NormalTransaction(Normal::Dummy as i32),
                TransactionType::ReadyToReimburse => {
                    NormalTransaction(Normal::ReadyToReimburse as i32)
                }
                TransactionType::KickoffNotFinalized => {
                    NormalTransaction(Normal::KickoffNotFinalized as i32)
                }
                TransactionType::ChallengeTimeout => {
                    NormalTransaction(Normal::ChallengeTimeout as i32)
                }
                TransactionType::BaseDeposit => NormalTransaction(Normal::BaseDeposit as i32),
                TransactionType::ReplacementDeposit => {
                    NormalTransaction(Normal::ReplacementDeposit as i32)
                }
                TransactionType::LatestBlockhashTimeout => {
                    NormalTransaction(Normal::LatestBlockhashTimeout as i32)
                }
                TransactionType::LatestBlockhash => {
                    NormalTransaction(Normal::LatestBlockhash as i32)
                }
                TransactionType::WatchtowerChallenge(index) => {
                    NumberedTransaction(NumberedTransactionId {
                        transaction_type: Numbered::WatchtowerChallenge as i32,
                        index: index as i32,
                    })
                }
                TransactionType::OperatorChallengeNack(index) => {
                    NumberedTransaction(NumberedTransactionId {
                        transaction_type: Numbered::OperatorChallengeNack as i32,
                        index: index as i32,
                    })
                }
                TransactionType::OperatorChallengeAck(index) => {
                    NumberedTransaction(NumberedTransactionId {
                        transaction_type: Numbered::OperatorChallengeAck as i32,
                        index: index as i32,
                    })
                }
                TransactionType::AssertTimeout(index) => {
                    NumberedTransaction(NumberedTransactionId {
                        transaction_type: Numbered::AssertTimeout as i32,
                        index: index as i32,
                    })
                }
                TransactionType::UnspentKickoff(index) => {
                    NumberedTransaction(NumberedTransactionId {
                        transaction_type: Numbered::UnspentKickoff as i32,
                        index: index as i32,
                    })
                }
                TransactionType::MiniAssert(index) => NumberedTransaction(NumberedTransactionId {
                    transaction_type: Numbered::MiniAssert as i32,
                    index: index as i32,
                }),
                TransactionType::WatchtowerChallengeTimeout(index) => {
                    NumberedTransaction(NumberedTransactionId {
                        transaction_type: Numbered::WatchtowerChallengeTimeout as i32,
                        index: index as i32,
                    })
                }
                TransactionType::BurnUnusedKickoffConnectors => {
                    NormalTransaction(Normal::BurnUnusedKickoffConnectors as i32)
                }
                TransactionType::YieldKickoffTxid => {
                    NormalTransaction(Normal::YieldKickoffTxid as i32)
                }
            }),
        }
    }
}

/// Creates a P2WSH output that anyone can spend. TODO: We will not need this in the future.
pub fn anyone_can_spend_txout() -> TxOut {
    let script = Builder::new().push_opcode(OP_PUSHNUM_1).into_script();
    let script_pubkey = script.to_p2wsh();
    let value = script_pubkey.minimal_non_dust();

    TxOut {
        script_pubkey,
        value,
    }
}

/// Creates a P2A output for CPFP.
pub fn anchor_output() -> TxOut {
    TxOut {
        value: ANCHOR_AMOUNT,
        script_pubkey: ScriptBuf::from_hex("51024e73").expect("statically valid script"),
    }
}

/// Creates a OP_RETURN output.
pub fn op_return_txout<S: AsRef<bitcoin::script::PushBytes>>(slice: S) -> TxOut {
    let script = Builder::new()
        .push_opcode(OP_RETURN)
        .push_slice(slice)
        .into_script();

    TxOut {
        value: Amount::from_sat(0),
        script_pubkey: script,
    }
}

/// Creates a [`TxHandler`] for the `move_to_vault_tx`. This transaction will move
/// the funds to a NofN address from the deposit intent address, after all the signature
/// collection operations are done.
pub fn create_move_to_vault_txhandler(
    deposit_data: &mut DepositData,
    paramset: &'static ProtocolParamset,
) -> Result<TxHandler<Unsigned>, BridgeError> {
    let nofn_xonly_pk = deposit_data.get_nofn_xonly_pk()?;
    let deposit_outpoint = deposit_data.get_deposit_outpoint();
    let nofn_script = Arc::new(CheckSig::new(nofn_xonly_pk));
<<<<<<< HEAD
    let security_council_script = Arc::new(Multisig::new(deposit_data.security_council.clone()));
=======
    let security_council_script = Arc::new(Multisig::from_security_council(
        deposit_data.security_council.clone(),
    ));
>>>>>>> b690e836

    let builder = match &mut deposit_data.deposit.deposit_type {
        DepositType::BaseDeposit(original_deposit_data) => {
            let deposit_script = Arc::new(BaseDepositScript::new(
                nofn_xonly_pk,
                original_deposit_data.evm_address,
            ));

            let recovery_script_pubkey = original_deposit_data
                .recovery_taproot_address
                .clone()
                .assume_checked()
                .script_pubkey();

            let recovery_extracted_xonly_pk =
                XOnlyPublicKey::from_slice(&recovery_script_pubkey.as_bytes()[2..34])
                    .wrap_err("Failed to extract xonly public key from recovery script pubkey")?;

            let script_timelock = Arc::new(TimelockScript::new(
                Some(recovery_extracted_xonly_pk),
                paramset.user_takes_after,
            ));

            TxHandlerBuilder::new(TransactionType::MoveToVault)
                .with_version(Version::non_standard(3))
                .add_input(
                    NormalSignatureKind::NotStored,
                    SpendableTxIn::from_scripts(
                        deposit_outpoint,
                        paramset.bridge_amount,
                        vec![deposit_script, script_timelock],
                        None,
                        paramset.network,
                    ),
                    SpendPath::ScriptSpend(0),
                    DEFAULT_SEQUENCE,
                )
        }
        DepositType::ReplacementDeposit(replacement_deposit_data) => {
            let deposit_script = Arc::new(ReplacementDepositScript::new(
                nofn_xonly_pk,
                replacement_deposit_data.old_move_txid,
            ));

            TxHandlerBuilder::new(TransactionType::MoveToVault)
                .with_version(Version::non_standard(3))
                .add_input(
                    NormalSignatureKind::NotStored,
                    SpendableTxIn::from_scripts(
                        deposit_outpoint,
                        paramset.bridge_amount,
                        vec![deposit_script, security_council_script.clone()],
                        None,
                        paramset.network,
                    ),
                    SpendPath::ScriptSpend(0),
                    DEFAULT_SEQUENCE,
                )
        }
    };

    Ok(builder
        .add_output(UnspentTxOut::from_scripts(
            paramset.bridge_amount - ANCHOR_AMOUNT,
            vec![nofn_script, security_council_script],
            None,
            paramset.network,
        ))
        .add_output(UnspentTxOut::from_partial(anchor_output()))
        .finalize())
}

/// Creates a [`TxHandlerBuilder`] for the `emergency_stop_tx`. This transaction will move
/// the funds to a the address controlled by the security council from the move to vault txout
/// This transaction will be used to stop malicious activities if there is a security issue.
pub fn create_emergency_stop_txhandler(
    deposit_data: &mut DepositData,
    move_to_vault_txhandler: &TxHandler,
    paramset: &'static ProtocolParamset,
) -> Result<TxHandler<Unsigned>, BridgeError> {
    let security_council = deposit_data.security_council.clone();

    let builder = TxHandlerBuilder::new(TransactionType::MoveToVault)
        .with_version(Version::non_standard(3))
        .add_input(
            NormalSignatureKind::NotStored,
            move_to_vault_txhandler.get_spendable_output(UtxoVout::DepositInMove)?,
            SpendPath::ScriptSpend(0),
            DEFAULT_SEQUENCE,
        )
        .add_output(UnspentTxOut::from_scripts(
            paramset.bridge_amount - ANCHOR_AMOUNT,
            vec![Arc::new(Multisig::new(security_council))],
            None,
            paramset.network,
        ))
        .finalize();

    Ok(builder)
}

/// Creates a [`TxHandlerBuilder`] for the `move_to_vault_tx`. This transaction will move
/// the funds to a NofN address from the deposit intent address, after all the signature
/// collection operations are done.
pub fn create_replacement_deposit_txhandler(
    old_move_txid: Txid,
    nofn_xonly_pk: XOnlyPublicKey,
    paramset: &'static ProtocolParamset,
    security_council: SecurityCouncil,
) -> Result<TxHandlerBuilder, BridgeError> {
    Ok(TxHandlerBuilder::new(TransactionType::ReplacementDeposit)
        .with_version(Version::non_standard(3))
        .add_input(
            NormalSignatureKind::NoSignature,
            SpendableTxIn::from_scripts(
                bitcoin::OutPoint {
                    txid: old_move_txid,
                    vout: 0,
                },
                paramset.bridge_amount - ANCHOR_AMOUNT,
                vec![
                    Arc::new(CheckSig::new(nofn_xonly_pk)),
<<<<<<< HEAD
                    Arc::new(Multisig::new(security_council.clone())),
=======
                    Arc::new(Multisig::from_security_council(security_council.clone())),
>>>>>>> b690e836
                ],
                None,
                paramset.network,
            ),
            crate::builder::script::SpendPath::ScriptSpend(0),
            DEFAULT_SEQUENCE,
        )
        .add_output(UnspentTxOut::from_scripts(
            paramset.bridge_amount,
            vec![
                Arc::new(ReplacementDepositScript::new(nofn_xonly_pk, old_move_txid)),
<<<<<<< HEAD
                Arc::new(Multisig::new(security_council)),
=======
                Arc::new(Multisig::from_security_council(security_council)),
>>>>>>> b690e836
            ],
            None,
            paramset.network,
        ))
        .add_output(UnspentTxOut::from_partial(anchor_output())))
}

/// Helper function to create a taproot output that combines a script and a root hash
pub fn create_taproot_output_with_hidden_node(
    script: Arc<dyn SpendableScript>,
    root_hash: &[u8; 32],
    amount: Amount,
    network: bitcoin::Network,
) -> UnspentTxOut {
    use crate::bitvm_client::{SECP, UNSPENDABLE_XONLY_PUBKEY};
    use bitcoin::taproot::{TapNodeHash, TaprootBuilder};

    let taproot_spend_info = TaprootBuilder::new()
        .add_leaf(1, script.to_script_buf())
        .expect("taptree with one node at depth 1 will accept a script node")
        .add_hidden_node(1, TapNodeHash::from_byte_array(*root_hash))
        .expect("empty taptree will accept a node at depth 1")
        .finalize(&SECP, *UNSPENDABLE_XONLY_PUBKEY)
        .expect("Taproot with 2 nodes at depth 1 should be valid");

    let address = Address::p2tr(
        &SECP,
        *UNSPENDABLE_XONLY_PUBKEY,
        taproot_spend_info.merkle_root(),
        network,
    );

    UnspentTxOut::new(
        TxOut {
            value: amount,
            script_pubkey: address.script_pubkey(),
        },
        vec![script.clone()],
        Some(taproot_spend_info),
    )
}

#[cfg(test)]
mod tests {
    use super::*;
    use bitcoin::secp256k1::XOnlyPublicKey;
    use std::str::FromStr;

    #[test]
    fn test_security_council_from_str() {
        // Create some test public keys
        let pk1 = XOnlyPublicKey::from_slice(&[1; 32]).unwrap();
        let pk2 = XOnlyPublicKey::from_slice(&[2; 32]).unwrap();

        // Test valid input
        let input = format!(
            "2:{},{}",
            hex::encode(pk1.serialize()),
            hex::encode(pk2.serialize())
        );
        let council = SecurityCouncil::from_str(&input).unwrap();
        assert_eq!(council.threshold, 2);
        assert_eq!(council.pks.len(), 2);
        assert_eq!(council.pks[0], pk1);
        assert_eq!(council.pks[1], pk2);

        // Test invalid threshold
        let input = format!(
            "3:{},{}",
            hex::encode(pk1.serialize()),
            hex::encode(pk2.serialize())
        );
        assert!(SecurityCouncil::from_str(&input).is_err());

        // Test invalid hex
        let input = "2:invalid,pk2";
        assert!(SecurityCouncil::from_str(input).is_err());

        // Test missing parts
        assert!(SecurityCouncil::from_str("2").is_err());
        assert!(SecurityCouncil::from_str(":").is_err());

        // Test too many parts
        let input = format!(
            "2:{},{}:extra",
            hex::encode(pk1.serialize()),
            hex::encode(pk2.serialize())
        );
        assert!(SecurityCouncil::from_str(&input).is_err());

        // Test empty public keys
        assert!(SecurityCouncil::from_str("2:").is_err());
    }

    #[test]
    fn test_security_council_round_trip() {
        // Create some test public keys
        let pk1 = XOnlyPublicKey::from_slice(&[1; 32]).unwrap();
        let pk2 = XOnlyPublicKey::from_slice(&[2; 32]).unwrap();

        let original = SecurityCouncil {
            pks: vec![pk1, pk2],
            threshold: 2,
        };

        let string = original.to_string();
        let parsed = SecurityCouncil::from_str(&string).unwrap();

        assert_eq!(original, parsed);
    }
}<|MERGE_RESOLUTION|>--- conflicted
+++ resolved
@@ -29,11 +29,7 @@
 use bitcoin::transaction::Version;
 use bitcoin::{Address, Amount, OutPoint, ScriptBuf, TxOut, Txid, XOnlyPublicKey};
 use eyre::Context;
-<<<<<<< HEAD
-use input::UtxoVout;
-=======
 use hex;
->>>>>>> b690e836
 use serde::{Deserialize, Serialize};
 use std::sync::Arc;
 use thiserror::Error;
@@ -207,18 +203,13 @@
     pub operators: Vec<XOnlyPublicKey>,
 }
 
-<<<<<<< HEAD
-#[derive(Debug, Clone, serde::Serialize, serde::Deserialize, PartialEq, Eq)]
-=======
 #[derive(Debug, Clone, PartialEq, Eq)]
->>>>>>> b690e836
 pub struct SecurityCouncil {
     pub pks: Vec<XOnlyPublicKey>,
     pub threshold: u32,
 }
 
-<<<<<<< HEAD
-=======
+
 impl std::str::FromStr for SecurityCouncil {
     type Err = eyre::Report;
 
@@ -297,7 +288,6 @@
     }
 }
 
->>>>>>> b690e836
 /// Type to uniquely identify a deposit.
 #[derive(Debug, Clone, serde::Serialize, serde::Deserialize, PartialEq, Eq)]
 pub struct BaseDepositData {
@@ -575,13 +565,10 @@
     let nofn_xonly_pk = deposit_data.get_nofn_xonly_pk()?;
     let deposit_outpoint = deposit_data.get_deposit_outpoint();
     let nofn_script = Arc::new(CheckSig::new(nofn_xonly_pk));
-<<<<<<< HEAD
-    let security_council_script = Arc::new(Multisig::new(deposit_data.security_council.clone()));
-=======
+
     let security_council_script = Arc::new(Multisig::from_security_council(
         deposit_data.security_council.clone(),
     ));
->>>>>>> b690e836
 
     let builder = match &mut deposit_data.deposit.deposit_type {
         DepositType::BaseDeposit(original_deposit_data) => {
@@ -704,11 +691,7 @@
                 paramset.bridge_amount - ANCHOR_AMOUNT,
                 vec![
                     Arc::new(CheckSig::new(nofn_xonly_pk)),
-<<<<<<< HEAD
-                    Arc::new(Multisig::new(security_council.clone())),
-=======
                     Arc::new(Multisig::from_security_council(security_council.clone())),
->>>>>>> b690e836
                 ],
                 None,
                 paramset.network,
@@ -720,11 +703,7 @@
             paramset.bridge_amount,
             vec![
                 Arc::new(ReplacementDepositScript::new(nofn_xonly_pk, old_move_txid)),
-<<<<<<< HEAD
-                Arc::new(Multisig::new(security_council)),
-=======
                 Arc::new(Multisig::from_security_council(security_council)),
->>>>>>> b690e836
             ],
             None,
             paramset.network,
