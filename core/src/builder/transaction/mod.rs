//! # builder::transaction
//!
//!
//! This module provides the core logic for constructing, handling, and signing the various Bitcoin transactions
//! required by the Clementine bridge protocol. It defines the creation, and validation of
//! transaction flows involving operators, verifiers, watchtowers, and the security council, aimed to make it
//! easy to create transactions and sign them properly.
//!
//! ## Overview
//!
//! The transaction builder is responsible for:
//! - Defining all transaction types and their flows in the protocol (see [`TransactionType`]).
//! - Building and signing transactions for deposit, withdrawal, challenge, reimbursement, and related operations.
//! - Storing transaction inputs/outputs, scripts, and Taproot spend information.
//! - Providing utilities to speed up transaction creating during a deposit using caching tx and db data.
//!
//! ## Main Components
//!
//! - [`mod.rs`] - The main entry point, re-exporting key types and functions. Defines some helper functions for creating taproot outputs.
//! - [`creator.rs`] - Contains the functions to create multiple TxHandler's for a deposit and related structs for caching. In particular, it contains the functions to create TxHandler's for all transactions generated during a deposit from a single kickoff.
//! - [`operator_collateral.rs`] - Handles the creation of operator-specific collateral-related transactions, such as round, ready-to-reimburse, and unspent kickoff transactions.
//! - [`operator_reimburse.rs`] - Implements the creation of reimbursement and payout transactions, including logic for operator compensation and optimistic payouts.
//! - [`operator_assert.rs`] - Provides functions for creating BitVM assertion and timeout transactions.
//! - [`challenge.rs`] - Handles the creation of challenge, disprove, and watchtower challenge transactions, supporting protocol dispute resolution and fraud proofs.
//! - [`sign.rs`] - Contains logic for signing transactions using data in the [`TxHandler`].
//! - [`txhandler.rs`] - Defines the [`TxHandler`] abstraction, which wraps a transaction and its metadata, and provides methods for signing, finalizing, and extracting transaction data.
//! - [`input.rs`] - Defines types and utilities for transaction inputs used in the [`TxHandler`].
//! - [`output.rs`] - Defines types and utilities for transaction outputs used in the [`TxHandler`].
//! - [`deposit_signature_owner.rs`] - Maps which TxIn signatures are signed by which protocol entities, additionally supporting different Sighash types.
//!

use super::script::{CheckSig, Multisig, SpendableScript};
use super::script::{ReplacementDepositScript, SpendPath};
use crate::builder::script::OtherSpendable;
use crate::builder::transaction::challenge::*;
use crate::builder::transaction::input::SpendableTxIn;
use crate::builder::transaction::operator_assert::*;
use crate::builder::transaction::operator_collateral::*;
use crate::builder::transaction::operator_reimburse::*;
use crate::builder::transaction::output::UnspentTxOut;
use crate::config::protocol::ProtocolParamset;
use crate::constants::NON_EPHEMERAL_ANCHOR_AMOUNT;
use crate::deposit::{DepositData, SecurityCouncil};
use crate::errors::BridgeError;
use crate::rpc::clementine::grpc_transaction_id;
use crate::rpc::clementine::GrpcTransactionId;
use crate::rpc::clementine::{
    NormalSignatureKind, NormalTransactionId, NumberedTransactionId, NumberedTransactionType,
};
use bitcoin::hashes::Hash;
use bitcoin::opcodes::all::OP_RETURN;
use bitcoin::script::Builder;
use bitcoin::transaction::Version;
use bitcoin::{
    Address, Amount, OutPoint, ScriptBuf, Transaction, TxIn, TxOut, Txid, XOnlyPublicKey,
};
use hex;
use input::UtxoVout;
use serde::{Deserialize, Serialize};
use std::sync::Arc;
use thiserror::Error;

// Exports to the outside
pub use crate::builder::transaction::txhandler::*;
pub use creator::{
    create_round_txhandlers, create_txhandlers, ContractContext, KickoffWinternitzKeys,
    ReimburseDbCache, TxHandlerCache,
};
pub use operator_collateral::{
    create_burn_unused_kickoff_connectors_txhandler, create_round_nth_txhandler,
};
pub use operator_reimburse::{create_optimistic_payout_txhandler, create_payout_txhandler};
pub use txhandler::Unsigned;

pub mod challenge;
mod creator;
pub mod deposit_signature_owner;
pub mod input;
mod operator_assert;
mod operator_collateral;
mod operator_reimburse;
pub mod output;
pub mod sign;
mod txhandler;

type HiddenNode<'a> = &'a [u8; 32];

#[derive(Debug, Error)]
pub enum TxError {
    /// TxInputNotFound is returned when the input is not found in the transaction
    #[error("Could not find input of transaction")]
    TxInputNotFound,
    #[error("Could not find output of transaction")]
    TxOutputNotFound,
    #[error("Attempted to set witness when it's already set")]
    WitnessAlreadySet,
    #[error("Script with index {0} not found for transaction")]
    ScriptNotFound(usize),
    #[error("Insufficient Context data for the requested TxHandler")]
    InsufficientContext,
    #[error("No scripts in TxHandler for the TxIn with index {0}")]
    NoScriptsForTxIn(usize),
    #[error("No script in TxHandler for the index {0}")]
    NoScriptAtIndex(usize),
    #[error("Spend Path in SpentTxIn in TxHandler not specified")]
    SpendPathNotSpecified,
    #[error("Actor does not own the key needed in P2TR keypath")]
    NotOwnKeyPath,
    #[error("public key of Checksig in script is not owned by Actor")]
    NotOwnedScriptPath,
    #[error("Couldn't find needed signature from database for tx: {:?}", _0)]
    SignatureNotFound(TransactionType),
    #[error("Couldn't find needed txhandler during creation for tx: {:?}", _0)]
    TxHandlerNotFound(TransactionType),
    #[error("BitvmSetupNotFound for operator {0:?}, deposit_txid {1}")]
    BitvmSetupNotFound(XOnlyPublicKey, Txid),
    #[error("Transaction input is missing spend info")]
    MissingSpendInfo,
    #[error("Incorrect watchtower challenge data length")]
    IncorrectWatchtowerChallengeDataLength,
    #[error("Latest blockhash script must be a single script")]
    LatestBlockhashScriptNumber,

    #[error(transparent)]
    Other(#[from] eyre::Report),
}

/// Types of all transactions that can be created. Some transactions have an (usize) as they are created
/// multiple times per kickoff.
#[derive(Debug, Clone, Copy, Hash, PartialEq, Eq, Ord, PartialOrd, Serialize, Deserialize)]
pub enum TransactionType {
    Round,
    Kickoff,
    MoveToVault,
    EmergencyStop,
    Payout,
    Challenge,
    UnspentKickoff(usize),
    WatchtowerChallengeTimeout(usize),
    WatchtowerChallenge(usize),
    OperatorChallengeNack(usize),
    OperatorChallengeAck(usize),
    AssertTimeout(usize),
    MiniAssert(usize),
    Disprove,
    DisproveTimeout,
    Reimburse,
    AllNeededForDeposit, // this will include all tx's that is to be signed for a deposit for verifiers
    Dummy,               // for tests
    ReadyToReimburse,
    KickoffNotFinalized,
    ChallengeTimeout,
    BurnUnusedKickoffConnectors,
    YieldKickoffTxid, // This is just to yield kickoff txid from the sighash stream, not used for anything else, sorry
    BaseDeposit,
    ReplacementDeposit,
    LatestBlockhashTimeout,
    LatestBlockhash,
    OptimisticPayout,
}

// converter from proto type to rust enum
impl TryFrom<GrpcTransactionId> for TransactionType {
    type Error = ::prost::UnknownEnumValue;
    fn try_from(value: GrpcTransactionId) -> Result<Self, Self::Error> {
        use NormalTransactionId as Normal;
        use NumberedTransactionType as Numbered;
        // return err if id is None
        let inner_id = value.id.ok_or(::prost::UnknownEnumValue(0))?;
        match inner_id {
            grpc_transaction_id::Id::NormalTransaction(idx) => {
                let tx_type = NormalTransactionId::try_from(idx)?;
                match tx_type {
                    Normal::Round => Ok(Self::Round),
                    Normal::Kickoff => Ok(Self::Kickoff),
                    Normal::MoveToVault => Ok(Self::MoveToVault),
                    Normal::Payout => Ok(Self::Payout),
                    Normal::Challenge => Ok(Self::Challenge),
                    Normal::Disprove => Ok(Self::Disprove),
                    Normal::DisproveTimeout => Ok(Self::DisproveTimeout),
                    Normal::Reimburse => Ok(Self::Reimburse),
                    Normal::AllNeededForDeposit => Ok(Self::AllNeededForDeposit),
                    Normal::Dummy => Ok(Self::Dummy),
                    Normal::ReadyToReimburse => Ok(Self::ReadyToReimburse),
                    Normal::KickoffNotFinalized => Ok(Self::KickoffNotFinalized),
                    Normal::ChallengeTimeout => Ok(Self::ChallengeTimeout),
                    Normal::UnspecifiedTransactionType => Err(::prost::UnknownEnumValue(idx)),
                    Normal::BurnUnusedKickoffConnectors => Ok(Self::BurnUnusedKickoffConnectors),
                    Normal::YieldKickoffTxid => Ok(Self::YieldKickoffTxid),
                    Normal::BaseDeposit => Ok(Self::BaseDeposit),
                    Normal::ReplacementDeposit => Ok(Self::ReplacementDeposit),
                    Normal::LatestBlockhashTimeout => Ok(Self::LatestBlockhashTimeout),
                    Normal::LatestBlockhash => Ok(Self::LatestBlockhash),
                    Normal::OptimisticPayout => Ok(Self::OptimisticPayout),
                }
            }
            grpc_transaction_id::Id::NumberedTransaction(transaction_id) => {
                let tx_type = NumberedTransactionType::try_from(transaction_id.transaction_type)?;
                match tx_type {
                    Numbered::WatchtowerChallenge => {
                        Ok(Self::WatchtowerChallenge(transaction_id.index as usize))
                    }
                    Numbered::OperatorChallengeNack => {
                        Ok(Self::OperatorChallengeNack(transaction_id.index as usize))
                    }
                    Numbered::OperatorChallengeAck => {
                        Ok(Self::OperatorChallengeAck(transaction_id.index as usize))
                    }
                    Numbered::AssertTimeout => {
                        Ok(Self::AssertTimeout(transaction_id.index as usize))
                    }
                    Numbered::UnspentKickoff => {
                        Ok(Self::UnspentKickoff(transaction_id.index as usize))
                    }
                    Numbered::MiniAssert => Ok(Self::MiniAssert(transaction_id.index as usize)),
                    Numbered::WatchtowerChallengeTimeout => Ok(Self::WatchtowerChallengeTimeout(
                        transaction_id.index as usize,
                    )),
                    Numbered::UnspecifiedIndexedTransactionType => {
                        Err(::prost::UnknownEnumValue(transaction_id.transaction_type))
                    }
                }
            }
        }
    }
}

impl From<TransactionType> for GrpcTransactionId {
    fn from(value: TransactionType) -> Self {
        use grpc_transaction_id::Id::*;
        use NormalTransactionId as Normal;
        use NumberedTransactionType as Numbered;
        GrpcTransactionId {
            id: Some(match value {
                TransactionType::Round => NormalTransaction(Normal::Round as i32),
                TransactionType::Kickoff => NormalTransaction(Normal::Kickoff as i32),
                TransactionType::MoveToVault => NormalTransaction(Normal::MoveToVault as i32),
                TransactionType::Payout => NormalTransaction(Normal::Payout as i32),
                TransactionType::Challenge => NormalTransaction(Normal::Challenge as i32),
                TransactionType::Disprove => NormalTransaction(Normal::Disprove as i32),
                TransactionType::DisproveTimeout => {
                    NormalTransaction(Normal::DisproveTimeout as i32)
                }
                TransactionType::Reimburse => NormalTransaction(Normal::Reimburse as i32),
                TransactionType::AllNeededForDeposit => {
                    NormalTransaction(Normal::AllNeededForDeposit as i32)
                }
                TransactionType::Dummy => NormalTransaction(Normal::Dummy as i32),
                TransactionType::ReadyToReimburse => {
                    NormalTransaction(Normal::ReadyToReimburse as i32)
                }
                TransactionType::KickoffNotFinalized => {
                    NormalTransaction(Normal::KickoffNotFinalized as i32)
                }
                TransactionType::ChallengeTimeout => {
                    NormalTransaction(Normal::ChallengeTimeout as i32)
                }
                TransactionType::BaseDeposit => NormalTransaction(Normal::BaseDeposit as i32),
                TransactionType::ReplacementDeposit => {
                    NormalTransaction(Normal::ReplacementDeposit as i32)
                }
                TransactionType::LatestBlockhashTimeout => {
                    NormalTransaction(Normal::LatestBlockhashTimeout as i32)
                }
                TransactionType::LatestBlockhash => {
                    NormalTransaction(Normal::LatestBlockhash as i32)
                }
                TransactionType::OptimisticPayout => {
                    NormalTransaction(Normal::OptimisticPayout as i32)
                }
                TransactionType::WatchtowerChallenge(index) => {
                    NumberedTransaction(NumberedTransactionId {
                        transaction_type: Numbered::WatchtowerChallenge as i32,
                        index: index as i32,
                    })
                }
                TransactionType::OperatorChallengeNack(index) => {
                    NumberedTransaction(NumberedTransactionId {
                        transaction_type: Numbered::OperatorChallengeNack as i32,
                        index: index as i32,
                    })
                }
                TransactionType::OperatorChallengeAck(index) => {
                    NumberedTransaction(NumberedTransactionId {
                        transaction_type: Numbered::OperatorChallengeAck as i32,
                        index: index as i32,
                    })
                }
                TransactionType::AssertTimeout(index) => {
                    NumberedTransaction(NumberedTransactionId {
                        transaction_type: Numbered::AssertTimeout as i32,
                        index: index as i32,
                    })
                }
                TransactionType::UnspentKickoff(index) => {
                    NumberedTransaction(NumberedTransactionId {
                        transaction_type: Numbered::UnspentKickoff as i32,
                        index: index as i32,
                    })
                }
                TransactionType::MiniAssert(index) => NumberedTransaction(NumberedTransactionId {
                    transaction_type: Numbered::MiniAssert as i32,
                    index: index as i32,
                }),
                TransactionType::WatchtowerChallengeTimeout(index) => {
                    NumberedTransaction(NumberedTransactionId {
                        transaction_type: Numbered::WatchtowerChallengeTimeout as i32,
                        index: index as i32,
                    })
                }
                TransactionType::BurnUnusedKickoffConnectors => {
                    NormalTransaction(Normal::BurnUnusedKickoffConnectors as i32)
                }
                TransactionType::YieldKickoffTxid => {
                    NormalTransaction(Normal::YieldKickoffTxid as i32)
                }
                TransactionType::EmergencyStop => {
                    NormalTransaction(Normal::UnspecifiedTransactionType as i32)
                }
            }),
        }
    }
}

<<<<<<< HEAD
/// Creates a P2A output for CPFP.
pub fn anchor_output() -> TxOut {
=======
/// Creates a P2A (anchor) output for Child Pays For Parent (CPFP) fee bumping.
///
/// # Returns
///
/// A [`TxOut`] with a statically defined script and value, used as an anchor output in protocol transactions. The TxOut is spendable by anyone.
pub fn anchor_output(amount: Amount) -> TxOut {
    TxOut {
        value: amount,
        script_pubkey: ScriptBuf::from_hex("51024e73").expect("statically valid script"),
    }
}

/// A non-ephemeral anchor output. It is used in tx's that should have a non-ephemeral anchor.
/// Because ephemeral anchors force the tx to have 0 fee.
pub fn non_ephemeral_anchor_output() -> TxOut {
>>>>>>> 41a7d3a8
    TxOut {
        value: NON_EPHEMERAL_ANCHOR_AMOUNT,
        script_pubkey: ScriptBuf::from_hex("51024e73").expect("statically valid script"),
    }
}

/// Creates an OP_RETURN output with the given data slice.
///
/// # Arguments
///
/// * `slice` - The data to embed in the OP_RETURN output.
///
/// # Returns
///
/// A [`TxOut`] with an OP_RETURN script containing the provided data.
///
/// # Warning
///
/// Does not check if the data is valid for an OP_RETURN script. Data must be at most 80 bytes.
pub fn op_return_txout<S: AsRef<bitcoin::script::PushBytes>>(slice: S) -> TxOut {
    let script = Builder::new()
        .push_opcode(OP_RETURN)
        .push_slice(slice)
        .into_script();

    TxOut {
        value: Amount::from_sat(0),
        script_pubkey: script,
    }
}

/// Creates a [`TxHandler`] for the `move_to_vault_tx`.
///
/// This transaction moves funds to a N-of-N address from the deposit address created by the user that deposits into Citrea after all signature collection operations are done for the deposit.
///
/// # Arguments
///
/// * `deposit_data` - Mutable reference to the deposit data for the transaction.
/// * `paramset` - Protocol parameter set.
///
/// # Returns
///
/// A [`TxHandler`] for the move-to-vault transaction, or a [`BridgeError`] if construction fails.
pub fn create_move_to_vault_txhandler(
    deposit_data: &mut DepositData,
    paramset: &'static ProtocolParamset,
) -> Result<TxHandler<Unsigned>, BridgeError> {
    let nofn_xonly_pk = deposit_data.get_nofn_xonly_pk()?;
    let deposit_outpoint = deposit_data.get_deposit_outpoint();
    let nofn_script = Arc::new(CheckSig::new(nofn_xonly_pk));
    let security_council_script = Arc::new(Multisig::from_security_council(
        deposit_data.security_council.clone(),
    ));

    let deposit_scripts = deposit_data.get_deposit_scripts(paramset)?;

    Ok(TxHandlerBuilder::new(TransactionType::MoveToVault)
        .with_version(Version::non_standard(3))
        .add_input(
            NormalSignatureKind::NotStored,
            SpendableTxIn::from_scripts(
                deposit_outpoint,
                paramset.bridge_amount,
                deposit_scripts,
                None,
                paramset.network,
            ),
            SpendPath::ScriptSpend(0),
            DEFAULT_SEQUENCE,
        )
        .add_output(UnspentTxOut::from_scripts(
            paramset.bridge_amount,
            vec![nofn_script, security_council_script],
            None,
            paramset.network,
        ))
        // always use 0 sat anchor for move_tx, this will keep the amount in move to vault tx exactly the bridge amount
        .add_output(UnspentTxOut::from_partial(anchor_output(Amount::from_sat(
            0,
        ))))
        .finalize())
}

/// Creates a [`TxHandler`] for the `emergency_stop_tx`.
///
/// This transaction moves funds to the address controlled by the security council from the move-to-vault txout.
/// Used to stop the deposit in case of a security issue. The moved funds will eventually be redeposited using the replacement deposit tx.
///
/// # Arguments
///
/// * `deposit_data` - Mutable reference to the deposit data for the transaction.
/// * `move_to_vault_txhandler` - Reference to the move-to-vault transaction handler.
/// * `paramset` - Protocol parameter set.
///
/// # Returns
///
/// A [`TxHandler`] for the emergency stop transaction, or a [`BridgeError`] if construction fails.
pub fn create_emergency_stop_txhandler(
    deposit_data: &mut DepositData,
    move_to_vault_txhandler: &TxHandler,
    paramset: &'static ProtocolParamset,
) -> Result<TxHandler<Unsigned>, BridgeError> {
    // Hand calculated, total tx size is 11 + 126 * NUM_EMERGENCY_STOPS
    const EACH_EMERGENCY_STOP_VBYTES: Amount = Amount::from_sat(126);
    let security_council = deposit_data.security_council.clone();

    let builder = TxHandlerBuilder::new(TransactionType::EmergencyStop)
        .add_input(
            NormalSignatureKind::NotStored,
            move_to_vault_txhandler.get_spendable_output(UtxoVout::DepositInMove)?,
            SpendPath::ScriptSpend(0),
            DEFAULT_SEQUENCE,
        )
        .add_output(UnspentTxOut::from_scripts(
            paramset.bridge_amount - paramset.anchor_amount() - EACH_EMERGENCY_STOP_VBYTES * 3,
            vec![Arc::new(Multisig::from_security_council(security_council))],
            None,
            paramset.network,
        ))
        .finalize();

    Ok(builder)
}

/// Combines multiple emergency stop transactions into a single transaction.
///
/// # Arguments
///
/// * `txs` - A vector of (Txid, Transaction) pairs, each representing a signed emergency stop transaction using Sighash Single | AnyoneCanPay.
/// * `add_anchor` - If true, an anchor output will be appended to the outputs.
///
/// # Returns
///
/// A new [`Transaction`] that merges all inputs and outputs from the provided transactions, optionally adding an anchor output.
///
/// # Warning
///
/// This function does not perform any safety checks and assumes all inputs/outputs are valid and compatible.
pub fn combine_emergency_stop_txhandler(
    txs: Vec<(Txid, Transaction)>,
    add_anchor: bool,
    paramset: &'static ProtocolParamset,
) -> Transaction {
    let (inputs, mut outputs): (Vec<TxIn>, Vec<TxOut>) = txs
        .into_iter()
        .map(|(_, tx)| (tx.input[0].clone(), tx.output[0].clone()))
        .unzip();

    if add_anchor {
        outputs.push(anchor_output(paramset.anchor_amount()));
    }

    Transaction {
        version: Version::non_standard(2),
        lock_time: bitcoin::absolute::LockTime::ZERO,
        input: inputs,
        output: outputs,
    }
}

/// Creates a [`TxHandler`] for the `replacement_deposit_tx`.
///
/// This transaction replaces a previous deposit with a new deposit.
/// In the its script, it commits the old move_to_vault txid that it replaces.
///
/// # Arguments
///
/// * `old_move_txid` - The txid of the old move_to_vault transaction that is being replaced.
/// * `input_outpoint` - The outpoint of the input to the replacement deposit tx that holds bridge amount.
/// * `nofn_xonly_pk` - The N-of-N XOnlyPublicKey for the deposit.
/// * `paramset` - The protocol paramset.
/// * `security_council` - The security council.
///
/// # Returns
///
/// A [`TxHandler`] for the replacement deposit transaction, or a [`BridgeError`] if construction fails.
pub fn create_replacement_deposit_txhandler(
    old_move_txid: Txid,
    input_outpoint: OutPoint,
    nofn_xonly_pk: XOnlyPublicKey,
    paramset: &'static ProtocolParamset,
    security_council: SecurityCouncil,
) -> Result<TxHandler, BridgeError> {
    Ok(TxHandlerBuilder::new(TransactionType::ReplacementDeposit)
        .with_version(Version::non_standard(3))
        .add_input(
            NormalSignatureKind::NoSignature,
            SpendableTxIn::from_scripts(
                input_outpoint,
                paramset.bridge_amount,
                vec![
                    Arc::new(CheckSig::new(nofn_xonly_pk)),
                    Arc::new(Multisig::from_security_council(security_council.clone())),
                ],
                None,
                paramset.network,
            ),
            crate::builder::script::SpendPath::ScriptSpend(0),
            DEFAULT_SEQUENCE,
        )
        .add_output(UnspentTxOut::from_scripts(
            paramset.bridge_amount,
            vec![
                Arc::new(ReplacementDepositScript::new(nofn_xonly_pk, old_move_txid)),
                Arc::new(Multisig::from_security_council(security_council)),
            ],
            None,
            paramset.network,
        ))
        // always use 0 sat anchor for replacement deposit tx, this will keep the amount in replacement deposit tx exactly the bridge amount
        .add_output(UnspentTxOut::from_partial(anchor_output(Amount::from_sat(
            0,
        ))))
        .finalize())
}

/// Creates a Taproot output for a disprove path, combining a script, an additional disprove script, and a hidden node containing the BitVM disprove scripts.
///
/// # Arguments
///
/// * `operator_timeout_script` - The operator timeout script.
/// * `additional_script` - An additional script to include in the Taproot tree. This single additional script is generated by Clementine bridge
///     in addition to the disprove scripts coming from BitVM side.
/// * `disprove_root_hash` - The root hash for the hidden script merkle tree node. The scripts included in the root hash are the BitVM disprove scripts.
/// * `amount` - The output amount.
/// * `network` - The Bitcoin network.
///
/// # Returns
///
/// An [`UnspentTxOut`] representing the Taproot TxOut.
pub fn create_disprove_taproot_output(
    operator_timeout_script: Arc<dyn SpendableScript>,
    additional_script: ScriptBuf,
    disprove_root_hash: HiddenNode,
    amount: Amount,
    network: bitcoin::Network,
) -> UnspentTxOut {
    use crate::bitvm_client::{SECP, UNSPENDABLE_XONLY_PUBKEY};
    use bitcoin::taproot::{TapNodeHash, TaprootBuilder};

    let builder = TaprootBuilder::new()
        .add_leaf(1, operator_timeout_script.to_script_buf())
        .expect("empty taptree will accept a script node")
        .add_leaf(2, additional_script.clone())
        .expect("taptree with one node will accept a node at depth 2")
        .add_hidden_node(2, TapNodeHash::from_byte_array(*disprove_root_hash))
        .expect("taptree with two nodes will accept a node at depth 2");

    let taproot_spend_info = builder
        .finalize(&SECP, *UNSPENDABLE_XONLY_PUBKEY)
        .expect("cannot fail since it is a valid taptree");

    let address = Address::p2tr(
        &SECP,
        *UNSPENDABLE_XONLY_PUBKEY,
        taproot_spend_info.merkle_root(),
        network,
    );

    UnspentTxOut::new(
        TxOut {
            value: amount,
            script_pubkey: address.script_pubkey(),
        },
        vec![
            operator_timeout_script.clone(),
            Arc::new(OtherSpendable::new(additional_script)),
        ],
        Some(taproot_spend_info),
    )
}

/// Helper function to create a Taproot output that combines a single script and a root hash containing any number of scripts.
/// The main use case for this function is to speed up the tx creating during a deposit. We don't need to create and combine all the
/// scripts in the taproot repeatedly, but cache and combine the common scripts for each kickoff tx to a root hash, and add an additional script
/// that depends on the specific operator or nofn_pk that is signing the deposit.
///
/// # Arguments
///
/// * `script` - The one additional script to include in the merkle tree.
/// * `hidden_node` - The root hash for the merkle tree node. The node can contain any number of scripts.
/// * `amount` - The output amount.
/// * `network` - The Bitcoin network.
///
/// # Returns
///
/// An [`UnspentTxOut`] representing the Taproot TxOut.
pub fn create_taproot_output_with_hidden_node(
    script: Arc<dyn SpendableScript>,
    hidden_node: HiddenNode,
    amount: Amount,
    network: bitcoin::Network,
) -> UnspentTxOut {
    use crate::bitvm_client::{SECP, UNSPENDABLE_XONLY_PUBKEY};
    use bitcoin::taproot::{TapNodeHash, TaprootBuilder};

    let builder = TaprootBuilder::new()
        .add_leaf(1, script.to_script_buf())
        .expect("empty taptree will accept a script node")
        .add_hidden_node(1, TapNodeHash::from_byte_array(*hidden_node))
        .expect("taptree with one node will accept a node at depth 1");

    let taproot_spend_info = builder
        .finalize(&SECP, *UNSPENDABLE_XONLY_PUBKEY)
        .expect("cannot fail since it is a valid taptree");

    let address = Address::p2tr(
        &SECP,
        *UNSPENDABLE_XONLY_PUBKEY,
        taproot_spend_info.merkle_root(),
        network,
    );

    UnspentTxOut::new(
        TxOut {
            value: amount,
            script_pubkey: address.script_pubkey(),
        },
        vec![script.clone()],
        Some(taproot_spend_info),
    )
}

#[cfg(test)]
mod tests {
    use super::*;
    use bitcoin::secp256k1::XOnlyPublicKey;
    use std::str::FromStr;

    #[test]
    fn test_security_council_from_str() {
        // Create some test public keys
        let pk1 = XOnlyPublicKey::from_slice(&[1; 32]).unwrap();
        let pk2 = XOnlyPublicKey::from_slice(&[2; 32]).unwrap();

        // Test valid input
        let input = format!(
            "2:{},{}",
            hex::encode(pk1.serialize()),
            hex::encode(pk2.serialize())
        );
        let council = SecurityCouncil::from_str(&input).unwrap();
        assert_eq!(council.threshold, 2);
        assert_eq!(council.pks.len(), 2);
        assert_eq!(council.pks[0], pk1);
        assert_eq!(council.pks[1], pk2);

        // Test invalid threshold
        let input = format!(
            "3:{},{}",
            hex::encode(pk1.serialize()),
            hex::encode(pk2.serialize())
        );
        assert!(SecurityCouncil::from_str(&input).is_err());

        // Test invalid hex
        let input = "2:invalid,pk2";
        assert!(SecurityCouncil::from_str(input).is_err());

        // Test missing parts
        assert!(SecurityCouncil::from_str("2").is_err());
        assert!(SecurityCouncil::from_str(":").is_err());

        // Test too many parts
        let input = format!(
            "2:{},{}:extra",
            hex::encode(pk1.serialize()),
            hex::encode(pk2.serialize())
        );
        assert!(SecurityCouncil::from_str(&input).is_err());

        // Test empty public keys
        assert!(SecurityCouncil::from_str("2:").is_err());
    }

    #[test]
    fn test_security_council_round_trip() {
        // Create some test public keys
        let pk1 = XOnlyPublicKey::from_slice(&[1; 32]).unwrap();
        let pk2 = XOnlyPublicKey::from_slice(&[2; 32]).unwrap();

        let original = SecurityCouncil {
            pks: vec![pk1, pk2],
            threshold: 2,
        };

        let string = original.to_string();
        let parsed = SecurityCouncil::from_str(&string).unwrap();

        assert_eq!(original, parsed);
    }
}<|MERGE_RESOLUTION|>--- conflicted
+++ resolved
@@ -322,10 +322,6 @@
     }
 }
 
-<<<<<<< HEAD
-/// Creates a P2A output for CPFP.
-pub fn anchor_output() -> TxOut {
-=======
 /// Creates a P2A (anchor) output for Child Pays For Parent (CPFP) fee bumping.
 ///
 /// # Returns
@@ -341,7 +337,6 @@
 /// A non-ephemeral anchor output. It is used in tx's that should have a non-ephemeral anchor.
 /// Because ephemeral anchors force the tx to have 0 fee.
 pub fn non_ephemeral_anchor_output() -> TxOut {
->>>>>>> 41a7d3a8
     TxOut {
         value: NON_EPHEMERAL_ANCHOR_AMOUNT,
         script_pubkey: ScriptBuf::from_hex("51024e73").expect("statically valid script"),
