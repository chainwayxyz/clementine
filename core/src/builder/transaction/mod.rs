--- conflicted
+++ resolved
@@ -125,310 +125,7 @@
     Other(#[from] eyre::Report),
 }
 
-<<<<<<< HEAD
-#[derive(
-    Debug, Clone, Copy, PartialEq, Eq, Hash, serde::Serialize, serde::Deserialize, Ord, PartialOrd,
-)]
-pub struct KickoffData {
-    pub operator_xonly_pk: XOnlyPublicKey,
-    pub round_idx: u32,
-    pub kickoff_idx: u32,
-}
-
-#[derive(Debug, Clone, serde::Serialize, serde::Deserialize, Eq)]
-pub struct DepositData {
-    /// Cached nofn xonly public key used for deposit.
-    pub nofn_xonly_pk: Option<XOnlyPublicKey>,
-    pub deposit: DepositInfo,
-    pub actors: Actors,
-    pub security_council: SecurityCouncil,
-}
-
-impl PartialEq for DepositData {
-    fn eq(&self, other: &Self) -> bool {
-        // nofn_xonly_pk only depends on verifiers pk's so it can be ignored as verifiers are already compared
-        // for security council, order of keys matter as it will change the m of n multisig script,
-        // thus change the scriptpubkey of move to vault tx
-        self.security_council == other.security_council
-            && self.deposit.deposit_outpoint == other.deposit.deposit_outpoint
-            // for watchtowers/verifiers/operators, order doesn't matter, we compare sorted lists
-            // get() functions already return sorted lists
-            && self.get_operators() == other.get_operators()
-            && self.get_verifiers() == other.get_verifiers()
-            && self.get_watchtowers() == other.get_watchtowers()
-            && self.deposit.deposit_type == other.deposit.deposit_type
-    }
-}
-
-#[derive(Debug, Clone, serde::Serialize, serde::Deserialize, PartialEq, Eq)]
-pub struct DepositInfo {
-    pub deposit_outpoint: OutPoint,
-    pub deposit_type: DepositType,
-}
-
-#[derive(Debug, Clone, serde::Serialize, serde::Deserialize, PartialEq, Eq)]
-pub enum DepositType {
-    BaseDeposit(BaseDepositData),
-    ReplacementDeposit(ReplacementDepositData),
-}
-
-impl DepositData {
-    pub fn get_deposit_outpoint(&self) -> OutPoint {
-        self.deposit.deposit_outpoint
-    }
-    pub fn get_nofn_xonly_pk(&mut self) -> Result<XOnlyPublicKey, BridgeError> {
-        if let Some(pk) = self.nofn_xonly_pk {
-            return Ok(pk);
-        }
-        let verifiers = self.get_verifiers();
-        let nofn_xonly_pk = bitcoin::XOnlyPublicKey::from_musig2_pks(verifiers, None)?;
-        self.nofn_xonly_pk = Some(nofn_xonly_pk);
-        Ok(nofn_xonly_pk)
-    }
-    pub fn get_num_verifiers(&self) -> usize {
-        self.actors.verifiers.len()
-    }
-    pub fn get_num_watchtowers(&self) -> usize {
-        self.get_num_verifiers() + self.actors.watchtowers.len()
-    }
-    pub fn get_verifier_index(&self, public_key: &PublicKey) -> Result<usize, eyre::Report> {
-        self.get_verifiers()
-            .iter()
-            .position(|pk| pk == public_key)
-            .ok_or_else(|| eyre::eyre!("Verifier with public key {} not found", public_key))
-    }
-    pub fn get_watchtower_index(&self, xonly_pk: &XOnlyPublicKey) -> Result<usize, eyre::Report> {
-        self.get_watchtowers()
-            .iter()
-            .position(|pk| pk == xonly_pk)
-            .ok_or_else(|| eyre::eyre!("Watchtower with xonly key {} not found", xonly_pk))
-    }
-    pub fn get_operator_index(&self, xonly_pk: XOnlyPublicKey) -> Result<usize, eyre::Report> {
-        self.get_operators()
-            .iter()
-            .position(|pk| pk == &xonly_pk)
-            .ok_or_else(|| eyre::eyre!("Operator with xonly key {} not found", xonly_pk))
-    }
-    /// Returns sorted verifiers, they are sorted so that their order is deterministic.
-    pub fn get_verifiers(&self) -> Vec<PublicKey> {
-        let mut verifiers = self.actors.verifiers.clone();
-        verifiers.sort();
-        verifiers
-    }
-    /// Returns sorted watchtowers, they are sorted so that their order is deterministic.
-    pub fn get_watchtowers(&self) -> Vec<XOnlyPublicKey> {
-        let mut watchtowers = self
-            .actors
-            .verifiers
-            .iter()
-            .map(|pk| pk.x_only_public_key().0)
-            .collect::<Vec<_>>();
-        watchtowers.extend(self.actors.watchtowers.iter());
-        watchtowers.sort();
-        watchtowers
-    }
-    pub fn get_operators(&self) -> Vec<XOnlyPublicKey> {
-        let mut operators = self.actors.operators.clone();
-        operators.sort();
-        operators
-    }
-    pub fn get_num_operators(&self) -> usize {
-        self.actors.operators.len()
-    }
-    /// Returns the scripts for the deposit.
-    pub fn get_deposit_scripts(
-        &mut self,
-        paramset: &'static ProtocolParamset,
-    ) -> Result<Vec<Arc<dyn SpendableScript>>, BridgeError> {
-        let nofn_xonly_pk = self.get_nofn_xonly_pk()?;
-
-        match &mut self.deposit.deposit_type {
-            DepositType::BaseDeposit(original_deposit_data) => {
-                let deposit_script = Arc::new(BaseDepositScript::new(
-                    nofn_xonly_pk,
-                    original_deposit_data.evm_address,
-                ));
-
-                let recovery_script_pubkey = original_deposit_data
-                    .recovery_taproot_address
-                    .clone()
-                    .assume_checked()
-                    .script_pubkey();
-
-                let recovery_extracted_xonly_pk =
-                    XOnlyPublicKey::from_slice(&recovery_script_pubkey.as_bytes()[2..34])
-                        .wrap_err(
-                            "Failed to extract xonly public key from recovery script pubkey",
-                        )?;
-
-                let script_timelock = Arc::new(TimelockScript::new(
-                    Some(recovery_extracted_xonly_pk),
-                    paramset.user_takes_after,
-                ));
-
-                Ok(vec![deposit_script, script_timelock])
-            }
-            DepositType::ReplacementDeposit(replacement_deposit_data) => {
-                let deposit_script: Arc<dyn SpendableScript> =
-                    Arc::new(ReplacementDepositScript::new(
-                        nofn_xonly_pk,
-                        replacement_deposit_data.old_move_txid,
-                    ));
-                let security_council_script: Arc<dyn SpendableScript> = Arc::new(
-                    Multisig::from_security_council(self.security_council.clone()),
-                );
-
-                Ok(vec![deposit_script, security_council_script])
-            }
-        }
-    }
-}
-
-#[derive(Debug, Clone, serde::Serialize, serde::Deserialize, PartialEq, Eq)]
-pub struct Actors {
-    /// Public keys of verifiers that will participate in the deposit.
-    pub verifiers: Vec<PublicKey>,
-    /// X-only public keys of watchtowers that will participate in the deposit.
-    /// NOTE: verifiers are automatically considered watchtowers. This field is only for additional watchtowers.
-    pub watchtowers: Vec<XOnlyPublicKey>,
-    /// X-only public keys of operators that will participate in the deposit.
-    pub operators: Vec<XOnlyPublicKey>,
-}
-
-#[derive(Debug, Clone, PartialEq, Eq)]
-pub struct SecurityCouncil {
-    pub pks: Vec<XOnlyPublicKey>,
-    pub threshold: u32,
-}
-
-impl std::str::FromStr for SecurityCouncil {
-    type Err = eyre::Report;
-
-    fn from_str(s: &str) -> Result<Self, Self::Err> {
-        let mut parts = s.split(':');
-        let threshold_str = parts
-            .next()
-            .ok_or_else(|| eyre::eyre!("Missing threshold"))?;
-        let pks_str = parts
-            .next()
-            .ok_or_else(|| eyre::eyre!("Missing public keys"))?;
-
-        if parts.next().is_some() {
-            return Err(eyre::eyre!("Too many parts in security council string"));
-        }
-
-        let threshold = threshold_str
-            .parse::<u32>()
-            .map_err(|e| eyre::eyre!("Invalid threshold: {}", e))?;
-
-        let pks: Result<Vec<XOnlyPublicKey>, _> = pks_str
-            .split(',')
-            .map(|pk_str| {
-                let bytes = hex::decode(pk_str)
-                    .map_err(|e| eyre::eyre!("Invalid hex in public key: {}", e))?;
-                XOnlyPublicKey::from_slice(&bytes)
-                    .map_err(|e| eyre::eyre!("Invalid public key: {}", e))
-            })
-            .collect();
-
-        let pks = pks?;
-
-        if pks.is_empty() {
-            return Err(eyre::eyre!("No public keys provided"));
-        }
-
-        if threshold > pks.len() as u32 {
-            return Err(eyre::eyre!(
-                "Threshold cannot be greater than number of public keys"
-            ));
-        }
-
-        Ok(SecurityCouncil { pks, threshold })
-    }
-}
-
-impl serde::Serialize for SecurityCouncil {
-    fn serialize<S>(&self, serializer: S) -> Result<S::Ok, S::Error>
-    where
-        S: serde::Serializer,
-    {
-        serializer.serialize_str(&self.to_string())
-    }
-}
-
-impl<'de> serde::Deserialize<'de> for SecurityCouncil {
-    fn deserialize<D>(deserializer: D) -> Result<Self, D::Error>
-    where
-        D: serde::Deserializer<'de>,
-    {
-        let s = String::deserialize(deserializer)?;
-        s.parse().map_err(serde::de::Error::custom)
-    }
-}
-
-impl std::fmt::Display for SecurityCouncil {
-    fn fmt(&self, f: &mut std::fmt::Formatter<'_>) -> std::fmt::Result {
-        write!(f, "{}:", self.threshold)?;
-        let pks_str = self
-            .pks
-            .iter()
-            .map(|pk| hex::encode(pk.serialize()))
-            .collect::<Vec<_>>()
-            .join(",");
-        write!(f, "{}", pks_str)
-    }
-}
-
-/// Type to uniquely identify a deposit.
-#[derive(Debug, Clone, serde::Serialize, serde::Deserialize, PartialEq, Eq)]
-pub struct BaseDepositData {
-    /// User's EVM address.
-    pub evm_address: EVMAddress,
-    /// User's recovery taproot address.
-    pub recovery_taproot_address: bitcoin::Address<NetworkUnchecked>,
-}
-
-#[derive(Debug, Clone, PartialEq, Eq, serde::Serialize, serde::Deserialize)]
-pub struct ReplacementDepositData {
-    /// old move_to_vault txid that was replaced
-    pub old_move_txid: Txid,
-}
-
-#[derive(Debug, Clone, serde::Serialize, PartialEq, Eq)]
-pub struct OperatorData {
-    pub xonly_pk: XOnlyPublicKey,
-    pub reimburse_addr: Address,
-    pub collateral_funding_outpoint: OutPoint,
-}
-
-// TODO: remove this impl, this is done to avoid checking the address, instead
-// we should be checking address against a paramset
-impl<'de> serde::Deserialize<'de> for OperatorData {
-    fn deserialize<D>(deserializer: D) -> Result<Self, D::Error>
-    where
-        D: serde::Deserializer<'de>,
-    {
-        #[derive(serde::Deserialize)]
-        struct OperatorDataHelper {
-            xonly_pk: XOnlyPublicKey,
-            reimburse_addr: Address<NetworkUnchecked>,
-            collateral_funding_outpoint: OutPoint,
-        }
-
-        let helper = OperatorDataHelper::deserialize(deserializer)?;
-
-        Ok(OperatorData {
-            xonly_pk: helper.xonly_pk,
-            reimburse_addr: helper.reimburse_addr.assume_checked(),
-            collateral_funding_outpoint: helper.collateral_funding_outpoint,
-        })
-    }
-}
-
-/// Types of all transactions that can be created. Some transactions have an (usize) to as they are created
-=======
 /// Types of all transactions that can be created. Some transactions have an (usize) as they are created
->>>>>>> 6749a84d
 /// multiple times per kickoff.
 #[derive(Debug, Clone, Copy, Hash, PartialEq, Eq, Ord, PartialOrd, Serialize, Deserialize)]
 pub enum TransactionType {
