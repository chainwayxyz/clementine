use super::input::{SpendableTxIn, SpentTxIn};
use super::output::UnspentTxOut;
use crate::builder::script::SpendPath;
use crate::builder::transaction::TransactionType;
use crate::errors::BridgeError;
use crate::rpc::clementine::tagged_signature::SignatureId;
use crate::rpc::clementine::NormalSignatureKind;
use bitcoin::sighash::SighashCache;
use bitcoin::taproot::{self, LeafVersion};
use bitcoin::transaction::Version;
use bitcoin::{absolute, OutPoint, Script, Sequence, Transaction, Witness};
use bitcoin::{TapLeafHash, TapSighash, TapSighashType, TxOut, Txid};
use std::marker::PhantomData;

pub const DEFAULT_SEQUENCE: Sequence = Sequence::ENABLE_RBF_NO_LOCKTIME;

#[derive(Debug, Clone)]
pub struct TxHandler<T: State = Unsigned> {
    transaction_type: TransactionType,
    txins: Vec<SpentTxIn>,
    txouts: Vec<UnspentTxOut>,

    /// Cached and immutable, same as other fields
    cached_tx: bitcoin::Transaction,
    cached_txid: bitcoin::Txid,

    phantom: PhantomData<T>,
}

pub trait State: Clone + std::fmt::Debug {}

// #[derive(Debug, Clone)]
// pub struct PartialInputs;
#[derive(Debug, Clone)]
pub struct Signed;
#[derive(Debug, Clone)]
pub struct Unsigned;

// impl State for PartialInputs {}
impl State for Unsigned {}
impl State for Signed {}

impl<T: State> TxHandler<T> {
    pub fn get_spendable_output(&self, idx: usize) -> Result<SpendableTxIn, BridgeError> {
        let txout = self.txouts.get(idx).ok_or(BridgeError::TxOutputNotFound)?;
        Ok(SpendableTxIn::new(
            OutPoint {
                txid: self.cached_txid,
                vout: idx as u32,
            },
            txout.txout().clone(),
            txout.scripts().clone(),
            txout.spendinfo().clone(),
        )) // TODO: Can we get rid of clones?
    }
    pub fn get_signature_id(&self, idx: usize) -> Result<SignatureId, BridgeError> {
        let txin = self.txins.get(idx).ok_or(BridgeError::TxInputNotFound)?;
        Ok(txin.get_signature_id())
    }
<<<<<<< HEAD

    pub fn get_transaction_type(&self) -> TransactionType {
        self.transaction_type
    }
}
=======
>>>>>>> 05e4c5ce

    pub fn get_cached_tx(&self) -> &Transaction {
        &self.cached_tx
    }

    pub fn get_txid(&self) -> &Txid {
        // Not sure if this should be public
        &self.cached_txid
    }

    fn get_sighash_calculator(
        &self,
        idx: usize,
    ) -> impl FnOnce() -> Result<TapSighash, BridgeError> + '_ {
        move || -> Result<TapSighash, BridgeError> {
            match self.txins[idx].get_spend_path() {
                SpendPath::KeySpend => {
                    self.calculate_pubkey_spend_sighash(idx, TapSighashType::Default)
                }
                SpendPath::ScriptSpend(script_idx) => self.calculate_script_spend_sighash_indexed(
                    idx,
                    script_idx,
                    TapSighashType::Default,
                ),
                SpendPath::Unknown => Err(BridgeError::SpendPathNotSpecified),
            }
        }
    }

    /// Signs all **unsigned** transaction inputs using the provided signer function.
    ///
    /// This function will skip all transaction inputs that already have a witness.
    ///
    /// # Parameters
    /// * `signer` - A function that returns an optional witness for transaction inputs or returns an error
    ///   if the signing fails. The function takes the input idx, input object, and a sighash calculator closure.
    ///
    /// # Returns
    /// * `Ok(())` if signing is successful
    /// * `Err(BridgeError)` if signing fails
    pub fn sign_txins(
        &mut self,
        mut signer: impl for<'a> FnMut(
            usize,
            &'a SpentTxIn,
            Box<dyn FnOnce() -> Result<TapSighash, BridgeError> + 'a>,
        ) -> Result<Option<Witness>, BridgeError>,
    ) -> Result<(), BridgeError> {
        for idx in 0..self.txins.len() {
            let calc_sighash = Box::new(self.get_sighash_calculator(idx));
            if self.txins[idx].get_witness().is_some() {
                continue;
            }

            if let Some(witness) = signer(idx, &self.txins[idx], calc_sighash)? {
                self.cached_tx.input[idx].witness = witness.clone();
                self.txins[idx].set_witness(witness);
            }
        }
        Ok(())
    }

    pub fn calculate_pubkey_spend_sighash(
        &self,
        txin_index: usize,
        sighash_type: TapSighashType,
    ) -> Result<TapSighash, BridgeError> {
        let prevouts_vec: Vec<&TxOut> = self
            .txins
            .iter()
            .map(|s| s.get_spendable().get_prevout())
            .collect(); // TODO: Maybe there is a better way to do this
        let mut sighash_cache: SighashCache<&bitcoin::Transaction> =
            SighashCache::new(&self.cached_tx);
        let prevouts = match sighash_type {
            TapSighashType::SinglePlusAnyoneCanPay
            | TapSighashType::AllPlusAnyoneCanPay
            | TapSighashType::NonePlusAnyoneCanPay => {
                bitcoin::sighash::Prevouts::One(txin_index, prevouts_vec[txin_index])
            }
            _ => bitcoin::sighash::Prevouts::All(&prevouts_vec),
        };

        let sig_hash =
            sighash_cache.taproot_key_spend_signature_hash(txin_index, &prevouts, sighash_type)?;

        Ok(sig_hash)
    }

    pub fn calculate_script_spend_sighash_indexed(
        &self,
        txin_index: usize,
        spend_script_idx: usize,
        sighash_type: TapSighashType,
    ) -> Result<TapSighash, BridgeError> {
        let script = self
            .txins
            .get(txin_index)
            .ok_or(BridgeError::TxInputNotFound)?
            .get_spendable()
            .get_scripts()
            .get(spend_script_idx)
            .ok_or(BridgeError::ScriptNotFound(spend_script_idx))?
            .to_script_buf();

        // TODO: remove copy here
        self.calculate_script_spend_sighash(txin_index, &script, sighash_type)
    }

    pub fn calculate_script_spend_sighash(
        &self,
        txin_index: usize,
        spend_script: &Script,
        sighash_type: TapSighashType,
    ) -> Result<TapSighash, BridgeError> {
        let prevouts_vec: Vec<&TxOut> = self
            .txins
            .iter()
            .map(|s| s.get_spendable().get_prevout())
            .collect(); // TODO: Maybe there is a better way to do this
        let mut sighash_cache: SighashCache<&bitcoin::Transaction> =
            SighashCache::new(&self.cached_tx);

        let prevouts = &match sighash_type {
            TapSighashType::SinglePlusAnyoneCanPay
            | TapSighashType::AllPlusAnyoneCanPay
            | TapSighashType::NonePlusAnyoneCanPay => {
                bitcoin::sighash::Prevouts::One(txin_index, prevouts_vec[txin_index])
            }
            _ => bitcoin::sighash::Prevouts::All(&prevouts_vec),
        };
        let leaf_hash = TapLeafHash::from_script(spend_script, LeafVersion::TapScript);
        let sig_hash = sighash_cache.taproot_script_spend_signature_hash(
            txin_index,
            prevouts,
            leaf_hash,
            sighash_type,
        )?;

        Ok(sig_hash)
    }

    pub fn calculate_sighash(
        &self,
        txin_index: usize,
        sighash_type: TapSighashType,
    ) -> Result<TapSighash, BridgeError> {
        match self.txins[txin_index].get_spend_path() {
            SpendPath::ScriptSpend(idx) => {
                self.calculate_script_spend_sighash_indexed(txin_index, idx, sighash_type)
            }
            SpendPath::KeySpend => self.calculate_pubkey_spend_sighash(txin_index, sighash_type),
            SpendPath::Unknown => Err(BridgeError::MissingSpendInfo),
        }
    }
}

impl TxHandler<Unsigned> {
    pub fn promote(self) -> Result<TxHandler<Signed>, BridgeError> {
        if self.txins.iter().any(|s| s.get_witness().is_none()) {
            return Err(BridgeError::MissingWitnessData);
        }

        Ok(TxHandler {
            transaction_type: self.transaction_type,
            txins: self.txins,
            txouts: self.txouts,
            cached_tx: self.cached_tx,
            cached_txid: self.cached_txid,
            phantom: PhantomData::<Signed>,
        })
    }

    /// Constructs the witness for a script path spend of a transaction input.
    ///
    /// # Arguments
    ///
    /// - `tx`: The transaction to add the witness to.
    /// - `script_inputs`: The inputs to the tapscript
    /// - `txin_index`: The index of the transaction input to add the witness to.
    /// - `script_index`: The script index in the input UTXO's Taproot script tree. This is used to get the control block and script contents of the script being spent.
    pub fn set_p2tr_script_spend_witness<T: AsRef<[u8]>>(
        &mut self,
        script_inputs: &[T],
        txin_index: usize,
        script_index: usize,
    ) -> Result<(), BridgeError> {
        let txin = self
            .txins
            .get_mut(txin_index)
            .ok_or(BridgeError::TxInputNotFound)?;

        if txin.get_witness().is_some() {
            return Err(BridgeError::WitnessAlreadySet);
        }

        let script = txin
            .get_spendable()
            .get_scripts()
            .get(script_index)
            .ok_or(BridgeError::TaprootScriptError)?
            .to_script_buf();

        let spend_control_block = txin
            .get_spendable()
            .get_spend_info()
            .as_ref()
            .ok_or(BridgeError::MissingSpendInfo)?
            .control_block(&(script.clone(), LeafVersion::TapScript))
            .ok_or(BridgeError::ControlBlockError)?;

        let mut witness = Witness::new();
        script_inputs
            .iter()
            .for_each(|element| witness.push(element));
        witness.push(script.clone());
        witness.push(spend_control_block.serialize());

        self.cached_tx.input[txin_index].witness = witness.clone();
        txin.set_witness(witness);

        Ok(())
    }

    pub fn set_p2tr_key_spend_witness(
        &mut self,
        signature: &taproot::Signature,
        txin_index: usize,
    ) -> Result<(), BridgeError> {
        let txin = self
            .txins
            .get_mut(txin_index)
            .ok_or(BridgeError::TxInputNotFound)?;

        if txin.get_witness().is_none() {
            let witness = Witness::p2tr_key_spend(signature);
            txin.set_witness(witness.clone());
            self.cached_tx.input[txin_index].witness = witness;

            Ok(())
        } else {
            Err(BridgeError::WitnessAlreadySet)
        }
    }
}

#[derive(Debug, Clone)]
pub struct TxHandlerBuilder {
    /// TODO: Document
    transaction_type: TransactionType,
    version: Version,
    lock_time: absolute::LockTime,
    txins: Vec<SpentTxIn>,
    txouts: Vec<UnspentTxOut>,
}

impl TxHandlerBuilder {
    pub fn new(transaction_type: TransactionType) -> TxHandlerBuilder {
        TxHandlerBuilder {
            transaction_type,
            version: Version::TWO,
            lock_time: absolute::LockTime::ZERO,
            txins: vec![],
            txouts: vec![],
        }
    }

    pub fn with_version(mut self, version: Version) -> Self {
        self.version = version;
        self
    }

    pub fn add_input(
        mut self,
        input_id: impl Into<SignatureId>,
        spendable: SpendableTxIn,
        spend_path: SpendPath,
        sequence: Sequence,
    ) -> Self {
        self.txins.push(SpentTxIn::from_spendable(
            input_id.into(),
            spendable,
            spend_path,
            sequence,
            None,
        ));

        self
    }

    pub fn add_input_with_witness(
        mut self,
        spendable: SpendableTxIn,
        sequence: Sequence,
        witness: Witness,
    ) -> Self {
        self.txins.push(SpentTxIn::from_spendable(
            NormalSignatureKind::NormalSignatureUnknown.into(),
            spendable,
            SpendPath::Unknown,
            sequence,
            Some(witness),
        ));

        self
    }

    pub fn add_output(mut self, output: UnspentTxOut) -> Self {
        self.txouts.push(output);

        self
    }

    /// TODO: output likely fallible
    pub fn finalize(self) -> TxHandler<Unsigned> {
        // construct cached Transaction
        let tx = Transaction {
            version: self.version,
            lock_time: self.lock_time,
            input: self.txins.iter().map(|s| s.to_txin()).collect(),
            output: self.txouts.iter().map(|s| s.txout().clone()).collect(), // TODO: Get rid of .clone()
        };
        let txid = tx.compute_txid();
        TxHandler::<Unsigned> {
            transaction_type: self.transaction_type,
            txins: self.txins,
            txouts: self.txouts,
            cached_tx: tx,
            cached_txid: txid,
            phantom: PhantomData,
        }
    }

    pub fn finalize_signed(self) -> Result<TxHandler<Signed>, BridgeError> {
        self.finalize().promote()
    }
}<|MERGE_RESOLUTION|>--- conflicted
+++ resolved
@@ -57,14 +57,11 @@
         let txin = self.txins.get(idx).ok_or(BridgeError::TxInputNotFound)?;
         Ok(txin.get_signature_id())
     }
-<<<<<<< HEAD
 
     pub fn get_transaction_type(&self) -> TransactionType {
         self.transaction_type
     }
 }
-=======
->>>>>>> 05e4c5ce
 
     pub fn get_cached_tx(&self) -> &Transaction {
         &self.cached_tx
