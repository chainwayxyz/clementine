use crate::errors::BridgeError;
use crate::utils::{self, SECP};
use bitcoin::hashes::Hash;
use bitcoin::sighash::SighashCache;
use bitcoin::taproot::{self, LeafVersion};
use bitcoin::transaction::Version;
use bitcoin::{
    absolute, Amount, OutPoint, Script, Sequence, TapNodeHash, Transaction, TxIn, Witness,
};
use bitcoin::{
    taproot::TaprootSpendInfo, ScriptBuf, TapLeafHash, TapSighash, TapSighashType, TxOut, Txid,
};
use std::marker::PhantomData;

use super::input::{SpendableTxIn, SpentTxIn};
use super::output::UnspentTxOut;

pub const DEFAULT_SEQUENCE: Sequence = Sequence::ENABLE_RBF_NO_LOCKTIME;

#[derive(Debug, Clone)]
pub struct TxHandler<T: State = Unsigned> {
    txins: Vec<SpentTxIn>,
    txouts: Vec<UnspentTxOut>,

    /// Cached and immutable, same as other fields
    cached_tx: bitcoin::Transaction,
    cached_txid: bitcoin::Txid,

    phantom: PhantomData<T>,
}

trait State: Clone + std::fmt::Debug {}

// #[derive(Debug, Clone)]
// pub struct PartialInputs;
#[derive(Debug, Clone)]
pub struct Signed;
#[derive(Debug, Clone)]
pub struct Unsigned;

// impl State for PartialInputs {}
impl State for Unsigned {}
impl State for Signed {}

impl<T: State> TxHandler<T> {
    pub fn get_spendable_output(&self, idx: usize) -> Option<SpendableTxIn> {
        let txout = self.txouts.get(idx)?;
        Some(
            SpendableTxIn::from_checked(
                OutPoint {
                    txid: self.cached_txid,
                    vout: idx as u32,
                },
                txout.txout.clone(),
                txout.scripts.clone(),
                txout.spendinfo.clone(),
            )
            .unwrap(),
        ) // TODO: Can we get rid of clones?
    }
}

impl TxHandler<Unsigned> {
<<<<<<< HEAD
    /// Constructs the witness for a script path spend of a transaction input.
    ///
    /// # Arguments
    ///
    /// - `self`: The transaction to add the witness to.
    /// - `script_inputs`: The inputs to the tapscript
    /// - `txin_index`: The index of the transaction input to add the witness to.
    /// - `script_index`: The script index in the input UTXO's Taproot script tree. This is used to get the control block and script contents of the script being spent.
    pub fn set_p2tr_script_spend_witness<U: AsRef<[u8]>>(
        &mut self,
        txin_index: usize,
        script_index: usize,
        script_inputs: &[U],
    ) -> Result<(), BridgeError> {
        let txin = self
            .txins
            .get_mut(txin_index)
            .ok_or(BridgeError::TxInputNotFound)?;

        if txin.get_witness().is_some() {
            return Err(BridgeError::WitnessAlreadySet);
        }

        let spendable = txin.get_spendable();
        let script = spendable
            .get_scripts()
            .get(script_index)
            .ok_or(BridgeError::TaprootScriptError)?;

        let spend_control_block = spendable
            .get_spend_info()
            .control_block(&(script.clone(), LeafVersion::TapScript))
            .ok_or(BridgeError::ControlBlockError)?;

        let mut witness = Witness::new();
        script_inputs
            .iter()
            .for_each(|element| witness.push(element));
        witness.push(script.clone());
        witness.push(spend_control_block.serialize());

        txin.set_witness(witness);

        Ok(())
    }

    pub fn set_p2tr_key_spend_witness(
        &mut self,
        signature: &taproot::Signature,
        txin_index: usize,
    ) -> Result<(), BridgeError> {
        let txin = self
            .txins
            .get_mut(txin_index)
            .ok_or(BridgeError::TxInputNotFound)?;

        if txin.get_witness().is_none() {
            txin.set_witness(Witness::p2tr_key_spend(signature));
            Ok(())
        } else {
            Err(BridgeError::WitnessAlreadySet)
        }
    }

=======
>>>>>>> be3f90fc
    pub fn get_txid(&self) -> &Txid {
        // Not sure if this should be public
        &self.cached_txid
    }

    pub fn calculate_pubkey_spend_sighash(
        &self,
        txin_index: usize,
        sighash_type: Option<TapSighashType>,
    ) -> Result<TapSighash, BridgeError> {
        let prevouts_vec: Vec<&TxOut> = self
            .txins
            .iter()
            .map(|s| s.get_spendable().get_prevout())
            .collect(); // TODO: Maybe there is a better way to do this
        let mut sighash_cache: SighashCache<&bitcoin::Transaction> =
            SighashCache::new(&self.cached_tx);
        let prevouts = &match sighash_type {
            Some(TapSighashType::SinglePlusAnyoneCanPay)
            | Some(TapSighashType::AllPlusAnyoneCanPay)
            | Some(TapSighashType::NonePlusAnyoneCanPay) => {
                bitcoin::sighash::Prevouts::One(txin_index, prevouts_vec[txin_index])
            }
            _ => bitcoin::sighash::Prevouts::All(&prevouts_vec),
        };

        let sig_hash = sighash_cache.taproot_key_spend_signature_hash(
            txin_index,
            prevouts,
            sighash_type.unwrap_or(TapSighashType::Default),
        )?;

        Ok(sig_hash)
    }

    pub fn calculate_script_spend_sighash_indexed(
        &mut self,
        txin_index: usize,
        spend_script_idx: usize,
        sighash_type: TapSighashType,
    ) -> Result<TapSighash, BridgeError> {
        let script = self
            .txins
            .get(txin_index)
            .ok_or(BridgeError::TxInputNotFound)?
            .get_spendable()
            .get_scripts()
            .get(spend_script_idx)
            .ok_or(BridgeError::ScriptNotFound(spend_script_idx))?;

        // TODO: remove copy here
        self.calculate_script_spend_sighash(txin_index, &script.clone(), sighash_type)
    }

    pub fn calculate_script_spend_sighash(
        &mut self,
        txin_index: usize,
        spend_script: &Script,
        sighash_type: TapSighashType,
    ) -> Result<TapSighash, BridgeError> {
        let prevouts_vec: Vec<&TxOut> = self
            .txins
            .iter()
            .map(|s| s.get_spendable().get_prevout())
            .collect(); // TODO: Maybe there is a better way to do this
        let mut sighash_cache: SighashCache<&bitcoin::Transaction> =
            SighashCache::new(&self.cached_tx);

        let prevouts = &match sighash_type {
            TapSighashType::SinglePlusAnyoneCanPay
            | TapSighashType::AllPlusAnyoneCanPay
            | TapSighashType::NonePlusAnyoneCanPay => {
                bitcoin::sighash::Prevouts::One(txin_index, prevouts_vec[txin_index])
            }
            _ => bitcoin::sighash::Prevouts::All(&prevouts_vec),
        };
        let leaf_hash = TapLeafHash::from_script(spend_script, LeafVersion::TapScript);
        let sig_hash = sighash_cache.taproot_script_spend_signature_hash(
            txin_index,
            prevouts,
            leaf_hash,
            sighash_type,
        )?;

        Ok(sig_hash)
    }

    pub fn promote(self) -> Result<TxHandler<Signed>, BridgeError> {
        if self.txins.iter().any(|s| s.get_witness().is_none()) {
            return Err(BridgeError::MissingWitnessData);
        }

        Ok(TxHandler {
            txins: self.txins,
            txouts: self.txouts,
            cached_tx: self.cached_tx,
            cached_txid: self.cached_txid,
            phantom: PhantomData::<Signed>,
        })
    }
}

impl TxHandler<Unsigned> {
    pub fn get_output_as_spendable(&self, idx: usize) -> SpendableTxIn {
        SpendableTxIn::from(
            OutPoint {
                txid: self.cached_txid,
                vout: idx as u32,
            },
            self.txouts[idx].txout.clone(),
            self.txouts[idx].scripts.clone(),
            self.txouts[idx].spendinfo.clone(),
        )
    }
    /// Constructs the witness for a script path spend of a transaction input.
    ///
    /// # Arguments
    ///
    /// - `tx`: The transaction to add the witness to.
    /// - `script_inputs`: The inputs to the tapscript
    /// - `txin_index`: The index of the transaction input to add the witness to.
    /// - `script_index`: The script index in the input UTXO's Taproot script tree. This is used to get the control block and script contents of the script being spent.
    pub fn set_p2tr_script_spend_witness<T: AsRef<[u8]>>(
        &mut self,
        script_inputs: &[T],
        txin_index: usize,
        script_index: usize,
    ) -> Result<(), BridgeError> {
        let txin = self
            .txins
            .get_mut(txin_index)
            .ok_or(BridgeError::TxInputNotFound)?;

        if txin.get_witness().is_some() {
            return Err(BridgeError::WitnessAlreadySet);
        }

        let script = txin
            .get_spendable()
            .get_scripts()
            .get(script_index)
            .ok_or(BridgeError::TaprootScriptError)?;

        let spend_control_block = txin
            .get_spendable()
            .get_spend_info()
            .control_block(&(script.clone(), LeafVersion::TapScript))
            .ok_or(BridgeError::ControlBlockError)?;

        let mut witness = Witness::new();
        script_inputs
            .iter()
            .for_each(|element| witness.push(element));
        witness.push(script.clone());
        witness.push(spend_control_block.serialize());

        txin.set_witness(witness);

        Ok(())
    }

    // Candidate refactoring
    // pub fn set_p2tr_script_spend_witness_find<T: AsRef<[u8]>>(
    //     &mut self,
    //     txin_index: usize,
    //     script_finder: impl Fn(&&Scripts) -> bool,
    //     script_spender: impl FnOnce(&Scripts) -> Witness,
    // ) -> Result<(), BridgeError> {
    //     let txin = self
    //         .txins
    //         .get_mut(txin_index)
    //         .ok_or(BridgeError::TxInputNotFound)?;

    //     if txin.get_witness().is_some() {
    //         return Err(BridgeError::WitnessAlreadySet);
    //     }

    //     let script = txin
    //         .get_witness()
    //         .get_scripts()
    //         .iter()
    //         .find(script_finder)
    //         .ok_or(BridgeError::TaprootScriptError)?;

    //     let spend_control_block = txin
    //         .get_spendable()
    //         .get_spend_info()
    //         .control_block(&((*script).to_script_buf(), LeafVersion::TapScript))
    //         .ok_or(BridgeError::ControlBlockError)?;

    //     let witness = script_spender(script);

    //     txin.set_witness(witness);

    //     Ok(())
    // }

    pub fn set_p2tr_key_spend_witness(
        tx: &mut TxHandler<Unsigned>,
        signature: &taproot::Signature,
        txin_index: usize,
    ) -> Result<(), BridgeError> {
        let txin = tx
            .txins
            .get_mut(txin_index)
            .ok_or(BridgeError::TxInputNotFound)?;

        if txin.get_witness().is_none() {
            txin.set_witness(Witness::p2tr_key_spend(signature));

            Ok(())
        } else {
            Err(BridgeError::WitnessAlreadySet)
        }
    }
}

#[derive(Debug, Clone)]
pub struct TxHandlerBuilder {
    /// TODO: Document
    version: Version,
    lock_time: absolute::LockTime,
    txins: Vec<SpentTxIn>,
    txouts: Vec<UnspentTxOut>,
}

impl TxHandlerBuilder {
    pub fn new() -> TxHandlerBuilder {
        TxHandlerBuilder {
            version: Version::TWO,
            lock_time: absolute::LockTime::ZERO,
            txins: vec![],
            txouts: vec![],
        }
    }

    pub fn with_version(mut self, version: Version) -> Self {
        self.version = version;
        self
    }

<<<<<<< HEAD
    pub fn add_input(
        mut self,
        spendable: SpendableTxIn,
        sequence: Sequence,
        witness: Option<Witness>,
    ) -> Self {
        self.txins
            .push(SpentTxIn::from_spendable(spendable, sequence, witness));
=======
    pub fn add_input_with_witness(
        mut self,
        spendable: SpendableTxIn,
        sequence: Sequence,
        witness: Witness,
    ) -> Self {
        self.txins.push(SpentTxIn::from_spendable(
            spendable,
            sequence,
            Some(witness),
        ));

        self
    }

    pub fn add_input(mut self, spendable: SpendableTxIn, sequence: Sequence) -> Self {
        self.txins
            .push(SpentTxIn::from_spendable(spendable, sequence, None));
>>>>>>> be3f90fc

        self
    }

    pub fn add_output(mut self, output: UnspentTxOut) -> Self {
        self.txouts.push(output);

        self
    }

    /// TODO: output likely fallible
    pub fn finalize(self) -> TxHandler<Unsigned> {
        // construct cached Transaction
        let tx = Transaction {
            version: self.version,
            lock_time: self.lock_time,
            input: self.txins.iter().map(|s| s.to_txin()).collect(),
            output: self.txouts.iter().map(|s| s.txout.clone()).collect(), // TODO: Get rid of .clone()
        };
        let txid = tx.compute_txid();
        TxHandler::<Unsigned> {
            txins: self.txins,
            txouts: self.txouts,
            cached_tx: tx,
            cached_txid: txid,
            phantom: PhantomData,
        }
    }

    fn finalize_signed(self) -> Result<TxHandler<Signed>, BridgeError> {
        self.finalize().promote()
    }
}<|MERGE_RESOLUTION|>--- conflicted
+++ resolved
@@ -61,73 +61,6 @@
 }
 
 impl TxHandler<Unsigned> {
-<<<<<<< HEAD
-    /// Constructs the witness for a script path spend of a transaction input.
-    ///
-    /// # Arguments
-    ///
-    /// - `self`: The transaction to add the witness to.
-    /// - `script_inputs`: The inputs to the tapscript
-    /// - `txin_index`: The index of the transaction input to add the witness to.
-    /// - `script_index`: The script index in the input UTXO's Taproot script tree. This is used to get the control block and script contents of the script being spent.
-    pub fn set_p2tr_script_spend_witness<U: AsRef<[u8]>>(
-        &mut self,
-        txin_index: usize,
-        script_index: usize,
-        script_inputs: &[U],
-    ) -> Result<(), BridgeError> {
-        let txin = self
-            .txins
-            .get_mut(txin_index)
-            .ok_or(BridgeError::TxInputNotFound)?;
-
-        if txin.get_witness().is_some() {
-            return Err(BridgeError::WitnessAlreadySet);
-        }
-
-        let spendable = txin.get_spendable();
-        let script = spendable
-            .get_scripts()
-            .get(script_index)
-            .ok_or(BridgeError::TaprootScriptError)?;
-
-        let spend_control_block = spendable
-            .get_spend_info()
-            .control_block(&(script.clone(), LeafVersion::TapScript))
-            .ok_or(BridgeError::ControlBlockError)?;
-
-        let mut witness = Witness::new();
-        script_inputs
-            .iter()
-            .for_each(|element| witness.push(element));
-        witness.push(script.clone());
-        witness.push(spend_control_block.serialize());
-
-        txin.set_witness(witness);
-
-        Ok(())
-    }
-
-    pub fn set_p2tr_key_spend_witness(
-        &mut self,
-        signature: &taproot::Signature,
-        txin_index: usize,
-    ) -> Result<(), BridgeError> {
-        let txin = self
-            .txins
-            .get_mut(txin_index)
-            .ok_or(BridgeError::TxInputNotFound)?;
-
-        if txin.get_witness().is_none() {
-            txin.set_witness(Witness::p2tr_key_spend(signature));
-            Ok(())
-        } else {
-            Err(BridgeError::WitnessAlreadySet)
-        }
-    }
-
-=======
->>>>>>> be3f90fc
     pub fn get_txid(&self) -> &Txid {
         // Not sure if this should be public
         &self.cached_txid
@@ -369,16 +302,6 @@
         self
     }
 
-<<<<<<< HEAD
-    pub fn add_input(
-        mut self,
-        spendable: SpendableTxIn,
-        sequence: Sequence,
-        witness: Option<Witness>,
-    ) -> Self {
-        self.txins
-            .push(SpentTxIn::from_spendable(spendable, sequence, witness));
-=======
     pub fn add_input_with_witness(
         mut self,
         spendable: SpendableTxIn,
@@ -397,7 +320,6 @@
     pub fn add_input(mut self, spendable: SpendableTxIn, sequence: Sequence) -> Self {
         self.txins
             .push(SpentTxIn::from_spendable(spendable, sequence, None));
->>>>>>> be3f90fc
 
         self
     }
