use crate::builder::transaction::TxHandler;
use crate::config::BridgeConfig;
use crate::constants::NUM_INTERMEDIATE_STEPS;
use crate::errors::BridgeError;
use crate::{builder, database::Database, EVMAddress};
use async_stream::try_stream;
use bitcoin::sighash::SighashCache;
use bitcoin::taproot::LeafVersion;
use bitcoin::{address::NetworkUnchecked, Address, Amount, OutPoint, TapLeafHash, TapSighashType};
use bitcoin::{TapSighash, Txid, XOnlyPublicKey};
use futures_core::stream::Stream;

// TODO: For now, this is equal to the number of sighashes we yield in create_nofn_sighash_stream.
// This will change as we implement the system design.
pub fn calculate_num_required_sigs(
    num_operators: usize,
    num_time_txs: usize,
    num_watchtowers: usize,
) -> usize {
    num_operators * num_time_txs * (6 + 2 * num_watchtowers + NUM_INTERMEDIATE_STEPS)
}

pub fn convert_tx_to_pubkey_spend(
    tx_handler: &mut TxHandler,
    txin_index: usize,
    sighash_type: Option<TapSighashType>,
) -> Result<TapSighash, BridgeError> {
    let mut sighash_cache: SighashCache<&mut bitcoin::Transaction> =
        SighashCache::new(&mut tx_handler.tx);
    let prevouts = &match sighash_type {
        Some(TapSighashType::SinglePlusAnyoneCanPay)
        | Some(TapSighashType::AllPlusAnyoneCanPay)
        | Some(TapSighashType::NonePlusAnyoneCanPay) => {
            bitcoin::sighash::Prevouts::One(txin_index, tx_handler.prevouts[txin_index].clone())
        }
        _ => bitcoin::sighash::Prevouts::All(&tx_handler.prevouts),
    };

    let sig_hash = sighash_cache.taproot_key_spend_signature_hash(
        txin_index,
        prevouts,
        sighash_type.unwrap_or(TapSighashType::Default),
    )?;

    Ok(sig_hash)
}

pub fn convert_tx_to_script_spend(
    tx_handler: &mut TxHandler,
    txin_index: usize,
    script_index: usize,
    sighash_type: Option<TapSighashType>,
) -> Result<TapSighash, BridgeError> {
    let mut sighash_cache: SighashCache<&mut bitcoin::Transaction> =
        SighashCache::new(&mut tx_handler.tx);

    let prevouts = &match sighash_type {
        Some(TapSighashType::SinglePlusAnyoneCanPay)
        | Some(TapSighashType::AllPlusAnyoneCanPay)
        | Some(TapSighashType::NonePlusAnyoneCanPay) => {
            bitcoin::sighash::Prevouts::One(txin_index, tx_handler.prevouts[txin_index].clone())
        }
        _ => bitcoin::sighash::Prevouts::All(&tx_handler.prevouts),
    };
    let leaf_hash = TapLeafHash::from_script(
        tx_handler
            .prev_scripts
            .get(txin_index)
            .ok_or(BridgeError::NoScriptsForTxIn(txin_index))?
            .get(script_index)
            .ok_or(BridgeError::NoScriptAtIndex(script_index))?,
        LeafVersion::TapScript,
    );
    let sig_hash = sighash_cache.taproot_script_spend_signature_hash(
        txin_index,
        prevouts,
        leaf_hash,
        sighash_type.unwrap_or(TapSighashType::Default),
    )?;

    Ok(sig_hash)
}

/// Construct every deposit tx for each operator, sequential_collateral, and kickoff utxo,
/// and yield the sighash for each txin that needs a NofN signature.
/// Refer to bridge design diagram to see which NofN signatures are needed (the ones marked with blue arrows)
pub fn create_nofn_sighash_stream(
    db: Database,
    config: BridgeConfig,
    deposit_outpoint: OutPoint,
    _evm_address: EVMAddress,
    _recovery_taproot_address: Address<NetworkUnchecked>,
    nofn_xonly_pk: XOnlyPublicKey,
    _user_takes_after: u64,
    collateral_funding_amount: Amount,
    timeout_block_count: i64,
    max_withdrawal_time_block_count: i64,
    bridge_amount_sats: Amount,
    network: bitcoin::Network,
) -> impl Stream<Item = Result<TapSighash, BridgeError>> {
    try_stream! {
        let move_txhandler = builder::transaction::create_move_txhandler(
            deposit_outpoint,
            _evm_address,
            &_recovery_taproot_address,
            nofn_xonly_pk,
            _user_takes_after as u32,
            bridge_amount_sats,
            network,
        );

        let operators: Vec<(XOnlyPublicKey, bitcoin::Address, Txid)> =
            db.get_operators(None).await?;
        if operators.len() < config.num_operators {
            panic!("Not enough operators");
        }

        let watchtower_pks = db.get_all_watchtowers_xonly_pks(None).await?;

        for (operator_idx, (operator_xonly_pk, _operator_reimburse_address, collateral_funding_txid)) in
            operators.iter().enumerate()
        {
            // Get watchtower Winternitz pubkeys for this operator.
            let watchtower_challenge_wotss = (0..config.num_watchtowers)
                .map(|i| db.get_watchtower_winternitz_public_keys(None, i as u32, operator_idx as u32))
                .collect::<Vec<_>>();
            let watchtower_challenge_wotss =
                futures::future::try_join_all(watchtower_challenge_wotss).await?;

            let mut input_txid = *collateral_funding_txid;
            let mut input_amount = collateral_funding_amount;

            for time_tx_idx in 0..config.num_time_txs {
                let sequential_collateral_txhandler = builder::transaction::create_sequential_collateral_txhandler(
                    *operator_xonly_pk,
                    input_txid,
                    input_amount,
                    timeout_block_count,
                    max_withdrawal_time_block_count,
                    config.num_kickoffs_per_timetx,
                    network,
                );

                let reimburse_generator_txhandler = builder::transaction::create_reimburse_generator_txhandler(
                    &sequential_collateral_txhandler,
                    *operator_xonly_pk,
                    config.num_kickoffs_per_timetx,
                    network,
                );

                for kickoff_idx in 0..config.num_kickoffs_per_timetx {
                    let kickoff_txhandler = builder::transaction::create_kickoff_txhandler(
                        &sequential_collateral_txhandler,
                        kickoff_idx,
                        nofn_xonly_pk,
                        *operator_xonly_pk,
                        move_txhandler.txid,
                        operator_idx,
                        network,
                    );

                    let mut challenge_tx = builder::transaction::create_challenge_txhandler(
                        &kickoff_txhandler,
                        _operator_reimburse_address,
                    );

                    yield convert_tx_to_pubkey_spend(
                        &mut challenge_tx,
                        0,
                        Some(bitcoin::sighash::TapSighashType::SinglePlusAnyoneCanPay)
                    )?;

                    let mut start_happy_reimburse_txhandler = builder::transaction::create_start_happy_reimburse_txhandler(
                        &kickoff_txhandler,
                        *operator_xonly_pk,
                        network
                    );

                    // sign kickoff_tx utxo
                    yield convert_tx_to_pubkey_spend(
                        &mut start_happy_reimburse_txhandler,
                        1,
                        None
                    )?;

                    let mut happy_reimburse_txhandler = builder::transaction::create_happy_reimburse_txhandler(
                        &move_txhandler,
                        &start_happy_reimburse_txhandler,
                        &reimburse_generator_txhandler,
                        kickoff_idx,
                        _operator_reimburse_address,
                    );

                    // sign move_tx utxo
                    yield convert_tx_to_pubkey_spend(
                        &mut happy_reimburse_txhandler,
                        0,
                        None
                    )?;

                    let watchtower_wots = (0..config.num_watchtowers)
                        .map(|i| watchtower_challenge_wotss[i][time_tx_idx * config.num_kickoffs_per_timetx + kickoff_idx].clone())
                        .collect::<Vec<_>>();

                    let mut watchtower_challenge_page_tx_handler =
                        builder::transaction::create_watchtower_challenge_page_txhandler(
                            &kickoff_txhandler,
                            config.num_watchtowers as u32,
                            &watchtower_pks,
                            watchtower_wots.clone(),
                            network,
                        );

                    yield convert_tx_to_pubkey_spend(
                        &mut watchtower_challenge_page_tx_handler,
                        0,
                        None,
                    )?;

                    let mut kickoff_timeout_txhandler = builder::transaction::create_kickoff_timeout_txhandler(
                        &kickoff_txhandler,
                        &sequential_collateral_txhandler,
                        network,
                    );

                    yield convert_tx_to_script_spend(
                        &mut kickoff_timeout_txhandler,
                        0,
                        0,
                        None,
                    )?;

                    for i in 0..config.num_watchtowers {
                        let watchtower_challenge_txhandler =
                            builder::transaction::create_watchtower_challenge_txhandler(
                                &watchtower_challenge_page_tx_handler,
                                i,
                                &[0u8; 20], // TODO: real op unlock hash
                                nofn_xonly_pk,
                                *operator_xonly_pk,
                                network,
                            );

                        let mut operator_challenge_nack_txhandler =
                            builder::transaction::create_operator_challenge_nack_txhandler(
                                &watchtower_challenge_txhandler,
                                &kickoff_txhandler
                            );
                        yield convert_tx_to_script_spend(
                            &mut operator_challenge_nack_txhandler,
                            0,
                            1,
                            None,
                        )?;
                        yield convert_tx_to_pubkey_spend(
                            &mut operator_challenge_nack_txhandler,
                            1,
                            None,
                        )?;
                    }

                    let intermediate_wots =
                        vec![vec![vec![[0u8; 20]; 48]; NUM_INTERMEDIATE_STEPS]; config.num_time_txs]; // TODO: Fetch from db
                    let assert_begin_txhandler = builder::transaction::create_assert_begin_txhandler(
                        &kickoff_txhandler,
                        nofn_xonly_pk,
                        intermediate_wots[time_tx_idx].clone(),
                        network,
                    );

                    let mut assert_end_txhandler = builder::transaction::create_assert_end_txhandler(
                        &kickoff_txhandler,
                        &assert_begin_txhandler,
                        nofn_xonly_pk,
                        *operator_xonly_pk,
                        network,
                    );
                    yield convert_tx_to_pubkey_spend(
                        &mut assert_end_txhandler,
                        NUM_INTERMEDIATE_STEPS,
                        None,
                    )?;

                    let mut disprove_timeout_txhandler = builder::transaction::create_disprove_timeout_txhandler(
                        &assert_end_txhandler,
                        *operator_xonly_pk,
                        network,
                    );

                    // sign disprove scripts utxo
                    yield convert_tx_to_pubkey_spend(
                        &mut disprove_timeout_txhandler,
                        0,
                        None,
                    )?;
                    // sign nofn_1week disprove timeout utxo
                    yield convert_tx_to_script_spend(
                        &mut disprove_timeout_txhandler,
                        1,
                        0,
                        None,
                    )?;

                    let mut already_disproved_txhandler = builder::transaction::create_already_disproved_txhandler(
                        &assert_end_txhandler,
                        &sequential_collateral_txhandler,
                    );

                    // sign nofn_2week disprove timeout utxo
                    yield convert_tx_to_script_spend(
                        &mut already_disproved_txhandler,
                        0,
                        1,
                        None,
                    )?;

<<<<<<< HEAD
                    let mut reimburse_txhandler = builder::transaction::create_reimburse_txhandler(
                        &move_txhandler,
                        &disprove_timeout_txhandler,
                        &reimburse_generator_txhandler,
                        kickoff_idx,
                        _operator_reimburse_address,
                    );
=======
pub fn create_timeout_tx_sighash_stream(
    operator_xonly_pk: XOnlyPublicKey,
    collateral_funding_txid: bitcoin::Txid,
    collateral_funding_amount: Amount,
    timeout_block_count: i64,
    max_withdrawal_time_block_count: i64,
    num_time_txs: usize,
    network: bitcoin::Network,
) -> impl Stream<Item = Result<TapSighash, BridgeError>> {
    let mut input_txid = collateral_funding_txid;
    let mut input_amount = collateral_funding_amount;
>>>>>>> a562f4dc

                    yield convert_tx_to_pubkey_spend(&mut reimburse_txhandler, 0, None)?;
                }

                input_txid = reimburse_generator_txhandler.txid;
                input_amount = reimburse_generator_txhandler.tx.output[0].value;
            }
        }
    }
}<|MERGE_RESOLUTION|>--- conflicted
+++ resolved
@@ -314,7 +314,6 @@
                         None,
                     )?;
 
-<<<<<<< HEAD
                     let mut reimburse_txhandler = builder::transaction::create_reimburse_txhandler(
                         &move_txhandler,
                         &disprove_timeout_txhandler,
@@ -322,19 +321,6 @@
                         kickoff_idx,
                         _operator_reimburse_address,
                     );
-=======
-pub fn create_timeout_tx_sighash_stream(
-    operator_xonly_pk: XOnlyPublicKey,
-    collateral_funding_txid: bitcoin::Txid,
-    collateral_funding_amount: Amount,
-    timeout_block_count: i64,
-    max_withdrawal_time_block_count: i64,
-    num_time_txs: usize,
-    network: bitcoin::Network,
-) -> impl Stream<Item = Result<TapSighash, BridgeError>> {
-    let mut input_txid = collateral_funding_txid;
-    let mut input_amount = collateral_funding_amount;
->>>>>>> a562f4dc
 
                     yield convert_tx_to_pubkey_spend(&mut reimburse_txhandler, 0, None)?;
                 }
