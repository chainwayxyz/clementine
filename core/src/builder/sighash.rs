--- conflicted
+++ resolved
@@ -235,11 +235,7 @@
 
             let mut txhandler_cache = TxHandlerCache::new();
 
-<<<<<<< HEAD
             for round_idx in 1..=paramset.num_round_txs {
-=======
-            for round_idx in 0..paramset.num_round_txs {
->>>>>>> c3049797
                 // For each round, we have multiple kickoff_utxos to sign for the deposit.
                 for &kickoff_idx in &utxo_idxs {
                     let partial = PartialSignatureInfo::new(operator_idx, round_idx, kickoff_idx);
