--- conflicted
+++ resolved
@@ -228,182 +228,4 @@
             }
         }
     }
-<<<<<<< HEAD
-}
-
-#[cfg(test)]
-mod tests {
-    use crate::builder::sighash::create_nofn_sighash_stream;
-    use crate::builder::transaction::DepositData;
-
-    use crate::builder;
-    use crate::operator::Operator;
-    use crate::utils::BITVM_CACHE;
-    use crate::watchtower::Watchtower;
-    use crate::{database::Database, test::common::*};
-    use bitcoin::hashes::Hash;
-    use bitcoin::{OutPoint, ScriptBuf, TapSighash, Txid, XOnlyPublicKey};
-    use futures::StreamExt;
-    use std::pin::pin;
-
-    #[tokio::test]
-    #[ignore = "Not needed because checks are already done in stream functions now"]
-    async fn calculate_num_required_nofn_sigs() {
-        let mut config = create_test_config_with_thread_name(None).await;
-        let db = Database::new(&config).await.unwrap();
-        let _regtest = create_regtest_rpc(&mut config).await;
-
-        let operator = Operator::new(config.clone()).await.unwrap();
-        let watchtower = Watchtower::new(config.clone()).await.unwrap();
-
-        // Dummy inputs for nofn_stream.
-        let deposit_outpoint = OutPoint {
-            txid: Txid::all_zeros(),
-            vout: 0x45,
-        };
-        let evm_address = crate::EVMAddress([0x45; 20]);
-        let recovery_taproot_address =
-            builder::address::create_taproot_address(&[], None, bitcoin::Network::Regtest).0;
-        let nofn_xonly_pk = XOnlyPublicKey::from_slice(&[0x45; 32]).unwrap();
-
-        // Initialize database.
-        let operator_xonly_pk = XOnlyPublicKey::from_slice(&[0x45; 32]).unwrap();
-        let watchtower_xonly_pk = XOnlyPublicKey::from_slice(&[0x1F; 32]).unwrap();
-        for i in 0..config.num_operators {
-            db.set_operator(
-                None,
-                i.try_into().unwrap(),
-                operator_xonly_pk,
-                recovery_taproot_address.to_string(),
-                OutPoint {
-                    vout: 0x45,
-                    txid: Txid::all_zeros(),
-                },
-            )
-            .await
-            .unwrap();
-        }
-        for i in 0..config.num_watchtowers {
-            db.set_watchtower_xonly_pk(None, i.try_into().unwrap(), &watchtower_xonly_pk)
-                .await
-                .unwrap();
-        }
-        for i in 0..config.num_operators {
-            db.set_operator_kickoff_winternitz_public_keys(
-                None,
-                i.try_into().unwrap(),
-                operator
-                    .generate_assert_winternitz_pubkeys(Txid::all_zeros())
-                    .unwrap(),
-            )
-            .await
-            .unwrap();
-        }
-        for i in 0..config.num_operators {
-            for j in 0..config.num_watchtowers {
-                db.set_watchtower_challenge_address(
-                    None,
-                    j.try_into().unwrap(),
-                    i.try_into().unwrap(),
-                    &watchtower
-                        .get_watchtower_challenge_addresses(Txid::all_zeros())
-                        .await
-                        .unwrap()[i],
-                    deposit_outpoint,
-                )
-                .await
-                .unwrap();
-            }
-        }
-        let assert_len = BITVM_CACHE.intermediate_variables.len();
-        for o in 0..config.num_operators {
-            db.set_bitvm_setup(
-                None,
-                o.try_into().unwrap(),
-                deposit_outpoint,
-                vec![ScriptBuf::default(); assert_len],
-                &[0x45; 32],
-            )
-            .await
-            .unwrap();
-        }
-        for o in 0..config.num_operators {
-            db.set_operator_challenge_ack_hashes(
-                None,
-                o.try_into().unwrap(),
-                deposit_outpoint,
-                &vec![[0x45; 20]; config.num_watchtowers],
-            )
-            .await
-            .unwrap();
-        }
-
-        let mut nofn_stream = pin!(create_nofn_sighash_stream(
-            db,
-            config.clone(),
-            DepositData {
-                deposit_outpoint,
-                evm_address,
-                recovery_taproot_address: recovery_taproot_address.as_unchecked().clone(),
-            },
-            nofn_xonly_pk,
-        ));
-
-        let mut challenge_tx_sighashes = Vec::<TapSighash>::new();
-        let mut start_happy_reimburse_sighashes = Vec::<TapSighash>::new();
-        let mut happy_reimburse_sighashes = Vec::<TapSighash>::new();
-        let mut watchtower_challenge_kickoff_sighashes = Vec::<TapSighash>::new();
-        let mut kickoff_timeout_sighashes = Vec::<TapSighash>::new();
-        let mut operator_challenge_nack_sighashes = Vec::<TapSighash>::new();
-        let mut assert_end_sighashes = Vec::<TapSighash>::new();
-        let mut disprove_timeout_sighashes = Vec::<TapSighash>::new();
-        let mut already_disproved_sighashes = Vec::<TapSighash>::new();
-        let mut reimburse_sighashes = Vec::<TapSighash>::new();
-
-        for _ in 0..config.num_operators {
-            for _ in 0..config.num_sequential_collateral_txs {
-                for _ in 0..config.num_kickoffs_per_sequential_collateral_tx {
-                    challenge_tx_sighashes.push(nofn_stream.next().await.unwrap().unwrap().0);
-                    start_happy_reimburse_sighashes
-                        .push(nofn_stream.next().await.unwrap().unwrap().0);
-                    happy_reimburse_sighashes.push(nofn_stream.next().await.unwrap().unwrap().0);
-                    watchtower_challenge_kickoff_sighashes
-                        .push(nofn_stream.next().await.unwrap().unwrap().0);
-                    kickoff_timeout_sighashes.push(nofn_stream.next().await.unwrap().unwrap().0);
-
-                    for _ in 0..config.num_watchtowers {
-                        // Script spend.
-                        operator_challenge_nack_sighashes
-                            .push(nofn_stream.next().await.unwrap().unwrap().0);
-                        // Pubkey spend.
-                        operator_challenge_nack_sighashes
-                            .push(nofn_stream.next().await.unwrap().unwrap().0);
-                    }
-
-                    assert_end_sighashes.push(nofn_stream.next().await.unwrap().unwrap().0);
-                    // Pubkey spend.
-                    disprove_timeout_sighashes.push(nofn_stream.next().await.unwrap().unwrap().0);
-                    // Script spend.
-                    disprove_timeout_sighashes.push(nofn_stream.next().await.unwrap().unwrap().0);
-                    already_disproved_sighashes.push(nofn_stream.next().await.unwrap().unwrap().0);
-                    reimburse_sighashes.push(nofn_stream.next().await.unwrap().unwrap().0);
-                }
-            }
-        }
-        assert!(nofn_stream.next().await.is_none());
-
-        let sum = challenge_tx_sighashes.len()
-            + start_happy_reimburse_sighashes.len()
-            + happy_reimburse_sighashes.len()
-            + watchtower_challenge_kickoff_sighashes.len()
-            + kickoff_timeout_sighashes.len()
-            + operator_challenge_nack_sighashes.len()
-            + assert_end_sighashes.len()
-            + disprove_timeout_sighashes.len()
-            + already_disproved_sighashes.len()
-            + reimburse_sighashes.len();
-        assert_eq!(sum, super::calculate_num_required_nofn_sigs(&config));
-    }
-=======
->>>>>>> 29010a5b
 }