--- conflicted
+++ resolved
@@ -38,7 +38,6 @@
     network: bitcoin::Network,
 ) -> impl Stream<Item = Result<TapSighash, BridgeError>> {
     try_stream! {
-<<<<<<< HEAD
         let move_txid = builder::transaction::create_move_tx(
             deposit_outpoint,
             nofn_xonly_pk,
@@ -52,55 +51,6 @@
         if operators.len() < config.num_operators {
             panic!("Not enough operators");
         }
-=======
-    let move_txid = builder::transaction::create_move_tx(
-        deposit_outpoint,
-        nofn_xonly_pk,
-        bridge_amount_sats,
-        network,
-    )
-    .compute_txid();
-
-    let operators: Vec<(secp256k1::XOnlyPublicKey, bitcoin::Address, Txid)> =
-        db.get_operators(None).await?;
-    if operators.len() < config.num_operators {
-        panic!("Not enough operators");
-    }
-
-    for (operator_idx, (operator_xonly_pk, _operator_reimburse_address, collateral_funding_txid)) in
-        operators.iter().enumerate()
-    {
-        // Get watchtower Winternitz pubkeys for this operator.
-        let watchtower_challenge_wotss = (0..config.num_watchtowers)
-            .map(|i| db.get_watchtower_winternitz_public_keys(None, i as u32, operator_idx as u32))
-            .collect::<Vec<_>>();
-        let watchtower_challenge_wotss =
-            futures::future::try_join_all(watchtower_challenge_wotss).await?;
-
-        let mut input_txid = *collateral_funding_txid;
-        let mut input_amount = collateral_funding_amount;
-
-        for time_tx_idx in 0..config.num_time_txs {
-            let time_txid = builder::transaction::create_time_tx(
-                *operator_xonly_pk,
-                input_txid,
-                input_amount,
-                timeout_block_count,
-                max_withdrawal_time_block_count,
-                network,
-            )
-            .compute_txid();
-
-            let kickoff_txid = builder::transaction::create_kickoff_tx(
-                time_txid,
-                nofn_xonly_pk,
-                *operator_xonly_pk,
-                move_txid,
-                operator_idx,
-                network,
-            )
-            .compute_txid();
->>>>>>> ea7d83a8
 
         for (operator_idx, (operator_xonly_pk, _operator_reimburse_address, collateral_funding_txid)) in
             operators.iter().enumerate()
@@ -113,13 +63,13 @@
                 futures::future::try_join_all(watchtower_challenge_wotss).await?;
 
             let mut input_txid = *collateral_funding_txid;
-            let mut input_amunt = collateral_funding_amount;
+            let mut input_amount = collateral_funding_amount;
 
             for time_tx_idx in 0..config.num_time_txs {
                 let time_txid = builder::transaction::create_time_tx(
                     *operator_xonly_pk,
                     input_txid,
-                    input_amunt,
+                    input_amount,
                     timeout_block_count,
                     max_withdrawal_time_block_count,
                     network,
@@ -143,11 +93,6 @@
                 let mut watchtower_challenge_page_tx_handler =
                     builder::transaction::create_watchtower_challenge_page_txhandler(
                         kickoff_txid,
-<<<<<<< HEAD
-=======
-                        input_amount,
-                        &[0u8; 20],
->>>>>>> ea7d83a8
                         nofn_xonly_pk,
                         config.num_watchtowers as u32,
                         watchtower_wots.clone(),
@@ -183,8 +128,7 @@
                             watchtower_challenge_txhandler.tx.compute_txid(),
                             time_txid,
                             kickoff_txid,
-                            input_amunt,
-                            i,
+                            input_amount,
                             &[0u8; 20],
                             nofn_xonly_pk,
                             *operator_xonly_pk,
@@ -232,7 +176,6 @@
                     network,
                 );
 
-<<<<<<< HEAD
                 // sign for all disprove scripts
                 for i in 0..NUM_INTERMEDIATE_STEPS {
                     yield Actor::convert_tx_to_script_spend(
@@ -246,24 +189,13 @@
                 let time2_tx = builder::transaction::create_time2_tx(
                     *operator_xonly_pk,
                     time_txid,
-                    input_amunt,
+                    input_amount,
                     network,
                 );
 
                 input_txid = time2_tx.compute_txid();
-                input_amunt = time2_tx.output[0].value;
+                input_amount = time2_tx.output[0].value;
             }
-=======
-            let time2_tx = builder::transaction::create_time2_tx(
-                *operator_xonly_pk,
-                time_txid,
-                input_amount,
-                network,
-            );
-
-            input_txid = time2_tx.compute_txid();
-            input_amount = time2_tx.output[0].value;
->>>>>>> ea7d83a8
         }
     }
 }
