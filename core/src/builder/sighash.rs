--- conflicted
+++ resolved
@@ -175,11 +175,7 @@
                             &kickoff_txhandler,
                             config.num_watchtowers as u32,
                             &watchtower_pks,
-<<<<<<< HEAD
-                            watchtower_challenge_winternitz_pks.clone(),
-=======
-                            &watchtower_wots,
->>>>>>> bdcee0f1
+                            &watchtower_challenge_winternitz_pks,
                             network,
                         );
 
