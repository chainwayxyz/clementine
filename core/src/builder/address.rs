//! # Address Builder
//!
//! Address builder provides useful functions for building typical Bitcoin
//! addresses.

use crate::builder;
use crate::errors::BridgeError;
use crate::utils::SECP;
use crate::{utils, EVMAddress};
use bitcoin::address::NetworkUnchecked;
use bitcoin::opcodes::all::OP_CHECKSIG;
use bitcoin::{
    secp256k1::XOnlyPublicKey,
    taproot::{TaprootBuilder, TaprootSpendInfo},
    Address, ScriptBuf,
};
use bitcoin::{Amount, Network};
use bitvm::signatures::winternitz;

pub fn taproot_builder_with_scripts(scripts: &[ScriptBuf]) -> TaprootBuilder {
    let builder = TaprootBuilder::new();
    let num_scripts = scripts.len();

    // Special return cases for n = 0 or n = 1
    match num_scripts {
        0 => return builder,
        1 => {
            return builder
                .add_leaf(0, scripts[0].clone())
                .expect("one root leaf added on empty builder")
        }
        _ => {}
    }

    let deepest_layer_depth: u8 = ((num_scripts - 1).ilog2() + 1) as u8;

    let num_empty_nodes_in_final_depth = 2_usize.pow(deepest_layer_depth.into()) - num_scripts;
    let num_nodes_in_final_depth = num_scripts - num_empty_nodes_in_final_depth;

    (0..num_scripts).fold(builder, |acc, i| {
        let is_node_in_last_minus_one_depth = (i >= num_nodes_in_final_depth) as u8;

        acc.add_leaf(
            deepest_layer_depth - is_node_in_last_minus_one_depth,
            scripts[i].clone(),
        )
        .expect("algorithm tested to be correct")
    })
}

/// Creates a taproot address with either key path spend or script spend path
/// addresses. This depends on given arguments.
///
/// # Arguments
///
/// - `scripts`: If empty, it is most likely a key path spend address
/// - `internal_key`: If not given, will be defaulted to an unspendable x-only public key
/// - `network`: Bitcoin network
/// - If both `scripts` and `internal_key` are given, it means one can spend using both script and key path.
/// - If none given, it is an unspendable address.
///
/// # Returns
///
/// - [`Address`]: Generated taproot address
/// - [`TaprootSpendInfo`]: Taproot spending information
///
/// # Panics
///
/// Will panic if some of the operations have invalid paramaters.
pub fn create_taproot_address(
    scripts: &[ScriptBuf],
    internal_key: Option<XOnlyPublicKey>,
    network: bitcoin::Network,
) -> (Address, TaprootSpendInfo) {
    // Build script tree
    let taproot_builder = taproot_builder_with_scripts(scripts);
    // Finalize the tree
    let tree_info = match internal_key {
        Some(xonly_pk) => taproot_builder
            .finalize(&SECP, xonly_pk)
            .expect("builder return is finalizable"),
        None => taproot_builder
            .finalize(&SECP, *utils::UNSPENDABLE_XONLY_PUBKEY)
            .expect("builder return is finalizable"),
    };
    // Create the address
    let taproot_address = match internal_key {
        Some(xonly_pk) => Address::p2tr(&SECP, xonly_pk, tree_info.merkle_root(), network),
        None => Address::p2tr(
            &SECP,
            *utils::UNSPENDABLE_XONLY_PUBKEY,
            tree_info.merkle_root(),
            network,
        ),
    };

    (taproot_address, tree_info)
}

/// Generates a deposit address for the user. Funds can be spend by N-of-N or
/// user can take after specified time should the deposit fail.
///
/// # Parameters
///
/// - `nofn_xonly_pk`: N-of-N x-only public key of the depositor
/// - `recovery_taproot_address`: User's x-only public key that can be used to
///   take funds after some time
/// - `user_evm_address`: User's EVM address.
/// - `amount`: Amount to deposit
/// - `network`: Bitcoin network to work on
/// - `user_takes_after`: User can take the funds back, after this amounts of
///   blocks have passed
///
/// # Returns
///
/// - [`Address`]: Deposit taproot Bitcoin address
/// - [`TaprootSpendInfo`]: Deposit address's taproot spending information
///
/// # Panics
///
/// Panics if given parameters are malformed.
pub fn generate_deposit_address(
    nofn_xonly_pk: XOnlyPublicKey,
    recovery_taproot_address: &Address<NetworkUnchecked>,
    user_evm_address: EVMAddress,
    amount: Amount,
    network: bitcoin::Network,
    user_takes_after: u16,
<<<<<<< HEAD
) -> (Address, TaprootSpendInfo, [ScriptBuf; 2]) {
=======
) -> Result<(Address, TaprootSpendInfo), BridgeError> {
>>>>>>> fac71270
    let deposit_script =
        builder::script::create_deposit_script(nofn_xonly_pk, user_evm_address, amount);

    let recovery_script_pubkey = recovery_taproot_address
        .clone()
        .assume_checked()
        .script_pubkey();
    let recovery_extracted_xonly_pk =
        XOnlyPublicKey::from_slice(&recovery_script_pubkey.as_bytes()[2..34])?;

    let script_timelock = builder::script::generate_checksig_relative_timelock_script(
        recovery_extracted_xonly_pk,
        user_takes_after,
    );

<<<<<<< HEAD
    let taproot_addr = create_taproot_address(
        &[deposit_script.clone(), script_timelock.clone()],
        None,
        network,
    );
    (
        taproot_addr.0,
        taproot_addr.1,
        [deposit_script, script_timelock],
    )
=======
    Ok(create_taproot_address(
        &[deposit_script, script_timelock],
        None,
        network,
    ))
>>>>>>> fac71270
}

/// Shorthand function for creating a checksig taproot address: A single checksig script with the given xonly PK and no internal key.
///
/// # Returns
///
/// See [`create_taproot_address`].
///
/// - [`Address`]: Checksig taproot Bitcoin address
/// - [`TaprootSpendInfo`]: Checksig address's taproot spending information
pub fn create_checksig_address(
    xonly_pk: XOnlyPublicKey,
    network: bitcoin::Network,
) -> (Address, TaprootSpendInfo) {
    let script = builder::script::generate_checksig_script(xonly_pk);
    create_taproot_address(&[script], None, network)
}

pub fn derive_challenge_address_from_xonlypk_and_wpk(
    xonly_pk: &XOnlyPublicKey,
    winternitz_pk: &winternitz::PublicKey,
    network: Network,
) -> Address {
    let verifier =
        winternitz::Winternitz::<winternitz::ListpickVerifier, winternitz::TabledConverter>::new();
    let wots_params = winternitz::Parameters::new(240, 4);
    let mut script_builder = verifier.checksig_verify(&wots_params, winternitz_pk);
    script_builder = script_builder.push_x_only_key(xonly_pk);
    script_builder = script_builder.push_opcode(OP_CHECKSIG); // TODO: Add checksig in the beginning
    let script_builder = script_builder.compile();
    let (address, _) = create_taproot_address(&[script_builder.clone()], None, network);
    address
}

#[cfg(test)]
mod tests {
    use crate::{
        builder,
        musig2::AggregateFromPublicKeys,
        utils::{self, SECP},
    };
    use bitcoin::{
        key::{Keypair, TapTweak},
        secp256k1::{PublicKey, SecretKey},
        Address, AddressType, Amount, ScriptBuf, XOnlyPublicKey,
    };
    use secp256k1::rand;
    use std::str::FromStr;

    #[test]
    fn create_taproot_address() {
        let secret_key = SecretKey::new(&mut rand::thread_rng());
        let internal_key =
            XOnlyPublicKey::from_keypair(&Keypair::from_secret_key(&SECP, &secret_key)).0;

        // No internal key or scripts (key path spend).
        let (address, spend_info) =
            builder::address::create_taproot_address(&[], None, bitcoin::Network::Regtest);
        assert_eq!(address.address_type().unwrap(), AddressType::P2tr);
        assert!(address.is_related_to_xonly_pubkey(
            &utils::UNSPENDABLE_XONLY_PUBKEY
                .tap_tweak(&SECP, spend_info.merkle_root())
                .0
                .to_inner()
        ));
        assert_eq!(spend_info.internal_key(), *utils::UNSPENDABLE_XONLY_PUBKEY);
        assert!(spend_info.merkle_root().is_none());

        // Key path spend.
        let (address, spend_info) = builder::address::create_taproot_address(
            &[],
            Some(internal_key),
            bitcoin::Network::Regtest,
        );
        assert_eq!(address.address_type().unwrap(), AddressType::P2tr);
        assert!(address.is_related_to_xonly_pubkey(
            &internal_key
                .tap_tweak(&SECP, spend_info.merkle_root())
                .0
                .to_inner()
        ));
        assert_eq!(spend_info.internal_key(), internal_key);
        assert!(spend_info.merkle_root().is_none());

        let scripts = [ScriptBuf::new()];
        let (address, spend_info) = builder::address::create_taproot_address(
            &scripts,
            Some(internal_key),
            bitcoin::Network::Regtest,
        );
        assert_eq!(address.address_type().unwrap(), AddressType::P2tr);
        assert!(address.is_related_to_xonly_pubkey(
            &internal_key
                .tap_tweak(&SECP, spend_info.merkle_root())
                .0
                .to_inner()
        ));
        assert_eq!(spend_info.internal_key(), internal_key);
        assert!(spend_info.merkle_root().is_some());

        let scripts = [ScriptBuf::new(), ScriptBuf::new()];
        let (address, spend_info) = builder::address::create_taproot_address(
            &scripts,
            Some(internal_key),
            bitcoin::Network::Regtest,
        );
        assert_eq!(address.address_type().unwrap(), AddressType::P2tr);
        assert!(address.is_related_to_xonly_pubkey(
            &internal_key
                .tap_tweak(&SECP, spend_info.merkle_root())
                .0
                .to_inner()
        ));
        assert_eq!(spend_info.internal_key(), internal_key);
        assert!(spend_info.merkle_root().is_some());
    }

    #[test]
    #[ignore = "TODO: Investigate this"]
    fn generate_deposit_address_musig2_fixed_address() {
        let verifier_pks_hex: Vec<&str> = vec![
            "034f355bdcb7cc0af728ef3cceb9615d90684bb5b2ca5f859ab0f0b704075871aa",
            "02466d7fcae563e5cb09a0d1870bb580344804617879a14949cf22285f1bae3f27",
            "023c72addb4fdf09af94f0c94d7fe92a386a7e70cf8a1d85916386bb2535c7b1b1",
            "032c0b7cf95324a07d05398b240174dc0c2be444d96b159aa6c7f7b1e668680991",
            "029ac20335eb38768d2052be1dbbc3c8f6178407458e51e6b4ad22f1d91758895b",
            "035ab4689e400a4a160cf01cd44730845a54768df8547dcdf073d964f109f18c30",
            "037962d45b38e8bcf82fa8efa8432a01f20c9a53e24c7d3f11df197cb8e70926da",
        ];
        let verifier_pks: Vec<PublicKey> = verifier_pks_hex
            .iter()
            .map(|pk| PublicKey::from_str(pk).unwrap())
            .collect();
        let nofn_xonly_pk = XOnlyPublicKey::from_musig2_pks(verifier_pks, None).unwrap();

        let evm_address: [u8; 20] = hex::decode("1234567890123456789012345678901234567890")
            .unwrap()
            .try_into()
            .unwrap();

        let recovery_taproot_address =
            Address::from_str("bcrt1p65yp9q9fxtf7dyvthyrx26xxm2czanvrnh9rtvphmlsjvhdt4k6qw4pkss")
                .unwrap();

        let deposit_address = builder::address::generate_deposit_address(
            nofn_xonly_pk,
            recovery_taproot_address.as_unchecked(),
            crate::EVMAddress(evm_address),
            Amount::from_sat(100_000_000),
            bitcoin::Network::Regtest,
            200,
        )
        .unwrap();

        // Comparing it to the taproot address generated in bridge backend.
        assert_eq!(
            deposit_address.0.to_string(),
            "bcrt1ptlz698wumzl7uyk6pgrvsx5ep29thtvngxftywnd4mwq24fuwkwsxasqf5" // TODO: check this later
        )
    }

    #[test]
    pub fn test_taproot_builder_with_scripts() {
        for i in [0, 1, 10, 50, 100, 1000].into_iter() {
            let scripts = (0..i)
                .map(|k| ScriptBuf::builder().push_int(k).into_script())
                .collect::<Vec<_>>();
            let builder = super::taproot_builder_with_scripts(&scripts);
            let tree_info = builder
                .finalize(&SECP, *utils::UNSPENDABLE_XONLY_PUBKEY)
                .unwrap();

            assert_eq!(tree_info.script_map().len(), i as usize);
        }
    }
}<|MERGE_RESOLUTION|>--- conflicted
+++ resolved
@@ -126,11 +126,7 @@
     amount: Amount,
     network: bitcoin::Network,
     user_takes_after: u16,
-<<<<<<< HEAD
-) -> (Address, TaprootSpendInfo, [ScriptBuf; 2]) {
-=======
-) -> Result<(Address, TaprootSpendInfo), BridgeError> {
->>>>>>> fac71270
+) -> Result<(Address, TaprootSpendInfo, [ScriptBuf; 2]), BridgeError> {
     let deposit_script =
         builder::script::create_deposit_script(nofn_xonly_pk, user_evm_address, amount);
 
@@ -146,24 +142,9 @@
         user_takes_after,
     );
 
-<<<<<<< HEAD
-    let taproot_addr = create_taproot_address(
-        &[deposit_script.clone(), script_timelock.clone()],
-        None,
-        network,
-    );
-    (
-        taproot_addr.0,
-        taproot_addr.1,
-        [deposit_script, script_timelock],
-    )
-=======
-    Ok(create_taproot_address(
-        &[deposit_script, script_timelock],
-        None,
-        network,
-    ))
->>>>>>> fac71270
+    let scripts = [deposit_script, script_timelock];
+    let (addr, spend) = create_taproot_address(&scripts, None, network);
+    Ok((addr, spend, scripts))
 }
 
 /// Shorthand function for creating a checksig taproot address: A single checksig script with the given xonly PK and no internal key.
