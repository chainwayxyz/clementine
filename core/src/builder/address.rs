//! # Address Builder
//!
//! Address builder provides useful functions for building typical Bitcoin
//! addresses.

use crate::builder;
use crate::utils::SECP;
use crate::{utils, EVMAddress};
use bitcoin::address::NetworkUnchecked;
use bitcoin::Amount;
use bitcoin::{
    secp256k1::XOnlyPublicKey,
    taproot::{TaprootBuilder, TaprootSpendInfo},
    Address, ScriptBuf,
};

pub fn taproot_builder_with_scripts(scripts: &[ScriptBuf]) -> TaprootBuilder {
    let n = scripts.len();
    if n == 0 {
        TaprootBuilder::new()
    } else if n > 1 {
        let m: u8 = ((n - 1).ilog2() + 1) as u8; // m = ceil(log(n))
        let k = 2_usize.pow(m.into()) - n;
        (0..n).fold(TaprootBuilder::new(), |acc, i| {
            acc.add_leaf(m - ((i >= n - k) as u8), scripts[i].clone())
                .unwrap()
        })
    } else {
        TaprootBuilder::new()
            .add_leaf(0, scripts[0].clone())
            .unwrap()
    }
}

/// Creates a taproot address with either key path spend or script spend path
/// addresses. This depends on given arguments.
///
/// # Arguments
///
/// - `scripts`: If empty, it is most likely a key path spend address
/// - `internal_key`: If not given, will be defaulted to an unspendable x-only public key
/// - `network`: Bitcoin network
/// - If both `scripts` and `internal_key` are given, it means one can spend using both script and key path.
/// - If none given, it is an unspendable address.
///
/// # Returns
///
/// - [`Address`]: Generated taproot address
/// - [`TaprootSpendInfo`]: Taproot spending information
///
/// # Panics
///
/// Will panic if some of the operations have invalid paramaters.
pub fn create_taproot_address(
    scripts: &[ScriptBuf],
    internal_key: Option<XOnlyPublicKey>,
    network: bitcoin::Network,
) -> (Address, TaprootSpendInfo) {
<<<<<<< HEAD
    let n = scripts.len();
    // Build script tree
    let taproot_builder = if n == 0 {
        TaprootBuilder::new()
    } else if n > 1 {
        let m: u8 = ((n - 1).ilog2() + 1) as u8; // m = ceil(log(n))
        let k = 2_usize.pow(m.into()) - n;
        (0..n).fold(TaprootBuilder::new(), |acc, i| {
            acc.add_leaf(m - ((i >= n - k) as u8), scripts[i].clone())
                .unwrap()
        })
    } else {
        TaprootBuilder::new()
            .add_leaf(0, scripts[0].clone())
            .unwrap()
    };
    // Finalize the tree
=======
    let taproot_builder = taproot_builder_with_scripts(scripts);

>>>>>>> e753db1e
    let tree_info = match internal_key {
        Some(xonly_pk) => taproot_builder.finalize(&SECP, xonly_pk).unwrap(),
        None => taproot_builder
            .finalize(&SECP, *utils::UNSPENDABLE_XONLY_PUBKEY)
            .unwrap(),
    };
    // Create the address
    let taproot_address = match internal_key {
        Some(xonly_pk) => Address::p2tr(&SECP, xonly_pk, tree_info.merkle_root(), network),
        None => Address::p2tr(
            &SECP,
            *utils::UNSPENDABLE_XONLY_PUBKEY,
            tree_info.merkle_root(),
            network,
        ),
    };

    (taproot_address, tree_info)
}

/// Generates a deposit address for the user. Funds can be spend by N-of-N or
/// user can take after specified time should the deposit fail.
///
/// # Parameters
///
/// - `nofn_xonly_pk`: N-of-N x-only public key of the depositor
/// - `recovery_taproot_address`: User's x-only public key that can be used to
///   take funds after some time
/// - `user_evm_address`: User's EVM address.
/// - `amount`: Amount to deposit
/// - `network`: Bitcoin network to work on
/// - `user_takes_after`: User can take the funds back, after this amounts of
///   blocks have passed
///
/// # Returns
///
/// - [`Address`]: Deposit taproot Bitcoin address
/// - [`TaprootSpendInfo`]: Deposit address's taproot spending information
///
/// # Panics
///
/// Panics if given parameters are malformed.
pub fn generate_deposit_address(
    nofn_xonly_pk: XOnlyPublicKey,
    recovery_taproot_address: &Address<NetworkUnchecked>,
    user_evm_address: EVMAddress,
    amount: Amount,
    network: bitcoin::Network,
    user_takes_after: u32,
) -> (Address, TaprootSpendInfo) {
    let deposit_script =
        builder::script::create_deposit_script(nofn_xonly_pk, user_evm_address, amount);

    let recovery_script_pubkey = recovery_taproot_address
        .clone()
        .assume_checked()
        .script_pubkey();
    let recovery_extracted_xonly_pk =
        XOnlyPublicKey::from_slice(&recovery_script_pubkey.as_bytes()[2..34]).unwrap();

    let script_timelock = builder::script::generate_relative_timelock_script(
        recovery_extracted_xonly_pk,
        user_takes_after as i64,
    );

    create_taproot_address(&[deposit_script, script_timelock], None, network)
}

/// Shorthand function for creating a MuSig2 taproot address: No scripts and
/// `nofn_xonly_pk` as the internal key.
///
/// # Returns
///
/// See [`create_taproot_address`].
///
/// - [`Address`]: MuSig2 taproot Bitcoin address
/// - [`TaprootSpendInfo`]: MuSig2 address's taproot spending information
pub fn create_musig2_address(
    nofn_xonly_pk: XOnlyPublicKey,
    network: bitcoin::Network,
) -> (Address, TaprootSpendInfo) {
    create_taproot_address(&[], Some(nofn_xonly_pk), network)
}

#[cfg(test)]
mod tests {
    use crate::{
        builder,
        musig2::AggregateFromPublicKeys,
        utils::{self, SECP},
    };
    use bitcoin::{
        key::{Keypair, TapTweak},
        secp256k1::{PublicKey, SecretKey},
        Address, AddressType, Amount, ScriptBuf, XOnlyPublicKey,
    };
    use secp256k1::rand;
    use std::str::FromStr;

    #[test]
    fn create_taproot_address() {
        let secret_key = SecretKey::new(&mut rand::thread_rng());
        let internal_key =
            XOnlyPublicKey::from_keypair(&Keypair::from_secret_key(&SECP, &secret_key)).0;

        // No internal key or scripts (key path spend).
        let (address, spend_info) =
            builder::address::create_taproot_address(&[], None, bitcoin::Network::Regtest);
        assert_eq!(address.address_type().unwrap(), AddressType::P2tr);
        assert!(address.is_related_to_xonly_pubkey(
            &utils::UNSPENDABLE_XONLY_PUBKEY
                .tap_tweak(&SECP, spend_info.merkle_root())
                .0
                .to_inner()
        ));
        assert_eq!(spend_info.internal_key(), *utils::UNSPENDABLE_XONLY_PUBKEY);
        assert!(spend_info.merkle_root().is_none());

        // Key path spend.
        let (address, spend_info) = builder::address::create_taproot_address(
            &[],
            Some(internal_key),
            bitcoin::Network::Regtest,
        );
        assert_eq!(address.address_type().unwrap(), AddressType::P2tr);
        assert!(address.is_related_to_xonly_pubkey(
            &internal_key
                .tap_tweak(&SECP, spend_info.merkle_root())
                .0
                .to_inner()
        ));
        assert_eq!(spend_info.internal_key(), internal_key);
        assert!(spend_info.merkle_root().is_none());

        let scripts = [ScriptBuf::new()];
        let (address, spend_info) = builder::address::create_taproot_address(
            &scripts,
            Some(internal_key),
            bitcoin::Network::Regtest,
        );
        assert_eq!(address.address_type().unwrap(), AddressType::P2tr);
        assert!(address.is_related_to_xonly_pubkey(
            &internal_key
                .tap_tweak(&SECP, spend_info.merkle_root())
                .0
                .to_inner()
        ));
        assert_eq!(spend_info.internal_key(), internal_key);
        assert!(spend_info.merkle_root().is_some());

        let scripts = [ScriptBuf::new(), ScriptBuf::new()];
        let (address, spend_info) = builder::address::create_taproot_address(
            &scripts,
            Some(internal_key),
            bitcoin::Network::Regtest,
        );
        assert_eq!(address.address_type().unwrap(), AddressType::P2tr);
        assert!(address.is_related_to_xonly_pubkey(
            &internal_key
                .tap_tweak(&SECP, spend_info.merkle_root())
                .0
                .to_inner()
        ));
        assert_eq!(spend_info.internal_key(), internal_key);
        assert!(spend_info.merkle_root().is_some());
    }

    #[test]
    #[ignore = "TODO: Investigate this"]
    fn generate_deposit_address_musig2_fixed_address() {
        let verifier_pks_hex: Vec<&str> = vec![
            "034f355bdcb7cc0af728ef3cceb9615d90684bb5b2ca5f859ab0f0b704075871aa",
            "02466d7fcae563e5cb09a0d1870bb580344804617879a14949cf22285f1bae3f27",
            "023c72addb4fdf09af94f0c94d7fe92a386a7e70cf8a1d85916386bb2535c7b1b1",
            "032c0b7cf95324a07d05398b240174dc0c2be444d96b159aa6c7f7b1e668680991",
            "029ac20335eb38768d2052be1dbbc3c8f6178407458e51e6b4ad22f1d91758895b",
            "035ab4689e400a4a160cf01cd44730845a54768df8547dcdf073d964f109f18c30",
            "037962d45b38e8bcf82fa8efa8432a01f20c9a53e24c7d3f11df197cb8e70926da",
        ];
        let verifier_pks: Vec<PublicKey> = verifier_pks_hex
            .iter()
            .map(|pk| PublicKey::from_str(pk).unwrap())
            .collect();
        let nofn_xonly_pk = XOnlyPublicKey::from_musig2_pks(verifier_pks, None).unwrap();

        let evm_address: [u8; 20] = hex::decode("1234567890123456789012345678901234567890")
            .unwrap()
            .try_into()
            .unwrap();

        let recovery_taproot_address =
            Address::from_str("bcrt1p65yp9q9fxtf7dyvthyrx26xxm2czanvrnh9rtvphmlsjvhdt4k6qw4pkss")
                .unwrap();

        let deposit_address = builder::address::generate_deposit_address(
            nofn_xonly_pk,
            recovery_taproot_address.as_unchecked(),
            crate::EVMAddress(evm_address),
            Amount::from_sat(100_000_000),
            bitcoin::Network::Regtest,
            200,
        );

        // Comparing it to the taproot address generated in bridge backend.
        assert_eq!(
            deposit_address.0.to_string(),
            "bcrt1ptlz698wumzl7uyk6pgrvsx5ep29thtvngxftywnd4mwq24fuwkwsxasqf5" // TODO: check this later
        )
    }
}<|MERGE_RESOLUTION|>--- conflicted
+++ resolved
@@ -56,28 +56,9 @@
     internal_key: Option<XOnlyPublicKey>,
     network: bitcoin::Network,
 ) -> (Address, TaprootSpendInfo) {
-<<<<<<< HEAD
-    let n = scripts.len();
     // Build script tree
-    let taproot_builder = if n == 0 {
-        TaprootBuilder::new()
-    } else if n > 1 {
-        let m: u8 = ((n - 1).ilog2() + 1) as u8; // m = ceil(log(n))
-        let k = 2_usize.pow(m.into()) - n;
-        (0..n).fold(TaprootBuilder::new(), |acc, i| {
-            acc.add_leaf(m - ((i >= n - k) as u8), scripts[i].clone())
-                .unwrap()
-        })
-    } else {
-        TaprootBuilder::new()
-            .add_leaf(0, scripts[0].clone())
-            .unwrap()
-    };
+    let taproot_builder = taproot_builder_with_scripts(scripts);
     // Finalize the tree
-=======
-    let taproot_builder = taproot_builder_with_scripts(scripts);
-
->>>>>>> e753db1e
     let tree_info = match internal_key {
         Some(xonly_pk) => taproot_builder.finalize(&SECP, xonly_pk).unwrap(),
         None => taproot_builder
