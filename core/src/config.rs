--- conflicted
+++ resolved
@@ -71,17 +71,10 @@
     pub confirmation_treshold: u32,
     /// Bitcoin remote procedure call URL.
     pub bitcoin_rpc_url: String,
-<<<<<<< HEAD
-    pub bitcoin_rpc_auth: Auth,
-    pub operator_ip: String,
-    pub operator_port: u16,
-    pub verifier_ip: String,
-=======
     /// Bitcoin RPC user.
     pub bitcoin_rpc_user: String,
     /// Bitcoin RPC user password.
     pub bitcoin_rpc_password: String,
->>>>>>> cb69da1b
 }
 
 impl BridgeConfig {
@@ -124,43 +117,9 @@
                 EnvFilter::from_str(&config.tracing_debug)
                     .unwrap_or_else(|_| EnvFilter::from_default_env()),
             )
-<<<<<<< HEAD
-        })?;
-        let bitcoin_rpc_auth = Auth::UserPass(bitcoin_rpc_user, bitcoin_rpc_password);
-
-        let operator_ip = env::var("OPERATOR_IP").map_err(|_| {
-            BridgeError::ConfigError("OPERATOR_IP environment variable not set".to_string())
-        })?;
-
-        let operator_port = env::var("OPERATOR_PORT")
-            .map_err(|_| {
-                BridgeError::ConfigError("OPERATOR_PORT environment variable not set".to_string())
-            })?
-            .parse::<u16>()
-            .unwrap();
-
-        let verifier_ip = env::var("VERIFIER_IP").map_err(|_| {
-            BridgeError::ConfigError("VERIFIER_IP environment variable not set".to_string())
-        })?;
-
-        Ok(Self {
-            db_file_path,
-            num_verifiers,
-            min_relay_fee,
-            user_takes_after,
-            confirmation_treshold,
-            network,
-            bitcoin_rpc_url,
-            bitcoin_rpc_auth,
-            operator_ip,
-            operator_port,
-            verifier_ip,
-        })
-=======
             .init();
 
         Ok(config)
->>>>>>> cb69da1b
     }
 }
 
@@ -179,15 +138,8 @@
             confirmation_treshold: 1,
             network: Network::Regtest,
             bitcoin_rpc_url: "http://localhost:18443".to_string(),
-<<<<<<< HEAD
-            bitcoin_rpc_auth: Auth::UserPass("admin".to_string(), "admin".to_string()),
-            operator_ip: "127.0.0.1".to_string(),
-            operator_port: 3030,
-            verifier_ip: "127.0.0.1".to_string(),
-=======
             bitcoin_rpc_user: "admin".to_string(),
             bitcoin_rpc_password: "admin".to_string(),
->>>>>>> cb69da1b
         }
     }
 }
