//! This module defines a command line interface for the RPC client.

use std::path::PathBuf;
use std::str::FromStr;

use bitcoin::{hashes::Hash, Block, ScriptBuf, Txid};
use clap::{Parser, Subcommand};
use clementine_core::{
    config::BridgeConfig,
    deposit::SecurityCouncil,
    errors::BridgeError,
    rpc::clementine::{
        self, clementine_aggregator_client::ClementineAggregatorClient,
        clementine_operator_client::ClementineOperatorClient,
        clementine_verifier_client::ClementineVerifierClient, deposit::DepositData, Actors,
        BaseDeposit, Deposit, Empty, Outpoint, ReplacementDeposit, SendMoveTxRequest,
        VerifierPublicKeys, XOnlyPublicKeys,
    },
    EVMAddress,
};
use serde::{Deserialize, Serialize};
use sha2::{Digest, Sha256};
use tonic::Request;

#[derive(Parser)]
#[command(author, version, about, long_about = None)]
struct Cli {
    /// The URL of the gRPC service
    #[arg(short, long)]
    node_url: String,

    #[command(subcommand)]
    command: Commands,
}

#[derive(Subcommand)]
enum Commands {
    /// Operator service commands
    Operator {
        #[command(subcommand)]
        command: OperatorCommands,
    },
    /// Verifier service commands
    Verifier {
        #[command(subcommand)]
        command: VerifierCommands,
    },
    /// Aggregator service commands
    Aggregator {
        #[command(subcommand)]
        command: AggregatorCommands,
    },
}

#[derive(Subcommand)]
enum OperatorCommands {
    /// Get deposit keys
    GetDepositKeys {
        #[arg(long)]
        deposit_outpoint_txid: String,
        #[arg(long)]
        deposit_outpoint_vout: u32,
    },
    /// Get operator parameters
    GetParams,
    /// Withdraw funds
    Withdraw {
        #[arg(long)]
        withdrawal_id: u32,
        #[arg(long)]
        input_signature: String,
        #[arg(long)]
        input_outpoint_txid: String,
        #[arg(long)]
        input_outpoint_vout: u32,
        #[arg(long)]
        output_script_pubkey: String,
        #[arg(long)]
        output_amount: u64,
    },
    /// Get vergen build information
    Vergen,
    // Add other operator commands as needed
}

#[derive(Subcommand)]
enum VerifierCommands {
    /// Get verifier parameters
    GetParams,
    /// Generate nonces
    NonceGen {
        #[arg(long)]
        num_nonces: u32,
    },
    /// Get vergen build information
    Vergen,
    // /// Set verifier public keys
    // SetVerifiers {
    //     #[arg(long, num_args = 1.., value_delimiter = ',')]
    //     public_keys: Vec<String>,
    // },
    // Add other verifier commands as needed
}

#[derive(Subcommand)]
enum AggregatorCommands {
    /// Setup the system
    Setup,
    /// Process new deposit
    NewDeposit {
        #[arg(long)]
        deposit_outpoint_txid: String,
        #[arg(long)]
        deposit_outpoint_vout: u32,
        #[arg(long)]
        evm_address: Option<String>,
        #[arg(long)]
        recovery_taproot_address: Option<String>,
    },
    /// Get move transaction for deposit without sending it
    GetMoveTransaction {
        #[arg(long)]
        deposit_outpoint_txid: String,
        #[arg(long)]
        deposit_outpoint_vout: u32,
        #[arg(long)]
        evm_address: Option<String>,
        #[arg(long)]
        recovery_taproot_address: Option<String>,
    },
    /// Send move transaction using CPFP package
    SendMoveTransactionCPFP {
        #[arg(long)]
        deposit_outpoint_txid: String,
        #[arg(long)]
        deposit_outpoint_vout: u32,
        #[arg(long)]
        evm_address: Option<String>,
        #[arg(long)]
        recovery_taproot_address: Option<String>,
        #[arg(long)]
        fee_rate: Option<f64>, // sat/vB
        #[arg(long)]
        bitcoin_rpc_url: String,
        #[arg(long)]
        bitcoin_rpc_user: String,
        #[arg(long)]
        bitcoin_rpc_password: String,
    },
    NewReplacementDeposit {
        #[arg(long)]
        deposit_outpoint_txid: String,
        #[arg(long)]
        deposit_outpoint_vout: u32,
        #[arg(long)]
        old_move_txid: String,
    },
    /// Get the aggregated NofN x-only public key
    GetNofnAggregatedKey,
    /// Get deposit address
    GetDepositAddress {
        #[arg(long)]
        evm_address: Option<String>,
        #[arg(long)]
        recovery_taproot_address: Option<String>,
        #[arg(long)]
        network: Option<String>,
        #[arg(long)]
        user_takes_after: Option<u64>,
    },
    /// Get transaction parameters of a move transaction
    GetTxParamsOfMoveTx {
        #[arg(long)]
        bitcoin_rpc_url: String,
        #[arg(long)]
        bitcoin_rpc_user: String,
        #[arg(long)]
        bitcoin_rpc_password: String,
        #[arg(long)]
        move_txid: String,
    },
    GetReplacementDepositAddress {
        #[arg(long)]
        move_txid: String,
        #[arg(long)]
        network: Option<String>,
        #[arg(long)]
        security_council: Option<SecurityCouncil>,
    },
    /// Process a new withdrawal
    NewWithdrawal {
        #[arg(long)]
        withdrawal_id: u32,
        #[arg(long)]
        input_signature: String,
        #[arg(long)]
        input_outpoint_txid: String,
        #[arg(long)]
        input_outpoint_vout: u32,
        #[arg(long)]
        output_script_pubkey: String,
        #[arg(long)]
        output_amount: u64,
    },
    /// Get vergen build information
    Vergen,
}

#[derive(Debug, Clone, Serialize, Deserialize)]
pub struct BitcoinMerkleTree {
    depth: u32,
    nodes: Vec<Vec<[u8; 32]>>,
}

impl BitcoinMerkleTree {
    pub fn new(transactions: Vec<[u8; 32]>) -> Self {
        // assert!(depth > 0, "Depth must be greater than 0");
        // assert!(depth <= 254, "Depth must be less than or equal to 254");
        // assert!(
        //     u32::pow(2, (depth) as u32) >= transactions.len() as u32,
        //     "Too many transactions for this depth"
        // );
        let depth = (transactions.len() - 1).ilog(2) + 1;
        let mut tree = BitcoinMerkleTree {
            depth,
            nodes: vec![],
        };

        // Populate leaf nodes
        tree.nodes.push(vec![]);
        for tx in transactions.iter() {
            tree.nodes[0].push(*tx);
        }

        // Construct the tree
        let mut curr_level_offset: usize = 1;
        let mut prev_level_size = transactions.len();
        let mut prev_level_index_offset = 0;
        let mut preimage: [u8; 64] = [0; 64];
        while prev_level_size > 1 {
            // println!("curr_level_offset: {}", curr_level_offset);
            // println!("prev_level_size: {}", prev_level_size);
            // println!("prev_level_index_offset: {}", prev_level_index_offset);
            tree.nodes.push(vec![]);
            for i in 0..(prev_level_size / 2) {
                preimage[..32].copy_from_slice(
                    &tree.nodes[curr_level_offset - 1_usize][prev_level_index_offset + i * 2],
                );
                preimage[32..].copy_from_slice(
                    &tree.nodes[curr_level_offset - 1][prev_level_index_offset + i * 2 + 1],
                );
                let combined_hash = calculate_double_sha256(&preimage);
                tree.nodes[curr_level_offset].push(combined_hash);
            }
            if prev_level_size % 2 == 1 {
                let mut preimage: [u8; 64] = [0; 64];
                preimage[..32].copy_from_slice(
                    &tree.nodes[curr_level_offset - 1]
                        [prev_level_index_offset + prev_level_size - 1],
                );
                preimage[32..].copy_from_slice(
                    &tree.nodes[curr_level_offset - 1]
                        [prev_level_index_offset + prev_level_size - 1],
                );
                let combined_hash = calculate_double_sha256(&preimage);
                tree.nodes[curr_level_offset].push(combined_hash);
            }
            curr_level_offset += 1;
            prev_level_size = prev_level_size.div_ceil(2);
            prev_level_index_offset = 0;
        }
        tree
    }

    // Returns the Merkle root
    pub fn root(&self) -> [u8; 32] {
        self.nodes[self.nodes.len() - 1][0]
    }

    pub fn get_idx_path(&self, index: u32) -> Vec<[u8; 32]> {
        assert!(index < self.nodes[0].len() as u32, "Index out of bounds");
        let mut path = vec![];
        let mut level = 0;
        let mut i = index;
        while level < self.nodes.len() as u32 - 1 {
            if i % 2 == 1 {
                path.push(self.nodes[level as usize][i as usize - 1]);
            } else if (self.nodes[level as usize].len() - 1) as u32 == i {
                path.push(self.nodes[level as usize][i as usize]);
            } else {
                path.push(self.nodes[level as usize][(i + 1) as usize]);
            }

            level += 1;
            i /= 2;
        }

        path
    }

    pub fn calculate_root_with_merkle_proof(
        &self,
        txid: [u8; 32],
        idx: u32,
        merkle_proof: Vec<[u8; 32]>,
    ) -> [u8; 32] {
        let mut preimage: [u8; 64] = [0; 64];
        let mut combined_hash: [u8; 32] = txid;
        let mut index = idx;
        let mut level: u32 = 0;
        while level < self.depth {
            if index % 2 == 0 {
                preimage[..32].copy_from_slice(&combined_hash);
                preimage[32..].copy_from_slice(&merkle_proof[level as usize]);
                combined_hash = calculate_double_sha256(&preimage);
            } else {
                preimage[..32].copy_from_slice(&merkle_proof[level as usize]);
                preimage[32..].copy_from_slice(&combined_hash);
                combined_hash = calculate_double_sha256(&preimage);
            }
            level += 1;
            index /= 2;
        }
        combined_hash
    }
}

pub fn calculate_double_sha256(input: &[u8]) -> [u8; 32] {
    let mut hasher = Sha256::default();
    hasher.update(input);
    let result = hasher.finalize_reset();
    hasher.update(result);
    hasher.finalize().into()
}

fn _get_block_merkle_proof(
    block: Block,
    target_txid: Txid,
) -> Result<(usize, Vec<u8>), BridgeError> {
    let mut txid_index = 0;
    let txids = block
        .txdata
        .iter()
        .enumerate()
        .map(|(i, tx)| {
            if tx.compute_txid() == target_txid {
                txid_index = i;
            }

            if i == 0 {
                [0; 32]
            } else {
                let wtxid = tx.compute_wtxid();
                wtxid.as_byte_array().to_owned()
            }
        })
        .collect::<Vec<_>>();

    let merkle_tree = BitcoinMerkleTree::new(txids.clone());
    let _witness_root = block.witness_root().expect("Failed to get witness root");
    let witness_idx_path =
        merkle_tree.get_idx_path(txid_index.try_into().expect("Failed to convert index"));

    let _root = merkle_tree.calculate_root_with_merkle_proof(
        txids[txid_index],
        txid_index.try_into().expect("Failed to convert index"),
        witness_idx_path.clone(),
    );

    Ok((txid_index, witness_idx_path.into_iter().flatten().collect()))
}

// Create a minimal config with default TLS paths
fn create_minimal_config() -> BridgeConfig {
    BridgeConfig {
        server_cert_path: PathBuf::from("certs/server/server.pem"),
        server_key_path: PathBuf::from("certs/server/server.key"),
        ca_cert_path: PathBuf::from("certs/ca/ca.pem"),
        client_cert_path: PathBuf::from("certs/client/client.pem"),
        client_key_path: PathBuf::from("certs/client/client.key"),
        client_verification: true,
        ..Default::default()
    }
}

// Helper function to create move transaction from deposit parameters
async fn create_move_transaction(
    aggregator: &mut ClementineAggregatorClient<tonic::transport::Channel>,
    deposit_outpoint_txid: String,
    deposit_outpoint_vout: u32,
    evm_address: Option<String>,
    recovery_taproot_address: Option<String>,
) -> Result<clementine_core::rpc::clementine::RawSignedTx, Box<dyn std::error::Error>> {
    let evm_address = match evm_address {
        Some(address) => EVMAddress(
            hex::decode(address)?
                .try_into()
                .map_err(|_| "Invalid EVM address length")?,
        ),
        None => EVMAddress([1; 20]),
    };

    let recovery_taproot_address = match recovery_taproot_address {
        Some(address) => bitcoin::Address::from_str(&address)?,
        None => bitcoin::Address::from_str(
            "tb1p9k6y4my6vacczcyc4ph2m5q96hnxt5qlrqd9484qd9cwgrasc54qw56tuh",
        )?,
    };

    let mut deposit_outpoint_txid = hex::decode(deposit_outpoint_txid)?;
    deposit_outpoint_txid.reverse();

    let deposit = aggregator
        .new_deposit(Deposit {
            deposit_outpoint: Some(Outpoint {
                txid: deposit_outpoint_txid,
                vout: deposit_outpoint_vout,
            }),
            deposit_data: Some(DepositData::BaseDeposit(BaseDeposit {
                evm_address: evm_address.0.to_vec(),
                recovery_taproot_address: recovery_taproot_address.assume_checked().to_string(),
            })),
        })
        .await?;

    Ok(deposit.into_inner())
}

async fn handle_operator_call(url: String, command: OperatorCommands) {
    let config = create_minimal_config();
    let mut operator =
        clementine_core::rpc::get_clients(vec![url], ClementineOperatorClient::new, &config, true)
            .await
            .expect("Exists")[0]
            .clone();

    match command {
        OperatorCommands::GetDepositKeys {
            deposit_outpoint_txid,
            deposit_outpoint_vout,
        } => {
            println!(
                "Getting deposit keys for outpoint {}:{}",
                deposit_outpoint_txid, deposit_outpoint_vout
            );
            let params = clementine_core::rpc::clementine::DepositParams {
                security_council: Some(clementine::SecurityCouncil {
                    pks: vec![],
                    threshold: 0,
                }),
                deposit: Some(Deposit {
                    deposit_outpoint: Some(Outpoint {
                        txid: Some(clementine::Txid {
                            txid: hex::decode(deposit_outpoint_txid)
                                .expect("Failed to decode txid"),
                        }),
                        vout: deposit_outpoint_vout,
                    }),
                    deposit_data: Some(DepositData::BaseDeposit(BaseDeposit {
                        evm_address: vec![1; 20],
                        recovery_taproot_address: String::new(),
                    })),
                }),
                actors: Some(Actors {
                    verifiers: Some(VerifierPublicKeys {
                        verifier_public_keys: vec![],
                    }),
                    watchtowers: Some(XOnlyPublicKeys {
                        xonly_public_keys: vec![],
                    }),
                    operators: Some(XOnlyPublicKeys {
                        xonly_public_keys: vec![],
                    }),
                }),
            };
            let response = operator
                .get_deposit_keys(Request::new(params))
                .await
                .expect("Failed to make a request");
            println!("Get deposit keys response: {:?}", response);
        }
        OperatorCommands::GetParams => {
            let params = operator
                .get_params(Empty {})
                .await
                .expect("Failed to make a request");
            println!("Operator params: {:?}", params);
        }
        OperatorCommands::Withdraw {
            withdrawal_id,
            input_signature,
            input_outpoint_txid,
            input_outpoint_vout,
            output_script_pubkey,
            output_amount,
        } => {
            println!("Processing withdrawal with id {}", withdrawal_id);

            let params = clementine_core::rpc::clementine::WithdrawParams {
                withdrawal_id,
                input_signature: input_signature.as_bytes().to_vec(),
                input_outpoint: Some(Outpoint {
                    txid: Some(clementine_core::rpc::clementine::Txid {
                        txid: hex::decode(input_outpoint_txid).expect("Failed to decode txid"),
                    }),
                    vout: input_outpoint_vout,
                }),
                output_script_pubkey: output_script_pubkey.as_bytes().to_vec(),
                output_amount,
            };
            operator
                .withdraw(Request::new(params))
                .await
                .expect("Failed to make a request");
        }
        OperatorCommands::Vergen => {
            let params = Empty {};
            let response = operator
                .vergen(Request::new(params))
                .await
                .expect("Failed to make a request");
            println!("Vergen response:\n{}", response.into_inner().response);
        }
    }
}

async fn handle_verifier_call(url: String, command: VerifierCommands) {
    println!("Connecting to verifier at {}", url);
    let config = create_minimal_config();
    let mut verifier =
        clementine_core::rpc::get_clients(vec![url], ClementineVerifierClient::new, &config, true)
            .await
            .expect("Exists")[0]
            .clone();

    match command {
        VerifierCommands::GetParams => {
            let params = verifier
                .get_params(Empty {})
                .await
                .expect("Failed to make a request");
            println!("Verifier params: {:?}", params);
        }
        VerifierCommands::NonceGen { num_nonces } => {
            let params = clementine_core::rpc::clementine::NonceGenRequest { num_nonces };
            let response = verifier
                .nonce_gen(Request::new(params))
                .await
                .expect("Failed to make a request");
            println!("Noncegen response: {:?}", response);
        }
        VerifierCommands::Vergen => {
            let params = Empty {};
            let response = verifier
                .vergen(Request::new(params))
                .await
                .expect("Failed to make a request");
            println!("Vergen response:\n{}", response.into_inner().response);
        }
    }
}

async fn handle_aggregator_call(url: String, command: AggregatorCommands) {
    println!("Connecting to aggregator at {}", url);
    let config = create_minimal_config();
    let mut aggregator = clementine_core::rpc::get_clients(
        vec![url],
        ClementineAggregatorClient::new,
        &config,
        false,
    )
    .await
    .expect("Exists")[0]
        .clone();

    match command {
        AggregatorCommands::Setup => {
            let setup = aggregator
                .setup(Empty {})
                .await
                .expect("Failed to make a request");
            println!("{:?}", setup);
        }
        AggregatorCommands::NewDeposit {
            deposit_outpoint_txid,
            deposit_outpoint_vout,
            evm_address,
            recovery_taproot_address,
        } => {
            let evm_address = match evm_address {
                Some(address) => EVMAddress(
                    hex::decode(address)
                        .expect("Failed to decode evm address")
                        .try_into()
                        .expect("Failed to convert evm address to array"),
                ),
                None => EVMAddress([1; 20]),
            };

            let recovery_taproot_address = match recovery_taproot_address {
                Some(address) => bitcoin::Address::from_str(&address)
                    .expect("Failed to parse recovery taproot address"),
                None => bitcoin::Address::from_str(
                    "tb1p9k6y4my6vacczcyc4ph2m5q96hnxt5qlrqd9484qd9cwgrasc54qw56tuh",
                )
                .expect("Failed to parse recovery taproot address"),
            };

            let mut deposit_outpoint_txid =
                hex::decode(deposit_outpoint_txid).expect("Failed to decode txid");
            deposit_outpoint_txid.reverse();

            let deposit = aggregator
                .new_deposit(Deposit {
                    deposit_outpoint: Some(Outpoint {
<<<<<<< HEAD
                        txid: Some(clementine_core::rpc::clementine::Txid {
                            txid: deposit_outpoint_txid,
                        }),
=======
                        txid: deposit_outpoint_txid.clone(),
>>>>>>> c1781f0b
                        vout: deposit_outpoint_vout,
                    }),
                    deposit_data: Some(DepositData::BaseDeposit(BaseDeposit {
                        evm_address: evm_address.0.to_vec(),
                        recovery_taproot_address: recovery_taproot_address
                            .assume_checked()
                            .to_string(),
                    })),
                })
                .await
                .expect("Failed to make a request");
            let deposit = aggregator
                .send_move_to_vault_tx(SendMoveTxRequest {
                    raw_tx: Some(deposit.into_inner()),
                    deposit_outpoint: Some(Outpoint {
                        txid: deposit_outpoint_txid,
                        vout: deposit_outpoint_vout,
                    }),
                })
                .await
                .expect("Failed to make a request");
            let move_txid = deposit.get_ref().txid.clone();
            let txid = bitcoin::Txid::from_byte_array(
                move_txid
                    .try_into()
                    .expect("Failed to convert txid to array"),
            );
            println!("Move txid: {}", txid);
        }
        AggregatorCommands::GetMoveTransaction {
            deposit_outpoint_txid,
            deposit_outpoint_vout,
            evm_address,
            recovery_taproot_address,
        } => {
            let raw_tx = create_move_transaction(
                &mut aggregator,
                deposit_outpoint_txid,
                deposit_outpoint_vout,
                evm_address,
                recovery_taproot_address,
            )
            .await
            .expect("Failed to create move transaction");

            let raw_tx_hex = hex::encode(&raw_tx.raw_tx);

            println!("Move transaction created successfully");
            println!("Raw transaction: {}", raw_tx_hex);
            println!();
            println!("Manual Bitcoin RPC commands:");
            println!("# Decode and verify the transaction:");
            println!("bitcoin-cli -regtest -rpcport=18443 -rpcuser=admin -rpcpassword=admin decoderawtransaction {}", raw_tx_hex);
            println!();
            println!("# Broadcast the transaction:");
            println!("bitcoin-cli -regtest -rpcport=18443 -rpcuser=admin -rpcpassword=admin sendrawtransaction {}", raw_tx_hex);
            println!();
            println!("# Mine a block to confirm:");
            println!(
                "bitcoin-cli -regtest -rpcport=18443 -rpcuser=admin -rpcpassword=admin -generate 1"
            );
        }
        AggregatorCommands::SendMoveTransactionCPFP {
            deposit_outpoint_txid,
            deposit_outpoint_vout,
            evm_address,
            recovery_taproot_address,
            fee_rate,
            bitcoin_rpc_url,
            bitcoin_rpc_user,
            bitcoin_rpc_password,
        } => {
            let raw_tx = create_move_transaction(
                &mut aggregator,
                deposit_outpoint_txid,
                deposit_outpoint_vout,
                evm_address,
                recovery_taproot_address,
            )
            .await
            .expect("Failed to create move transaction");

            let move_tx_hex = hex::encode(&raw_tx.raw_tx);
            let move_tx: bitcoin::Transaction = bitcoin::consensus::deserialize(&raw_tx.raw_tx)
                .expect("Failed to deserialize move transaction");

            println!("Move transaction created: {}", move_tx.compute_txid());
            println!("Raw transaction: {}", move_tx_hex);

            // Find P2A anchor output (script: 51024e73)
            let p2a_vout = move_tx
                .output
                .iter()
                .position(|output| {
                    output.script_pubkey == ScriptBuf::from_hex("51024e73").expect("valid script")
                })
                .expect("P2A anchor output not found in move transaction");

            println!("Found P2A anchor output at vout: {}", p2a_vout);

            // Connect to Bitcoin RPC
            use bitcoincore_rpc::{Auth, Client, RpcApi};
            let rpc = Client::new(
                &bitcoin_rpc_url,
                Auth::UserPass(bitcoin_rpc_user, bitcoin_rpc_password),
            )
            .await
            .expect("Failed to connect to Bitcoin RPC");

            let temp_address = rpc
                .get_new_address(None, None)
                .await
                .expect("Failed to get new address");

            let fee_rate_sat_vb = fee_rate.unwrap_or(10.0) as u64;

            // Calculate package fee requirements
            let parent_weight = move_tx.weight();
            let estimated_child_weight = bitcoin::Weight::from_wu(500);
            let total_weight = parent_weight + estimated_child_weight;
            let required_fee_sats =
                (total_weight.to_wu() as f64 * fee_rate_sat_vb as f64 / 4.0) as u64;
            let required_fee = bitcoin::Amount::from_sat(required_fee_sats);

            println!(
                "Parent weight: {}, estimated total: {}, required fee: {} sats",
                parent_weight,
                total_weight,
                required_fee.to_sat()
            );

            // Generate blocks to ensure fresh UTXOs for fees
            println!("Generating blocks to create fresh UTXOs for CPFP");
            let blocks_generated = rpc
                .generate_to_address(1, &temp_address.clone().assume_checked())
                .await
                .expect("Failed to generate blocks");
            println!("Generated {} block(s)", blocks_generated.len());

            let unspent = rpc
                .list_unspent(None, None, None, None, None)
                .await
                .expect("Failed to list unspent outputs");

            if unspent.is_empty() {
                println!("No unspent outputs available for fee payment");
                return;
            }

            let fee_payer_utxo = unspent.last().expect("Checked unspent is not empty");
            println!(
                "Using UTXO {} for fees: {}",
                fee_payer_utxo.txid, fee_payer_utxo.amount
            );

            // Create child transaction
            use bitcoin::{transaction::Version, OutPoint, Sequence, TxIn, TxOut};

            let child_input = TxIn {
                previous_output: OutPoint {
                    txid: move_tx.compute_txid(),
                    vout: p2a_vout as u32,
                },
                script_sig: bitcoin::ScriptBuf::new(),
                sequence: Sequence::ENABLE_RBF_NO_LOCKTIME,
                witness: bitcoin::Witness::new(),
            };

            let fee_payer_input = TxIn {
                previous_output: OutPoint {
                    txid: fee_payer_utxo.txid,
                    vout: fee_payer_utxo.vout,
                },
                script_sig: bitcoin::ScriptBuf::new(),
                sequence: Sequence::ENABLE_RBF_NO_LOCKTIME,
                witness: bitcoin::Witness::new(),
            };

            let total_input_value = bitcoin::Amount::from_sat(240) + fee_payer_utxo.amount;
            let change_amount = total_input_value
                .checked_sub(required_fee)
                .expect("Insufficient funds for required fee");

            let child_output = TxOut {
                value: change_amount,
                script_pubkey: temp_address.assume_checked().script_pubkey(),
            };

            let child_tx = bitcoin::Transaction {
                version: Version::TWO,
                lock_time: bitcoin::absolute::LockTime::ZERO,
                input: vec![child_input, fee_payer_input],
                output: vec![child_output],
            };

            println!("Child transaction created: {}", child_tx.compute_txid());

            // Submit CPFP package
            let package = vec![&move_tx, &child_tx];
            println!("Submitting CPFP package");

            match rpc
                .submit_package(&package, Some(bitcoin::Amount::ZERO), None)
                .await
            {
                Ok(result) => {
                    println!("CPFP package submitted successfully");
                    println!("Package result: {:?}", result);
                    println!("Move transaction TXID: {}", move_tx.compute_txid());
                    println!("Child transaction TXID: {}", child_tx.compute_txid());
                }
                Err(e) => {
                    println!("Failed to submit CPFP package: {}", e);
                    println!("Manual submission options:");
                    println!("Parent tx: {}", move_tx_hex);
                    println!(
                        "Child tx: {}",
                        hex::encode(bitcoin::consensus::serialize(&child_tx))
                    );
                }
            }
        }
        AggregatorCommands::GetNofnAggregatedKey => {
            let response = aggregator
                .get_nofn_aggregated_xonly_pk(Request::new(Empty {}))
                .await
                .expect("Failed to make a request");
            let xonly_pk = bitcoin::XOnlyPublicKey::from_slice(&response.get_ref().nofn_xonly_pk)
                .expect("Failed to parse xonly_pk");
            println!("{:?}", xonly_pk.to_string());
        }
        AggregatorCommands::GetDepositAddress {
            evm_address,
            recovery_taproot_address,
            network,
            user_takes_after,
        } => {
            let response = aggregator
                .get_nofn_aggregated_xonly_pk(Request::new(Empty {}))
                .await
                .expect("Failed to make a request");
            let xonly_pk = bitcoin::XOnlyPublicKey::from_slice(&response.get_ref().nofn_xonly_pk)
                .expect("Failed to parse xonly_pk");

            let recovery_taproot_address = match recovery_taproot_address {
                Some(address) => bitcoin::Address::from_str(&address)
                    .expect("Failed to parse recovery taproot address"),
                None => bitcoin::Address::from_str(
                    "tb1p9k6y4my6vacczcyc4ph2m5q96hnxt5qlrqd9484qd9cwgrasc54qw56tuh",
                )
                .expect("Failed to parse recovery taproot address"),
            };

            let evm_address = match evm_address {
                Some(address) => EVMAddress(
                    hex::decode(address)
                        .expect("Failed to decode evm address")
                        .try_into()
                        .expect("Failed to convert evm address to array"),
                ),
                None => EVMAddress([1; 20]),
            };

            let network = match network {
                Some(network) => {
                    bitcoin::Network::from_str(&network).expect("Failed to parse network")
                }
                None => bitcoin::Network::Regtest,
            };

            let user_takes_after = match user_takes_after {
                Some(amount) => amount as u16,
                None => 200,
            };

            let deposit_address = clementine_core::builder::address::generate_deposit_address(
                xonly_pk,
                &recovery_taproot_address,
                evm_address,
                network,
                user_takes_after,
            )
            .expect("Failed to generate deposit address");

            println!("Deposit address: {}", deposit_address.0);
        }
        AggregatorCommands::GetTxParamsOfMoveTx {
            bitcoin_rpc_url: _,
            bitcoin_rpc_user: _,
            bitcoin_rpc_password: _,
            move_txid: _,
        } => {
            unimplemented!()
            // let extended_rpc = extended_rpc::ExtendedRpc::connect(
            //     bitcoin_rpc_url,
            //     bitcoin_rpc_user,
            //     bitcoin_rpc_password,
            // )
            // .await
            // .expect("Failed to connect to Bitcoin RPC");

            // let flag: u16 = 1;

            // let tx_id: &bitcoin::Txid =
            //     &bitcoin::Txid::from_str(&move_txid).expect("Failed to parse txid");

            // let tx = extended_rpc
            //     .get_tx_of_txid(tx_id)
            //     .await
            //     .expect("Failed to get tx of txid");

            // let block_hash = extended_rpc
            //     .get_blockhash_of_tx(tx_id)
            //     .await
            //     .expect("Failed to get block hash");

            // let version = (tx.version.0 as u32).to_le_bytes();

            // let block = extended_rpc
            //     .client
            //     .get_block(&block_hash)
            //     .await
            //     .expect("Failed to get block");

            // let block_height = block
            //     .bip34_block_height()
            //     .expect("Failed to get block height");

            // let (index, merkle_proof) =
            //     get_block_merkle_proof(block, *tx_id).expect("Failed to get block merkle proof");

            // let vin: Vec<u8> = tx
            //     .input
            //     .iter()
            //     .map(|input| {
            //         let mut encoded_input = Vec::new();
            //         let mut previous_output = Vec::new();
            //         input
            //             .previous_output
            //             .consensus_encode(&mut previous_output)
            //             .expect("Failed to encode previous output");
            //         let mut script_sig = Vec::new();
            //         input
            //             .script_sig
            //             .consensus_encode(&mut script_sig)
            //             .expect("Failed to encode script sig");
            //         let mut sequence = Vec::new();
            //         input
            //             .sequence
            //             .consensus_encode(&mut sequence)
            //             .expect("Failed to encode sequence");

            //         encoded_input.extend(previous_output);
            //         encoded_input.extend(script_sig);
            //         encoded_input.extend(sequence);

            //         Ok::<Vec<u8>, BridgeError>(encoded_input)
            //     })
            //     .collect::<Result<Vec<_>, _>>()
            //     .expect("Failed to encode input")
            //     .into_iter()
            //     .flatten()
            //     .collect::<Vec<u8>>();

            // let vin = [vec![tx.input.len() as u8], vin].concat();

            // let vout: Vec<u8> = tx
            //     .output
            //     .iter()
            //     .map(|param| {
            //         let mut raw = Vec::new();
            //         param
            //             .consensus_encode(&mut raw)
            //             .map_err(|e| eyre::eyre!("Can't encode param: {}", e))?;

            //         Ok::<Vec<u8>, BridgeError>(raw)
            //     })
            //     .collect::<Result<Vec<_>, _>>()
            //     .expect("Failed to encode output")
            //     .into_iter()
            //     .flatten()
            //     .collect::<Vec<u8>>();
            // let vout = [vec![tx.output.len() as u8], vout].concat();

            // let witness: Vec<u8> =
            //     tx.input
            //         .iter()
            //         .map(|param| {
            //             let mut raw = Vec::new();
            //             param.witness.consensus_encode(&mut raw).map_err(|e| {
            //                 eyre::eyre!("Can't encode param: {}", e)
            //             })?;

            //             Ok::<Vec<u8>, BridgeError>(raw)
            //         })
            //         .collect::<Result<Vec<_>, _>>()
            //         .expect("Failed to encode witness")
            //         .into_iter()
            //         .flatten()
            //         .collect::<Vec<u8>>();

            // let lock_time = tx.lock_time.to_consensus_u32();

            // unimplemented!()
            // println!("Transaction params: {:?}", tx_params);
        }
        AggregatorCommands::GetReplacementDepositAddress {
            move_txid,
            network,
            security_council,
        } => {
            let mut move_txid = hex::decode(move_txid).expect("Failed to decode txid");
            move_txid.reverse();
            let move_txid = bitcoin::Txid::from_byte_array(
                move_txid
                    .try_into()
                    .expect("Failed to convert txid to array"),
            );

            let response = aggregator
                .get_nofn_aggregated_xonly_pk(Request::new(Empty {}))
                .await
                .expect("Failed to make a request");

            let nofn_xonly_pk =
                bitcoin::XOnlyPublicKey::from_slice(&response.get_ref().nofn_xonly_pk)
                    .expect("Failed to parse xonly_pk");

            let network = match network {
                Some(network) => {
                    bitcoin::Network::from_str(&network).expect("Failed to parse network")
                }
                None => bitcoin::Network::Regtest,
            };

            let (replacement_deposit_address, _) =
                clementine_core::builder::address::generate_replacement_deposit_address(
                    move_txid,
                    nofn_xonly_pk,
                    network,
                    security_council.expect("Security council is required"),
                )
                .expect("Failed to generate replacement deposit address");

            println!(
                "Replacement deposit address: {}",
                replacement_deposit_address
            );
        }
        AggregatorCommands::NewReplacementDeposit {
            deposit_outpoint_txid,
            deposit_outpoint_vout,
            old_move_txid,
        } => {
            let mut old_move_txid = hex::decode(old_move_txid).expect("Failed to decode txid");
            old_move_txid.reverse();

            let mut deposit_outpoint_txid =
                hex::decode(deposit_outpoint_txid).expect("Failed to decode txid");
            deposit_outpoint_txid.reverse();

            let deposit = aggregator
                .new_deposit(Deposit {
                    deposit_outpoint: Some(Outpoint {
<<<<<<< HEAD
                        txid: Some(clementine_core::rpc::clementine::Txid {
                            txid: deposit_outpoint_txid,
                        }),
=======
                        txid: deposit_outpoint_txid.clone(),
>>>>>>> c1781f0b
                        vout: deposit_outpoint_vout,
                    }),
                    deposit_data: Some(DepositData::ReplacementDeposit(ReplacementDeposit {
                        old_move_txid: Some(clementine::Txid {
                            txid: old_move_txid,
                        }),
                    })),
                })
                .await
                .expect("Failed to make a request");
            let deposit = aggregator
                .send_move_to_vault_tx(SendMoveTxRequest {
                    raw_tx: Some(deposit.into_inner()),
                    deposit_outpoint: Some(Outpoint {
                        txid: deposit_outpoint_txid,
                        vout: deposit_outpoint_vout,
                    }),
                })
                .await
                .expect("Failed to make a request");
            let move_txid = deposit.get_ref().txid.clone();
            let txid = bitcoin::Txid::from_byte_array(
                move_txid
                    .try_into()
                    .expect("Failed to convert txid to array"),
            );
            println!("Move txid: {}", txid);
        }
        AggregatorCommands::NewWithdrawal {
            withdrawal_id,
            input_signature,
            input_outpoint_txid,
            input_outpoint_vout,
            output_script_pubkey,
            output_amount,
        } => {
            println!("Processing withdrawal with id {}", withdrawal_id);

            let mut input_outpoint_txid_bytes =
                hex::decode(input_outpoint_txid).expect("Failed to decode input outpoint txid");
            input_outpoint_txid_bytes.reverse();

            let input_signature_bytes =
                hex::decode(input_signature).expect("Failed to decode input signature");

            let output_script_pubkey_bytes =
                hex::decode(output_script_pubkey).expect("Failed to decode output script pubkey");

            let params = clementine_core::rpc::clementine::WithdrawParams {
                withdrawal_id,
                input_signature: input_signature_bytes,
                input_outpoint: Some(Outpoint {
                    txid: Some(clementine_core::rpc::clementine::Txid {
                        txid: input_outpoint_txid_bytes,
                    }),
                    vout: input_outpoint_vout,
                }),
                output_script_pubkey: output_script_pubkey_bytes,
                output_amount,
            };

            let response = aggregator
                .withdraw(Request::new(params))
                .await
                .expect("Failed to make a request");

            let withdraw_responses = response.get_ref().withdraw_responses.clone();

            for (i, result) in withdraw_responses.iter().enumerate() {
                match &result.result {
                    Some(clementine_core::rpc::clementine::withdraw_result::Result::Success(
                        success,
                    )) => {
                        let txid = bitcoin::Txid::from_byte_array(
                            success
                                .txid
                                .clone()
                                .expect("Failed to get txid")
                                .txid
                                .try_into()
                                .expect("Failed to convert txid to array"),
                        );
                        println!("Operator {}: Withdrawal successful, txid: {}", i, txid);
                    }
                    Some(clementine_core::rpc::clementine::withdraw_result::Result::Error(
                        error,
                    )) => {
                        println!("Operator {}: Withdrawal failed: {}", i, error.error);
                    }
                    None => {
                        println!("Operator {}: Unknown result", i);
                    }
                }
            }
        }
        AggregatorCommands::Vergen => {
            let params = Empty {};
            let response = aggregator
                .vergen(Request::new(params))
                .await
                .expect("Failed to make a request");
            println!("Vergen response:\n{}", response.into_inner().response);
        }
    }
}

#[tokio::main]
async fn main() {
    let cli = Cli::parse();

    if !std::path::Path::new("certs/ca/ca.pem").exists() {
        if PathBuf::from(
            std::env::var("CARGO_MANIFEST_DIR").expect("CARGO_MANIFEST_DIR is not set"),
        )
        .canonicalize()
        .expect("Failed to canonicalize path")
            != std::env::current_dir().expect("Failed to get current directory")
        {
            println!("Error: CA certificates not found in expected path, please run this command from the `core` directory. Current directory: {}", std::env::current_dir().expect("Failed to get current directory").to_str().expect("Failed to get current directory as string"));
        } else {
            println!("Error: CA certificates not found in expected path, please generate them before running the CLI");
        }
        return;
    }

    match cli.command {
        Commands::Operator { command } => {
            handle_operator_call(cli.node_url, command).await;
        }
        Commands::Verifier { command } => {
            handle_verifier_call(cli.node_url, command).await;
        }
        Commands::Aggregator { command } => {
            handle_aggregator_call(cli.node_url, command).await;
        }
    }
}<|MERGE_RESOLUTION|>--- conflicted
+++ resolved
@@ -613,13 +613,9 @@
             let deposit = aggregator
                 .new_deposit(Deposit {
                     deposit_outpoint: Some(Outpoint {
-<<<<<<< HEAD
                         txid: Some(clementine_core::rpc::clementine::Txid {
-                            txid: deposit_outpoint_txid,
+                            txid: deposit_outpoint_txid.clone(),
                         }),
-=======
-                        txid: deposit_outpoint_txid.clone(),
->>>>>>> c1781f0b
                         vout: deposit_outpoint_vout,
                     }),
                     deposit_data: Some(DepositData::BaseDeposit(BaseDeposit {
@@ -1084,13 +1080,9 @@
             let deposit = aggregator
                 .new_deposit(Deposit {
                     deposit_outpoint: Some(Outpoint {
-<<<<<<< HEAD
                         txid: Some(clementine_core::rpc::clementine::Txid {
-                            txid: deposit_outpoint_txid,
+                            txid: deposit_outpoint_txid.clone(),
                         }),
-=======
-                        txid: deposit_outpoint_txid.clone(),
->>>>>>> c1781f0b
                         vout: deposit_outpoint_vout,
                     }),
                     deposit_data: Some(DepositData::ReplacementDeposit(ReplacementDeposit {
