//! This module defines a command line interface for the RPC client.

use std::path::PathBuf;
use std::str::FromStr;

use bitcoin::{hashes::Hash, ScriptBuf, Txid};
use clap::{Parser, Subcommand};
use clementine_core::{
    config::BridgeConfig,
    deposit::SecurityCouncil,
    rpc::clementine::{
        self, clementine_aggregator_client::ClementineAggregatorClient, deposit::DepositData,
        Actors, BaseDeposit, Deposit, Empty, GetEntityStatusesRequest, Outpoint,
        ReplacementDeposit, SendMoveTxRequest, VerifierPublicKeys, XOnlyPublicKeys,
    },
    EVMAddress,
};
use tonic::Request;

#[derive(Parser)]
#[command(author, version, about, long_about = None)]
struct Cli {
    /// The URL of the gRPC service
    #[arg(short, long)]
    node_url: String,

    #[command(subcommand)]
    command: Commands,
}

#[derive(Subcommand)]
enum Commands {
    /// Operator service commands
    Operator {
        #[command(subcommand)]
        command: OperatorCommands,
    },
    /// Verifier service commands
    Verifier {
        #[command(subcommand)]
        command: VerifierCommands,
    },
    /// Aggregator service commands
    Aggregator {
        #[command(subcommand)]
        command: AggregatorCommands,
    },
}

#[derive(Subcommand)]
enum OperatorCommands {
    /// Get deposit keys
    GetDepositKeys {
        #[arg(long)]
        deposit_outpoint_txid: String,
        #[arg(long)]
        deposit_outpoint_vout: u32,
    },
    /// Get operator parameters
    GetParams,
    /// Withdraw funds
    Withdraw {
        #[arg(long)]
        withdrawal_id: u32,
        #[arg(long)]
        input_signature: String,
        #[arg(long)]
        input_outpoint_txid: String,
        #[arg(long)]
        input_outpoint_vout: u32,
        #[arg(long)]
        output_script_pubkey: String,
        #[arg(long)]
        output_amount: u64,
    },
    /// Get vergen build information
    Vergen,
    // Add other operator commands as needed
}

#[derive(Subcommand)]
enum VerifierCommands {
    /// Get verifier parameters
    GetParams,
    /// Generate nonces
    NonceGen {
        #[arg(long)]
        num_nonces: u32,
    },
    /// Get vergen build information
    Vergen,
    // /// Set verifier public keys
    // SetVerifiers {
    //     #[arg(long, num_args = 1.., value_delimiter = ',')]
    //     public_keys: Vec<String>,
    // },
    // Add other verifier commands as needed
}

#[derive(Subcommand)]
enum AggregatorCommands {
    /// Setup the system
    Setup,
    /// Process new deposit
    NewDeposit {
        #[arg(long)]
        deposit_outpoint_txid: String,
        #[arg(long)]
        deposit_outpoint_vout: u32,
        #[arg(long)]
        evm_address: Option<String>,
        #[arg(long)]
        recovery_taproot_address: Option<String>,
    },
    /// Get move transaction for deposit without sending it
    GetMoveTransaction {
        #[arg(long)]
        deposit_outpoint_txid: String,
        #[arg(long)]
        deposit_outpoint_vout: u32,
        #[arg(long)]
        evm_address: Option<String>,
        #[arg(long)]
        recovery_taproot_address: Option<String>,
    },
    /// Send move transaction using CPFP package
    SendMoveTransactionCPFP {
        #[arg(long)]
        deposit_outpoint_txid: String,
        #[arg(long)]
        deposit_outpoint_vout: u32,
        #[arg(long)]
        evm_address: Option<String>,
        #[arg(long)]
        recovery_taproot_address: Option<String>,
        #[arg(long)]
        fee_rate: Option<f64>, // sat/vB
        #[arg(long)]
        bitcoin_rpc_url: String,
        #[arg(long)]
        bitcoin_rpc_user: String,
        #[arg(long)]
        bitcoin_rpc_password: String,
    },
    NewReplacementDeposit {
        #[arg(long)]
        deposit_outpoint_txid: String,
        #[arg(long)]
        deposit_outpoint_vout: u32,
        #[arg(long)]
        old_move_txid: String,
    },
    /// Get the aggregated NofN x-only public key
    GetNofnAggregatedKey,
    /// Get deposit address
    GetDepositAddress {
        #[arg(long)]
        evm_address: Option<String>,
        #[arg(long)]
        recovery_taproot_address: Option<String>,
        #[arg(long)]
        network: Option<String>,
        #[arg(long)]
        user_takes_after: Option<u64>,
    },
    GetReplacementDepositAddress {
        #[arg(long)]
        move_txid: String,
        #[arg(long)]
        network: Option<String>,
        #[arg(long)]
        security_council: Option<SecurityCouncil>,
    },
    /// Process a new withdrawal
    NewWithdrawal {
        #[arg(long)]
        withdrawal_id: u32,
        #[arg(long)]
        input_signature: String,
        #[arg(long)]
        input_outpoint_txid: String,
        #[arg(long)]
        input_outpoint_vout: u32,
        #[arg(long)]
        output_script_pubkey: String,
        #[arg(long)]
        output_amount: u64,
    },
    /// Get the status of all entities (operators and verifiers)
    GetEntityStatuses {
        #[arg(long)]
        restart_tasks: Option<bool>,
    },
    /// Internal command to get the emergency stop encryption public key
    InternalGetEmergencyStopTx {
        #[arg(long)]
        /// A comma-separated list of move txids
        move_txids: String,
    },
    /// Get vergen build information
    Vergen,
}

// Create a minimal config with default TLS paths
fn create_minimal_config() -> BridgeConfig {
    // CLIENT_KEY_PATH env var will be used if it is set
    // CLIENT_CERT_PATH env var will be used if it is set
    // CA_CERT_PATH env var will be used if it is set
    BridgeConfig {
        server_cert_path: PathBuf::from(
            std::env::var("CLIENT_CERT_PATH").unwrap_or("certs/server/server.pem".to_string()),
        ),
        server_key_path: PathBuf::from(
            std::env::var("CLIENT_KEY_PATH").unwrap_or("certs/server/server.key".to_string()),
        ),
        ca_cert_path: PathBuf::from(
            std::env::var("CA_CERT_PATH").unwrap_or("certs/ca/ca.pem".to_string()),
        ),
        client_cert_path: PathBuf::from(
            std::env::var("CLIENT_CERT_PATH").unwrap_or("certs/client/client.pem".to_string()),
        ),
        client_key_path: PathBuf::from(
            std::env::var("CLIENT_KEY_PATH").unwrap_or("certs/client/client.key".to_string()),
        ),
        client_verification: true,
        ..Default::default()
    }
}

// Helper function to create move transaction from deposit parameters
async fn create_move_transaction(
    aggregator: &mut ClementineAggregatorClient<tonic::transport::Channel>,
    deposit_outpoint_txid: String,
    deposit_outpoint_vout: u32,
    evm_address: Option<String>,
    recovery_taproot_address: Option<String>,
) -> Result<clementine_core::rpc::clementine::RawSignedTx, Box<dyn std::error::Error>> {
    let evm_address = match evm_address {
        Some(address) => EVMAddress(
            hex::decode(address)?
                .try_into()
                .map_err(|_| "Invalid EVM address length")?,
        ),
        None => EVMAddress([1; 20]),
    };

    let recovery_taproot_address = match recovery_taproot_address {
        Some(address) => bitcoin::Address::from_str(&address)?,
        None => bitcoin::Address::from_str(
            "tb1p9k6y4my6vacczcyc4ph2m5q96hnxt5qlrqd9484qd9cwgrasc54qw56tuh",
        )?,
    };

    let mut deposit_outpoint_txid = hex::decode(deposit_outpoint_txid)?;
    deposit_outpoint_txid.reverse();

    let deposit = aggregator
        .new_deposit(Deposit {
            deposit_outpoint: Some(Outpoint {
                txid: Some(clementine_core::rpc::clementine::Txid {
                    txid: deposit_outpoint_txid,
                }),
                vout: deposit_outpoint_vout,
            }),
            deposit_data: Some(DepositData::BaseDeposit(BaseDeposit {
                evm_address: evm_address.0.to_vec(),
                recovery_taproot_address: recovery_taproot_address.assume_checked().to_string(),
            })),
        })
        .await?;

    Ok(deposit.into_inner())
}

async fn handle_operator_call(url: String, command: OperatorCommands) {
    let config = create_minimal_config();
    let mut operator = clementine_core::rpc::get_clients(
        vec![url],
        clementine_core::rpc::operator_client_builder(&config),
        &config,
        true,
    )
    .await
    .expect("Exists")[0]
        .clone();

    match command {
        OperatorCommands::GetDepositKeys {
            deposit_outpoint_txid,
            deposit_outpoint_vout,
        } => {
            println!(
                "Getting deposit keys for outpoint {}:{}",
                deposit_outpoint_txid, deposit_outpoint_vout
            );
            let params = clementine_core::rpc::clementine::DepositParams {
                security_council: Some(clementine::SecurityCouncil {
                    pks: vec![],
                    threshold: 0,
                }),
                deposit: Some(Deposit {
                    deposit_outpoint: Some(Outpoint {
                        txid: Some(clementine::Txid {
                            txid: hex::decode(deposit_outpoint_txid)
                                .expect("Failed to decode txid"),
                        }),
                        vout: deposit_outpoint_vout,
                    }),
                    deposit_data: Some(DepositData::BaseDeposit(BaseDeposit {
                        evm_address: vec![1; 20],
                        recovery_taproot_address: String::new(),
                    })),
                }),
                actors: Some(Actors {
                    verifiers: Some(VerifierPublicKeys {
                        verifier_public_keys: vec![],
                    }),
                    watchtowers: Some(XOnlyPublicKeys {
                        xonly_public_keys: vec![],
                    }),
                    operators: Some(XOnlyPublicKeys {
                        xonly_public_keys: vec![],
                    }),
                }),
            };
            let response = operator
                .get_deposit_keys(Request::new(params))
                .await
                .expect("Failed to make a request");
            println!("Get deposit keys response: {:?}", response);
        }
        OperatorCommands::GetParams => {
            let params = operator
                .get_params(Empty {})
                .await
                .expect("Failed to make a request");
            println!("Operator params: {:?}", params);
        }
        OperatorCommands::Withdraw {
            withdrawal_id,
            input_signature,
            input_outpoint_txid,
            input_outpoint_vout,
            output_script_pubkey,
            output_amount,
        } => {
            println!("Processing withdrawal with id {}", withdrawal_id);

            let params = clementine_core::rpc::clementine::WithdrawParams {
                withdrawal_id,
                input_signature: input_signature.as_bytes().to_vec(),
                input_outpoint: Some(Outpoint {
                    txid: Some(clementine_core::rpc::clementine::Txid {
                        txid: hex::decode(input_outpoint_txid).expect("Failed to decode txid"),
                    }),
                    vout: input_outpoint_vout,
                }),
                output_script_pubkey: output_script_pubkey.as_bytes().to_vec(),
                output_amount,
            };
            operator
                .withdraw(Request::new(params))
                .await
                .expect("Failed to make a request");
        }
        OperatorCommands::Vergen => {
            let params = Empty {};
            let response = operator
                .vergen(Request::new(params))
                .await
                .expect("Failed to make a request");
            println!("Vergen response:\n{}", response.into_inner().response);
        }
    }
}

async fn handle_verifier_call(url: String, command: VerifierCommands) {
    println!("Connecting to verifier at {}", url);
    let config = create_minimal_config();
    let mut verifier = clementine_core::rpc::get_clients(
        vec![url],
        clementine_core::rpc::verifier_client_builder(&config),
        &config,
        true,
    )
    .await
    .expect("Exists")[0]
        .clone();

    match command {
        VerifierCommands::GetParams => {
            let params = verifier
                .get_params(Empty {})
                .await
                .expect("Failed to make a request");
            println!("Verifier params: {:?}", params);
        }
        VerifierCommands::NonceGen { num_nonces } => {
            let params = clementine_core::rpc::clementine::NonceGenRequest { num_nonces };
            let response = verifier
                .nonce_gen(Request::new(params))
                .await
                .expect("Failed to make a request");
            println!("Noncegen response: {:?}", response);
        }
        VerifierCommands::Vergen => {
            let params = Empty {};
            let response = verifier
                .vergen(Request::new(params))
                .await
                .expect("Failed to make a request");
            println!("Vergen response:\n{}", response.into_inner().response);
        }
    }
}

async fn handle_aggregator_call(url: String, command: AggregatorCommands) {
    println!("Connecting to aggregator at {}", url);
    let config = create_minimal_config();
    let mut aggregator = clementine_core::rpc::get_clients(
        vec![url],
        ClementineAggregatorClient::new,
        &config,
        false,
    )
    .await
    .expect("Exists")[0]
        .clone();

    match command {
        AggregatorCommands::Setup => {
            let setup = aggregator
                .setup(Empty {})
                .await
                .expect("Failed to make a request");
            println!("{:?}", setup);
        }
        AggregatorCommands::NewDeposit {
            deposit_outpoint_txid,
            deposit_outpoint_vout,
            evm_address,
            recovery_taproot_address,
        } => {
            let evm_address = match evm_address {
                Some(address) => EVMAddress(
                    hex::decode(address)
                        .expect("Failed to decode evm address")
                        .try_into()
                        .expect("Failed to convert evm address to array"),
                ),
                None => EVMAddress([1; 20]),
            };

            let recovery_taproot_address = match recovery_taproot_address {
                Some(address) => bitcoin::Address::from_str(&address)
                    .expect("Failed to parse recovery taproot address"),
                None => bitcoin::Address::from_str(
                    "tb1p9k6y4my6vacczcyc4ph2m5q96hnxt5qlrqd9484qd9cwgrasc54qw56tuh",
                )
                .expect("Failed to parse recovery taproot address"),
            };

            let mut deposit_outpoint_txid =
                hex::decode(deposit_outpoint_txid).expect("Failed to decode txid");
            deposit_outpoint_txid.reverse();

            let deposit = aggregator
                .new_deposit(Deposit {
                    deposit_outpoint: Some(Outpoint {
                        txid: Some(clementine_core::rpc::clementine::Txid {
                            txid: deposit_outpoint_txid.clone(),
                        }),
                        vout: deposit_outpoint_vout,
                    }),
                    deposit_data: Some(DepositData::BaseDeposit(BaseDeposit {
                        evm_address: evm_address.0.to_vec(),
                        recovery_taproot_address: recovery_taproot_address
                            .assume_checked()
                            .to_string(),
                    })),
                })
                .await
                .expect("Failed to make a request");
            let deposit = aggregator
                .send_move_to_vault_tx(SendMoveTxRequest {
                    raw_tx: Some(deposit.into_inner()),
                    deposit_outpoint: Some(Outpoint {
                        txid: Some(clementine_core::rpc::clementine::Txid {
                            txid: deposit_outpoint_txid,
                        }),
                        vout: deposit_outpoint_vout,
                    }),
                })
                .await
                .expect("Failed to make a request");
            let move_txid = deposit.get_ref().txid.clone();
            let txid = bitcoin::Txid::from_byte_array(
                move_txid
                    .try_into()
                    .expect("Failed to convert txid to array"),
            );
            println!("Move txid: {}", txid);
        }
        AggregatorCommands::GetMoveTransaction {
            deposit_outpoint_txid,
            deposit_outpoint_vout,
            evm_address,
            recovery_taproot_address,
        } => {
            let raw_tx = create_move_transaction(
                &mut aggregator,
                deposit_outpoint_txid,
                deposit_outpoint_vout,
                evm_address,
                recovery_taproot_address,
            )
            .await
            .expect("Failed to create move transaction");

            let raw_tx_hex = hex::encode(&raw_tx.raw_tx);

            println!("Move transaction created successfully");
            println!("Raw transaction: {}", raw_tx_hex);
            println!();
            println!("Manual Bitcoin RPC commands:");
            println!("# Decode and verify the transaction:");
            println!("bitcoin-cli -regtest -rpcport=18443 -rpcuser=admin -rpcpassword=admin decoderawtransaction {}", raw_tx_hex);
            println!();
            println!("# Broadcast the transaction:");
            println!("bitcoin-cli -regtest -rpcport=18443 -rpcuser=admin -rpcpassword=admin sendrawtransaction {}", raw_tx_hex);
            println!();
            println!("# Mine a block to confirm:");
            println!(
                "bitcoin-cli -regtest -rpcport=18443 -rpcuser=admin -rpcpassword=admin -generate 1"
            );
        }
        AggregatorCommands::SendMoveTransactionCPFP {
            deposit_outpoint_txid,
            deposit_outpoint_vout,
            evm_address,
            recovery_taproot_address,
            fee_rate,
            bitcoin_rpc_url,
            bitcoin_rpc_user,
            bitcoin_rpc_password,
        } => {
            let raw_tx = create_move_transaction(
                &mut aggregator,
                deposit_outpoint_txid,
                deposit_outpoint_vout,
                evm_address,
                recovery_taproot_address,
            )
            .await
            .expect("Failed to create move transaction");

            let move_tx_hex = hex::encode(&raw_tx.raw_tx);
            let move_tx: bitcoin::Transaction = bitcoin::consensus::deserialize(&raw_tx.raw_tx)
                .expect("Failed to deserialize move transaction");

            println!("Move transaction created: {}", move_tx.compute_txid());
            println!("Raw transaction: {}", move_tx_hex);

            // Find P2A anchor output (script: 51024e73)
            let p2a_vout = move_tx
                .output
                .iter()
                .position(|output| {
                    output.script_pubkey == ScriptBuf::from_hex("51024e73").expect("valid script")
                })
                .expect("P2A anchor output not found in move transaction");

            println!("Found P2A anchor output at vout: {}", p2a_vout);

            // Connect to Bitcoin RPC
            use bitcoincore_rpc::{Auth, Client, RpcApi};
            let rpc = Client::new(
                &bitcoin_rpc_url,
                Auth::UserPass(bitcoin_rpc_user, bitcoin_rpc_password),
            )
            .await
            .expect("Failed to connect to Bitcoin RPC");

            let temp_address = rpc
                .get_new_address(None, None)
                .await
                .expect("Failed to get new address");

            let fee_rate_sat_vb = fee_rate.unwrap_or(10.0) as u64;

            // Calculate package fee requirements
            let parent_weight = move_tx.weight();
            let estimated_child_weight = bitcoin::Weight::from_wu(500);
            let total_weight = parent_weight + estimated_child_weight;
            let required_fee_sats =
                (total_weight.to_wu() as f64 * fee_rate_sat_vb as f64 / 4.0) as u64;
            let required_fee = bitcoin::Amount::from_sat(required_fee_sats);

            println!(
                "Parent weight: {}, estimated total: {}, required fee: {} sats",
                parent_weight,
                total_weight,
                required_fee.to_sat()
            );

            // Generate blocks to ensure fresh UTXOs for fees
            println!("Generating blocks to create fresh UTXOs for CPFP");
            let blocks_generated = rpc
                .generate_to_address(1, &temp_address.clone().assume_checked())
                .await
                .expect("Failed to generate blocks");
            println!("Generated {} block(s)", blocks_generated.len());

            let unspent = rpc
                .list_unspent(None, None, None, None, None)
                .await
                .expect("Failed to list unspent outputs");

            if unspent.is_empty() {
                println!("No unspent outputs available for fee payment");
                return;
            }

            let fee_payer_utxo = unspent.last().expect("Checked unspent is not empty");
            println!(
                "Using UTXO {} for fees: {}",
                fee_payer_utxo.txid, fee_payer_utxo.amount
            );

            // Create child transaction
            use bitcoin::{transaction::Version, OutPoint, Sequence, TxIn, TxOut};

            let child_input = TxIn {
                previous_output: OutPoint {
                    txid: move_tx.compute_txid(),
                    vout: p2a_vout as u32,
                },
                script_sig: bitcoin::ScriptBuf::new(),
                sequence: Sequence::ENABLE_RBF_NO_LOCKTIME,
                witness: bitcoin::Witness::new(),
            };

            let fee_payer_input = TxIn {
                previous_output: OutPoint {
                    txid: fee_payer_utxo.txid,
                    vout: fee_payer_utxo.vout,
                },
                script_sig: bitcoin::ScriptBuf::new(),
                sequence: Sequence::ENABLE_RBF_NO_LOCKTIME,
                witness: bitcoin::Witness::new(),
            };

            let total_input_value = bitcoin::Amount::from_sat(240) + fee_payer_utxo.amount;
            let change_amount = total_input_value
                .checked_sub(required_fee)
                .expect("Insufficient funds for required fee");

            let child_output = TxOut {
                value: change_amount,
                script_pubkey: temp_address.assume_checked().script_pubkey(),
            };

            let child_tx = bitcoin::Transaction {
                version: Version::TWO,
                lock_time: bitcoin::absolute::LockTime::ZERO,
                input: vec![child_input, fee_payer_input],
                output: vec![child_output],
            };

            println!("Child transaction created: {}", child_tx.compute_txid());

            // Submit CPFP package
            let package = vec![&move_tx, &child_tx];
            println!("Submitting CPFP package");

            match rpc
                .submit_package(&package, Some(bitcoin::Amount::ZERO), None)
                .await
            {
                Ok(result) => {
                    println!("CPFP package submitted successfully");
                    println!("Package result: {:?}", result);
                    println!("Move transaction TXID: {}", move_tx.compute_txid());
                    println!("Child transaction TXID: {}", child_tx.compute_txid());
                }
                Err(e) => {
                    println!("Failed to submit CPFP package: {}", e);
                    println!("Manual submission options:");
                    println!("Parent tx: {}", move_tx_hex);
                    println!(
                        "Child tx: {}",
                        hex::encode(bitcoin::consensus::serialize(&child_tx))
                    );
                }
            }
        }
        AggregatorCommands::GetNofnAggregatedKey => {
            let response = aggregator
                .get_nofn_aggregated_xonly_pk(Request::new(Empty {}))
                .await
                .expect("Failed to make a request");
            let xonly_pk = bitcoin::XOnlyPublicKey::from_slice(&response.get_ref().nofn_xonly_pk)
                .expect("Failed to parse xonly_pk");
            println!("{:?}", xonly_pk.to_string());
        }
        AggregatorCommands::GetDepositAddress {
            evm_address,
            recovery_taproot_address,
            network,
            user_takes_after,
        } => {
            let response = aggregator
                .get_nofn_aggregated_xonly_pk(Request::new(Empty {}))
                .await
                .expect("Failed to make a request");
            let xonly_pk = bitcoin::XOnlyPublicKey::from_slice(&response.get_ref().nofn_xonly_pk)
                .expect("Failed to parse xonly_pk");

            let recovery_taproot_address = match recovery_taproot_address {
                Some(address) => bitcoin::Address::from_str(&address)
                    .expect("Failed to parse recovery taproot address"),
                None => bitcoin::Address::from_str(
                    "tb1p9k6y4my6vacczcyc4ph2m5q96hnxt5qlrqd9484qd9cwgrasc54qw56tuh",
                )
                .expect("Failed to parse recovery taproot address"),
            };

            let evm_address = match evm_address {
                Some(address) => EVMAddress(
                    hex::decode(address)
                        .expect("Failed to decode evm address")
                        .try_into()
                        .expect("Failed to convert evm address to array"),
                ),
                None => EVMAddress([1; 20]),
            };

            let network = match network {
                Some(network) => {
                    bitcoin::Network::from_str(&network).expect("Failed to parse network")
                }
                None => bitcoin::Network::Regtest,
            };

            let user_takes_after = match user_takes_after {
                Some(amount) => amount as u16,
                None => 200,
            };

            let deposit_address = clementine_core::builder::address::generate_deposit_address(
                xonly_pk,
                &recovery_taproot_address,
                evm_address,
                network,
                user_takes_after,
            )
            .expect("Failed to generate deposit address");

            println!("Deposit address: {}", deposit_address.0);
        }
<<<<<<< HEAD
        AggregatorCommands::GetTxParamsOfMoveTx {
            bitcoin_rpc_url: _,
            bitcoin_rpc_user: _,
            bitcoin_rpc_password: _,
            move_txid: _,
        } => {
            unimplemented!()
            // let extended_rpc = extended_rpc::ExtendedRpc::connect_with_retry(
            //     bitcoin_rpc_url,
            //     bitcoin_rpc_user,
            //     bitcoin_rpc_password,
            //     None,
            // )
            // .await
            // .expect("Failed to connect to Bitcoin RPC");

            // let flag: u16 = 1;

            // let tx_id: &bitcoin::Txid =
            //     &bitcoin::Txid::from_str(&move_txid).expect("Failed to parse txid");

            // let tx = extended_rpc
            //     .get_tx_of_txid(tx_id)
            //     .await
            //     .expect("Failed to get tx of txid");

            // let block_hash = extended_rpc
            //     .get_blockhash_of_tx(tx_id)
            //     .await
            //     .expect("Failed to get block hash");

            // let version = (tx.version.0 as u32).to_le_bytes();

            // let block = extended_rpc
            //     .client
            //     .get_block(&block_hash)
            //     .await
            //     .expect("Failed to get block");

            // let block_height = block
            //     .bip34_block_height()
            //     .expect("Failed to get block height");

            // let (index, merkle_proof) =
            //     get_block_merkle_proof(block, *tx_id).expect("Failed to get block merkle proof");

            // let vin: Vec<u8> = tx
            //     .input
            //     .iter()
            //     .map(|input| {
            //         let mut encoded_input = Vec::new();
            //         let mut previous_output = Vec::new();
            //         input
            //             .previous_output
            //             .consensus_encode(&mut previous_output)
            //             .expect("Failed to encode previous output");
            //         let mut script_sig = Vec::new();
            //         input
            //             .script_sig
            //             .consensus_encode(&mut script_sig)
            //             .expect("Failed to encode script sig");
            //         let mut sequence = Vec::new();
            //         input
            //             .sequence
            //             .consensus_encode(&mut sequence)
            //             .expect("Failed to encode sequence");

            //         encoded_input.extend(previous_output);
            //         encoded_input.extend(script_sig);
            //         encoded_input.extend(sequence);

            //         Ok::<Vec<u8>, BridgeError>(encoded_input)
            //     })
            //     .collect::<Result<Vec<_>, _>>()
            //     .expect("Failed to encode input")
            //     .into_iter()
            //     .flatten()
            //     .collect::<Vec<u8>>();

            // let vin = [vec![tx.input.len() as u8], vin].concat();

            // let vout: Vec<u8> = tx
            //     .output
            //     .iter()
            //     .map(|param| {
            //         let mut raw = Vec::new();
            //         param
            //             .consensus_encode(&mut raw)
            //             .map_err(|e| eyre::eyre!("Can't encode param: {}", e))?;

            //         Ok::<Vec<u8>, BridgeError>(raw)
            //     })
            //     .collect::<Result<Vec<_>, _>>()
            //     .expect("Failed to encode output")
            //     .into_iter()
            //     .flatten()
            //     .collect::<Vec<u8>>();
            // let vout = [vec![tx.output.len() as u8], vout].concat();

            // let witness: Vec<u8> =
            //     tx.input
            //         .iter()
            //         .map(|param| {
            //             let mut raw = Vec::new();
            //             param.witness.consensus_encode(&mut raw).map_err(|e| {
            //                 eyre::eyre!("Can't encode param: {}", e)
            //             })?;

            //             Ok::<Vec<u8>, BridgeError>(raw)
            //         })
            //         .collect::<Result<Vec<_>, _>>()
            //         .expect("Failed to encode witness")
            //         .into_iter()
            //         .flatten()
            //         .collect::<Vec<u8>>();

            // let lock_time = tx.lock_time.to_consensus_u32();

            // unimplemented!()
            // println!("Transaction params: {:?}", tx_params);
=======
        AggregatorCommands::InternalGetEmergencyStopTx { move_txids } => {
            let move_txids = move_txids
                .split(',')
                .map(|txid| Txid::from_str(txid).expect("Failed to parse txid"))
                .collect::<Vec<Txid>>();
            let emergency_stop_tx = aggregator
                .internal_get_emergency_stop_tx(Request::new(
                    clementine::GetEmergencyStopTxRequest {
                        txids: move_txids
                            .clone()
                            .into_iter()
                            .map(|txid| clementine::Txid {
                                txid: txid.to_byte_array().to_vec(),
                            })
                            .collect(),
                    },
                ))
                .await
                .expect("Failed to make a request");
            println!("Emergency stop tx: {:?}", emergency_stop_tx);
            for (i, tx) in emergency_stop_tx
                .into_inner()
                .encrypted_emergency_stop_txs
                .iter()
                .enumerate()
            {
                println!(
                    "Emergency stop tx {} for move tx {}: {}",
                    i,
                    move_txids[i],
                    hex::encode(tx)
                );
            }
>>>>>>> f1882e10
        }
        AggregatorCommands::GetReplacementDepositAddress {
            move_txid,
            network,
            security_council,
        } => {
            let mut move_txid = hex::decode(move_txid).expect("Failed to decode txid");
            move_txid.reverse();
            let move_txid = bitcoin::Txid::from_byte_array(
                move_txid
                    .try_into()
                    .expect("Failed to convert txid to array"),
            );

            let response = aggregator
                .get_nofn_aggregated_xonly_pk(Request::new(Empty {}))
                .await
                .expect("Failed to make a request");

            let nofn_xonly_pk =
                bitcoin::XOnlyPublicKey::from_slice(&response.get_ref().nofn_xonly_pk)
                    .expect("Failed to parse xonly_pk");

            let network = match network {
                Some(network) => {
                    bitcoin::Network::from_str(&network).expect("Failed to parse network")
                }
                None => bitcoin::Network::Regtest,
            };

            let (replacement_deposit_address, _) =
                clementine_core::builder::address::generate_replacement_deposit_address(
                    move_txid,
                    nofn_xonly_pk,
                    network,
                    security_council.expect("Security council is required"),
                )
                .expect("Failed to generate replacement deposit address");

            println!(
                "Replacement deposit address: {}",
                replacement_deposit_address
            );
        }
        AggregatorCommands::NewReplacementDeposit {
            deposit_outpoint_txid,
            deposit_outpoint_vout,
            old_move_txid,
        } => {
            let mut old_move_txid = hex::decode(old_move_txid).expect("Failed to decode txid");
            old_move_txid.reverse();

            let mut deposit_outpoint_txid =
                hex::decode(deposit_outpoint_txid).expect("Failed to decode txid");
            deposit_outpoint_txid.reverse();

            let deposit = aggregator
                .new_deposit(Deposit {
                    deposit_outpoint: Some(Outpoint {
                        txid: Some(clementine_core::rpc::clementine::Txid {
                            txid: deposit_outpoint_txid.clone(),
                        }),
                        vout: deposit_outpoint_vout,
                    }),
                    deposit_data: Some(DepositData::ReplacementDeposit(ReplacementDeposit {
                        old_move_txid: Some(clementine::Txid {
                            txid: old_move_txid,
                        }),
                    })),
                })
                .await
                .expect("Failed to make a request");
            let deposit = aggregator
                .send_move_to_vault_tx(SendMoveTxRequest {
                    raw_tx: Some(deposit.into_inner()),
                    deposit_outpoint: Some(Outpoint {
                        txid: Some(clementine_core::rpc::clementine::Txid {
                            txid: deposit_outpoint_txid,
                        }),
                        vout: deposit_outpoint_vout,
                    }),
                })
                .await
                .expect("Failed to make a request");
            let move_txid = deposit.get_ref().txid.clone();
            let txid = bitcoin::Txid::from_byte_array(
                move_txid
                    .try_into()
                    .expect("Failed to convert txid to array"),
            );
            println!("Move txid: {}", txid);
        }
        AggregatorCommands::NewWithdrawal {
            withdrawal_id,
            input_signature,
            input_outpoint_txid,
            input_outpoint_vout,
            output_script_pubkey,
            output_amount,
        } => {
            println!("Processing withdrawal with id {}", withdrawal_id);

            let mut input_outpoint_txid_bytes =
                hex::decode(input_outpoint_txid).expect("Failed to decode input outpoint txid");
            input_outpoint_txid_bytes.reverse();

            let input_signature_bytes =
                hex::decode(input_signature).expect("Failed to decode input signature");

            let output_script_pubkey_bytes =
                hex::decode(output_script_pubkey).expect("Failed to decode output script pubkey");

            let params = clementine_core::rpc::clementine::WithdrawParams {
                withdrawal_id,
                input_signature: input_signature_bytes,
                input_outpoint: Some(Outpoint {
                    txid: Some(clementine_core::rpc::clementine::Txid {
                        txid: input_outpoint_txid_bytes,
                    }),
                    vout: input_outpoint_vout,
                }),
                output_script_pubkey: output_script_pubkey_bytes,
                output_amount,
            };

            let response = aggregator
                .withdraw(Request::new(params))
                .await
                .expect("Failed to make a request");

            let withdraw_responses = response.get_ref().withdraw_responses.clone();

            for (i, result) in withdraw_responses.iter().enumerate() {
                println!("Operator {}: {}", i, result);
            }
        }
        AggregatorCommands::GetEntityStatuses { restart_tasks } => {
            let restart_tasks = restart_tasks.unwrap_or(false);
            let request = GetEntityStatusesRequest { restart_tasks };

            let response = aggregator
                .get_entity_statuses(Request::new(request))
                .await
                .expect("Failed to make a request");

            println!("Entities status:");
            for entity_status in &response.get_ref().entity_statuses {
                match &entity_status.entity_id {
                    Some(entity_id) => {
                        println!("Entity: {:?} - {}", entity_id.kind, entity_id.id);
                        match &entity_status.status_result {
                            Some(clementine_core::rpc::clementine::entity_status_with_id::StatusResult::Status(status)) => {
                                println!("  Automation: {}", status.automation);
                                println!("  Wallet balance: {}", status.wallet_balance);
                                println!("  TX sender synced height: {}", status.tx_sender_synced_height);
                                println!("  Finalized synced height: {}", status.finalized_synced_height);
                                println!("  HCP last proven height: {}", status.hcp_last_proven_height);
                                println!("  RPC tip height: {}", status.rpc_tip_height);
                                println!("  Bitcoin syncer synced height: {}", status.bitcoin_syncer_synced_height);
                                println!("  State manager next height: {}", status.state_manager_next_height);
                                if !status.stopped_tasks.as_ref().is_none_or(|t| t.stopped_tasks.is_empty()) {
                                    println!("  Stopped tasks: {:?}", status.stopped_tasks.as_ref().expect("Stopped tasks are required").stopped_tasks);
                                }
                            }
                            Some(clementine_core::rpc::clementine::entity_status_with_id::StatusResult::Err(error)) => {
                                println!("  Error: {}", error.error);
                            }
                            None => {
                                println!("  No status available");
                            }
                        }
                    }
                    None => {
                        println!("Entity: Unknown");
                    }
                }
                println!();
            }

            if restart_tasks {
                println!("Tasks restart was requested and included in the request.");
            }
        }
        AggregatorCommands::Vergen => {
            let params = Empty {};
            let response = aggregator
                .vergen(Request::new(params))
                .await
                .expect("Failed to make a request");
            println!("Vergen response:\n{}", response.into_inner().response);
        }
    }
}

#[tokio::main]
async fn main() {
    let cli = Cli::parse();

    rustls::crypto::ring::default_provider()
        .install_default()
        .expect("Failed to install rustls crypto provider");

    if !std::path::Path::new("certs/ca/ca.pem").exists() {
        if PathBuf::from(
            std::env::var("CARGO_MANIFEST_DIR").expect("CARGO_MANIFEST_DIR is not set"),
        )
        .canonicalize()
        .expect("Failed to canonicalize path")
            != std::env::current_dir().expect("Failed to get current directory")
        {
            println!("Error: CA certificates not found in expected path, please run this command from the `core` directory. Current directory: {}", std::env::current_dir().expect("Failed to get current directory").to_str().expect("Failed to get current directory as string"));
        } else {
            println!("Error: CA certificates not found in expected path, please generate them before running the CLI");
        }
        return;
    }

    match cli.command {
        Commands::Operator { command } => {
            handle_operator_call(cli.node_url, command).await;
        }
        Commands::Verifier { command } => {
            handle_verifier_call(cli.node_url, command).await;
        }
        Commands::Aggregator { command } => {
            handle_aggregator_call(cli.node_url, command).await;
        }
    }
}<|MERGE_RESOLUTION|>--- conflicted
+++ resolved
@@ -758,128 +758,6 @@
 
             println!("Deposit address: {}", deposit_address.0);
         }
-<<<<<<< HEAD
-        AggregatorCommands::GetTxParamsOfMoveTx {
-            bitcoin_rpc_url: _,
-            bitcoin_rpc_user: _,
-            bitcoin_rpc_password: _,
-            move_txid: _,
-        } => {
-            unimplemented!()
-            // let extended_rpc = extended_rpc::ExtendedRpc::connect_with_retry(
-            //     bitcoin_rpc_url,
-            //     bitcoin_rpc_user,
-            //     bitcoin_rpc_password,
-            //     None,
-            // )
-            // .await
-            // .expect("Failed to connect to Bitcoin RPC");
-
-            // let flag: u16 = 1;
-
-            // let tx_id: &bitcoin::Txid =
-            //     &bitcoin::Txid::from_str(&move_txid).expect("Failed to parse txid");
-
-            // let tx = extended_rpc
-            //     .get_tx_of_txid(tx_id)
-            //     .await
-            //     .expect("Failed to get tx of txid");
-
-            // let block_hash = extended_rpc
-            //     .get_blockhash_of_tx(tx_id)
-            //     .await
-            //     .expect("Failed to get block hash");
-
-            // let version = (tx.version.0 as u32).to_le_bytes();
-
-            // let block = extended_rpc
-            //     .client
-            //     .get_block(&block_hash)
-            //     .await
-            //     .expect("Failed to get block");
-
-            // let block_height = block
-            //     .bip34_block_height()
-            //     .expect("Failed to get block height");
-
-            // let (index, merkle_proof) =
-            //     get_block_merkle_proof(block, *tx_id).expect("Failed to get block merkle proof");
-
-            // let vin: Vec<u8> = tx
-            //     .input
-            //     .iter()
-            //     .map(|input| {
-            //         let mut encoded_input = Vec::new();
-            //         let mut previous_output = Vec::new();
-            //         input
-            //             .previous_output
-            //             .consensus_encode(&mut previous_output)
-            //             .expect("Failed to encode previous output");
-            //         let mut script_sig = Vec::new();
-            //         input
-            //             .script_sig
-            //             .consensus_encode(&mut script_sig)
-            //             .expect("Failed to encode script sig");
-            //         let mut sequence = Vec::new();
-            //         input
-            //             .sequence
-            //             .consensus_encode(&mut sequence)
-            //             .expect("Failed to encode sequence");
-
-            //         encoded_input.extend(previous_output);
-            //         encoded_input.extend(script_sig);
-            //         encoded_input.extend(sequence);
-
-            //         Ok::<Vec<u8>, BridgeError>(encoded_input)
-            //     })
-            //     .collect::<Result<Vec<_>, _>>()
-            //     .expect("Failed to encode input")
-            //     .into_iter()
-            //     .flatten()
-            //     .collect::<Vec<u8>>();
-
-            // let vin = [vec![tx.input.len() as u8], vin].concat();
-
-            // let vout: Vec<u8> = tx
-            //     .output
-            //     .iter()
-            //     .map(|param| {
-            //         let mut raw = Vec::new();
-            //         param
-            //             .consensus_encode(&mut raw)
-            //             .map_err(|e| eyre::eyre!("Can't encode param: {}", e))?;
-
-            //         Ok::<Vec<u8>, BridgeError>(raw)
-            //     })
-            //     .collect::<Result<Vec<_>, _>>()
-            //     .expect("Failed to encode output")
-            //     .into_iter()
-            //     .flatten()
-            //     .collect::<Vec<u8>>();
-            // let vout = [vec![tx.output.len() as u8], vout].concat();
-
-            // let witness: Vec<u8> =
-            //     tx.input
-            //         .iter()
-            //         .map(|param| {
-            //             let mut raw = Vec::new();
-            //             param.witness.consensus_encode(&mut raw).map_err(|e| {
-            //                 eyre::eyre!("Can't encode param: {}", e)
-            //             })?;
-
-            //             Ok::<Vec<u8>, BridgeError>(raw)
-            //         })
-            //         .collect::<Result<Vec<_>, _>>()
-            //         .expect("Failed to encode witness")
-            //         .into_iter()
-            //         .flatten()
-            //         .collect::<Vec<u8>>();
-
-            // let lock_time = tx.lock_time.to_consensus_u32();
-
-            // unimplemented!()
-            // println!("Transaction params: {:?}", tx_params);
-=======
         AggregatorCommands::InternalGetEmergencyStopTx { move_txids } => {
             let move_txids = move_txids
                 .split(',')
@@ -913,7 +791,6 @@
                     hex::encode(tx)
                 );
             }
->>>>>>> f1882e10
         }
         AggregatorCommands::GetReplacementDepositAddress {
             move_txid,
