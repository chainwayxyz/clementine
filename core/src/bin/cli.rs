use std::str::FromStr;

use bitcoin::{hashes::Hash, Amount};
use clap::{Parser, Subcommand};
<<<<<<< HEAD
use clementine_core::rpc::clementine::{
    clementine_aggregator_client::ClementineAggregatorClient,
    clementine_operator_client::ClementineOperatorClient,
    clementine_verifier_client::ClementineVerifierClient, deposit::DepositData, Actors,
    BaseDeposit, Deposit, Empty, Outpoint, VerifierPublicKeys, XOnlyPublicKeys,
=======
use clementine_core::{
    rpc::clementine::{
        clementine_aggregator_client::ClementineAggregatorClient,
        clementine_operator_client::ClementineOperatorClient,
        clementine_verifier_client::ClementineVerifierClient, deposit_params::DepositData,
        BaseDeposit, DepositParams, Empty, Outpoint,
    },
    EVMAddress,
>>>>>>> ec9fd1c2
};
use tonic::Request;

#[derive(Parser)]
#[command(author, version, about, long_about = None)]
struct Cli {
    /// The URL of the gRPC service
    #[arg(short, long)]
    node_url: String,

    #[command(subcommand)]
    command: Commands,
}

#[derive(Subcommand)]
enum Commands {
    /// Operator service commands
    Operator {
        #[command(subcommand)]
        command: OperatorCommands,
    },
    /// Verifier service commands
    Verifier {
        #[command(subcommand)]
        command: VerifierCommands,
    },
    /// Aggregator service commands
    Aggregator {
        #[command(subcommand)]
        command: AggregatorCommands,
    },
}

#[derive(Subcommand)]
enum OperatorCommands {
    /// Get deposit keys
    GetDepositKeys {
        #[arg(long)]
        deposit_outpoint_txid: String,
        #[arg(long)]
        deposit_outpoint_vout: u32,
    },
    /// Get operator parameters
    GetParams,
    /// Withdraw funds
    Withdraw {
        #[arg(long)]
        withdrawal_id: u32,
        #[arg(long)]
        input_signature: String,
        #[arg(long)]
        input_outpoint_txid: String,
        #[arg(long)]
        input_outpoint_vout: u32,
        #[arg(long)]
        output_script_pubkey: String,
        #[arg(long)]
        output_amount: u64,
    },
    // Add other operator commands as needed
}

#[derive(Subcommand)]
enum VerifierCommands {
    /// Get verifier parameters
    GetParams,
    /// Generate nonces
    NonceGen {
        #[arg(long)]
        num_nonces: u32,
    },
    // /// Set verifier public keys
    // SetVerifiers {
    //     #[arg(long, num_args = 1.., value_delimiter = ',')]
    //     public_keys: Vec<String>,
    // },
    // Add other verifier commands as needed
}

#[derive(Subcommand)]
enum AggregatorCommands {
    /// Setup the system
    Setup,
    /// Process new deposit
    NewDeposit {
        #[arg(long)]
        deposit_outpoint_txid: String,
        #[arg(long)]
        deposit_outpoint_vout: u32,
        #[arg(long)]
        evm_address: Option<String>,
        #[arg(long)]
<<<<<<< HEAD
        recovery_taproot_address: String,
=======
        recovery_taproot_address: Option<String>,
        #[arg(long)]
        nofn_xonly_pk: Option<String>,
        #[arg(long)]
        num_verifiers: Option<u64>,
    },
    /// Get the aggregated NofN x-only public key
    GetNofnAggregatedKey,
    /// Get deposit address
    GetDepositAddress {
        #[arg(long)]
        evm_address: Option<String>,
        #[arg(long)]
        recovery_taproot_address: Option<String>,
        #[arg(long)]
        network: Option<String>,
        #[arg(long)]
        bridge_amount: Option<u64>,
        #[arg(long)]
        user_takes_after: Option<u64>,
    },
    /// Get transaction parameters of a move transaction
    GetTxParamsOfMoveTx {
        #[arg(long)]
        move_txid: String,
>>>>>>> ec9fd1c2
    },
}

async fn handle_operator_call(url: String, command: OperatorCommands) {
    let mut operator = clementine_core::rpc::get_clients(vec![url], |channel| {
        ClementineOperatorClient::new(channel)
    })
    .await
    .expect("Exists")[0]
        .clone();

    match command {
        OperatorCommands::GetDepositKeys {
            deposit_outpoint_txid,
            deposit_outpoint_vout,
        } => {
            println!(
                "Getting deposit keys for outpoint {}:{}",
                deposit_outpoint_txid, deposit_outpoint_vout
            );
            let params = clementine_core::rpc::clementine::DepositParams {
                deposit: Some(Deposit {
                    deposit_outpoint: Some(Outpoint {
                        txid: deposit_outpoint_txid.into(),
                        vout: deposit_outpoint_vout,
                    }),
                    deposit_data: Some(DepositData::BaseDeposit(BaseDeposit {
                        evm_address: vec![1; 20],
                        recovery_taproot_address: String::new(),
                    })),
                }),
                actors: Some(Actors {
                    verifiers: Some(VerifierPublicKeys {
                        verifier_public_keys: vec![],
                    }),
                    watchtowers: Some(XOnlyPublicKeys {
                        xonly_public_keys: vec![],
                    }),
                    operators: Some(XOnlyPublicKeys {
                        xonly_public_keys: vec![],
                    }),
                }),
            };
            let response = operator
                .get_deposit_keys(Request::new(params))
                .await
                .expect("Failed to make a request");
            println!("Get deposit keys response: {:?}", response);
        }
        OperatorCommands::GetParams => {
            let params = operator
                .get_params(Empty {})
                .await
                .expect("Failed to make a request");
            println!("Operator params: {:?}", params);
        }
        OperatorCommands::Withdraw {
            withdrawal_id,
            input_signature,
            input_outpoint_txid,
            input_outpoint_vout,
            output_script_pubkey,
            output_amount,
        } => {
            println!("Processing withdrawal with id {}", withdrawal_id);

            let params = clementine_core::rpc::clementine::WithdrawParams {
                withdrawal_id,
                input_signature: input_signature.as_bytes().to_vec(),
                input_outpoint: Some(Outpoint {
                    txid: input_outpoint_txid.as_bytes().to_vec(),
                    vout: input_outpoint_vout,
                }),
                output_script_pubkey: output_script_pubkey.as_bytes().to_vec(),
                output_amount,
            };
            operator
                .withdraw(Request::new(params))
                .await
                .expect("Failed to make a request");
        }
    }
}

async fn handle_verifier_call(url: String, command: VerifierCommands) {
    println!("Connecting to verifier at {}", url);
    let mut verifier = clementine_core::rpc::get_clients(vec![url], |channel| {
        ClementineVerifierClient::new(channel)
    })
    .await
    .expect("Exists")[0]
        .clone();

    match command {
        VerifierCommands::GetParams => {
            let params = verifier
                .get_params(Empty {})
                .await
                .expect("Failed to make a request");
            println!("Verifier params: {:?}", params);
        }
        VerifierCommands::NonceGen { num_nonces } => {
            let params = clementine_core::rpc::clementine::NonceGenRequest { num_nonces };
            let response = verifier
                .nonce_gen(Request::new(params))
                .await
                .expect("Failed to make a request");
            println!("Noncegen response: {:?}", response);
        }
    }
}

async fn handle_aggregator_call(url: String, command: AggregatorCommands) {
    println!("Connecting to aggregator at {}", url);
    let mut aggregator = clementine_core::rpc::get_clients(vec![url], |channel| {
        ClementineAggregatorClient::new(channel)
    })
    .await
    .expect("Exists")[0]
        .clone();

    match command {
        AggregatorCommands::Setup => {
            let setup = aggregator
                .setup(Empty {})
                .await
                .expect("Failed to make a request");
            println!("{:?}", setup);
        }
        AggregatorCommands::NewDeposit {
            deposit_outpoint_txid,
            deposit_outpoint_vout,
            evm_address,
            recovery_taproot_address,
        } => {
            let nofn_xonly_pk = match nofn_xonly_pk {
                Some(xonly_pk) => xonly_pk.as_bytes().to_vec(),
                None => aggregator
                    .get_nofn_aggregated_xonly_pk(Request::new(Empty {}))
                    .await
                    .expect("Failed to make a request")
                    .get_ref()
                    .nofn_xonly_pk
                    .clone(),
            };

            let num_verifiers = match num_verifiers {
                Some(num) => num,
                None => {
                    aggregator
                        .get_nofn_aggregated_xonly_pk(Request::new(Empty {}))
                        .await
                        .expect("Failed to make a request")
                        .get_ref()
                        .num_verifiers as u64
                }
            };

            let recovery_taproot_address = match recovery_taproot_address {
                Some(address) => bitcoin::Address::from_str(&address)
                    .expect("Failed to parse recovery taproot address"),
                None => bitcoin::Address::from_str(
                    "tb1p9k6y4my6vacczcyc4ph2m5q96hnxt5qlrqd9484qd9cwgrasc54qw56tuh",
                )
                .expect("Failed to parse recovery taproot address"),
            };

            let evm_address = match evm_address {
                Some(address) => EVMAddress(
                    hex::decode(address)
                        .expect("Failed to decode evm address")
                        .try_into()
                        .expect("Failed to convert evm address to array"),
                ),
                None => EVMAddress([1; 20]),
            };

            let mut deposit_outpoint_txid =
                hex::decode(deposit_outpoint_txid).expect("Failed to decode txid");
            deposit_outpoint_txid.reverse();
            let deposit = aggregator
                .new_deposit(Deposit {
                    deposit_outpoint: Some(Outpoint {
                        txid: deposit_outpoint_txid.as_bytes().to_vec(),
                        vout: deposit_outpoint_vout,
                    }),
                    deposit_data: Some(DepositData::BaseDeposit(BaseDeposit {
<<<<<<< HEAD
                        evm_address: evm_address.as_bytes().to_vec(),
                        recovery_taproot_address,
=======
                        deposit_outpoint: Some(Outpoint {
                            txid: deposit_outpoint_txid,
                            vout: deposit_outpoint_vout,
                        }),
                        evm_address: evm_address.0.to_vec(),
                        recovery_taproot_address: recovery_taproot_address
                            .assume_checked()
                            .to_string(),
                        nofn_xonly_pk,
                        num_verifiers,
>>>>>>> ec9fd1c2
                    })),
                })
                .await
                .expect("Failed to make a request");
            let move_txid = deposit.get_ref().txid.clone();
            let txid = bitcoin::Txid::from_byte_array(
                move_txid
                    .try_into()
                    .expect("Failed to convert txid to array"),
            );
            println!("Move txid: {}", txid);
        }
        AggregatorCommands::GetNofnAggregatedKey => {
            let response = aggregator
                .get_nofn_aggregated_xonly_pk(Request::new(Empty {}))
                .await
                .expect("Failed to make a request");
            let xonly_pk = bitcoin::XOnlyPublicKey::from_slice(&response.get_ref().nofn_xonly_pk)
                .expect("Failed to parse xonly_pk");
            println!("{:?}", xonly_pk.to_string());
        }
        AggregatorCommands::GetDepositAddress {
            evm_address,
            recovery_taproot_address,
            network,
            bridge_amount,
            user_takes_after,
        } => {
            let response = aggregator
                .get_nofn_aggregated_xonly_pk(Request::new(Empty {}))
                .await
                .expect("Failed to make a request");
            let xonly_pk = bitcoin::XOnlyPublicKey::from_slice(&response.get_ref().nofn_xonly_pk)
                .expect("Failed to parse xonly_pk");

            let recovery_taproot_address = match recovery_taproot_address {
                Some(address) => bitcoin::Address::from_str(&address)
                    .expect("Failed to parse recovery taproot address"),
                None => bitcoin::Address::from_str(
                    "tb1p9k6y4my6vacczcyc4ph2m5q96hnxt5qlrqd9484qd9cwgrasc54qw56tuh",
                )
                .expect("Failed to parse recovery taproot address"),
            };

            let evm_address = match evm_address {
                Some(address) => EVMAddress(
                    hex::decode(address)
                        .expect("Failed to decode evm address")
                        .try_into()
                        .expect("Failed to convert evm address to array"),
                ),
                None => EVMAddress([1; 20]),
            };

            let network = match network {
                Some(network) => {
                    bitcoin::Network::from_str(&network).expect("Failed to parse network")
                }
                None => bitcoin::Network::Regtest,
            };

            let bridge_amount = match bridge_amount {
                Some(amount) => Amount::from_sat(amount),
                None => Amount::from_sat(1_000_000_000),
            };

            let user_takes_after = match user_takes_after {
                Some(amount) => amount as u16,
                None => 200,
            };

            let deposit_address = clementine_core::builder::address::generate_deposit_address(
                xonly_pk,
                &recovery_taproot_address,
                evm_address,
                bridge_amount,
                network,
                user_takes_after,
            )
            .expect("Failed to generate deposit address");

            println!("Deposit address: {}", deposit_address.0);
        }
        AggregatorCommands::GetTxParamsOfMoveTx { move_txid: _ } => {
            // TODO: Implement get_tx_params_of_move_tx handler
            println!("GetTxParamsOfMoveTx command not implemented yet");
        }
    }
}

#[tokio::main]
async fn main() {
    let cli = Cli::parse();

    match cli.command {
        Commands::Operator { command } => {
            handle_operator_call(cli.node_url, command).await;
        }
        Commands::Verifier { command } => {
            handle_verifier_call(cli.node_url, command).await;
        }
        Commands::Aggregator { command } => {
            handle_aggregator_call(cli.node_url, command).await;
        }
    }
}<|MERGE_RESOLUTION|>--- conflicted
+++ resolved
@@ -2,22 +2,11 @@
 
 use bitcoin::{hashes::Hash, Amount};
 use clap::{Parser, Subcommand};
-<<<<<<< HEAD
 use clementine_core::rpc::clementine::{
     clementine_aggregator_client::ClementineAggregatorClient,
     clementine_operator_client::ClementineOperatorClient,
     clementine_verifier_client::ClementineVerifierClient, deposit::DepositData, Actors,
     BaseDeposit, Deposit, Empty, Outpoint, VerifierPublicKeys, XOnlyPublicKeys,
-=======
-use clementine_core::{
-    rpc::clementine::{
-        clementine_aggregator_client::ClementineAggregatorClient,
-        clementine_operator_client::ClementineOperatorClient,
-        clementine_verifier_client::ClementineVerifierClient, deposit_params::DepositData,
-        BaseDeposit, DepositParams, Empty, Outpoint,
-    },
-    EVMAddress,
->>>>>>> ec9fd1c2
 };
 use tonic::Request;
 
@@ -110,9 +99,6 @@
         #[arg(long)]
         evm_address: Option<String>,
         #[arg(long)]
-<<<<<<< HEAD
-        recovery_taproot_address: String,
-=======
         recovery_taproot_address: Option<String>,
         #[arg(long)]
         nofn_xonly_pk: Option<String>,
@@ -138,7 +124,7 @@
     GetTxParamsOfMoveTx {
         #[arg(long)]
         move_txid: String,
->>>>>>> ec9fd1c2
+        recovery_taproot_address: String,
     },
 }
 
@@ -273,52 +259,8 @@
             deposit_outpoint_vout,
             evm_address,
             recovery_taproot_address,
+
         } => {
-            let nofn_xonly_pk = match nofn_xonly_pk {
-                Some(xonly_pk) => xonly_pk.as_bytes().to_vec(),
-                None => aggregator
-                    .get_nofn_aggregated_xonly_pk(Request::new(Empty {}))
-                    .await
-                    .expect("Failed to make a request")
-                    .get_ref()
-                    .nofn_xonly_pk
-                    .clone(),
-            };
-
-            let num_verifiers = match num_verifiers {
-                Some(num) => num,
-                None => {
-                    aggregator
-                        .get_nofn_aggregated_xonly_pk(Request::new(Empty {}))
-                        .await
-                        .expect("Failed to make a request")
-                        .get_ref()
-                        .num_verifiers as u64
-                }
-            };
-
-            let recovery_taproot_address = match recovery_taproot_address {
-                Some(address) => bitcoin::Address::from_str(&address)
-                    .expect("Failed to parse recovery taproot address"),
-                None => bitcoin::Address::from_str(
-                    "tb1p9k6y4my6vacczcyc4ph2m5q96hnxt5qlrqd9484qd9cwgrasc54qw56tuh",
-                )
-                .expect("Failed to parse recovery taproot address"),
-            };
-
-            let evm_address = match evm_address {
-                Some(address) => EVMAddress(
-                    hex::decode(address)
-                        .expect("Failed to decode evm address")
-                        .try_into()
-                        .expect("Failed to convert evm address to array"),
-                ),
-                None => EVMAddress([1; 20]),
-            };
-
-            let mut deposit_outpoint_txid =
-                hex::decode(deposit_outpoint_txid).expect("Failed to decode txid");
-            deposit_outpoint_txid.reverse();
             let deposit = aggregator
                 .new_deposit(Deposit {
                     deposit_outpoint: Some(Outpoint {
@@ -326,21 +268,8 @@
                         vout: deposit_outpoint_vout,
                     }),
                     deposit_data: Some(DepositData::BaseDeposit(BaseDeposit {
-<<<<<<< HEAD
                         evm_address: evm_address.as_bytes().to_vec(),
                         recovery_taproot_address,
-=======
-                        deposit_outpoint: Some(Outpoint {
-                            txid: deposit_outpoint_txid,
-                            vout: deposit_outpoint_vout,
-                        }),
-                        evm_address: evm_address.0.to_vec(),
-                        recovery_taproot_address: recovery_taproot_address
-                            .assume_checked()
-                            .to_string(),
-                        nofn_xonly_pk,
-                        num_verifiers,
->>>>>>> ec9fd1c2
                     })),
                 })
                 .await
