--- conflicted
+++ resolved
@@ -10,17 +10,11 @@
     deposit::SecurityCouncil,
     errors::BridgeError,
     rpc::clementine::{
-<<<<<<< HEAD
         self, clementine_aggregator_client::ClementineAggregatorClient,
         clementine_operator_client::ClementineOperatorClient,
         clementine_verifier_client::ClementineVerifierClient, deposit::DepositData, Actors,
         BaseDeposit, Deposit, Empty, GetEntityStatusesRequest, Outpoint, ReplacementDeposit,
         SendMoveTxRequest, VerifierPublicKeys, XOnlyPublicKeys,
-=======
-        self, clementine_aggregator_client::ClementineAggregatorClient, deposit::DepositData,
-        Actors, BaseDeposit, Deposit, Empty, Outpoint, ReplacementDeposit, SendMoveTxRequest,
-        VerifierPublicKeys, XOnlyPublicKeys,
->>>>>>> f60d2fff
     },
     EVMAddress,
 };
