<<<<<<< HEAD
use clementine_circuits::constants::BRIDGE_AMOUNT_SATS;
use clementine_core::config::BridgeConfig;
=======
>>>>>>> cb69da1b
use clementine_core::transaction_builder::TransactionBuilder;
use clementine_core::{cli, EVMAddress};
fn main() {
    let secp = bitcoin::secp256k1::Secp256k1::new();
    let config = cli::get_configuration();

    let (xonly_pk, _) = config
        .secret_key
        .clone()
        .public_key(&secp)
        .x_only_public_key();

    let tx_builder = TransactionBuilder::new(config.verifiers_public_keys.clone(), config);

<<<<<<< HEAD
    let (xonly_pk, _) = secret_key.public_key(&secp).x_only_public_key();
    let evm_address: EVMAddress = EVMAddress([1u8; 20]);
=======
    let evm_address: EVMAddress = [1u8; 20];
>>>>>>> cb69da1b

    let deposit_address = tx_builder
        .generate_deposit_address(&xonly_pk, &evm_address, BRIDGE_AMOUNT_SATS)
        .unwrap();

    println!("EVM Address: {:?}", hex::encode(evm_address.0));
    println!("User: {:?}", xonly_pk.to_string());
    println!("Deposit address: {:?}", deposit_address);
    // let anyone_can_spend_script = Builder::new()
    //     .push_opcode(opcodes::all::OP_PUSHNUM_1)
    //     .into_script();
    // let locking_script = anyone_can_spend_script.to_p2wsh();
    // let locking_address = Address::p2wsh(&locking_script, Network::Bitcoin);
    // let address = Address::p2wsh(&anyone_can_spend_script, Network::Bitcoin);
    // println!("Locking address: {:?}", locking_address);
    // println!("Locking script: {:?}", locking_script);
    // println!("Address: {:?}", address);
    // println!("Script: {:?}", anyone_can_spend_script);
}<|MERGE_RESOLUTION|>--- conflicted
+++ resolved
@@ -1,28 +1,15 @@
-<<<<<<< HEAD
 use clementine_circuits::constants::BRIDGE_AMOUNT_SATS;
 use clementine_core::config::BridgeConfig;
-=======
->>>>>>> cb69da1b
 use clementine_core::transaction_builder::TransactionBuilder;
-use clementine_core::{cli, EVMAddress};
+use clementine_core::{keys, EVMAddress};
 fn main() {
     let secp = bitcoin::secp256k1::Secp256k1::new();
-    let config = cli::get_configuration();
+    let config = BridgeConfig::new().unwrap();
+    let (secret_key, all_xonly_pks) = keys::get_from_file().unwrap();
+    let tx_builder = TransactionBuilder::new(all_xonly_pks.clone(), config);
 
-    let (xonly_pk, _) = config
-        .secret_key
-        .clone()
-        .public_key(&secp)
-        .x_only_public_key();
-
-    let tx_builder = TransactionBuilder::new(config.verifiers_public_keys.clone(), config);
-
-<<<<<<< HEAD
     let (xonly_pk, _) = secret_key.public_key(&secp).x_only_public_key();
     let evm_address: EVMAddress = EVMAddress([1u8; 20]);
-=======
-    let evm_address: EVMAddress = [1u8; 20];
->>>>>>> cb69da1b
 
     let deposit_address = tx_builder
         .generate_deposit_address(&xonly_pk, &evm_address, BRIDGE_AMOUNT_SATS)
@@ -31,14 +18,4 @@
     println!("EVM Address: {:?}", hex::encode(evm_address.0));
     println!("User: {:?}", xonly_pk.to_string());
     println!("Deposit address: {:?}", deposit_address);
-    // let anyone_can_spend_script = Builder::new()
-    //     .push_opcode(opcodes::all::OP_PUSHNUM_1)
-    //     .into_script();
-    // let locking_script = anyone_can_spend_script.to_p2wsh();
-    // let locking_address = Address::p2wsh(&locking_script, Network::Bitcoin);
-    // let address = Address::p2wsh(&anyone_can_spend_script, Network::Bitcoin);
-    // println!("Locking address: {:?}", locking_address);
-    // println!("Locking script: {:?}", locking_script);
-    // println!("Address: {:?}", address);
-    // println!("Script: {:?}", anyone_can_spend_script);
 }