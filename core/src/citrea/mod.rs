--- conflicted
+++ resolved
@@ -284,13 +284,8 @@
         loop {
             let deposit_txid = self
                 .contract
-<<<<<<< HEAD
                 .depositTxIds(U256::from(last_deposit_idx))
                 // .block(BlockId::Number(BlockNumberOrTag::Number(to_height)))
-=======
-                .depositTxIds(U256::from(start_idx))
-                .block(BlockId::Number(BlockNumberOrTag::Number(to_height)))
->>>>>>> 80efe4c8
                 .call()
                 .await;
             if deposit_txid.is_err() {
@@ -305,13 +300,8 @@
             let deposit_txid = deposit_txid.expect("Failed to get deposit txid");
             let move_txid = Txid::from_slice(deposit_txid._0.as_ref())
                 .wrap_err("Failed to convert move txid to Txid")?;
-<<<<<<< HEAD
-            move_txids.push(((last_deposit_idx) as u64, move_txid));
-            last_deposit_idx += 1;
-=======
             move_txids.push((start_idx as u64, move_txid));
             start_idx += 1;
->>>>>>> 80efe4c8
         }
         Ok(move_txids)
     }
@@ -331,13 +321,8 @@
         loop {
             let withdrawal_utxo = self
                 .contract
-<<<<<<< HEAD
                 .withdrawalUTXOs(U256::from(last_withdrawal_idx))
                 // .block(BlockId::Number(BlockNumberOrTag::Number(to_height)))
-=======
-                .withdrawalUTXOs(U256::from(start_idx))
-                .block(BlockId::Number(BlockNumberOrTag::Number(to_height)))
->>>>>>> 80efe4c8
                 .call()
                 .await;
             if withdrawal_utxo.is_err() {
@@ -350,13 +335,8 @@
             let vout = withdrawal_utxo.outputId.0;
             let vout = u32::from_be_bytes(vout);
             let utxo = OutPoint { txid, vout };
-<<<<<<< HEAD
-            utxos.push(((last_withdrawal_idx) as u64, utxo));
-            last_withdrawal_idx += 1;
-=======
             utxos.push((start_idx as u64, utxo));
             start_idx += 1;
->>>>>>> 80efe4c8
         }
         Ok(utxos)
     }
