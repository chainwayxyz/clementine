use super::CitreaClientT;
use crate::errors::BridgeError;
use alloy::signers::local::PrivateKeySigner;
use bitcoin::{hashes::Hash, OutPoint, Txid};
use circuits_lib::bridge_circuit::structs::{LightClientProof, StorageProof};
use eyre::Context;
use risc0_zkvm::Receipt;
use std::{
    collections::HashMap,
    fmt,
    sync::{Arc, LazyLock, Weak},
    time::Duration,
};
use tokio::sync::{Mutex, MutexGuard};
use tonic::async_trait;

pub struct Deposit {
    idx: u64,
    height: u64,
    move_txid: Txid,
}

pub struct Withdrawal {
    idx: u64,
    height: u64,
    utxo: OutPoint,
}

pub struct MockCitreaStorage {
    #[allow(dead_code)]
    name: String,
    deposits: Vec<Deposit>,
    withdrawals: Vec<Withdrawal>,
}

impl MockCitreaStorage {
    pub fn new(name: String) -> Self {
        Self {
            name,
            deposits: vec![],
            withdrawals: vec![],
        }
    }
}

#[allow(clippy::type_complexity)]
pub static MOCK_CITREA_GLOBAL: LazyLock<
    Arc<Mutex<HashMap<String, Weak<Mutex<MockCitreaStorage>>>>>,
> = LazyLock::new(|| Arc::new(Mutex::new(HashMap::new())));

/// A mock implementation of the CitreaClientTrait. This implementation is used
/// for testing purposes and will generate dummy values. Don't use this in
/// citrea-e2e tests, use the real client.
#[derive(Clone)]
pub struct MockCitreaClient {
    storage: Arc<Mutex<MockCitreaStorage>>,
}

impl std::fmt::Debug for MockCitreaClient {
    fn fmt(&self, f: &mut fmt::Formatter<'_>) -> fmt::Result {
        write!(f, "MockCitreaClient")
    }
}

impl MockCitreaClient {
    pub async fn get_storage(&self) -> MutexGuard<'_, MockCitreaStorage> {
        self.storage.lock().await
    }
}

#[async_trait]
impl CitreaClientT for MockCitreaClient {
    async fn get_storage_proof(
        &self,
        _l2_height: u64,
        deposit_index: u32,
        move_to_vault_txid: Txid,
    ) -> Result<StorageProof, BridgeError> {
        Ok(StorageProof {
            storage_proof_utxo: "".to_string(),
            storage_proof_deposit_idx: "".to_string(),
            index: deposit_index,
            txid_hex: move_to_vault_txid.to_byte_array(),
        })
    }
    /// Connects a database with the given URL which is stored in
    /// `citrea_rpc_url`. Other paramaters are dumped.
    async fn new(
        citrea_rpc_url: String,
        _light_client_prover_url: String,
        _secret_key: Option<PrivateKeySigner>,
    ) -> Result<Self, BridgeError> {
        tracing::info!(
            "Using the mock Citrea client ({citrea_rpc_url}), beware that data returned from this client is not real"
        );
        if citrea_rpc_url.is_empty() {
            return Err(eyre::eyre!(
                "citrea_rpc_url is empty, please use create_mock_citrea_database to create a mock citrea client"
            )
            .into());
        }

        let mut global = MOCK_CITREA_GLOBAL.lock().await;
        if global.contains_key(&citrea_rpc_url) {
            let storage = global
                .get(&citrea_rpc_url)
                .unwrap()
                .upgrade()
                .expect("Storage dropped during test");
            Ok(MockCitreaClient { storage })
        } else {
            let storage = Arc::new(Mutex::new(MockCitreaStorage::new(citrea_rpc_url.clone())));
            global.insert(citrea_rpc_url.clone(), Arc::downgrade(&storage));
            Ok(MockCitreaClient { storage })
        }
    }

    async fn withdrawal_utxos(&self, withdrawal_index: u64) -> Result<OutPoint, BridgeError> {
        Ok(*self
            .get_storage()
            .await
            .withdrawals
            .iter()
            .find_map(|Withdrawal { idx, utxo, .. }| {
                if *idx == withdrawal_index {
                    Some(utxo)
                } else {
                    None
                }
            })
            .unwrap())
    }

    async fn collect_deposit_move_txids(
        &self,
        from_height: u64,
        to_height: u64,
    ) -> Result<Vec<(u64, Txid)>, BridgeError> {
        let mut ret: Vec<(u64, Txid)> = vec![];

        for i in from_height..to_height + 1 {
            let storage = self.storage.lock().await;
            let results: Vec<(i32, Txid)> = storage
                .deposits
                .iter()
                .filter(|deposit| deposit.height == i)
                .map(|deposit| (deposit.idx as i32, deposit.move_txid))
                .collect();

            for result in results {
                ret.push((result.0 as u64, result.1));
            }
        }

        Ok(ret)
    }

    async fn collect_withdrawal_utxos(
        &self,
        from_height: u64,
        to_height: u64,
    ) -> Result<Vec<(u64, OutPoint)>, BridgeError> {
        let mut ret = vec![];

        for i in from_height..to_height + 1 {
            let storage = self.storage.lock().await;
            let results: Vec<(i32, OutPoint)> = storage
                .withdrawals
                .iter()
                .filter(|withdrawal| withdrawal.height == i)
                .map(|withdrawal| (withdrawal.idx as i32, withdrawal.utxo))
                .collect();
            for result in results {
                ret.push((result.0 as u64 - 1, result.1)); // TODO: Remove -1 when Bridge contract is fixed
            }
        }

        Ok(ret)
    }

    async fn get_light_client_proof(
        &self,
        l1_height: u64,
    ) -> Result<Option<(LightClientProof, Receipt, u64)>, BridgeError> {
        Ok(Some((
            LightClientProof {
                lc_journal: vec![],
                l2_height: l1_height.to_string(),
            },
            borsh::from_slice(include_bytes!(
                "../../../bridge-circuit-host/bin-files/lcp_receipt.bin"
            ))
            .wrap_err("Couldn't create mock receipt")?,
            l1_height,
        )))
    }

    async fn get_citrea_l2_height_range(
        &self,
        block_height: u64,
        _timeout: Duration,
    ) -> Result<(u64, u64), BridgeError> {
<<<<<<< HEAD
        Ok((if block_height == 0 { 0 } else { block_height - 1 }, block_height))
=======
        Ok((
            if block_height == 0 {
                0
            } else {
                block_height - 1
            },
            block_height,
        ))
>>>>>>> 8bf9a46c
    }

    async fn check_nofn_correctness(
        &self,
        _nofn_xonly_pk: bitcoin::XOnlyPublicKey,
    ) -> Result<(), BridgeError> {
        Ok(())
    }
}

impl MockCitreaClient {
    /// Pushes a deposit move txid to the given height.
    pub async fn insert_deposit_move_txid(&mut self, height: u64, txid: Txid) {
        let mut storage = self.storage.lock().await;
        let idx = storage.deposits.len() as u64 + 1;
        storage.deposits.push(Deposit {
            idx,
            height,
            move_txid: txid,
        });
    }

    /// Pushes a withdrawal utxo and its index to the given height.
    pub async fn insert_withdrawal_utxo(&mut self, height: u64, utxo: OutPoint) {
        let mut storage = self.storage.lock().await;
        let idx = storage.withdrawals.len() as u64 + 1;
        storage.withdrawals.push(Withdrawal { idx, height, utxo });
    }
}

#[cfg(test)]
mod tests {
    use crate::{citrea::CitreaClientT, test::common::create_test_config_with_thread_name};
    use bitcoin::hashes::Hash;

    #[tokio::test]
    async fn deposit_move_txid() {
        let config = create_test_config_with_thread_name().await;
        let mut client = super::MockCitreaClient::new(config.citrea_rpc_url, "".to_string(), None)
            .await
            .unwrap();

        assert!(client
            .collect_deposit_move_txids(1, 2)
            .await
            .unwrap()
            .is_empty());

        client
            .insert_deposit_move_txid(1, bitcoin::Txid::from_slice(&[1; 32]).unwrap())
            .await;
        client
            .insert_deposit_move_txid(1, bitcoin::Txid::from_slice(&[2; 32]).unwrap())
            .await;
        client
            .insert_deposit_move_txid(2, bitcoin::Txid::from_slice(&[3; 32]).unwrap())
            .await;

        let txids = client.collect_deposit_move_txids(1, 2).await.unwrap();

        assert_eq!(txids.len(), 3);
        assert_eq!(txids[0].1, bitcoin::Txid::from_slice(&[1; 32]).unwrap());
        assert_eq!(txids[1].1, bitcoin::Txid::from_slice(&[2; 32]).unwrap());
        assert_eq!(txids[2].1, bitcoin::Txid::from_slice(&[3; 32]).unwrap());
    }

    #[tokio::test]
    async fn withdrawal_utxos() {
        let config = create_test_config_with_thread_name().await;
        let mut client = super::MockCitreaClient::new(config.citrea_rpc_url, "".to_string(), None)
            .await
            .unwrap();

        assert!(client
            .collect_withdrawal_utxos(1, 2)
            .await
            .unwrap()
            .is_empty());

        client
            .insert_withdrawal_utxo(
                1,
                bitcoin::OutPoint::new(bitcoin::Txid::from_slice(&[1; 32]).unwrap(), 0),
            )
            .await;
        client
            .insert_withdrawal_utxo(
                1,
                bitcoin::OutPoint::new(bitcoin::Txid::from_slice(&[2; 32]).unwrap(), 1),
            )
            .await;
        client
            .insert_withdrawal_utxo(
                2,
                bitcoin::OutPoint::new(bitcoin::Txid::from_slice(&[3; 32]).unwrap(), 2),
            )
            .await;

        let utxos = client.collect_withdrawal_utxos(1, 2).await.unwrap();

        assert_eq!(utxos.len(), 3);
        assert_eq!(
            utxos[0].1,
            bitcoin::OutPoint::new(bitcoin::Txid::from_slice(&[1; 32]).unwrap(), 0)
        );
        assert_eq!(
            utxos[1].1,
            bitcoin::OutPoint::new(bitcoin::Txid::from_slice(&[2; 32]).unwrap(), 1)
        );
        assert_eq!(
            utxos[2].1,
            bitcoin::OutPoint::new(bitcoin::Txid::from_slice(&[3; 32]).unwrap(), 2)
        );

        // TODO: Fix Remove +1 when Bridge contract is fixed
        let utxo_from_index = client.withdrawal_utxos(1 + 1).await.unwrap();
        assert_eq!(
            utxo_from_index,
            bitcoin::OutPoint::new(bitcoin::Txid::from_slice(&[2; 32]).unwrap(), 1)
        );
    }
}<|MERGE_RESOLUTION|>--- conflicted
+++ resolved
@@ -74,13 +74,11 @@
         &self,
         _l2_height: u64,
         deposit_index: u32,
-        move_to_vault_txid: Txid,
     ) -> Result<StorageProof, BridgeError> {
         Ok(StorageProof {
             storage_proof_utxo: "".to_string(),
             storage_proof_deposit_idx: "".to_string(),
             index: deposit_index,
-            txid_hex: move_to_vault_txid.to_byte_array(),
         })
     }
     /// Connects a database with the given URL which is stored in
@@ -200,9 +198,6 @@
         block_height: u64,
         _timeout: Duration,
     ) -> Result<(u64, u64), BridgeError> {
-<<<<<<< HEAD
-        Ok((if block_height == 0 { 0 } else { block_height - 1 }, block_height))
-=======
         Ok((
             if block_height == 0 {
                 0
@@ -211,7 +206,6 @@
             },
             block_height,
         ))
->>>>>>> 8bf9a46c
     }
 
     async fn check_nofn_correctness(
