//! This module includes helper functions to get the blockchain synchronization status of the entity.
//! The entity tracks on-chain transactions for many purposes (TxSender,
//! FinalizedBlockFetcher, HCP) and takes action (header chain proving, payout,
//! disprove, L2 state sync, etc.)
//! SyncStatus tracks the latest processed block heights for each of these tasks.
//!
use std::{sync::LazyLock, time::Duration};

use bitcoin::Amount;
use bitcoincore_rpc::RpcApi;
use eyre::Context;
use metrics::Gauge;
use tonic::async_trait;

use crate::{
    database::Database,
    errors::BridgeError,
    extended_bitcoin_rpc::ExtendedBitcoinRpc,
    utils::{timed_request_base, NamedEntity},
};
use metrics_derive::Metrics;

const L1_SYNC_STATUS_SUB_REQUEST_METRICS_TIMEOUT: Duration = Duration::from_secs(45);

#[derive(Metrics)]
#[metrics(scope = "l1_sync_status")]
/// The L1 sync status metrics for the currently running entity. (operator/verifier)
pub struct L1SyncStatusMetrics {
    #[metric(describe = "The current balance of the wallet in Bitcoin (BTC)")]
    pub wallet_balance_btc: Gauge,
    #[metric(describe = "The block height of the chain as seen by Bitcoin Core RPC")]
    pub rpc_tip_height: Gauge,
    #[metric(describe = "The block height of the Bitcoin Syncer")]
    pub btc_syncer_synced_height: Gauge,
    #[metric(describe = "The block height of the latest header chain proof")]
    pub hcp_last_proven_height: Gauge,
    #[metric(describe = "The block height processed by the Transaction Sender")]
    pub tx_sender_synced_height: Gauge,
    #[metric(describe = "The finalized block height as seen by the FinalizedBlockFetcher task")]
    pub finalized_synced_height: Gauge,
    #[metric(describe = "The next block height to process for the State Manager")]
    pub state_manager_next_height: Gauge,
}

#[derive(Metrics)]
#[metrics(dynamic = true)]
/// The L1 sync status metrics for an entity. This is used by the aggregator to
/// publish external entity metrics.  The scope will be set to the EntityId +
/// "_l1_sync_status", which will be displayed as
/// `Operator(abcdef123...)_l1_sync_status` or
/// `Verifier(abcdef123...)_l1_sync_status` where the XOnlyPublicKey's first 10
/// characters are displayed, cf. [`crate::aggregator::OperatorId`] and
/// [`crate::aggregator::VerifierId`].
pub struct EntityL1SyncStatusMetrics {
    #[metric(describe = "The current balance of the wallet of the entity in Bitcoin (BTC)")]
    pub wallet_balance_btc: Gauge,
    #[metric(
        describe = "The block height of the chain as seen by Bitcoin Core RPC for the entity"
    )]
    pub rpc_tip_height: Gauge,
    #[metric(describe = "The block height of the Bitcoin Syncer for the entity")]
    pub btc_syncer_synced_height: Gauge,
    #[metric(describe = "The block height of the latest header chain proof for the entity")]
    pub hcp_last_proven_height: Gauge,
    #[metric(describe = "The block height processed by the Transaction Sender for the entity")]
    pub tx_sender_synced_height: Gauge,
    #[metric(
        describe = "The finalized block height as seen by the FinalizedBlockFetcher task for the entity"
    )]
    pub finalized_synced_height: Gauge,
    #[metric(describe = "The next block height to process for the State Manager for the entity")]
    pub state_manager_next_height: Gauge,

    #[metric(describe = "The number of error responses from the entity status endpoint")]
    pub entity_status_error_count: metrics::Counter,

    #[metric(describe = "The number of stopped tasks for the entity")]
    pub stopped_tasks_count: Gauge,
}

/// The L1 sync status metrics static for the currently running entity. (operator/verifier)
pub static L1_SYNC_STATUS: LazyLock<L1SyncStatusMetrics> = LazyLock::new(|| {
    L1SyncStatusMetrics::describe();
    L1SyncStatusMetrics::default()
});

/// A struct containing the current sync status of the entity.
#[derive(Debug, Clone, PartialEq, Eq)]
pub struct L1SyncStatus {
    pub wallet_balance: Option<Amount>,
    pub rpc_tip_height: Option<u32>,
    pub btc_syncer_synced_height: Option<u32>,
    pub hcp_last_proven_height: Option<u32>,
    pub tx_sender_synced_height: Option<u32>,
    pub finalized_synced_height: Option<u32>,
    pub state_manager_next_height: Option<u32>,
}

/// Get the current balance of the wallet.
pub async fn get_wallet_balance(rpc: &ExtendedBitcoinRpc) -> Result<Amount, BridgeError> {
    let balance = rpc
        .get_balance(None, None)
        .await
        .wrap_err("Failed to get wallet balance")?;

    Ok(balance)
}

/// Get the current height of the chain as seen by Bitcoin Core RPC.
pub async fn get_rpc_tip_height(rpc: &ExtendedBitcoinRpc) -> Result<u32, BridgeError> {
    let height = rpc.get_current_chain_height().await?;
    Ok(height)
}

/// Get the last processed block height of the given consumer or None if no
/// block was processed by the consumer.
pub async fn get_btc_syncer_consumer_last_processed_block_height(
    db: &Database,
    consumer_handle: &str,
) -> Result<Option<u32>, BridgeError> {
    db.get_last_processed_event_block_height(None, consumer_handle)
        .await
}

/// Get the last processed block height of the Bitcoin Syncer or None if no
/// block is present in the database.
pub async fn get_btc_syncer_synced_height(db: &Database) -> Result<Option<u32>, BridgeError> {
    let height = db.get_max_height(None).await?;
    Ok(height)
}

/// Get the last proven block height of the HCP or None if no block has been proven.
pub async fn get_hcp_last_proven_height(db: &Database) -> Result<Option<u32>, BridgeError> {
    let latest_proven_block_height = db
        .get_latest_proven_block_info(None)
        .await?
        .map(|(_, _, height)| height as u32);
    Ok(latest_proven_block_height)
}

/// Get the next height of the State Manager or None if the State Manager status
/// for the owner is missing or the next_height_to_process is NULL.
pub async fn get_state_manager_next_height(
    db: &Database,
    owner_type: &str,
) -> Result<Option<u32>, BridgeError> {
    #[cfg(feature = "automation")]
    {
        let next_height = db
            .get_next_height_to_process(None, owner_type)
            .await?
            .map(|x| x as u32);
        Ok(next_height)
    }
    #[cfg(not(feature = "automation"))]
    {
        Ok(None)
    }
}

#[async_trait]
/// Extension trait on named entities who synchronize to the L1 data, to retrieve their L1 sync status.
pub trait L1SyncStatusProvider: NamedEntity {
    async fn get_l1_status(
        db: &Database,
        rpc: &ExtendedBitcoinRpc,
    ) -> Result<L1SyncStatus, BridgeError>;
}

#[async_trait]
impl<T: NamedEntity + Sync + Send + 'static> L1SyncStatusProvider for T {
    async fn get_l1_status(
        db: &Database,
        rpc: &ExtendedBitcoinRpc,
    ) -> Result<L1SyncStatus, BridgeError> {
<<<<<<< HEAD
        timed_request(L1_SYNC_STATUS_METRICS_TIMEOUT, "get_l1_status", async {
            let wallet_balance = get_wallet_balance(rpc).await?;
            let rpc_tip_height = get_rpc_tip_height(rpc).await?;
            let tx_sender_synced_height =
                get_btc_syncer_consumer_last_processed_block_height(db, T::TX_SENDER_CONSUMER_ID)
                    .await?;
            #[cfg(feature = "automation")]
            let finalized_synced_height = get_btc_syncer_consumer_last_processed_block_height(
                db,
                T::FINALIZED_BLOCK_CONSUMER_ID_AUTOMATION,
            )
            .await?;
            #[cfg(not(feature = "automation"))]
            let finalized_synced_height = get_btc_syncer_consumer_last_processed_block_height(
                db,
                T::FINALIZED_BLOCK_CONSUMER_ID_NO_AUTOMATION,
            )
            .await?;
            let btc_syncer_synced_height = get_btc_syncer_synced_height(db).await?;
            let hcp_last_proven_height = get_hcp_last_proven_height(db).await?;
            let state_manager_next_height =
                get_state_manager_next_height(db, T::ENTITY_NAME).await?;
=======
        let wallet_balance = timed_request_base(
            L1_SYNC_STATUS_SUB_REQUEST_METRICS_TIMEOUT,
            "get_wallet_balance",
            get_wallet_balance(rpc),
        )
        .await
        .ok()
        .transpose()?;
>>>>>>> 06abd391

        let rpc_tip_height = timed_request_base(
            L1_SYNC_STATUS_SUB_REQUEST_METRICS_TIMEOUT,
            "get_rpc_tip_height",
            get_rpc_tip_height(rpc),
        )
        .await
        .ok()
        .transpose()?;

        let tx_sender_synced_height = timed_request_base(
            L1_SYNC_STATUS_SUB_REQUEST_METRICS_TIMEOUT,
            "get_tx_sender_synced_height",
            get_btc_syncer_consumer_last_processed_block_height(db, T::TX_SENDER_CONSUMER_ID),
        )
        .await
        .ok()
        .transpose()?
        .flatten();

        let finalized_synced_height = timed_request_base(
            L1_SYNC_STATUS_SUB_REQUEST_METRICS_TIMEOUT,
            "get_finalized_synced_height",
            get_btc_syncer_consumer_last_processed_block_height(db, T::FINALIZED_BLOCK_CONSUMER_ID),
        )
        .await
        .ok()
        .transpose()?
        .flatten();
        let btc_syncer_synced_height = timed_request_base(
            L1_SYNC_STATUS_SUB_REQUEST_METRICS_TIMEOUT,
            "get_btc_syncer_synced_height",
            get_btc_syncer_synced_height(db),
        )
        .await
        .ok()
        .transpose()?
        .flatten();
        let hcp_last_proven_height = timed_request_base(
            L1_SYNC_STATUS_SUB_REQUEST_METRICS_TIMEOUT,
            "get_hcp_last_proven_height",
            get_hcp_last_proven_height(db),
        )
        .await
        .ok()
        .transpose()?
        .flatten();
        let state_manager_next_height = timed_request_base(
            L1_SYNC_STATUS_SUB_REQUEST_METRICS_TIMEOUT,
            "get_state_manager_next_height",
            get_state_manager_next_height(db, T::ENTITY_NAME),
        )
        .await
        .ok()
        .transpose()?
        .flatten();

        Ok(L1SyncStatus {
            wallet_balance,
            rpc_tip_height,
            btc_syncer_synced_height,
            hcp_last_proven_height,
            tx_sender_synced_height,
            finalized_synced_height,
            state_manager_next_height,
        })
    }
}

#[cfg(test)]
mod tests {
    #[cfg(not(feature = "automation"))]
    use crate::rpc::clementine::EntityType;
    use crate::{
        rpc::clementine::GetEntityStatusesRequest,
        test::common::{
            citrea::MockCitreaClient, create_actors, create_regtest_rpc,
            create_test_config_with_thread_name,
        },
    };
    use std::time::Duration;

    #[tokio::test]
    async fn test_get_sync_status() {
        let mut config = create_test_config_with_thread_name().await;
        let _regtest = create_regtest_rpc(&mut config).await;
        let actors = create_actors::<MockCitreaClient>(&config).await;
        let mut aggregator = actors.get_aggregator();
        // wait for entities to sync a bit, this might cause flakiness, if so increase sleep time or make it serial
        tokio::time::sleep(Duration::from_secs(40)).await;
        let entity_statuses = aggregator
            .get_entity_statuses(tonic::Request::new(GetEntityStatusesRequest {
                restart_tasks: false,
            }))
            .await
            .unwrap()
            .into_inner();

        for entity in entity_statuses.entity_statuses {
            let status = entity.status_result.unwrap();
            match status {
                crate::rpc::clementine::entity_status_with_id::StatusResult::Status(status) => {
                    tracing::info!("Status: {:#?}", status);
                    #[cfg(feature = "automation")]
                    {
                        assert!(status.automation);
                        assert!(
                            status
                                .tx_sender_synced_height
                                .expect("tx_sender_synced_height is None")
                                > 0
                        );
                        assert!(
                            status
                                .finalized_synced_height
                                .expect("finalized_synced_height is None")
                                > 0
                        );
                        assert!(
                            status
                                .hcp_last_proven_height
                                .expect("hcp_last_proven_height is None")
                                > 0
                        );
                        assert!(status.rpc_tip_height.expect("rpc_tip_height is None") > 0);
                        assert!(
                            status
                                .bitcoin_syncer_synced_height
                                .expect("bitcoin_syncer_synced_height is None")
                                > 0
                        );
                        assert!(
                            status
                                .state_manager_next_height
                                .expect("state_manager_next_height is None")
                                > 0
                        );
                    }
                    #[cfg(not(feature = "automation"))]
                    {
                        let entity_type: EntityType =
                            entity.entity_id.unwrap().kind.try_into().unwrap();
                        // tx sender and hcp are not running in non-automation mode
                        assert!(!status.automation);
                        assert!(status.tx_sender_synced_height.is_none());
                        if entity_type == EntityType::Verifier {
                            assert!(
                                status
                                    .finalized_synced_height
                                    .expect("finalized_synced_height is None")
                                    > 0
                            );
                        } else {
                            // operator doesn't run finalized block fetcher in non-automation mode
                            assert!(status.finalized_synced_height.is_none());
                        }
                        assert!(status.hcp_last_proven_height.is_none());
                        assert!(status.rpc_tip_height.expect("rpc_tip_height is None") > 0);
                        assert!(
                            status
                                .bitcoin_syncer_synced_height
                                .expect("bitcoin_syncer_synced_height is None")
                                > 0
                        );
                        assert!(status.state_manager_next_height.is_none());
                    }
                }
                crate::rpc::clementine::entity_status_with_id::StatusResult::Err(error) => {
                    panic!("Couldn't get entity status: {}", error.error);
                }
            }
        }
    }
}<|MERGE_RESOLUTION|>--- conflicted
+++ resolved
@@ -173,68 +173,62 @@
         db: &Database,
         rpc: &ExtendedBitcoinRpc,
     ) -> Result<L1SyncStatus, BridgeError> {
-<<<<<<< HEAD
-        timed_request(L1_SYNC_STATUS_METRICS_TIMEOUT, "get_l1_status", async {
-            let wallet_balance = get_wallet_balance(rpc).await?;
-            let rpc_tip_height = get_rpc_tip_height(rpc).await?;
-            let tx_sender_synced_height =
-                get_btc_syncer_consumer_last_processed_block_height(db, T::TX_SENDER_CONSUMER_ID)
-                    .await?;
-            #[cfg(feature = "automation")]
-            let finalized_synced_height = get_btc_syncer_consumer_last_processed_block_height(
+        let wallet_balance = timed_request_base(
+            L1_SYNC_STATUS_SUB_REQUEST_METRICS_TIMEOUT,
+            "get_wallet_balance",
+            get_wallet_balance(rpc),
+        )
+        .await
+        .ok()
+        .transpose()?;
+
+        let rpc_tip_height = timed_request_base(
+            L1_SYNC_STATUS_SUB_REQUEST_METRICS_TIMEOUT,
+            "get_rpc_tip_height",
+            get_rpc_tip_height(rpc),
+        )
+        .await
+        .ok()
+        .transpose()?;
+
+        let tx_sender_synced_height = timed_request_base(
+            L1_SYNC_STATUS_SUB_REQUEST_METRICS_TIMEOUT,
+            "get_tx_sender_synced_height",
+            get_btc_syncer_consumer_last_processed_block_height(db, T::TX_SENDER_CONSUMER_ID),
+        )
+        .await
+        .ok()
+        .transpose()?
+        .flatten();
+
+        #[cfg(feature = "automation")]
+        let finalized_synced_height = timed_request_base(
+            L1_SYNC_STATUS_SUB_REQUEST_METRICS_TIMEOUT,
+            "get_finalized_synced_height",
+            get_btc_syncer_consumer_last_processed_block_height(
                 db,
                 T::FINALIZED_BLOCK_CONSUMER_ID_AUTOMATION,
-            )
-            .await?;
-            #[cfg(not(feature = "automation"))]
-            let finalized_synced_height = get_btc_syncer_consumer_last_processed_block_height(
+            ),
+        )
+        .await
+        .ok()
+        .transpose()?
+        .flatten();
+
+        #[cfg(not(feature = "automation"))]
+        let finalized_synced_height = timed_request_base(
+            L1_SYNC_STATUS_SUB_REQUEST_METRICS_TIMEOUT,
+            "get_finalized_synced_height",
+            get_btc_syncer_consumer_last_processed_block_height(
                 db,
                 T::FINALIZED_BLOCK_CONSUMER_ID_NO_AUTOMATION,
-            )
-            .await?;
-            let btc_syncer_synced_height = get_btc_syncer_synced_height(db).await?;
-            let hcp_last_proven_height = get_hcp_last_proven_height(db).await?;
-            let state_manager_next_height =
-                get_state_manager_next_height(db, T::ENTITY_NAME).await?;
-=======
-        let wallet_balance = timed_request_base(
-            L1_SYNC_STATUS_SUB_REQUEST_METRICS_TIMEOUT,
-            "get_wallet_balance",
-            get_wallet_balance(rpc),
-        )
-        .await
-        .ok()
-        .transpose()?;
->>>>>>> 06abd391
-
-        let rpc_tip_height = timed_request_base(
-            L1_SYNC_STATUS_SUB_REQUEST_METRICS_TIMEOUT,
-            "get_rpc_tip_height",
-            get_rpc_tip_height(rpc),
-        )
-        .await
-        .ok()
-        .transpose()?;
-
-        let tx_sender_synced_height = timed_request_base(
-            L1_SYNC_STATUS_SUB_REQUEST_METRICS_TIMEOUT,
-            "get_tx_sender_synced_height",
-            get_btc_syncer_consumer_last_processed_block_height(db, T::TX_SENDER_CONSUMER_ID),
-        )
-        .await
-        .ok()
-        .transpose()?
-        .flatten();
-
-        let finalized_synced_height = timed_request_base(
-            L1_SYNC_STATUS_SUB_REQUEST_METRICS_TIMEOUT,
-            "get_finalized_synced_height",
-            get_btc_syncer_consumer_last_processed_block_height(db, T::FINALIZED_BLOCK_CONSUMER_ID),
-        )
-        .await
-        .ok()
-        .transpose()?
-        .flatten();
+            ),
+        )
+        .await
+        .ok()
+        .transpose()?
+        .flatten();
+
         let btc_syncer_synced_height = timed_request_base(
             L1_SYNC_STATUS_SUB_REQUEST_METRICS_TIMEOUT,
             "get_btc_syncer_synced_height",
