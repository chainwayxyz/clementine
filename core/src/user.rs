use crate::actor::Actor;
use crate::errors::BridgeError;
use crate::extended_rpc::ExtendedRpc;
use crate::transaction_builder::TransactionBuilder;
use crate::EVMAddress;
use bitcoin::secp256k1::Secp256k1;
use bitcoin::Address;
use bitcoin::OutPoint;
use bitcoin::Transaction;
use bitcoin::XOnlyPublicKey;
use clementine_circuits::constants::BRIDGE_AMOUNT_SATS;
use secp256k1::SecretKey;

#[derive(Debug)]
pub struct User {
    pub rpc: ExtendedRpc,
    pub secp: Secp256k1<secp256k1::All>,
    pub signer: Actor,
    pub transaction_builder: TransactionBuilder,
}

impl User {
    pub fn new(rpc: ExtendedRpc, all_xonly_pks: Vec<XOnlyPublicKey>, sk: SecretKey) -> Self {
        let secp = Secp256k1::new();
        let signer = Actor::new(sk);
        let transaction_builder = TransactionBuilder::new(all_xonly_pks.clone());
        User {
            rpc,
            secp,
            signer,
            transaction_builder,
        }
    }

    pub fn deposit_tx(
        &self,
        evm_address: EVMAddress,
    ) -> Result<(OutPoint, XOnlyPublicKey, EVMAddress), BridgeError> {
        let (deposit_address, _) = self
            .transaction_builder
            .generate_deposit_address(&self.signer.xonly_public_key, &evm_address)?;

        let deposit_utxo = self
            .rpc
            .send_to_address(&deposit_address, BRIDGE_AMOUNT_SATS)?;

        Ok((deposit_utxo, self.signer.xonly_public_key, evm_address))
    }

<<<<<<< HEAD
    pub fn get_deposit_address(
        &self,
        evm_address: EVMAddress,
    ) -> Result<Address,  BridgeError> {
        let (deposit_address, _) = self
            .transaction_builder
            .generate_deposit_address(&self.signer.xonly_public_key, &evm_address)?;
        Ok(deposit_address)
    }

    pub fn generate_deposit_proof(&self, move_txid: Transaction) -> Result<(), BridgeError> {
=======
    pub fn generate_deposit_proof(&self, _move_txid: Transaction) -> Result<(), BridgeError> {
>>>>>>> e6d5c6ef
        // let out = self.rpc.get_spent_tx_out(&deposit_utxo)?;
        // self.rpc.get_spent_tx_out(outpoint)
        // merkle_tree::PartialMerkleTree::from_txids(&[move_txid.wtxid()], &[move_txid.txid()]);
        Ok(())
    }
}<|MERGE_RESOLUTION|>--- conflicted
+++ resolved
@@ -47,7 +47,6 @@
         Ok((deposit_utxo, self.signer.xonly_public_key, evm_address))
     }
 
-<<<<<<< HEAD
     pub fn get_deposit_address(
         &self,
         evm_address: EVMAddress,
@@ -58,10 +57,7 @@
         Ok(deposit_address)
     }
 
-    pub fn generate_deposit_proof(&self, move_txid: Transaction) -> Result<(), BridgeError> {
-=======
     pub fn generate_deposit_proof(&self, _move_txid: Transaction) -> Result<(), BridgeError> {
->>>>>>> e6d5c6ef
         // let out = self.rpc.get_spent_tx_out(&deposit_utxo)?;
         // self.rpc.get_spent_tx_out(outpoint)
         // merkle_tree::PartialMerkleTree::from_txids(&[move_txid.wtxid()], &[move_txid.txid()]);
