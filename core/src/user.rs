use crate::actor::Actor;
use crate::config::BridgeConfig;
use crate::errors::BridgeError;
use crate::extended_rpc::ExtendedRpc;
use crate::musig2::AggregateFromPublicKeys;
use crate::transaction_builder;
use crate::{EVMAddress, UTXO};
use bitcoin::{Address, TxOut};
use bitcoin::{Amount, OutPoint};
use bitcoin::{TapSighashType, XOnlyPublicKey};
use bitcoin_mock_rpc::RpcApiWrapper;
use secp256k1::schnorr;
use secp256k1::SecretKey;

pub const WITHDRAWAL_EMPTY_UTXO_SATS: u64 = 550;

#[derive(Debug)]
pub struct User<R> {
    rpc: ExtendedRpc<R>,
    signer: Actor,
    config: BridgeConfig,
    nofn_xonly_pk: XOnlyPublicKey,
}

impl<R> User<R>
where
    R: RpcApiWrapper,
{
    /// Creates a new `User`.
    pub fn new(rpc: ExtendedRpc<R>, sk: SecretKey, config: BridgeConfig) -> Self {
        let signer = Actor::new(sk, config.network);

        let nofn_xonly_pk = secp256k1::XOnlyPublicKey::from_musig2_pks(
            config.verifiers_public_keys.clone(),
            None,
            false,
        );

        User {
            rpc,
            signer,
            config,
            nofn_xonly_pk,
        }
    }

    #[tracing::instrument(skip(self), err(level = tracing::Level::ERROR), ret(level = tracing::Level::TRACE))]
    pub fn deposit_tx(&self, evm_address: EVMAddress) -> Result<OutPoint, BridgeError> {
        let deposit_address = self.get_deposit_address(evm_address)?;

        let deposit_outpoint = self
            .rpc
            .send_to_address(&deposit_address, self.config.bridge_amount_sats)?;

        Ok(deposit_outpoint)
    }

    #[tracing::instrument(skip(self), err(level = tracing::Level::ERROR), ret(level = tracing::Level::TRACE))]
    pub fn get_deposit_address(&self, evm_address: EVMAddress) -> Result<Address, BridgeError> {
        let (deposit_address, _) = transaction_builder::generate_deposit_address(
            &self.nofn_xonly_pk,
            self.signer.address.as_unchecked(),
            &evm_address,
            self.config.bridge_amount_sats,
            self.config.network,
            self.config.user_takes_after,
        );

        Ok(deposit_address)
    }

    /// Generates a withdrawal transaction and it's signature.
    ///
    /// # Returns
    ///
    /// - `UTXO`: Dust UTXO
    /// - `TxOut`: Withdrawal transaction output
    /// - `Signature`: Schnorr signature of the withdrawal transaction
    #[tracing::instrument(skip(self), err(level = tracing::Level::ERROR), ret(level = tracing::Level::TRACE))]
    pub fn generate_withdrawal_sig(
        &self,
        withdrawal_address: Address,
        withdrawal_amount: u64,
    ) -> Result<(UTXO, TxOut, schnorr::Signature), BridgeError> {
        let dust_outpoint = self
            .rpc
            .send_to_address(&self.signer.address, WITHDRAWAL_EMPTY_UTXO_SATS)?;
        let dust_utxo = UTXO {
            outpoint: dust_outpoint,
            txout: TxOut {
                value: Amount::from_sat(WITHDRAWAL_EMPTY_UTXO_SATS),
                script_pubkey: self.signer.address.script_pubkey(),
            },
        };
<<<<<<< HEAD

=======
>>>>>>> d4918687
        let txins = transaction_builder::create_tx_ins(vec![dust_utxo.outpoint]);
        let txout = TxOut {
            value: Amount::from_sat(withdrawal_amount), // TODO: Change this in the future since Operators should profit from the bridge
            script_pubkey: withdrawal_address.script_pubkey(),
        };
        let txouts = vec![txout.clone()];
<<<<<<< HEAD

=======
>>>>>>> d4918687
        let mut tx = transaction_builder::create_btc_tx(txins, txouts.clone());
        let prevouts = vec![dust_utxo.txout.clone()];

        let sig = self.signer.sign_taproot_pubkey_spend_tx_with_sighash(
            &mut tx,
            &prevouts,
            0,
            Some(TapSighashType::SinglePlusAnyoneCanPay),
        )?;

        Ok((dust_utxo, txout, sig))
    }
}

#[cfg(test)]
mod tests {
    use crate::extended_rpc::ExtendedRpc;
    use crate::user::User;
    use crate::EVMAddress;
    use crate::{create_extended_rpc, mock::database::create_test_config};
    use secp256k1::{rand, SecretKey};

    #[tokio::test]
    async fn deposit_tx() {
        let mut config = create_test_config("deposit_tx", "test_config.toml").await;
        let rpc = create_extended_rpc!(config);

        let evm_address = EVMAddress([0x45u8; 20]);
        let sk = SecretKey::new(&mut rand::thread_rng());
        let user = User::new(rpc.clone(), sk, config.clone());

        let deposit_utxo = user.deposit_tx(evm_address).unwrap();
        let deposit_txout = rpc.get_raw_transaction(&deposit_utxo.txid, None).unwrap();

        assert_eq!(
            deposit_txout
                .output
                .get(deposit_utxo.vout as usize)
                .unwrap()
                .value
                .to_sat(),
            config.bridge_amount_sats
        );

        let deposit_address = user.get_deposit_address(evm_address).unwrap();
        assert_eq!(
            deposit_txout
                .output
                .get(deposit_utxo.vout as usize)
                .unwrap()
                .script_pubkey,
            deposit_address.script_pubkey()
        );
    }
}<|MERGE_RESOLUTION|>--- conflicted
+++ resolved
@@ -92,21 +92,15 @@
                 script_pubkey: self.signer.address.script_pubkey(),
             },
         };
-<<<<<<< HEAD
 
-=======
->>>>>>> d4918687
-        let txins = transaction_builder::create_tx_ins(vec![dust_utxo.outpoint]);
+      let txins = transaction_builder::create_tx_ins(vec![dust_utxo.outpoint]);
         let txout = TxOut {
             value: Amount::from_sat(withdrawal_amount), // TODO: Change this in the future since Operators should profit from the bridge
             script_pubkey: withdrawal_address.script_pubkey(),
         };
         let txouts = vec![txout.clone()];
-<<<<<<< HEAD
 
-=======
->>>>>>> d4918687
-        let mut tx = transaction_builder::create_btc_tx(txins, txouts.clone());
+      let mut tx = transaction_builder::create_btc_tx(txins, txouts.clone());
         let prevouts = vec![dust_utxo.txout.clone()];
 
         let sig = self.signer.sign_taproot_pubkey_spend_tx_with_sighash(
