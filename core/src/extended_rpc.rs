--- conflicted
+++ resolved
@@ -181,12 +181,7 @@
                 "Failed to find collateral utxo in chain for outpoint {:?}",
                 operator_data.collateral_funding_outpoint
             ))?;
-<<<<<<< HEAD
         let collateral_outpoint = match tx
-=======
-
-        let input_amount = match tx
->>>>>>> f60d2fff
             .output
             .get(operator_data.collateral_funding_outpoint.vout as usize)
         {
