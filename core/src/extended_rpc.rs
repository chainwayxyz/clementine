--- conflicted
+++ resolved
@@ -181,11 +181,7 @@
         txid: Txid,
         fee_rate: FeeRate,
     ) -> Result<Txid, BridgeError> {
-<<<<<<< HEAD
-        let bump_fee_result = self
-=======
         let bump_fee_result = match self
->>>>>>> d26fc494
             .client
             .bump_fee(
                 &txid,
@@ -197,33 +193,6 @@
                     ..Default::default()
                 }),
             )
-<<<<<<< HEAD
-            .await;
-
-        match bump_fee_result {
-            Ok(bump_fee_result) => Ok(bump_fee_result.txid.expect("Bump fee txid is None")),
-            Err(e) => match e {
-                bitcoincore_rpc::Error::JsonRpc(json_rpc_error) => match json_rpc_error {
-                    bitcoincore_rpc::RpcError::Rpc(rpc_error) => {
-                        if rpc_error.message.ends_with(" is already spent") {
-                            let outpoint_str = rpc_error
-                                .message
-                                .split(" is already spent")
-                                .next()
-                                .expect("RPC error message should contain ' is already spent'");
-                            let outpoint = OutPoint::from_str(outpoint_str)
-                                .expect("RPC error message should contain a valid outpoint");
-                            Err(BridgeError::BumpFeeUTXOSpent(outpoint))
-                        } else {
-                            Err(BridgeError::Error(rpc_error.message))
-                        }
-                    }
-                    _ => Err(BridgeError::Error(json_rpc_error.to_string())),
-                },
-                _ => Err(BridgeError::Error(e.to_string())),
-            },
-        }
-=======
             .await
         {
             Ok(bump_fee_result) => bump_fee_result,
@@ -269,7 +238,6 @@
                     .to_string(),
             )
         })
->>>>>>> d26fc494
     }
 
     pub async fn clone_inner(&self) -> Result<Self, bitcoincore_rpc::Error> {
