//! # Bitcoin Extended RPC Interface
//!
//! Extended RPC interface communicates with the Bitcoin node. It features some
//! common wrappers around typical RPC operations as well as direct
//! communication interface with the Bitcoin node.
//!
//! ## Tests
//!
//! In tests, Bitcoind node and client are usually created using
//! [`crate::test::common::create_regtest_rpc`]. Please refer to
//! [`crate::test::common`] for using [`ExtendedRpc`] in tests.

use bitcoin::Address;
use bitcoin::Amount;
use bitcoin::BlockHash;
use bitcoin::FeeRate;
use bitcoin::OutPoint;
use bitcoin::ScriptBuf;
use bitcoin::TxOut;
use bitcoin::Txid;
use bitcoincore_rpc::Auth;
use bitcoincore_rpc::Client;
use bitcoincore_rpc::RpcApi;
use eyre::Context;
use eyre::OptionExt;
use std::str::FromStr;
use std::sync::Arc;

type Result<T> = std::result::Result<T, BitcoinRPCError>;

/// Bitcoin RPC wrapper. Extended RPC provides useful wrapper functions for
/// common operations, as well as direct access to Bitcoin RPC. Bitcoin RPC can
/// be directly accessed via `client` member.
#[derive(Debug, Clone)]
pub struct ExtendedRpc {
    pub url: String,
    auth: Auth,
    pub client: Arc<Client>,
}

/// Errors that can occur during Bitcoin RPC operations.
#[derive(Debug, thiserror::Error)]
pub enum BitcoinRPCError {
    #[error("Failed to bump fee for Txid of {0} and feerate of {1}")]
    BumpFeeError(Txid, FeeRate),
    #[error("Failed to bump fee: UTXO is already spent")]
    BumpFeeUTXOSpent(OutPoint),
    #[error("Transaction is already in block: {0}")]
    TransactionAlreadyInBlock(BlockHash),
    #[error("Transaction is not confirmed")]
    TransactionNotConfirmed,

    #[error(transparent)]
    Other(#[from] eyre::Report),
}

impl ExtendedRpc {
    /// Connects to Bitcoin RPC and returns a new [`ExtendedRpc`].
    pub async fn connect(url: String, user: String, password: String) -> Result<Self> {
        let auth = Auth::UserPass(user, password);

        let rpc = Client::new(&url, auth.clone())
            .await
            .wrap_err("Failed to connect to Bitcoin RPC")?;

        Ok(Self {
            url,
            auth,
            client: Arc::new(rpc),
        })
    }

    /// Returns the number of confirmations for a transaction.
    ///
    /// # Parameters
    ///
    /// * `txid`: TXID of the transaction to check.
    ///
    /// # Returns
    ///
    /// - [`u32`]: The number of confirmations for the transaction.
    ///
    /// # Errors
    ///
    /// - [`BitcoinRPCError`]: If the transaction is not confirmed (0) or if
    ///   there was an error retrieving the transaction info.
    pub async fn confirmation_blocks(&self, txid: &bitcoin::Txid) -> Result<u32> {
        let raw_transaction_results = self
            .client
            .get_raw_transaction_info(txid, None)
            .await
            .wrap_err("Failed to get transaction info")?;

        raw_transaction_results
            .confirmations
            .ok_or_eyre("No confirmation data")
            .map_err(Into::into)
    }

<<<<<<< HEAD
    /// Returns block hash of a transaction, if confirmed.
    ///
    /// # Parameters
    ///
    /// * `txid`: TXID of the transaction to check.
    ///
    /// # Returns
    ///
    /// - [`bitcoin::BlockHash`]: Block hash of the block that the transaction
    ///   is in.
    ///
    /// # Errors
    ///
    /// - [`BitcoinRPCError`]: If the transaction is not confirmed (0) or if
    ///   there was an error retrieving the transaction info.
=======
    /// Retrieves the current blockchain height (number of blocks).
    ///
    /// # Returns
    /// The current block height as a `u32`, or an error if it cannot be retrieved or converted.
    pub async fn get_current_chain_height(&self) -> Result<u32> {
        let height = self
            .client
            .get_block_count()
            .await
            .wrap_err("Failed to get block count")?;
        Ok(u32::try_from(height).wrap_err("Failed to convert block count to u32")?)
    }

    #[tracing::instrument(skip(self), err(level = tracing::Level::ERROR), ret(level = tracing::Level::TRACE))]
>>>>>>> 8f5e7635
    pub async fn get_blockhash_of_tx(&self, txid: &bitcoin::Txid) -> Result<bitcoin::BlockHash> {
        let raw_transaction_results = self
            .client
            .get_raw_transaction_info(txid, None)
            .await
            .wrap_err("Failed to get transaction info")?;

        let Some(blockhash) = raw_transaction_results.blockhash else {
            return Err(eyre::eyre!("Transaction not confirmed: {0}", txid).into());
        };

        Ok(blockhash)
    }

    /// Retrieves the block header for a given block height.
    ///
    /// # Arguments
    /// * `height` - The block height for which to retrieve the header.
    ///
    /// # Returns
    /// A tuple containing the `bitcoin::BlockHash` and `bitcoin::block::Header`,
    /// or an error if the block or header cannot be retrieved.
    pub async fn get_block_header_by_height(
        &self,
        height: u64,
    ) -> Result<(bitcoin::BlockHash, bitcoin::block::Header)> {
        let block_hash = self.client.get_block_hash(height).await.wrap_err(format!(
            "Couldn't retrieve block hash from height {} from rpc",
            height
        ))?;
        let block_header = self
            .client
            .get_block_header(&block_hash)
            .await
            .wrap_err(format!(
                "Couldn't retrieve block header with block hash {} from rpc",
                block_hash
            ))?;
        Ok((block_hash, block_header))
    }

    /// Gets the transactions that created the inputs of a given transaction.
    ///
    /// # Arguments
    /// * `tx` - The transaction to get the previous transactions for
    ///
    /// # Returns
    /// A vector of transactions that created the inputs of the given transaction.
    #[tracing::instrument(skip(self), err(level = tracing::Level::ERROR), ret(level = tracing::Level::TRACE))]
    pub async fn get_prevout_txs(
        &self,
        tx: &bitcoin::Transaction,
    ) -> Result<Vec<bitcoin::Transaction>> {
        let mut prevout_txs = Vec::new();
        for input in &tx.input {
            let txid = input.previous_output.txid;
            prevout_txs.push(self.get_tx_of_txid(&txid).await?);
        }
        Ok(prevout_txs)
    }

    /// Gets the transaction data for a given transaction ID.
    ///
    /// # Parameters
    ///
    /// * `txid`: TXID of the transaction to check.
    ///
    /// # Returns
    ///
    /// - [`bitcoin::Transaction`]: Transaction itself.
    pub async fn get_tx_of_txid(&self, txid: &bitcoin::Txid) -> Result<bitcoin::Transaction> {
        let raw_transaction = self
            .client
            .get_raw_transaction(txid, None)
            .await
            .wrap_err("Failed to get raw transaction")?;
        Ok(raw_transaction)
    }

    /// Checks if a transaction is on-chain.
    ///
    /// # Parameters
    ///
    /// * `txid`: TXID of the transaction to check.
    ///
    /// # Returns
    ///
    /// - [`bool`]: `true` if the transaction is on-chain, `false` otherwise.
    pub async fn is_tx_on_chain(&self, txid: &bitcoin::Txid) -> Result<bool> {
        Ok(self
            .client
            .get_raw_transaction_info(txid, None)
            .await
            .ok()
            .and_then(|s| s.blockhash)
            .is_some())
    }

    /// Checks if a transaction UTXO has expected address and amount.
    ///
    /// # Parameters
    ///
    /// * `outpoint` - The outpoint to check
    /// * `address` - Expected script pubkey
    /// * `amount_sats` - Expected amount in satoshis
    ///
    /// # Returns
    ///
    /// - [`bool`]: `true` if the UTXO has the expected address and amount, `false` otherwise.
    pub async fn check_utxo_address_and_amount(
        &self,
        outpoint: &OutPoint,
        address: &ScriptBuf,
        amount_sats: Amount,
    ) -> Result<bool> {
        let tx = self
            .client
            .get_raw_transaction(&outpoint.txid, None)
            .await
            .wrap_err("Failed to get transaction")?;

        let current_output = tx.output[outpoint.vout as usize].clone();

        let expected_output = TxOut {
            script_pubkey: address.clone(),
            value: amount_sats,
        };

        Ok(expected_output == current_output)
    }

    /// Checks if an UTXO is spent.
    ///
    /// # Parameters
    ///
    /// * `outpoint`: The outpoint to check
    ///
    /// # Returns
    ///
    /// - [`bool`]: `true` if the UTXO is spent, `false` otherwise.
    ///
    /// # Errors
    ///
    /// - [`BitcoinRPCError`]: If the transaction is not confirmed or if there
    ///   was an error retrieving the transaction output.
    pub async fn is_utxo_spent(&self, outpoint: &OutPoint) -> Result<bool> {
        if !self.is_tx_on_chain(&outpoint.txid).await? {
            return Err(BitcoinRPCError::TransactionNotConfirmed);
        }

        let res = self
            .client
            .get_tx_out(&outpoint.txid, outpoint.vout, Some(false))
            .await
            .wrap_err("Failed to get transaction output")?;

        Ok(res.is_none())
    }

    /// Mines a specified number of blocks to a new address.
    ///
    /// This is a test-only function that generates blocks and it will only work
    /// on regtest.
    ///
    /// # Parameters
    ///
    /// * `block_num`: The number of blocks to mine
    ///
    /// # Returns
    ///
    /// - [`Vec<BlockHash>`]: A vector of block hashes for the newly mined blocks.
    #[cfg(test)]
    pub async fn mine_blocks(&self, block_num: u64) -> Result<Vec<BlockHash>> {
        let new_address = self
            .client
            .get_new_address(None, None)
            .await
            .wrap_err("Failed to get new address")?
            .assume_checked();

        Ok(self
            .client
            .generate_to_address(block_num, &new_address)
            .await
            .wrap_err("Failed to generate to address")?)
    }

    /// Sends a specified amount of Bitcoins to the given address.
    ///
    /// # Parameters
    ///
    /// * `address` - The recipient address
    /// * `amount_sats` - The amount to send in satoshis
    ///
    /// # Returns
    ///
    /// - [`OutPoint`]: The outpoint (txid and vout) of the newly created output.
    pub async fn send_to_address(
        &self,
        address: &Address,
        amount_sats: Amount,
    ) -> Result<OutPoint> {
        let txid = self
            .client
            .send_to_address(address, amount_sats, None, None, None, None, None, None)
            .await
            .wrap_err("Failed to send to address")?;

        let tx_result = self
            .client
            .get_transaction(&txid, None)
            .await
            .wrap_err("Failed to get transaction")?;
        let vout = tx_result.details[0].vout; // TODO: this might be incorrect

        Ok(OutPoint { txid, vout })
    }

    /// Retrieves the transaction output for a given outpoint.
    ///
    /// # Arguments
    ///
    /// * `outpoint` - The outpoint (txid and vout) to retrieve
    ///
    /// # Returns
    ///
    /// - [`TxOut`]: The transaction output at the specified outpoint.
    pub async fn get_txout_from_outpoint(&self, outpoint: &OutPoint) -> Result<TxOut> {
        let tx = self
            .client
            .get_raw_transaction(&outpoint.txid, None)
            .await
            .wrap_err("Failed to get transaction")?;
        let txout = tx.output[outpoint.vout as usize].clone();

        Ok(txout)
    }

    /// Bumps the fee of a transaction to meet or exceed a target fee rate. Does
    /// nothing if the transaction is already confirmed. Returns the original
    /// txid if no bump was needed.
    ///
    /// This function implements Replace-By-Fee (RBF) to increase the fee of an unconfirmed transaction.
    /// It works as follows:
    /// 1. If the transaction is already confirmed, returns Err(TransactionAlreadyInBlock)
    /// 2. If the current fee rate is already >= the requested fee rate, returns the original txid
    /// 3. Otherwise, increases the fee rate by adding the node's incremental fee to the current fee rate, then `bump_fee`s the transaction
    ///
    /// Note: This function currently only supports fee payer TXs.
    ///
    /// # Arguments
    /// * `txid` - The transaction ID to bump
    /// * `fee_rate` - The target fee rate to achieve
    ///
    /// # Returns
    ///
    /// - [`Txid`]: The txid of the bumped transaction (which may be the same as the input txid if no bump was needed).
    ///
    /// # Errors
    ///
    ///  * `TransactionAlreadyInBlock` - If the transaction is already confirmed
    /// * `BumpFeeUTXOSpent` - If the UTXO being spent by the transaction is already spent
    /// * `BumpFeeError` - For other errors with fee bumping
    pub async fn bump_fee_with_fee_rate(&self, txid: Txid, fee_rate: FeeRate) -> Result<Txid> {
        // Check if transaction is already confirmed
        let transaction_info = self
            .client
            .get_transaction(&txid, None)
            .await
            .wrap_err("Failed to get transaction")?;
        if transaction_info.info.blockhash.is_some() {
            return Err(BitcoinRPCError::TransactionAlreadyInBlock(
                transaction_info
                    .info
                    .blockhash
                    .expect("Blockhash should be present"),
            ));
        }

        // Calculate current fee rate
        let tx = transaction_info
            .transaction()
            .wrap_err("Failed to get transaction")?;
        let tx_size = tx.weight().to_vbytes_ceil();
        let current_fee_sat = u64::try_from(
            transaction_info
                .fee
                .expect("Fee should be present")
                .to_sat()
                .abs(),
        )
        .wrap_err("Failed to convert fee to sat")?;

        let current_fee_rate = FeeRate::from_sat_per_kwu(1000 * current_fee_sat / tx_size);

        // If current fee rate is already sufficient, return original txid
        if current_fee_rate >= fee_rate {
            return Ok(txid);
        }

        // Get node's incremental fee to determine how much to increase
        let network_info = self
            .client
            .get_network_info()
            .await
            .wrap_err("Failed to get network info")?;
        let incremental_fee = network_info.incremental_fee;
        let incremental_fee_rate: FeeRate = FeeRate::from_sat_per_kwu(incremental_fee.to_sat());

        // Calculate new fee rate by adding incremental fee to current fee rate
        let new_fee_rate = FeeRate::from_sat_per_kwu(
            current_fee_rate.to_sat_per_kwu() + incremental_fee_rate.to_sat_per_kwu(),
        );

        tracing::debug!(
            "Bumping fee for txid: {txid} from {current_fee_rate} to {new_fee_rate} with incremental fee {incremental_fee_rate} - Final fee rate: {new_fee_rate}"
        );

        // Call Bitcoin Core's bumpfee RPC
        let bump_fee_result = match self
            .client
            .bump_fee(
                &txid,
                Some(&bitcoincore_rpc::json::BumpFeeOptions {
                    fee_rate: Some(bitcoincore_rpc::json::FeeRate::per_vbyte(Amount::from_sat(
                        new_fee_rate.to_sat_per_vb_ceil(),
                    ))),
                    replaceable: Some(true),
                    ..Default::default()
                }),
            )
            .await
        {
            Ok(bump_fee_result) => bump_fee_result,
            // Attempt to parse the error message to get the outpoint if the UTXO is already spent
            Err(e) => match e {
                bitcoincore_rpc::Error::JsonRpc(json_rpc_error) => match json_rpc_error {
                    bitcoincore_rpc::RpcError::Rpc(rpc_error) => {
                        if let Some((outpoint_str, _)) =
                            rpc_error.message.split_once(" is already spent")
                        {
                            let outpoint = OutPoint::from_str(outpoint_str)
                                .wrap_err(BitcoinRPCError::BumpFeeError(txid, fee_rate))?;

                            return Err(BitcoinRPCError::BumpFeeUTXOSpent(outpoint));
                        }

                        return Err(eyre::eyre!(format!("{:?}", rpc_error))
                            .wrap_err(BitcoinRPCError::BumpFeeError(txid, fee_rate))
                            .into());
                    }
                    _ => {
                        return Err(eyre::eyre!(json_rpc_error)
                            .wrap_err(BitcoinRPCError::BumpFeeError(txid, fee_rate))
                            .into());
                    }
                },
                _ => {
                    return Err(eyre::eyre!(e)
                        .wrap_err(BitcoinRPCError::BumpFeeError(txid, fee_rate))
                        .into())
                }
            },
        };

        // Return the new txid
        Ok(bump_fee_result
            .txid
            .ok_or_eyre("Failed to get Txid from bump_fee_result")?)
    }

    /// Creates a new instance of the [`ExtendedRpc`] with a new client
    /// connection for cloning. This is needed when you need a separate
    /// connection to the Bitcoin RPC server.
    ///
    /// # Returns
    ///
    /// - [`ExtendedRpc`]: A new instance of ExtendedRpc with a new client connection.
    pub async fn clone_inner(&self) -> std::result::Result<Self, bitcoincore_rpc::Error> {
        let new_client = Client::new(&self.url, self.auth.clone()).await?;

        Ok(Self {
            url: self.url.clone(),
            auth: self.auth.clone(),
            client: Arc::new(new_client),
        })
    }
}

#[cfg(test)]
mod tests {
    use crate::{
        bitvm_client::SECP,
        extended_rpc::BitcoinRPCError,
        test::common::{create_regtest_rpc, create_test_config_with_thread_name},
    };
    use bitcoin::{amount, key::Keypair, Address, FeeRate, XOnlyPublicKey};
    use bitcoincore_rpc::RpcApi;

    #[tokio::test]
    async fn new_extended_rpc() {
        let mut config = create_test_config_with_thread_name().await;
        let regtest = create_regtest_rpc(&mut config).await;
        let _should_not_panic = regtest.rpc();
    }

    #[tokio::test]
    async fn tx_checks_in_mempool_and_on_chain() {
        let mut config = create_test_config_with_thread_name().await;
        let regtest = create_regtest_rpc(&mut config).await;
        let rpc = regtest.rpc();

        let keypair = Keypair::from_secret_key(&SECP, &config.secret_key);
        let (xonly, _parity) = XOnlyPublicKey::from_keypair(&keypair);
        let address = Address::p2tr(&SECP, xonly, None, config.protocol_paramset.network);

        let amount = amount::Amount::from_sat(10000);

        // Prepare a transaction.
        let utxo = rpc.send_to_address(&address, amount).await.unwrap();
        let tx = rpc.get_tx_of_txid(&utxo.txid).await.unwrap();
        let txid = tx.compute_txid();
        tracing::debug!("TXID: {}", txid);

        assert_eq!(tx.output[utxo.vout as usize].value, amount);
        assert_eq!(utxo.txid, txid);
        assert!(rpc
            .check_utxo_address_and_amount(&utxo, &address.script_pubkey(), amount)
            .await
            .unwrap());

        // In mempool.
        assert!(rpc.confirmation_blocks(&utxo.txid).await.is_err());
        assert!(rpc.get_blockhash_of_tx(&utxo.txid).await.is_err());
        assert!(!rpc.is_tx_on_chain(&txid).await.unwrap());
        assert!(rpc.is_utxo_spent(&utxo).await.is_err());

        rpc.mine_blocks(1).await.unwrap();
        let height = rpc.client.get_block_count().await.unwrap();
        let blockhash = rpc.client.get_block_hash(height).await.unwrap();

        // On chain.
        assert_eq!(rpc.confirmation_blocks(&utxo.txid).await.unwrap(), 1);
        assert_eq!(
            rpc.get_blockhash_of_tx(&utxo.txid).await.unwrap(),
            blockhash
        );
        assert_eq!(rpc.get_tx_of_txid(&txid).await.unwrap(), tx);
        assert!(rpc.is_tx_on_chain(&txid).await.unwrap());
        assert!(!rpc.is_utxo_spent(&utxo).await.unwrap());

        // Doesn't matter if in mempool or on chain.
        let txout = rpc.get_txout_from_outpoint(&utxo).await.unwrap();
        assert_eq!(txout.value, amount);
        assert_eq!(rpc.get_tx_of_txid(&txid).await.unwrap(), tx);
    }

    #[tokio::test]
    async fn bump_fee_with_fee_rate() {
        let mut config = create_test_config_with_thread_name().await;
        let regtest = create_regtest_rpc(&mut config).await;
        let rpc = regtest.rpc();

        let keypair = Keypair::from_secret_key(&SECP, &config.secret_key);
        let (xonly, _parity) = XOnlyPublicKey::from_keypair(&keypair);
        let address = Address::p2tr(&SECP, xonly, None, config.protocol_paramset.network);

        let amount = amount::Amount::from_sat(10000);

        // Confirmed transaction cannot be fee bumped.
        let utxo = rpc.send_to_address(&address, amount).await.unwrap();
        rpc.mine_blocks(1).await.unwrap();
        assert!(rpc
            .bump_fee_with_fee_rate(utxo.txid, FeeRate::from_sat_per_vb(1).unwrap())
            .await
            .inspect_err(|e| {
                match e {
                    BitcoinRPCError::TransactionAlreadyInBlock(_) => {}
                    _ => panic!("Unexpected error: {:?}", e),
                }
            })
            .is_err());

        // TODO: Calculate this dynamically.
        let current_fee_rate = FeeRate::from_sat_per_vb_unchecked(1);

        // Trying to bump a transaction with a fee rate that is already enough
        // should return the original txid.
        let utxo = rpc.send_to_address(&address, amount).await.unwrap();
        let txid = rpc
            .bump_fee_with_fee_rate(utxo.txid, current_fee_rate)
            .await
            .unwrap();
        assert_eq!(txid, utxo.txid);

        // A bigger fee rate should return a different txid.
        let new_fee_rate = FeeRate::from_sat_per_vb_unchecked(10000);
        let txid = rpc
            .bump_fee_with_fee_rate(utxo.txid, new_fee_rate)
            .await
            .unwrap();
        assert_ne!(txid, utxo.txid);
    }
}<|MERGE_RESOLUTION|>--- conflicted
+++ resolved
@@ -97,23 +97,6 @@
             .map_err(Into::into)
     }
 
-<<<<<<< HEAD
-    /// Returns block hash of a transaction, if confirmed.
-    ///
-    /// # Parameters
-    ///
-    /// * `txid`: TXID of the transaction to check.
-    ///
-    /// # Returns
-    ///
-    /// - [`bitcoin::BlockHash`]: Block hash of the block that the transaction
-    ///   is in.
-    ///
-    /// # Errors
-    ///
-    /// - [`BitcoinRPCError`]: If the transaction is not confirmed (0) or if
-    ///   there was an error retrieving the transaction info.
-=======
     /// Retrieves the current blockchain height (number of blocks).
     ///
     /// # Returns
@@ -127,8 +110,21 @@
         Ok(u32::try_from(height).wrap_err("Failed to convert block count to u32")?)
     }
 
-    #[tracing::instrument(skip(self), err(level = tracing::Level::ERROR), ret(level = tracing::Level::TRACE))]
->>>>>>> 8f5e7635
+    /// Returns block hash of a transaction, if confirmed.
+    ///
+    /// # Parameters
+    ///
+    /// * `txid`: TXID of the transaction to check.
+    ///
+    /// # Returns
+    ///
+    /// - [`bitcoin::BlockHash`]: Block hash of the block that the transaction
+    ///   is in.
+    ///
+    /// # Errors
+    ///
+    /// - [`BitcoinRPCError`]: If the transaction is not confirmed (0) or if
+    ///   there was an error retrieving the transaction info.
     pub async fn get_blockhash_of_tx(&self, txid: &bitcoin::Txid) -> Result<bitcoin::BlockHash> {
         let raw_transaction_results = self
             .client
