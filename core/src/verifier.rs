--- conflicted
+++ resolved
@@ -65,11 +65,7 @@
     deposit_constant, get_first_op_return_output, parse_op_return_data,
 };
 use eyre::{Context, ContextCompat, OptionExt, Result};
-<<<<<<< HEAD
-=======
-use risc0_zkvm::is_dev_mode;
 use secp256k1::ffi::MUSIG_SECNONCE_LEN;
->>>>>>> f60d2fff
 use secp256k1::musig::{AggregatedNonce, PartialSignature, PublicNonce, SecretNonce};
 #[cfg(feature = "automation")]
 use std::collections::BTreeMap;
@@ -495,11 +491,7 @@
     async fn is_deposit_valid(&self, deposit_data: &mut DepositData) -> Result<(), BridgeError> {
         // check if security council is the same as in our config
         if deposit_data.security_council != self.config.security_council {
-<<<<<<< HEAD
-            tracing::error!(
-=======
             let reason = format!(
->>>>>>> f60d2fff
                 "Security council in deposit is not the same as in the config, expected {:?}, got {:?}",
                 self.config.security_council,
                 deposit_data.security_council
@@ -507,11 +499,7 @@
             tracing::error!("{reason}");
             return Err(BridgeError::InvalidDeposit(reason));
         }
-<<<<<<< HEAD
-        let operators_in_deposit = deposit_data.get_operators();
-=======
         let operators_in_deposit_data = deposit_data.get_operators();
->>>>>>> f60d2fff
         // check if all operators that still have collateral are in the deposit
         let operators_in_db = self.db.get_operators(None).await?;
         for (xonly_pk, reimburse_addr, collateral_funding_outpoint) in operators_in_db.iter() {
@@ -538,30 +526,18 @@
                 )
                 .await?;
             // if operator is not in deposit but its collateral is still on chain, return false
-<<<<<<< HEAD
-            if !operators_in_deposit.contains(xonly_pk) && is_collateral_usable {
-                tracing::error!(
-                    "Operator {:?} is is still in protocol but not in the deposit",
-=======
             if !operators_in_deposit_data.contains(xonly_pk) && is_collateral_usable {
                 let reason = format!(
                     "Operator {:?} is is still in protocol but not in the deposit data from aggregator",
->>>>>>> f60d2fff
                     xonly_pk
                 );
                 tracing::error!("{reason}");
                 return Err(BridgeError::InvalidDeposit(reason));
             }
             // if operator is in deposit, but the collateral is not usable, return false
-<<<<<<< HEAD
-            if operators_in_deposit.contains(xonly_pk) && !is_collateral_usable {
-                tracing::error!(
-                    "Operator {:?} is in the deposit but its collateral is spent, operator cannot fulfill withdrawals anymore",
-=======
             if operators_in_deposit_data.contains(xonly_pk) && !is_collateral_usable {
                 let reason = format!(
                     "Operator {:?} is in the deposit data from aggregator but its collateral is spent, operator cannot fulfill withdrawals anymore",
->>>>>>> f60d2fff
                     xonly_pk
                 );
                 tracing::error!("{reason}");
@@ -625,11 +601,7 @@
                 deposit_outpoint.vout
             ))?;
         if deposit_txout_in_chain.value != self.config.protocol_paramset().bridge_amount {
-<<<<<<< HEAD
-            tracing::error!(
-=======
             let reason = format!(
->>>>>>> f60d2fff
                 "Deposit amount is not correct, expected {}, got {}",
                 self.config.protocol_paramset().bridge_amount,
                 deposit_txout_in_chain.value
@@ -638,11 +610,7 @@
             return Err(BridgeError::InvalidDeposit(reason));
         }
         if deposit_txout_in_chain.script_pubkey != expected_scriptpubkey {
-<<<<<<< HEAD
-            tracing::error!(
-=======
             let reason = format!(
->>>>>>> f60d2fff
                 "Deposit script pubkey in deposit outpoint does not match the deposit data, expected {:?}, got {:?}",
                 expected_scriptpubkey,
                 deposit_txout_in_chain.script_pubkey
@@ -1388,13 +1356,7 @@
             .check_nofn_correctness(deposit_data.get_nofn_xonly_pk()?)
             .await?;
 
-<<<<<<< HEAD
-        if !self.is_deposit_valid(&mut deposit_data).await? {
-            return Err(BridgeError::InvalidDeposit);
-        }
-=======
         self.is_deposit_valid(&mut deposit_data).await?;
->>>>>>> f60d2fff
 
         self.db
             .set_deposit_data(None, &mut deposit_data, self.config.protocol_paramset())
@@ -1680,33 +1642,9 @@
             .get_tip_header_chain_proof()
             .await?;
 
-<<<<<<< HEAD
         let (work_only_proof, work_output) = self
             .header_chain_prover
             .prove_work_only(current_tip_hcp.0)?;
-=======
-        #[cfg(test)]
-        {
-            // if in test mode and risc0_dev_mode is enabled, we will not generate real proof
-            // if not in test mode, we should enforce RISC0_DEV_MODE to be disabled
-            if is_dev_mode() {
-                tracing::warn!("Warning, malicious kickoff detected but RISC0_DEV_MODE is enabled, will not generate real proof");
-                let g16_bytes = 128;
-                let mut challenge = vec![0u8; g16_bytes];
-                for (step, i) in (0..g16_bytes).step_by(32).enumerate() {
-                    if i < g16_bytes {
-                        challenge[i] = step as u8;
-                    }
-                }
-                let total_work = borsh::to_vec(&work_output.work_u128)
-                    .wrap_err("Couldn't serialize total work")?;
-                challenge.extend_from_slice(&total_work);
-                return self
-                    .queue_watchtower_challenge(kickoff_data, deposit_data, challenge, dbtx)
-                    .await;
-            }
-        }
->>>>>>> f60d2fff
 
         let g16: [u8; 256] = work_only_proof
             .inner
