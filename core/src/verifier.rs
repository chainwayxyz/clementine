--- conflicted
+++ resolved
@@ -23,8 +23,8 @@
 use crate::header_chain_prover::HeaderChainProver;
 use crate::musig2;
 use crate::rpc::clementine::{NormalSignatureKind, OperatorKeys, TaggedSignature};
+use crate::states::context::DutyResult;
 use crate::states::{block_cache, Duty, Owner, StateManager};
-use crate::states::context::DutyResult;
 use crate::task::manager::BackgroundTaskManager;
 use crate::task::IntoTask;
 use crate::tx_sender::{TxMetadata, TxSender, TxSenderClient};
@@ -1268,20 +1268,14 @@
                 latest_blockhash,
             } => {
                 tracing::warn!(
-<<<<<<< HEAD
-                    "Verifier {:?} called verifier disprove with kickoff_data: {:?}, deposit_data: {:?}, operator_asserts: {:?}, operator_acks: {:?}, payout_blockhash: {:?}",
-                    verifier_xonly_pk, kickoff_data, deposit_data, operator_asserts.len(), operator_acks.len(), payout_blockhash.len()
-                );
-                Ok(DutyResult::Handled)
-=======
                     "Verifier {:?} called verifier disprove with kickoff_data: {:?}, deposit_data: {:?}, operator_asserts: {:?}, 
                     operator_acks: {:?}, payout_blockhash: {:?}, latest_blockhash: {:?}",
                     verifier_xonly_pk, kickoff_data, deposit_data, operator_asserts.len(), operator_acks.len(),
                     payout_blockhash.len(), latest_blockhash.len()
                 );
->>>>>>> 885e7a3b
-            }
-            Duty::SendLatestBlockhash { .. } => {}
+                Ok(DutyResult::Handled)
+            }
+            Duty::SendLatestBlockhash { .. } => Ok(DutyResult::Handled),
             Duty::CheckIfKickoff {
                 txid,
                 block_height,
