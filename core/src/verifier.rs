--- conflicted
+++ resolved
@@ -602,28 +602,17 @@
                 .ok_or_eyre("No signature received")?;
 
             tracing::debug!("Verifying Final nofn Signature {}", nonce_idx + 1);
-<<<<<<< HEAD
             let nofn = self
                 .nofn
                 .read()
                 .await
                 .clone()
                 .ok_or(eyre!("N-of-N not set, yet"))?;
-            bitvm_client::SECP
-                .verify_schnorr(&sig, &Message::from(typed_sighash.0), &nofn.agg_xonly_pk)
-                .wrap_err_with(|| {
-                    format!(
-                        "Failed to verify nofn signature {} with signature info {:?}",
-                        nonce_idx + 1,
-                        typed_sighash.1
-                    )
-                })?;
-=======
 
             verify_schnorr(
                 &sig,
                 &Message::from(typed_sighash.0),
-                self.nofn_xonly_pk,
+                nofn.agg_xonly_pk,
                 tweak_data,
                 Some(&mut tweak_cache),
             )
@@ -634,7 +623,6 @@
                     typed_sighash.1
                 )
             })?;
->>>>>>> 4e660594
 
             let tagged_sig = TaggedSignature {
                 signature: sig.serialize().to_vec(),
@@ -1149,6 +1137,14 @@
             // ok, every kickoff spent
             return Ok(());
         }
+
+        let verifier_idx = Some(
+            self.idx
+                .read()
+                .await
+                .ok_or(eyre!("Verifier index not set, yet"))? as u32,
+        );
+
         let unspent_kickoff_txs = self
             .create_and_sign_unspent_kickoff_connector_txs(round_idx, operator_idx)
             .await?;
@@ -1167,7 +1163,7 @@
                         Some(TxMetadata {
                             tx_type,
                             operator_idx: Some(operator_idx),
-                            verifier_idx: Some(self.idx as u32),
+                            verifier_idx,
                             round_idx: Some(round_idx),
                             kickoff_idx: Some(kickoff_idx as u32),
                             deposit_outpoint: None,
