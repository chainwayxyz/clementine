use crate::actor::Actor;
use crate::bitcoin_syncer::BitcoinSyncer;
use crate::bitvm_client::{self, ClementineBitVMPublicKeys, SECP};
use crate::builder::address::taproot_builder_with_scripts;
use crate::builder::script::{SpendableScript, WinternitzCommit};
use crate::builder::sighash::{
    create_nofn_sighash_stream, create_operator_sighash_stream, PartialSignatureInfo, SignatureInfo,
};
use crate::builder::transaction::deposit_signature_owner::EntityType;
use crate::builder::transaction::sign::{create_and_sign_txs, TransactionRequestData};
use crate::builder::transaction::{
    create_move_to_vault_txhandler, create_txhandlers, ContractContext, DepositData, OperatorData,
    ReimburseDbCache, TransactionType, TxHandler,
};
use crate::builder::transaction::{create_round_txhandlers, KickoffWinternitzKeys};
use crate::citrea::{CitreaClient, LightClientProverRpcClient};
use crate::config::protocol::{ProtocolParamset, ProtocolParamsetName};
use crate::config::BridgeConfig;
use crate::database::{Database, DatabaseTransaction};
use crate::errors::BridgeError;
use crate::extended_rpc::ExtendedRpc;
use crate::musig2::{self, AggregateFromPublicKeys};
use crate::rpc;
use crate::rpc::clementine::clementine_watchtower_client::ClementineWatchtowerClient;
use crate::rpc::clementine::{
    DepositParams, KickoffId, NormalSignatureKind, OperatorKeys, TaggedSignature,
    TransactionRequest, WatchtowerKeys,
};
use crate::states::StateManager;
use crate::states::{Duty, Owner};
<<<<<<< HEAD
use crate::tx_sender::{TxDataForLogging, TxSender};
use crate::{bitcoin_syncer, EVMAddress};
use alloy::transports::http::reqwest::Url;
=======
use crate::task::manager::BackgroundTaskManager;
use crate::task::IntoTask;
use crate::tx_sender::{TxDataForLogging, TxSender, TxSenderClient};
use crate::EVMAddress;
>>>>>>> 333865ee
use bitcoin::address::NetworkUnchecked;
use bitcoin::hashes::Hash;
use bitcoin::secp256k1::schnorr::Signature;
use bitcoin::secp256k1::Message;
use bitcoin::{secp256k1::PublicKey, OutPoint};
use bitcoin::{Address, ScriptBuf, TapTweakHash, XOnlyPublicKey};
use bitvm::signatures::winternitz;
use secp256k1::musig::{MusigAggNonce, MusigPartialSignature, MusigPubNonce, MusigSecNonce};
use std::collections::{BTreeMap, HashMap};
use std::pin::pin;
use std::sync::Arc;
use std::time::Duration;
use tokio::sync::mpsc;
use tokio_stream::StreamExt;
use tonic::async_trait;

#[derive(Debug)]
pub struct NonceSession {
    /// Nonces used for a deposit session (last nonce is for the movetx signature)
    pub nonces: Vec<MusigSecNonce>,
}

#[derive(Debug)]
pub struct AllSessions {
    pub cur_id: u32,
    pub sessions: HashMap<u32, NonceSession>,
}

#[derive(Debug, Clone)]
pub struct NofN {
    pub public_keys: Vec<bitcoin::secp256k1::PublicKey>,
    pub agg_xonly_pk: bitcoin::secp256k1::XOnlyPublicKey,
    pub idx: usize,
}

impl NofN {
    pub fn new(
        self_pk: bitcoin::secp256k1::PublicKey,
        public_keys: Vec<bitcoin::secp256k1::PublicKey>,
    ) -> Result<Self, BridgeError> {
        let idx = public_keys
            .iter()
            .position(|pk| pk == &self_pk)
            .ok_or(BridgeError::PublicKeyNotFound)?;
        let agg_xonly_pk =
            bitcoin::secp256k1::XOnlyPublicKey::from_musig2_pks(public_keys.clone(), None)?;
        Ok(NofN {
            public_keys,
            agg_xonly_pk,
            idx,
        })
    }
}

pub struct VerifierServer {
    pub verifier: Verifier,
    background_tasks: BackgroundTaskManager<Verifier>,
}

impl VerifierServer {
    pub async fn new(config: BridgeConfig) -> Result<Self, BridgeError> {
        let verifier = Verifier::new(config.clone()).await?;
        let db = verifier.db.clone();
        let mut background_tasks = BackgroundTaskManager::default();

        let rpc = ExtendedRpc::connect(
            config.bitcoin_rpc_url.clone(),
            config.bitcoin_rpc_user.clone(),
            config.bitcoin_rpc_password.clone(),
        )
        .await?;

        let tx_sender = TxSender::new(
            verifier.signer.clone(),
            rpc.clone(),
            verifier.db.clone(),
            format!("verifier_{}", verifier.idx).to_string(),
            config.protocol_paramset().network,
        );

        background_tasks.loop_and_monitor(tx_sender.into_task());

        // initialize and run state manager
        let state_manager =
            StateManager::new(db.clone(), verifier.clone(), config.protocol_paramset()).await?;

        background_tasks.loop_and_monitor(state_manager.block_fetcher_task().await?);
        background_tasks.loop_and_monitor(state_manager.into_task());

        let syncer = BitcoinSyncer::new(db, rpc, config.protocol_paramset()).await?;

        background_tasks.loop_and_monitor(syncer.into_task());

        Ok(VerifierServer {
            verifier,
            background_tasks,
        })
    }

    pub async fn shutdown(&mut self) {
        self.background_tasks
            .graceful_shutdown_with_timeout(Duration::from_secs(10))
            .await;
    }
}

#[derive(Debug, Clone)]
pub struct Verifier {
    pub idx: usize,

    pub(crate) signer: Actor,
    pub(crate) db: Database,
    pub(crate) config: BridgeConfig,

    pub(crate) nofn_xonly_pk: bitcoin::secp256k1::XOnlyPublicKey,
    pub(crate) nofn: Arc<tokio::sync::RwLock<Option<NofN>>>,
    _operator_xonly_pks: Vec<bitcoin::secp256k1::XOnlyPublicKey>,
    pub(crate) nonces: Arc<tokio::sync::Mutex<AllSessions>>,
<<<<<<< HEAD
    pub idx: usize,
    pub tx_sender: TxSender,
    pub state_manager_shutdown_tx: Arc<oneshot::Sender<()>>,
    pub citrea_client: Option<CitreaClient>,
=======

    pub tx_sender: TxSenderClient,
>>>>>>> 333865ee
}

impl Verifier {
    pub async fn new(config: BridgeConfig) -> Result<Self, BridgeError> {
        let signer = Actor::new(
            config.secret_key,
            config.winternitz_secret_key,
            config.protocol_paramset().network,
        );

        // TODO: In the future, we won't get verifiers public keys from config files, rather in set_verifiers rpc call.
        let idx = config
            .verifiers_public_keys
            .iter()
            .position(|pk| pk == &signer.public_key)
            .ok_or(BridgeError::PublicKeyNotFound)?;

        let db = Database::new(&config).await?;
<<<<<<< HEAD
        let rpc = ExtendedRpc::connect(
            config.bitcoin_rpc_url.clone(),
            config.bitcoin_rpc_user.clone(),
            config.bitcoin_rpc_password.clone(),
        )
        .await?;

        let citrea_client = if !config.citrea_rpc_url.is_empty()
            && !config.citrea_light_client_prover_url.is_empty()
        {
            Some(CitreaClient::new(
                Url::parse(&config.citrea_rpc_url).map_err(|e| {
                    BridgeError::Error(format!("Can't parse Citrea RPC URL: {:?}", e))
                })?,
                Url::parse(&config.citrea_light_client_prover_url).map_err(|e| {
                    BridgeError::Error(format!("Can't parse Citrea LCP RPC URL: {:?}", e))
                })?,
                None,
            )?)
        } else if config.protocol_paramset == ProtocolParamsetName::Mainnet // TODO: Remove this and move to config.rs or smth
            || config.protocol_paramset == ProtocolParamsetName::Testnet4
        {
            return Err(BridgeError::ConfigError(
                "Citrea RPC URL and Citrea light client prover RPC URLs must be set!".to_string(),
            ));
        } else {
            None
        };

        let tx_sender = TxSender::new(
            signer.clone(),
            rpc.clone(),
            db.clone(),
            &format!("verifier_{}", idx).to_string(),
            config.protocol_paramset().network,
        );
        let tx_sender_handle = tx_sender.run(Duration::from_secs(1)).await?;

        // Monitor the tx_sender_handle and abort if it dies unexpectedly
        crate::utils::monitor_task_with_panic(tx_sender_handle, "tx_sender for verifier");
=======
>>>>>>> 333865ee

        let nofn_xonly_pk = bitcoin::secp256k1::XOnlyPublicKey::from_musig2_pks(
            config.verifiers_public_keys.clone(),
            None,
        )?;

        let operator_xonly_pks = config.operators_xonly_pks.clone();

        let all_sessions = AllSessions {
            cur_id: 0,
            sessions: HashMap::new(),
        };

        let verifiers_pks = db.get_verifiers_public_keys(None).await?;

        let nofn = if !verifiers_pks.is_empty() {
            tracing::debug!("Verifier public keys found: {:?}", verifiers_pks);
            let nofn = NofN::new(signer.public_key, verifiers_pks)?;
            Some(nofn)
        } else {
            None
        };

        let tx_sender = TxSenderClient::new(db.clone(), format!("verifier_{}", idx).to_string());

        let verifier = Verifier {
            signer,
            db: db.clone(),
            config: config.clone(),
            nofn_xonly_pk,
            nofn: Arc::new(tokio::sync::RwLock::new(nofn)),
            _operator_xonly_pks: operator_xonly_pks,
            nonces: Arc::new(tokio::sync::Mutex::new(all_sessions)),
            idx,
            tx_sender,
<<<<<<< HEAD
            state_manager_shutdown_tx: Arc::new(oneshot::channel().0),
            citrea_client,
=======
>>>>>>> 333865ee
        };

        Ok(verifier)
    }

    pub async fn set_verifiers(
        &self,
        verifiers_public_keys: Vec<PublicKey>,
    ) -> Result<(), BridgeError> {
        // Check if verifiers are already set
        if self.nofn.read().await.clone().is_some() {
            return Err(BridgeError::AlreadyInitialized);
        }

        // Save verifiers public keys to db
        self.db
            .set_verifiers_public_keys(None, &verifiers_public_keys)
            .await?;

        // Save the nofn to memory for fast access
        let nofn = NofN::new(self.signer.public_key, verifiers_public_keys.clone())?;
        self.nofn.write().await.replace(nofn);

        Ok(())
    }

    /// Verifies all unspent kickoff signatures sent by the operator, converts them to TaggedSignature
    /// as they will be saved as TaggedSignatures to the db.
    fn verify_unspent_kickoff_sigs(
        &self,
        operator_index: u32,
        collateral_funding_outpoint: OutPoint,
        operator_xonly_pk: XOnlyPublicKey,
        wallet_reimburse_address: Address,
        unspent_kickoff_sigs: Vec<Signature>,
        kickoff_wpks: &KickoffWinternitzKeys,
    ) -> Result<Vec<TaggedSignature>, BridgeError> {
        let mut tagged_sigs = Vec::with_capacity(unspent_kickoff_sigs.len());
        let mut prev_ready_to_reimburse: Option<TxHandler> = None;
        let operator_data = OperatorData {
            xonly_pk: operator_xonly_pk,
            collateral_funding_outpoint,
            reimburse_addr: wallet_reimburse_address.clone(),
        };
        let mut cur_sig_index = 0;
        for idx in 0..self.config.protocol_paramset().num_round_txs {
            let txhandlers = create_round_txhandlers(
                self.config.protocol_paramset(),
                idx,
                &operator_data,
                kickoff_wpks,
                prev_ready_to_reimburse.clone(),
            )?;
            for txhandler in txhandlers {
                if let TransactionType::UnspentKickoff(kickoff_idx) =
                    txhandler.get_transaction_type()
                {
                    let partial = PartialSignatureInfo {
                        operator_idx: operator_index as usize,
                        round_idx: idx,
                        kickoff_utxo_idx: kickoff_idx,
                    };
                    let sighashes = txhandler
                        .calculate_shared_txins_sighash(EntityType::OperatorSetup, partial)?;
                    for sighash in sighashes {
                        let message = Message::from_digest(sighash.0.to_byte_array());
                        bitvm_client::SECP
                            .verify_schnorr(
                                &unspent_kickoff_sigs[cur_sig_index],
                                &message,
                                &operator_xonly_pk,
                            )
                            .map_err(|e| {
                                BridgeError::Error(format!(
                                    "Unspent kickoff signature verification failed for num sig {}: {}",
                                    cur_sig_index + 1,
                                    e
                                ))
                            })?;
                        tagged_sigs.push(TaggedSignature {
                            signature: unspent_kickoff_sigs[cur_sig_index].serialize().to_vec(),
                            signature_id: Some(sighash.1.signature_id),
                        });
                        cur_sig_index += 1;
                    }
                }
                if let TransactionType::ReadyToReimburse = txhandler.get_transaction_type() {
                    prev_ready_to_reimburse = Some(txhandler);
                }
            }
        }

        Ok(tagged_sigs)
    }

    pub async fn set_operator(
        &self,
        operator_index: u32,
        collateral_funding_outpoint: OutPoint,
        operator_xonly_pk: XOnlyPublicKey,
        wallet_reimburse_address: Address,
        operator_winternitz_public_keys: Vec<winternitz::PublicKey>,
        unspent_kickoff_sigs: Vec<Signature>,
    ) -> Result<(), BridgeError> {
        let kickoff_wpks = KickoffWinternitzKeys::new(
            operator_winternitz_public_keys,
            self.config.protocol_paramset().num_kickoffs_per_round,
        );
        let tagged_sigs = self.verify_unspent_kickoff_sigs(
            operator_index,
            collateral_funding_outpoint,
            operator_xonly_pk,
            wallet_reimburse_address.clone(),
            unspent_kickoff_sigs,
            &kickoff_wpks,
        )?;

        let operator_winternitz_public_keys = kickoff_wpks.keys;
        let mut dbtx = self.db.begin_transaction().await?;
        // Save the operator details to the db
        self.db
            .set_operator(
                Some(&mut dbtx),
                operator_index as i32,
                operator_xonly_pk,
                wallet_reimburse_address.to_string(),
                collateral_funding_outpoint,
            )
            .await?;

        self.db
            .set_operator_kickoff_winternitz_public_keys(
                Some(&mut dbtx),
                operator_index,
                operator_winternitz_public_keys,
            )
            .await?;

        let sigs_per_round = self.config.get_num_unspent_kickoff_sigs()
            / self.config.protocol_paramset().num_round_txs;
        let tagged_sigs_per_round: Vec<Vec<TaggedSignature>> = tagged_sigs
            .chunks(sigs_per_round)
            .map(|chunk| chunk.to_vec())
            .collect();

        for (round_idx, sigs) in tagged_sigs_per_round.into_iter().enumerate() {
            self.db
                .set_unspent_kickoff_sigs(Some(&mut dbtx), operator_index as usize, round_idx, sigs)
                .await?;
        }

        let operator_data = OperatorData {
            xonly_pk: operator_xonly_pk,
            collateral_funding_outpoint,
            reimburse_addr: wallet_reimburse_address,
        };

        StateManager::<Self>::dispatch_new_round_machine(
            self.db.clone(),
            &mut dbtx,
            operator_data,
            operator_index,
        )
        .await?;

        dbtx.commit().await?;

        Ok(())
    }

    #[tracing::instrument(skip(self, xonly_pk), fields(verifier_idx = self.idx), ret)]
    pub async fn set_watchtower(
        &self,
        watchtower_idx: u32,
        xonly_pk: XOnlyPublicKey,
    ) -> Result<(), BridgeError> {
        self.db
            .set_watchtower_xonly_pk(None, watchtower_idx, &xonly_pk)
            .await?;

        Ok(())
    }

    pub async fn nonce_gen(
        &self,
        num_nonces: u32,
    ) -> Result<(u32, Vec<MusigPubNonce>), BridgeError> {
        let (sec_nonces, pub_nonces): (Vec<MusigSecNonce>, Vec<MusigPubNonce>) = (0..num_nonces)
            .map(|_| {
                // nonce pair needs keypair and a rng
                let (sec_nonce, pub_nonce) = musig2::nonce_pair(
                    &self.signer.keypair,
                    &mut bitcoin::secp256k1::rand::thread_rng(),
                )?;
                Ok((sec_nonce, pub_nonce))
            })
            .collect::<Result<Vec<(MusigSecNonce, MusigPubNonce)>, BridgeError>>()?
            .into_iter()
            .unzip(); // TODO: fix extra copies

        let session = NonceSession { nonces: sec_nonces };

        // save the session
        let session_id = {
            let all_sessions = &mut *self.nonces.lock().await;
            let session_id = all_sessions.cur_id;
            all_sessions.sessions.insert(session_id, session);
            all_sessions.cur_id += 1;
            session_id
        };

        Ok((session_id, pub_nonces))
    }

    pub async fn deposit_sign(
        &self,
        deposit_outpoint: OutPoint,
        evm_address: EVMAddress,
        recovery_taproot_address: Address<NetworkUnchecked>,
        session_id: u32,
        mut agg_nonce_rx: mpsc::Receiver<MusigAggNonce>,
    ) -> Result<mpsc::Receiver<MusigPartialSignature>, BridgeError> {
        let verifier = self.clone();
        let (partial_sig_tx, partial_sig_rx) = mpsc::channel(1280);

        tokio::spawn(async move {
            let mut session_map = verifier.nonces.lock().await;
            let session = session_map.sessions.get_mut(&session_id).ok_or_else(|| {
                BridgeError::Error(format!("Could not find session id {session_id}"))
            })?;
            session.nonces.reverse();

            let mut nonce_idx: usize = 0;

            let mut sighash_stream = Box::pin(create_nofn_sighash_stream(
                verifier.db.clone(),
                verifier.config.clone(),
                DepositData {
                    deposit_outpoint,
                    evm_address,
                    recovery_taproot_address,
                    nofn_xonly_pk: verifier.nofn_xonly_pk,
                },
                false,
            ));
            let num_required_sigs = verifier.config.get_num_required_nofn_sigs();

            assert_eq!(
                num_required_sigs + 1,
                session.nonces.len(),
                "Expected nonce count to be num_required_sigs + 1 (movetx)"
            );

            while let Some(agg_nonce) = agg_nonce_rx.recv().await {
                let sighash = sighash_stream
                    .next()
                    .await
                    .ok_or(BridgeError::Error("No sighash received".to_string()))??;
                tracing::debug!("Verifier {} found sighash: {:?}", verifier.idx, sighash);

                let nonce = session
                    .nonces
                    .pop()
                    .ok_or(BridgeError::Error("No nonce available".to_string()))?;
                let partial_sig = musig2::partial_sign(
                    verifier.config.verifiers_public_keys.clone(),
                    None,
                    nonce,
                    agg_nonce,
                    verifier.signer.keypair,
                    Message::from_digest(*sighash.0.as_byte_array()),
                )?;
                partial_sig_tx
                    .send(partial_sig)
                    .await
                    .map_err(|e| BridgeError::SendError("partial signature", e.to_string()))?;

                nonce_idx += 1;
                tracing::debug!(
                    "Verifier {} signed and sent sighash {} of {}",
                    verifier.idx,
                    nonce_idx,
                    num_required_sigs
                );
                if nonce_idx == num_required_sigs {
                    break;
                }
            }

            let last_nonce = session
                .nonces
                .pop()
                .ok_or(BridgeError::Error("No last nonce available".to_string()))?;
            session.nonces.clear();
            session.nonces.push(last_nonce);

            Ok::<(), BridgeError>(())
        });

        Ok(partial_sig_rx)
    }

    pub async fn deposit_finalize(
        &self,
        deposit_outpoint: OutPoint,
        evm_address: EVMAddress,
        recovery_taproot_address: Address<NetworkUnchecked>,
        session_id: u32,
        mut sig_receiver: mpsc::Receiver<Signature>,
        mut agg_nonce_receiver: mpsc::Receiver<MusigAggNonce>,
        mut operator_sig_receiver: mpsc::Receiver<Signature>,
    ) -> Result<MusigPartialSignature, BridgeError> {
        let mut sighash_stream = pin!(create_nofn_sighash_stream(
            self.db.clone(),
            self.config.clone(),
            DepositData {
                deposit_outpoint,
                evm_address,
                recovery_taproot_address: recovery_taproot_address.clone(),
                nofn_xonly_pk: self.nofn_xonly_pk,
            },
            true,
        ));

        let num_required_nofn_sigs = self.config.get_num_required_nofn_sigs();
        let num_required_nofn_sigs_per_kickoff =
            self.config.get_num_required_nofn_sigs_per_kickoff();
        let num_required_op_sigs = self.config.get_num_required_operator_sigs();
        let num_required_op_sigs_per_kickoff =
            self.config.get_num_required_operator_sigs_per_kickoff();
        let &BridgeConfig { num_operators, .. } = &self.config;

        let ProtocolParamset {
            num_round_txs,
            num_kickoffs_per_round,
            ..
        } = *self.config.protocol_paramset();

        let mut verified_sigs = vec![
            vec![
                vec![
                    Vec::<TaggedSignature>::with_capacity(
                        num_required_nofn_sigs_per_kickoff + num_required_op_sigs_per_kickoff
                    );
                    num_kickoffs_per_round
                ];
                num_round_txs
            ];
            num_operators
        ];

        let mut kickoff_txids =
            vec![vec![vec![None; num_kickoffs_per_round]; num_round_txs]; num_operators];

        // ------ N-of-N SIGNATURES VERIFICATION ------

        let mut nonce_idx: usize = 0;

        while let Some(sighash) = sighash_stream.next().await {
            let sighash = sighash.map_err(|_| BridgeError::SighashStreamEndedPrematurely)?;

            let &SignatureInfo {
                operator_idx,
                round_idx,
                kickoff_utxo_idx,
                signature_id,
                kickoff_txid,
            } = &sighash.1;

            if signature_id == NormalSignatureKind::YieldKickoffTxid.into() {
                kickoff_txids[operator_idx][round_idx][kickoff_utxo_idx] = kickoff_txid;
                continue;
            }

            let sig = sig_receiver
                .recv()
                .await
                .ok_or(BridgeError::Error("No signature received".to_string()))?;

            tracing::debug!("Verifying Final nofn Signature {}", nonce_idx + 1);
            bitvm_client::SECP
                .verify_schnorr(&sig, &Message::from(sighash.0), &self.nofn_xonly_pk)
                .map_err(|x| {
                    BridgeError::Error(format!(
                        "Nofn Signature {} Verification Failed: {}.",
                        nonce_idx + 1,
                        x
                    ))
                })?;

            let tagged_sig = TaggedSignature {
                signature: sig.serialize().to_vec(),
                signature_id: Some(signature_id),
            };
            verified_sigs[operator_idx][round_idx][kickoff_utxo_idx].push(tagged_sig);
            tracing::debug!("Final Signature Verified");

            nonce_idx += 1;
        }

        if nonce_idx != num_required_nofn_sigs {
            return Err(BridgeError::Error(format!(
                "Not received enough nofn signatures. Needed: {}, received: {}",
                num_required_nofn_sigs, nonce_idx
            )));
        }

        // ------ OPERATOR SIGNATURES VERIFICATION ------

        let num_required_total_op_sigs = num_required_op_sigs * self.config.num_operators;
        let mut total_op_sig_count = 0;

        // get operator data
        let operators_data: Vec<(XOnlyPublicKey, bitcoin::Address, OutPoint)> =
            self.db.get_operators(None).await?;

        // get signatures of operators and verify them
        for (operator_idx, (op_xonly_pk, _, _)) in operators_data.iter().enumerate() {
            let mut op_sig_count = 0;
            // tweak the operator xonly public key with None (because merkle root is empty as operator utxos have no scripts)
            let scalar = TapTweakHash::from_key_and_tweak(*op_xonly_pk, None).to_scalar();
            let tweaked_op_xonly_pk = op_xonly_pk
                .add_tweak(&SECP, &scalar)
                .map_err(|x| {
                    BridgeError::Error(format!("Failed to tweak operator xonly public key: {}", x))
                })?
                .0;
            // generate the sighash stream for operator
            let mut sighash_stream = pin!(create_operator_sighash_stream(
                self.db.clone(),
                operator_idx,
                self.config.clone(),
                DepositData {
                    deposit_outpoint,
                    evm_address,
                    recovery_taproot_address: recovery_taproot_address.clone(),
                    nofn_xonly_pk: self.nofn_xonly_pk,
                },
            ));
            while let Some(operator_sig) = operator_sig_receiver.recv().await {
                let sighash = sighash_stream
                    .next()
                    .await
                    .ok_or(BridgeError::SighashStreamEndedPrematurely)??;

                tracing::debug!(
                    "Verifying Final operator Signature {} for operator {}",
                    nonce_idx + 1,
                    operator_idx
                );

                bitvm_client::SECP
                    .verify_schnorr(
                        &operator_sig,
                        &Message::from(sighash.0),
                        &tweaked_op_xonly_pk,
                    )
                    .map_err(|x| {
                        BridgeError::Error(format!(
                            "Operator {} Signature {}: verification failed: {}.",
                            operator_idx,
                            op_sig_count + 1,
                            x
                        ))
                    })?;

                let &SignatureInfo {
                    operator_idx,
                    round_idx,
                    kickoff_utxo_idx,
                    signature_id,
                    kickoff_txid: _,
                } = &sighash.1;
                let tagged_sig = TaggedSignature {
                    signature: operator_sig.serialize().to_vec(),
                    signature_id: Some(signature_id),
                };
                verified_sigs[operator_idx][round_idx][kickoff_utxo_idx].push(tagged_sig);

                op_sig_count += 1;
                total_op_sig_count += 1;
                if op_sig_count == num_required_op_sigs {
                    break;
                }
            }
        }

        if total_op_sig_count != num_required_total_op_sigs {
            return Err(BridgeError::Error(format!(
                "Not enough operator signatures. Needed: {}, received: {}",
                num_required_total_op_sigs, total_op_sig_count
            )));
        }

        // ----- MOVE TX SIGNING

        // Generate partial signature for move transaction
        let move_txhandler = create_move_to_vault_txhandler(
            deposit_outpoint,
            evm_address,
            &recovery_taproot_address,
            self.nofn_xonly_pk,
            self.config.protocol_paramset().user_takes_after,
            self.config.protocol_paramset().bridge_amount,
            self.config.protocol_paramset().network,
        )?;

        let move_tx_sighash = move_txhandler.calculate_script_spend_sighash_indexed(
            0,
            0,
            bitcoin::TapSighashType::Default,
        )?;

        let agg_nonce =
            agg_nonce_receiver
                .recv()
                .await
                .ok_or(BridgeError::ChannelEndedPrematurely(
                    "verifier::deposit_finalize",
                    "aggregated nonces",
                ))?;

        let movetx_secnonce = {
            let mut session_map = self.nonces.lock().await;
            let session = session_map.sessions.get_mut(&session_id).ok_or_else(|| {
                BridgeError::Error(format!(
                    "could not find session with id {} in session cache",
                    session_id
                ))
            })?;
            session
                .nonces
                .pop()
                .ok_or_else(|| BridgeError::Error("No move tx secnonce in session".to_string()))?
        };

        // sign move tx and save everything to db if everything is correct
        let partial_sig = musig2::partial_sign(
            self.config.verifiers_public_keys.clone(),
            None,
            movetx_secnonce,
            agg_nonce,
            self.signer.keypair,
            Message::from_digest(move_tx_sighash.to_byte_array()),
        )?;

        // Save signatures to db
        let mut dbtx = self.db.begin_transaction().await?;
        self.db
            .set_deposit_data(
                Some(&mut dbtx),
                DepositData {
                    deposit_outpoint,
                    evm_address,
                    recovery_taproot_address: recovery_taproot_address.clone(),
                    nofn_xonly_pk: self.nofn_xonly_pk,
                },
            )
            .await?;
        // Deposit is not actually finalized here, its only finalized after the aggregator gets all the partial sigs and checks the aggregated sig
        // TODO: It can create problems if the deposit fails at the end by some verifier not sending movetx partial sig, but we still added sigs to db
        for (operator_idx, operator_sigs) in verified_sigs.into_iter().enumerate() {
            for (seq_idx, op_sequential_sigs) in operator_sigs.into_iter().enumerate() {
                for (kickoff_idx, kickoff_sigs) in op_sequential_sigs.into_iter().enumerate() {
                    let kickoff_txid = kickoff_txids[operator_idx][seq_idx][kickoff_idx];
                    if kickoff_txid.is_none() {
                        return Err(BridgeError::Error(format!(
                            "Kickoff txid not found for {}, {}, {}",
                            operator_idx, seq_idx, kickoff_idx
                        )));
                    }
                    self.db
                        .set_deposit_signatures(
                            Some(&mut dbtx),
                            deposit_outpoint,
                            operator_idx,
                            seq_idx,
                            kickoff_idx,
                            kickoff_txid.expect("Kickoff txid must be Some"),
                            kickoff_sigs,
                        )
                        .await?;
                }
            }
        }
        dbtx.commit().await?;

        Ok(partial_sig)
    }

    pub async fn set_operator_keys(
        &self,
        deposit_id: DepositData,
        keys: OperatorKeys,
        operator_idx: u32,
    ) -> Result<(), BridgeError> {
        let hashes: Vec<[u8; 20]> = keys
            .challenge_ack_digests
            .into_iter()
            .map(|x| {
                x.hash
                    .try_into()
                    .map_err(|_| BridgeError::Error("Invalid hash length".to_string()))
            })
            .collect::<Result<Vec<[u8; 20]>, BridgeError>>()?;

        if hashes.len() != self.config.get_num_challenge_ack_hashes() {
            return Err(BridgeError::Error(
                format!(
                    "Invalid number of challenge ack hashes received from operator {}: got: {} expected: {}",
                    operator_idx,
                    hashes.len(),
                    self.config.get_num_challenge_ack_hashes()
                )
            ));
        }

        let operator_data = self
            .db
            .get_operator(None, operator_idx as i32)
            .await?
            .ok_or(BridgeError::OperatorNotFound(operator_idx))?;

        self.db
            .set_operator_challenge_ack_hashes(
                None,
                operator_idx as i32,
                deposit_id.deposit_outpoint,
                &hashes,
            )
            .await?;

        let winternitz_keys: Vec<winternitz::PublicKey> = keys
            .winternitz_pubkeys
            .into_iter()
            .map(|x| x.try_into())
            .collect::<Result<_, BridgeError>>()?;

        if winternitz_keys.len() != ClementineBitVMPublicKeys::number_of_flattened_wpks() {
            tracing::error!(
                "Invalid number of winternitz keys received from operator {}: got: {} expected: {}",
                operator_idx,
                winternitz_keys.len(),
                ClementineBitVMPublicKeys::number_of_flattened_wpks()
            );
            return Err(BridgeError::Error(format!(
                "Invalid number of winternitz keys received from operator {}: got: {} expected: {}",
                operator_idx,
                winternitz_keys.len(),
                ClementineBitVMPublicKeys::number_of_flattened_wpks()
            )));
        }

        let bitvm_pks = ClementineBitVMPublicKeys::from_flattened_vec(&winternitz_keys);
        let assert_tx_addrs = bitvm_pks
            .get_assert_taproot_leaf_hashes(operator_data.xonly_pk)
            .iter()
            .map(|x| x.to_byte_array())
            .collect::<Vec<_>>();

        // TODO: Use correct verification key and along with a dummy proof.
        let start = std::time::Instant::now();
        let scripts: Vec<ScriptBuf> = bitvm_pks.get_g16_verifier_disprove_scripts();

        let taproot_builder = taproot_builder_with_scripts(&scripts);
        let root_hash = taproot_builder
            .try_into_taptree()
            .expect("taproot builder always builds a full taptree")
            .root_hash();
        let root_hash_bytes = root_hash.to_raw_hash().to_byte_array();
        tracing::debug!("Built taproot tree in {:?}", start.elapsed());
        // let root_hash_bytes = [0u8; 32];

        // Save the public input wots to db along with the root hash
        self.db
            .set_bitvm_setup(
                None,
                operator_idx as i32,
                deposit_id.deposit_outpoint,
                &assert_tx_addrs,
                &root_hash_bytes,
            )
            .await?;

        Ok(())
    }

    pub async fn set_watchtower_keys(
        &self,
        deposit_id: DepositData,
        keys: WatchtowerKeys,
        watchtower_idx: u32,
    ) -> Result<(), BridgeError> {
        let watchtower_xonly_pk = self
            .db
            .get_watchtower_xonly_pk(None, watchtower_idx)
            .await?;

        let winternitz_keys: Vec<winternitz::PublicKey> = keys
            .winternitz_pubkeys
            .into_iter()
            .map(|x| x.try_into())
            .collect::<Result<_, BridgeError>>()?;

        for (operator_id, winternitz_key) in winternitz_keys.into_iter().enumerate() {
            self.db
                .set_watchtower_winternitz_public_keys(
                    None,
                    watchtower_idx,
                    operator_id as u32,
                    deposit_id.deposit_outpoint,
                    &winternitz_key,
                )
                .await?;

            let script = WinternitzCommit::new(
                vec![(
                    winternitz_key,
                    self.config
                        .protocol_paramset()
                        .watchtower_challenge_message_length as u32,
                )],
                watchtower_xonly_pk,
                self.config.protocol_paramset().winternitz_log_d,
            )
            .to_script_buf();

            let taproot_builder = taproot_builder_with_scripts(&[script]);
            let root_hash = taproot_builder
                .try_into_taptree()
                .expect("taproot builder always builds a full taptree")
                .root_hash();
            let root_hash_bytes = root_hash.to_raw_hash().to_byte_array();

            self.db
                .set_watchtower_challenge_hash(
                    None,
                    watchtower_idx,
                    operator_id as u32,
                    root_hash_bytes,
                    deposit_id.deposit_outpoint,
                )
                .await?;
        }

        Ok(())
    }

    // TODO: #402
    async fn is_kickoff_malicious(
        &self,
        _kickoff_txid: bitcoin::Txid,
    ) -> Result<bool, BridgeError> {
        Ok(true)
    }

    pub async fn handle_kickoff<'a>(
        &'a self,
        dbtx: DatabaseTransaction<'a, '_>,
        kickoff_txid: bitcoin::Txid,
    ) -> Result<(), BridgeError> {
        let is_malicious = self.is_kickoff_malicious(kickoff_txid).await?;
        if !is_malicious {
            return Ok(());
        }

        let (deposit_data, kickoff_id, _) = self
            .db
            .get_deposit_signatures_with_kickoff_txid(None, kickoff_txid)
            .await?
            .ok_or(BridgeError::Error("Kickoff txid not found".to_string()))?;

        let transaction_data = TransactionRequestData {
            deposit_data: deposit_data.clone(),
            transaction_type: TransactionType::AllNeededForDeposit,
            kickoff_id,
        };
        let signed_txs = create_and_sign_txs(
            self.db.clone(),
            &self.signer,
            self.config.clone(),
            transaction_data,
            None, // No need
        )
        .await?;

        let tx_data_for_logging = Some(TxDataForLogging {
            tx_type: TransactionType::Dummy, // will be replaced in add_tx_to_queue
            operator_idx: Some(kickoff_id.operator_idx),
            verifier_idx: Some(self.idx as u32),
            round_idx: Some(kickoff_id.round_idx),
            kickoff_idx: Some(kickoff_id.kickoff_idx),
            deposit_outpoint: Some(deposit_data.deposit_outpoint),
        });

        // self._rpc.client.import_descriptors(vec!["tr("])

        // try to send them
        for (tx_type, signed_tx) in &signed_txs {
            match *tx_type {
                TransactionType::Challenge
                | TransactionType::AssertTimeout(_)
                | TransactionType::KickoffNotFinalized
                | TransactionType::OperatorChallengeNack(_) => {
                    self.tx_sender
                        .add_tx_to_queue(
                            dbtx,
                            *tx_type,
                            signed_tx,
                            &signed_txs,
                            tx_data_for_logging,
                            &self.config,
                        )
                        .await?;
                }
                _ => {}
            }
        }

        Ok(())
    }

    async fn send_watchtower_challenge(
        &self,
        kickoff_id: KickoffId,
        deposit_data: DepositData,
    ) -> Result<(), BridgeError> {
        let watchtower_path = format!("{}/watchtower_{}.sock", self.config.socket_path, self.idx);
        let watchtower_client =
            rpc::get_clients(vec![watchtower_path], ClementineWatchtowerClient::new).await;

        if let Ok(mut watchtower) = watchtower_client {
            let raw_challenge_tx = watchtower[0]
                .internal_create_watchtower_challenge(TransactionRequest {
                    deposit_params: Some(DepositParams {
                        deposit_outpoint: Some(deposit_data.deposit_outpoint.into()),
                        evm_address: deposit_data.evm_address.0.to_vec(),
                        recovery_taproot_address: deposit_data
                            .recovery_taproot_address
                            .assume_checked()
                            .to_string(),
                        nofn_xonly_pk: deposit_data.nofn_xonly_pk.serialize().to_vec(),
                    }),
                    transaction_type: Some(TransactionType::WatchtowerChallenge(self.idx).into()),
                    kickoff_id: Some(kickoff_id),
                })
                .await?
                .into_inner()
                .raw_tx;
            let challenge_tx = bitcoin::consensus::deserialize(&raw_challenge_tx)?;
            let mut dbtx = self.db.begin_transaction().await?;
            self.tx_sender
                .add_tx_to_queue(
                    &mut dbtx,
                    TransactionType::WatchtowerChallenge(self.idx),
                    &challenge_tx,
                    &[],
                    Some(TxDataForLogging {
                        tx_type: TransactionType::WatchtowerChallenge(self.idx),
                        operator_idx: None,
                        verifier_idx: Some(self.idx as u32),
                        round_idx: Some(kickoff_id.round_idx),
                        kickoff_idx: Some(kickoff_id.kickoff_idx),
                        deposit_outpoint: Some(deposit_data.deposit_outpoint),
                    }),
                    &self.config,
                )
                .await?;
            dbtx.commit().await?;
            tracing::warn!("Commited watchtower challenge for watchtower {}", self.idx);
        }
        Ok(())
    }

    async fn get_citrea_l2_height_range(
        citrea_client: &CitreaClient,
        block_height: u32,
        max_attempts: u32,
    ) -> Result<(u64, u64), BridgeError> {
        let mut attempts = 0;

        let proof_current = loop {
            if let Some(proof) = citrea_client
                .light_client_prover_client
                .get_light_client_proof_by_l1_height(block_height as u64)
                .await?
            {
                break proof;
            }

            attempts += 1;
            if attempts >= max_attempts {
                return Err(BridgeError::Error(format!(
                    "Light client proof not found for block height {} after {} attempts with 1 second intervals",
                    block_height,
                    max_attempts
                )));
            }

            tokio::time::sleep(Duration::from_secs(1)).await;
        };

        let proof_previous = citrea_client
            .light_client_prover_client
            .get_light_client_proof_by_l1_height(block_height as u64 - 1)
            .await?
            .ok_or(BridgeError::Error(format!(
                "Light client proof not found for block height: {}",
                block_height - 1
            )))?;

        let l2_height_end: u64 = proof_current
            .light_client_proof_output
            .last_l2_height
            .try_into()
            .expect("Failed to convert last_l2_height to u64");

        let l2_height_start: u64 = proof_previous
            .light_client_proof_output
            .last_l2_height
            .try_into()
            .expect("Failed to convert last_l2_height to u64");

        Ok((l2_height_start, l2_height_end))
    }

    async fn update_citrea_withdrawals(
        &self,
        dbtx: &mut DatabaseTransaction<'_, '_>,
        citrea_client: &CitreaClient,
        l2_height_start: u64,
        l2_height_end: u64,
        block_height: u32,
    ) -> Result<(), BridgeError> {
        let new_deposits = citrea_client
            .collect_deposit_move_txids(l2_height_start + 1, l2_height_end)
            .await?;
        tracing::info!("New Deposits: {:?}", new_deposits);
        let new_withdrawals = citrea_client
            .collect_withdrawal_utxos(l2_height_start + 1, l2_height_end)
            .await?;
        tracing::info!("New Withdrawals: {:?}", new_withdrawals);
        for (idx, move_to_vault_txid) in new_deposits {
            tracing::info!("Setting move to vault txid: {:?}", move_to_vault_txid);
            self.db
                .set_move_to_vault_txid_from_citrea_deposit(
                    Some(dbtx),
                    idx as u32 - 1,
                    &move_to_vault_txid,
                )
                .await?;
        }
        for (idx, withdrawal_utxo_outpoint) in new_withdrawals {
            tracing::info!("Setting withdrawal utxo: {:?}", withdrawal_utxo_outpoint);
            self.db
                .set_withdrawal_utxo_from_citrea_withdrawal(
                    Some(dbtx),
                    idx as u32,
                    withdrawal_utxo_outpoint,
                    block_height,
                )
                .await?;
        }
        Ok(())
    }

    async fn update_finalized_payouts(
        &self,
        dbtx: &mut DatabaseTransaction<'_, '_>,
        block_id: u32,
        block: &bitcoin::Block,
    ) -> Result<(), BridgeError> {
        let payout_txids = self
            .db
            .get_payout_txs_from_citrea_withdrawal(Some(dbtx), block_id)
            .await?;

        let txid_to_tx_hashmap: HashMap<bitcoin::Txid, &bitcoin::Transaction> = block
            .txdata
            .iter()
            .map(|tx| (tx.compute_txid(), tx))
            .collect();

        let block_hash = block.block_hash();
        let mut payout_txs_and_payer_operator_idx = Vec::new();
        for (idx, payout_txid) in payout_txids {
            let payout_tx = txid_to_tx_hashmap
                .get(&payout_txid)
                .ok_or(BridgeError::Error("Payout tx not found".to_string()))?;
            let last_output = &payout_tx.output[payout_tx.output.len() - 1]
                .script_pubkey
                .to_bytes();
            tracing::info!("last_output: {}, idx: {}", hex::encode(last_output), idx);

            let operator_idx = u32::from_le_bytes(
                last_output[2..6]
                    .try_into()
                    .expect("Failed to convert last_output to u32"),
            );

            payout_txs_and_payer_operator_idx.push((idx, payout_txid, operator_idx, block_hash));
        }

        self.db
            .set_payout_txs_and_payer_operator_idx(Some(dbtx), payout_txs_and_payer_operator_idx)
            .await?;

        Ok(())
    }
}

#[async_trait]
impl Owner for Verifier {
    const OWNER_TYPE: &'static str = "verifier";

    async fn handle_duty(&self, duty: Duty) -> Result<(), BridgeError> {
        match duty {
            Duty::NewReadyToReimburse {
                round_idx,
                operator_idx,
                used_kickoffs,
            } => {
                tracing::info!(
                    "Verifier {} called new ready to reimburse with round_idx: {}, operator_idx: {}, used_kickoffs: {:?}",
                    self.idx, round_idx, operator_idx, used_kickoffs
                );
            }
            Duty::WatchtowerChallenge {
                kickoff_id,
                deposit_data,
            } => {
                tracing::warn!(
                    "Verifier {} called watchtower challenge with kickoff_id: {:?}, deposit_data: {:?}",
                    self.idx, kickoff_id, deposit_data
                );
                self.send_watchtower_challenge(kickoff_id, deposit_data)
                    .await?;
            }
            Duty::SendOperatorAsserts {
                kickoff_id,
                deposit_data,
                watchtower_challenges,
                ..
            } => {
                tracing::info!(
                    "Verifier {} called send operator asserts with kickoff_id: {:?}, deposit_data: {:?}, watchtower_challenges: {:?}",
                    self.idx, kickoff_id, deposit_data, watchtower_challenges.len()
                );
            }
            Duty::VerifierDisprove {
                kickoff_id,
                deposit_data,
                operator_asserts,
                operator_acks,
                payout_blockhash,
            } => {
                tracing::warn!(
                    "Verifier {} called verifier disprove with kickoff_id: {:?}, deposit_data: {:?}, operator_asserts: {:?}, operator_acks: {:?}
                    payout_blockhash: {:?}", self.idx, kickoff_id, deposit_data, operator_asserts.len(), operator_acks.len(), payout_blockhash);
            }
            Duty::CheckIfKickoff {
                txid,
                block_height,
                witness,
            } => {
                tracing::info!(
                    "Verifier {} called check if kickoff with txid: {:?}, block_height: {:?}",
                    self.idx,
                    txid,
                    block_height,
                );
                let kickoff_data = self
                    .db
                    .get_deposit_signatures_with_kickoff_txid(None, txid)
                    .await?;
                if let Some((deposit_data, kickoff_id, _)) = kickoff_data {
                    // add kickoff machine if there is a new kickoff
                    let mut dbtx = self.db.begin_transaction().await?;
                    StateManager::<Self>::dispatch_new_kickoff_machine(
                        self.db.clone(),
                        &mut dbtx,
                        kickoff_id,
                        block_height,
                        deposit_data,
                        witness,
                    )
                    .await?;
                    //self.handle_kickoff(&mut dbtx, txid).await?;
                    dbtx.commit().await?;
                }
            }
        }
        Ok(())
    }

    async fn create_txhandlers(
        &self,
        tx_type: TransactionType,
        contract_context: ContractContext,
    ) -> Result<BTreeMap<TransactionType, TxHandler>, BridgeError> {
        let mut db_cache =
            ReimburseDbCache::from_context(self.db.clone(), contract_context.clone());
        let txhandlers = create_txhandlers(tx_type, contract_context, None, &mut db_cache).await?;
        Ok(txhandlers)
    }

    async fn handle_finalized_block(
        &self,
        mut dbtx: DatabaseTransaction<'_, '_>,
        block_id: u32,
        block_height: u32,
        block: &bitcoin::Block,
        light_client_proof_wait_interval_secs: Option<u32>,
    ) -> Result<(), BridgeError> {
        if self.citrea_client.is_none() {
            return Ok(());
        }

        let citrea_client = self
            .citrea_client
            .as_ref()
            .ok_or_else(|| BridgeError::Error("Citrea client is not available".to_string()))?;

        let max_attempts = light_client_proof_wait_interval_secs.unwrap_or(600);

        let (l2_height_start, l2_height_end) =
            Self::get_citrea_l2_height_range(citrea_client, block_height, max_attempts).await?;

        tracing::info!("l2_height_end: {:?}", l2_height_end);
        tracing::info!("l2_height_start: {:?}", l2_height_start);

        tracing::info!("Collecting deposits and withdrawals");
        self.update_citrea_withdrawals(
            &mut dbtx,
            citrea_client,
            l2_height_start,
            l2_height_end,
            block_height,
        )
        .await?;

        tracing::info!("Getting payout txids");
        self.update_finalized_payouts(&mut dbtx, block_id, block)
            .await?;

        Ok(())
    }
}<|MERGE_RESOLUTION|>--- conflicted
+++ resolved
@@ -28,16 +28,11 @@
 };
 use crate::states::StateManager;
 use crate::states::{Duty, Owner};
-<<<<<<< HEAD
-use crate::tx_sender::{TxDataForLogging, TxSender};
-use crate::{bitcoin_syncer, EVMAddress};
-use alloy::transports::http::reqwest::Url;
-=======
 use crate::task::manager::BackgroundTaskManager;
 use crate::task::IntoTask;
 use crate::tx_sender::{TxDataForLogging, TxSender, TxSenderClient};
 use crate::EVMAddress;
->>>>>>> 333865ee
+use alloy::transports::http::reqwest::Url;
 use bitcoin::address::NetworkUnchecked;
 use bitcoin::hashes::Hash;
 use bitcoin::secp256k1::schnorr::Signature;
@@ -156,15 +151,8 @@
     pub(crate) nofn: Arc<tokio::sync::RwLock<Option<NofN>>>,
     _operator_xonly_pks: Vec<bitcoin::secp256k1::XOnlyPublicKey>,
     pub(crate) nonces: Arc<tokio::sync::Mutex<AllSessions>>,
-<<<<<<< HEAD
-    pub idx: usize,
-    pub tx_sender: TxSender,
-    pub state_manager_shutdown_tx: Arc<oneshot::Sender<()>>,
+    pub tx_sender: TxSenderClient,
     pub citrea_client: Option<CitreaClient>,
-=======
-
-    pub tx_sender: TxSenderClient,
->>>>>>> 333865ee
 }
 
 impl Verifier {
@@ -183,13 +171,6 @@
             .ok_or(BridgeError::PublicKeyNotFound)?;
 
         let db = Database::new(&config).await?;
-<<<<<<< HEAD
-        let rpc = ExtendedRpc::connect(
-            config.bitcoin_rpc_url.clone(),
-            config.bitcoin_rpc_user.clone(),
-            config.bitcoin_rpc_password.clone(),
-        )
-        .await?;
 
         let citrea_client = if !config.citrea_rpc_url.is_empty()
             && !config.citrea_light_client_prover_url.is_empty()
@@ -204,7 +185,7 @@
                 None,
             )?)
         } else if config.protocol_paramset == ProtocolParamsetName::Mainnet // TODO: Remove this and move to config.rs or smth
-            || config.protocol_paramset == ProtocolParamsetName::Testnet4
+        || config.protocol_paramset == ProtocolParamsetName::Testnet4
         {
             return Err(BridgeError::ConfigError(
                 "Citrea RPC URL and Citrea light client prover RPC URLs must be set!".to_string(),
@@ -212,20 +193,6 @@
         } else {
             None
         };
-
-        let tx_sender = TxSender::new(
-            signer.clone(),
-            rpc.clone(),
-            db.clone(),
-            &format!("verifier_{}", idx).to_string(),
-            config.protocol_paramset().network,
-        );
-        let tx_sender_handle = tx_sender.run(Duration::from_secs(1)).await?;
-
-        // Monitor the tx_sender_handle and abort if it dies unexpectedly
-        crate::utils::monitor_task_with_panic(tx_sender_handle, "tx_sender for verifier");
-=======
->>>>>>> 333865ee
 
         let nofn_xonly_pk = bitcoin::secp256k1::XOnlyPublicKey::from_musig2_pks(
             config.verifiers_public_keys.clone(),
@@ -261,13 +228,8 @@
             nonces: Arc::new(tokio::sync::Mutex::new(all_sessions)),
             idx,
             tx_sender,
-<<<<<<< HEAD
-            state_manager_shutdown_tx: Arc::new(oneshot::channel().0),
             citrea_client,
-=======
->>>>>>> 333865ee
         };
-
         Ok(verifier)
     }
 
