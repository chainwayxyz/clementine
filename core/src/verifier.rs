use crate::actor::{verify_schnorr, Actor, TweakCache, WinternitzDerivationPath};
use crate::bitcoin_syncer::{BitcoinSyncer, BlockHandler, FinalizedBlockFetcherTask};
use crate::bitvm_client::ClementineBitVMPublicKeys;
use crate::builder::address::{create_taproot_address, taproot_builder_with_scripts};
use crate::builder::block_cache;
use crate::builder::script::{
    extract_winternitz_commits, extract_winternitz_commits_with_sigs, SpendableScript,
    TimelockScript, WinternitzCommit,
};
use crate::builder::sighash::{
    create_nofn_sighash_stream, create_operator_sighash_stream, PartialSignatureInfo, SignatureInfo,
};
use crate::builder::transaction::deposit_signature_owner::EntityType;
use crate::builder::transaction::input::UtxoVout;
use crate::builder::transaction::sign::{create_and_sign_txs, TransactionRequestData};
use crate::builder::transaction::{
    create_emergency_stop_txhandler, create_move_to_vault_txhandler,
    create_optimistic_payout_txhandler, create_txhandlers, ContractContext, ReimburseDbCache,
    TransactionType, TxHandler, TxHandlerCache,
};
use crate::builder::transaction::{create_round_txhandlers, KickoffWinternitzKeys};
use crate::citrea::CitreaClientT;
use crate::config::protocol::ProtocolParamset;
use crate::config::BridgeConfig;
use crate::constants::{NON_EPHEMERAL_ANCHOR_AMOUNT, TEN_MINUTES_IN_SECS};
use crate::database::{Database, DatabaseTransaction};
use crate::deposit::{DepositData, KickoffData, OperatorData};
use crate::errors::{BridgeError, TxError};
use crate::extended_rpc::ExtendedRpc;
use crate::header_chain_prover::{HeaderChainProver, HeaderChainProverError};
use crate::operator::RoundIndex;
use crate::rpc::clementine::{NormalSignatureKind, OperatorKeys, TaggedSignature};
use crate::task::manager::BackgroundTaskManager;
use crate::task::{IntoTask, TaskExt};
#[cfg(feature = "automation")]
use crate::tx_sender::{TxSender, TxSenderClient};
use crate::utils::NamedEntity;
use crate::utils::TxMetadata;
use crate::{musig2, UTXO};
use bitcoin::hashes::Hash;
use bitcoin::key::Secp256k1;
use bitcoin::opcodes::all::OP_RETURN;
use bitcoin::script::Instruction;
use bitcoin::secp256k1::schnorr::Signature;
use bitcoin::secp256k1::Message;
use bitcoin::taproot::TaprootBuilder;
use bitcoin::{Address, Amount, ScriptBuf, Witness, XOnlyPublicKey};
use bitcoin::{OutPoint, TxOut};
use bitcoin_script::builder::StructuredScript;
use bitcoincore_rpc::RpcApi;
use bitvm::chunk::api::validate_assertions;
use bitvm::clementine::additional_disprove::{
    replace_placeholders_in_script, validate_assertions_for_additional_script,
};
use bitvm::signatures::winternitz;
use bridge_circuit_host::utils::get_ark_verifying_key_dev_mode_bridge;
use circuits_lib::bridge_circuit::groth16::CircuitGroth16Proof;
use circuits_lib::bridge_circuit::{deposit_constant, parse_op_return_data};
use eyre::{Context, ContextCompat, OptionExt, Result};
#[cfg(test)]
use risc0_zkvm::is_dev_mode;
use secp256k1::musig::{MusigAggNonce, MusigPartialSignature, MusigPubNonce, MusigSecNonce};
#[cfg(feature = "automation")]
use std::collections::BTreeMap;
use std::collections::{HashMap, HashSet};
use std::pin::pin;
use std::sync::Arc;
use std::time::Duration;
use tokio::sync::mpsc;
use tokio_stream::StreamExt;
use tonic::async_trait;

#[derive(Debug)]
pub struct NonceSession {
    /// Nonces used for a deposit session (last nonce is for the movetx signature)
    pub nonces: Vec<MusigSecNonce>,
}

#[derive(Debug)]
pub struct AllSessions {
    pub cur_id: u32,
    pub sessions: HashMap<u32, NonceSession>,
}

pub struct VerifierServer<C: CitreaClientT> {
    pub verifier: Verifier<C>,
    background_tasks: BackgroundTaskManager<Verifier<C>>,
}

impl<C> VerifierServer<C>
where
    C: CitreaClientT,
{
    pub async fn new(config: BridgeConfig) -> Result<Self, BridgeError> {
        let verifier = Verifier::new(config.clone()).await?;
        let db = verifier.db.clone();
        let mut background_tasks = BackgroundTaskManager::default();

        let rpc = ExtendedRpc::connect(
            config.bitcoin_rpc_url.clone(),
            config.bitcoin_rpc_user.clone(),
            config.bitcoin_rpc_password.clone(),
        )
        .await?;

        // initialize and run automation features
        #[cfg(feature = "automation")]
        {
            // TODO: Removing index causes to remove the index from the tx_sender handle as well
            let tx_sender = TxSender::new(
                verifier.signer.clone(),
                rpc.clone(),
                verifier.db.clone(),
                "verifier_".to_string(),
                config.protocol_paramset(),
            );

            background_tasks.loop_and_monitor(tx_sender.into_task());
            let state_manager = crate::states::StateManager::new(
                db.clone(),
                verifier.clone(),
                config.protocol_paramset(),
            )
            .await?;

            let should_run_state_mgr = {
                #[cfg(test)]
                {
                    config.test_params.should_run_state_manager
                }
                #[cfg(not(test))]
                {
                    true
                }
            };

            if should_run_state_mgr {
                background_tasks.loop_and_monitor(state_manager.block_fetcher_task().await?);
                background_tasks.loop_and_monitor(state_manager.into_task());
            }
        }
        #[cfg(not(feature = "automation"))]
        {
            background_tasks.loop_and_monitor(
                FinalizedBlockFetcherTask::new(
                    db.clone(),
                    "verifier".to_string(),
                    config.protocol_paramset(),
                    config.protocol_paramset().start_height,
                    verifier.clone(),
                )
                .with_delay(Duration::from_secs(1)),
            );
        }

        let syncer = BitcoinSyncer::new(db, rpc, config.protocol_paramset()).await?;

        background_tasks.loop_and_monitor(syncer.into_task());

        Ok(VerifierServer {
            verifier,
            background_tasks,
        })
    }

    pub async fn shutdown(&mut self) {
        self.background_tasks
            .graceful_shutdown_with_timeout(Duration::from_secs(10))
            .await;
    }
}

#[derive(Debug, Clone)]
pub struct Verifier<C: CitreaClientT> {
    rpc: ExtendedRpc,

    pub(crate) signer: Actor,
    pub(crate) db: Database,
    pub(crate) config: BridgeConfig,
    pub(crate) nonces: Arc<tokio::sync::Mutex<AllSessions>>,
    #[cfg(feature = "automation")]
    pub tx_sender: TxSenderClient,
    pub header_chain_prover: Option<HeaderChainProver>,
    pub citrea_client: C,
}

impl<C> Verifier<C>
where
    C: CitreaClientT,
{
    pub async fn new(config: BridgeConfig) -> Result<Self, BridgeError> {
        let signer = Actor::new(
            config.secret_key,
            config.winternitz_secret_key,
            config.protocol_paramset().network,
        );

        let rpc = ExtendedRpc::connect(
            config.bitcoin_rpc_url.clone(),
            config.bitcoin_rpc_user.clone(),
            config.bitcoin_rpc_password.clone(),
        )
        .await?;

        let db = Database::new(&config).await?;

        let citrea_client = C::new(
            config.citrea_rpc_url.clone(),
            config.citrea_light_client_prover_url.clone(),
            config.citrea_chain_id,
            None,
        )
        .await?;

        let all_sessions = AllSessions {
            cur_id: 0,
            sessions: HashMap::new(),
        };

        // TODO: Removing index causes to remove the index from the tx_sender handle as well
        #[cfg(feature = "automation")]
        let tx_sender = TxSenderClient::new(db.clone(), "verifier_".to_string());

        let header_chain_prover = if std::env::var("ENABLE_HEADER_CHAIN_PROVER").is_ok() {
            Some(HeaderChainProver::new(&config, rpc.clone()).await?)
        } else {
            None
        };

        let verifier = Verifier {
            rpc,
            signer,
            db: db.clone(),
            config: config.clone(),
            nonces: Arc::new(tokio::sync::Mutex::new(all_sessions)),
            #[cfg(feature = "automation")]
            tx_sender,
            header_chain_prover,
            citrea_client,
        };
        Ok(verifier)
    }

    /// Verifies all unspent kickoff signatures sent by the operator, converts them to TaggedSignature
    /// as they will be saved as TaggedSignatures to the db.
    fn verify_unspent_kickoff_sigs(
        &self,
        collateral_funding_outpoint: OutPoint,
        operator_xonly_pk: XOnlyPublicKey,
        wallet_reimburse_address: Address,
        unspent_kickoff_sigs: Vec<Signature>,
        kickoff_wpks: &KickoffWinternitzKeys,
    ) -> Result<Vec<TaggedSignature>, BridgeError> {
        let mut tweak_cache = TweakCache::default();
        let mut tagged_sigs = Vec::with_capacity(unspent_kickoff_sigs.len());
        let mut prev_ready_to_reimburse: Option<TxHandler> = None;
        let operator_data = OperatorData {
            xonly_pk: operator_xonly_pk,
            collateral_funding_outpoint,
            reimburse_addr: wallet_reimburse_address.clone(),
        };
        let mut cur_sig_index = 0;
        for round_idx in RoundIndex::iter_rounds(self.config.protocol_paramset().num_round_txs) {
            let txhandlers = create_round_txhandlers(
                self.config.protocol_paramset(),
                round_idx,
                &operator_data,
                kickoff_wpks,
                prev_ready_to_reimburse.as_ref(),
            )?;
            for txhandler in txhandlers {
                if let TransactionType::UnspentKickoff(kickoff_idx) =
                    txhandler.get_transaction_type()
                {
                    let partial = PartialSignatureInfo {
                        operator_idx: 0, // dummy value
                        round_idx,
                        kickoff_utxo_idx: kickoff_idx,
                    };
                    let sighashes = txhandler
                        .calculate_shared_txins_sighash(EntityType::OperatorSetup, partial)?;
                    for sighash in sighashes {
                        let message = Message::from_digest(sighash.0.to_byte_array());
                        verify_schnorr(
                            &unspent_kickoff_sigs[cur_sig_index],
                            &message,
                            operator_xonly_pk,
                            sighash.1.tweak_data,
                            Some(&mut tweak_cache),
                        )
                        .map_err(|e| {
                            eyre::eyre!(
                                "Verifier{}: Unspent kickoff signature verification failed for num sig {}: {}",
                                self.signer.xonly_public_key.to_string(),
                                cur_sig_index + 1,
                                e
                            )
                        })?;
                        tagged_sigs.push(TaggedSignature {
                            signature: unspent_kickoff_sigs[cur_sig_index].serialize().to_vec(),
                            signature_id: Some(sighash.1.signature_id),
                        });
                        cur_sig_index += 1;
                    }
                } else if let TransactionType::ReadyToReimburse = txhandler.get_transaction_type() {
                    prev_ready_to_reimburse = Some(txhandler);
                }
            }
        }

        Ok(tagged_sigs)
    }

<<<<<<< HEAD
    /// Checks if all operators in verifier's db that are still in protocol are in the deposit.
=======
    /// Checks if the deposit is a valid deposit, returns false if it is not.
    /// First checks if the security council is the same as in the config.
    /// Then checks if all operators that still have collateral are in the deposit.
>>>>>>> 35d4e5da
    /// Afterwards, it checks if the given deposit outpoint is valid. First it checks if the tx exists on chain,
    /// then it checks if the amount in TxOut is equal to bridge_amount and if the script is correct.
    ///
    /// # Arguments
    /// * `deposit_data` - The deposit data to check.
    ///
    /// # Returns
    /// * `true` if the deposit is valid, `false` otherwise.
    async fn is_deposit_valid(&self, deposit_data: &mut DepositData) -> Result<bool, BridgeError> {
<<<<<<< HEAD
        let operator_xonly_pks = deposit_data.get_operators();
        // check if all operators that still have collateral are in the deposit
        let are_all_operators_in_deposit = self.db.get_operators(None).await?;
        for (xonly_pk, reimburse_addr, collateral_funding_outpoint) in are_all_operators_in_deposit
        {
            let operator_data = OperatorData {
                xonly_pk,
                collateral_funding_outpoint,
                reimburse_addr,
            };
            let kickoff_wpks = self
                .db
                .get_operator_kickoff_winternitz_public_keys(None, xonly_pk)
                .await?;
            let kickoff_wpks = KickoffWinternitzKeys::new(
                kickoff_wpks,
                self.config.protocol_paramset().num_kickoffs_per_round,
                self.config.protocol_paramset().num_round_txs,
            );
            let is_collateral_usable = self
                .rpc
                .collateral_check(
                    &operator_data,
                    &kickoff_wpks,
                    self.config.protocol_paramset(),
                )
                .await?;
            // if operator is not in deposit but its collateral is still on chain, return false
            if !operator_xonly_pks.contains(&xonly_pk) && is_collateral_usable {
                tracing::warn!(
                    "Operator {:?} is is still in protocol but not in the deposit",
                    xonly_pk
                );
                return Ok(false);
            }
            // if operator is in deposit, but the collateral is not usable, return false
            if operator_xonly_pks.contains(&xonly_pk) && !is_collateral_usable {
                tracing::warn!(
                    "Operator {:?} is in the deposit but its collateral is spent, operator cannot fulfill withdrawals anymore",
                    xonly_pk
                );
                return Ok(false);
            }
        }
=======
        // check if security council is the same as in our config
        if deposit_data.security_council != self.config.security_council {
            tracing::warn!(
                "Security council in deposit is not the same as in the config, expected {:?}, got {:?}",
                self.config.security_council,
                deposit_data.security_council
            );
            return Ok(false);
        }
        let operator_xonly_pks = deposit_data.get_operators();
        // check if all operators that still have collateral are in the deposit
        let are_all_operators_in_deposit = self.db.get_operators(None).await?;
        for (xonly_pk, reimburse_addr, collateral_funding_outpoint) in are_all_operators_in_deposit
        {
            let operator_data = OperatorData {
                xonly_pk,
                collateral_funding_outpoint,
                reimburse_addr,
            };
            let kickoff_wpks = self
                .db
                .get_operator_kickoff_winternitz_public_keys(None, xonly_pk)
                .await?;
            let kickoff_wpks = KickoffWinternitzKeys::new(
                kickoff_wpks,
                self.config.protocol_paramset().num_kickoffs_per_round,
                self.config.protocol_paramset().num_round_txs,
            );
            let is_collateral_usable = self
                .rpc
                .collateral_check(
                    &operator_data,
                    &kickoff_wpks,
                    self.config.protocol_paramset(),
                )
                .await?;
            // if operator is not in deposit but its collateral is still on chain, return false
            if !operator_xonly_pks.contains(&xonly_pk) && is_collateral_usable {
                tracing::warn!(
                    "Operator {:?} is is still in protocol but not in the deposit",
                    xonly_pk
                );
                return Ok(false);
            }
            // if operator is in deposit, but the collateral is not usable, return false
            if operator_xonly_pks.contains(&xonly_pk) && !is_collateral_usable {
                tracing::warn!(
                    "Operator {:?} is in the deposit but its collateral is spent, operator cannot fulfill withdrawals anymore",
                    xonly_pk
                );
                return Ok(false);
            }
        }
>>>>>>> 35d4e5da
        // check if deposit script in deposit_outpoint is valid
        let deposit_scripts: Vec<ScriptBuf> = deposit_data
            .get_deposit_scripts(self.config.protocol_paramset())?
            .into_iter()
            .map(|s| s.to_script_buf())
            .collect();
        let deposit_txout_pubkey = create_taproot_address(
            &deposit_scripts,
            None,
            self.config.protocol_paramset().network,
        )
        .0
        .script_pubkey();
        let deposit_outpoint = deposit_data.get_deposit_outpoint();
        let deposit_txid = deposit_outpoint.txid;
        let deposit_tx = self
            .rpc
            .get_tx_of_txid(&deposit_txid)
            .await
            .wrap_err("Deposit tx could not be found on chain")?;
        let deposit_txout = deposit_tx
            .output
            .get(deposit_outpoint.vout as usize)
            .ok_or(eyre::eyre!(
                "Deposit vout not found in tx {}, vout: {}",
                deposit_txid,
                deposit_outpoint.vout
            ))?;
        if deposit_txout.value != self.config.protocol_paramset().bridge_amount {
            tracing::warn!(
                "Deposit amount is not correct, expected {}, got {}",
                self.config.protocol_paramset().bridge_amount,
                deposit_txout.value
            );
            return Ok(false);
        }
        if deposit_txout.script_pubkey != deposit_txout_pubkey {
            tracing::warn!(
                "Deposit script pubkey in deposit outpoint does not match the deposit data, expected {:?}, got {:?}",
                deposit_txout_pubkey,
                deposit_txout.script_pubkey
            );
            return Ok(false);
        }
        Ok(true)
    }

    pub async fn set_operator(
        &self,
        collateral_funding_outpoint: OutPoint,
        operator_xonly_pk: XOnlyPublicKey,
        wallet_reimburse_address: Address,
        operator_winternitz_public_keys: Vec<winternitz::PublicKey>,
        unspent_kickoff_sigs: Vec<Signature>,
    ) -> Result<(), BridgeError> {
        let operator_data = OperatorData {
            xonly_pk: operator_xonly_pk,
            collateral_funding_outpoint,
            reimburse_addr: wallet_reimburse_address,
        };

        let kickoff_wpks = KickoffWinternitzKeys::new(
            operator_winternitz_public_keys,
            self.config.protocol_paramset().num_kickoffs_per_round,
            self.config.protocol_paramset().num_round_txs,
        );

        if !self
            .rpc
            .collateral_check(
                &operator_data,
                &kickoff_wpks,
                self.config.protocol_paramset(),
            )
            .await?
        {
            return Err(eyre::eyre!(
                "Collateral utxo of operator {:?} does not exist or is not usable in bitcoin, cannot set operator",
                operator_xonly_pk,
            )
            .into());
        }

        let tagged_sigs = self.verify_unspent_kickoff_sigs(
            collateral_funding_outpoint,
            operator_xonly_pk,
            operator_data.reimburse_addr.clone(),
            unspent_kickoff_sigs,
            &kickoff_wpks,
        )?;

        let operator_winternitz_public_keys = kickoff_wpks.keys;
        let mut dbtx = self.db.begin_transaction().await?;
        // Save the operator details to the db
        self.db
            .set_operator(
                Some(&mut dbtx),
                operator_xonly_pk,
                &operator_data.reimburse_addr,
                collateral_funding_outpoint,
            )
            .await?;

        self.db
            .set_operator_kickoff_winternitz_public_keys(
                Some(&mut dbtx),
                operator_xonly_pk,
                operator_winternitz_public_keys,
            )
            .await?;

        let sigs_per_round = self.config.get_num_unspent_kickoff_sigs()
            / self.config.protocol_paramset().num_round_txs;
        let tagged_sigs_per_round: Vec<Vec<TaggedSignature>> = tagged_sigs
            .chunks(sigs_per_round)
            .map(|chunk| chunk.to_vec())
            .collect();

        for (round_idx, sigs) in tagged_sigs_per_round.into_iter().enumerate() {
            self.db
                .set_unspent_kickoff_sigs(
                    Some(&mut dbtx),
                    operator_xonly_pk,
                    RoundIndex::Round(round_idx),
                    sigs,
                )
                .await?;
        }

        #[cfg(feature = "automation")]
        {
            crate::states::StateManager::<Self>::dispatch_new_round_machine(
                self.db.clone(),
                &mut dbtx,
                operator_data,
            )
            .await?;
        }
        dbtx.commit().await?;

        Ok(())
    }

    pub async fn nonce_gen(
        &self,
        num_nonces: u32,
    ) -> Result<(u32, Vec<MusigPubNonce>), BridgeError> {
        let (sec_nonces, pub_nonces): (Vec<MusigSecNonce>, Vec<MusigPubNonce>) = (0..num_nonces)
            .map(|_| {
                // nonce pair needs keypair and a rng
                let (sec_nonce, pub_nonce) = musig2::nonce_pair(
                    &self.signer.keypair,
                    &mut bitcoin::secp256k1::rand::thread_rng(),
                )?;
                Ok((sec_nonce, pub_nonce))
            })
            .collect::<Result<Vec<(MusigSecNonce, MusigPubNonce)>, BridgeError>>()?
            .into_iter()
            .unzip(); // TODO: fix extra copies

        let session = NonceSession { nonces: sec_nonces };

        // save the session
        let session_id = {
            let all_sessions = &mut *self.nonces.lock().await;
            let session_id = all_sessions.cur_id;
            all_sessions.sessions.insert(session_id, session);
            all_sessions.cur_id += 1;
            session_id
        };

        Ok((session_id, pub_nonces))
    }

    pub async fn deposit_sign(
        &self,
        mut deposit_data: DepositData,
        session_id: u32,
        mut agg_nonce_rx: mpsc::Receiver<MusigAggNonce>,
    ) -> Result<mpsc::Receiver<MusigPartialSignature>, BridgeError> {
        self.citrea_client
            .check_nofn_correctness(deposit_data.get_nofn_xonly_pk()?)
            .await?;

        if !self.is_deposit_valid(&mut deposit_data).await? {
            return Err(BridgeError::InvalidDeposit);
        }

        // set deposit data to db before starting to sign, ensures that if the deposit data already exists in db, it matches the one
        // given by the aggregator currently. We do not want to sign 2 different deposits for same deposit_outpoint
        self.db
            .set_deposit_data(None, &mut deposit_data, self.config.protocol_paramset())
            .await?;

        let verifier = self.clone();
        let (partial_sig_tx, partial_sig_rx) = mpsc::channel(1280);
        let verifier_index = deposit_data.get_verifier_index(&self.signer.public_key)?;
        let verifiers_public_keys = deposit_data.get_verifiers();

        let deposit_blockhash = self
            .rpc
            .get_blockhash_of_tx(&deposit_data.get_deposit_outpoint().txid)
            .await?;

        tokio::spawn(async move {
            let mut session_map = verifier.nonces.lock().await;
            let session = session_map
                .sessions
                .get_mut(&session_id)
                .ok_or_else(|| eyre::eyre!("Could not find session id {session_id}"))?;
            session.nonces.reverse();

            let mut nonce_idx: usize = 0;

            let mut sighash_stream = Box::pin(create_nofn_sighash_stream(
                verifier.db.clone(),
                verifier.config.clone(),
                deposit_data.clone(),
                deposit_blockhash,
                false,
            ));
            let num_required_sigs = verifier.config.get_num_required_nofn_sigs(&deposit_data);

            assert_eq!(
                num_required_sigs + 2,
                session.nonces.len(),
                "Expected nonce count to be num_required_sigs + 2 (movetx & emergency stop)"
            );

            while let Some(agg_nonce) = agg_nonce_rx.recv().await {
                let sighash = sighash_stream
                    .next()
                    .await
                    .ok_or(eyre::eyre!("No sighash received"))??;
                tracing::debug!("Verifier {} found sighash: {:?}", verifier_index, sighash);

                let nonce = session
                    .nonces
                    .pop()
                    .ok_or(eyre::eyre!("No nonce available"))?;

                let partial_sig = musig2::partial_sign(
                    verifiers_public_keys.clone(),
                    None,
                    nonce,
                    agg_nonce,
                    verifier.signer.keypair,
                    Message::from_digest(*sighash.0.as_byte_array()),
                )?;

                partial_sig_tx
                    .send(partial_sig)
                    .await
                    .wrap_err("Failed to send partial signature")?;

                nonce_idx += 1;
                tracing::debug!(
                    "Verifier {} signed and sent sighash {} of {}",
                    verifier_index,
                    nonce_idx,
                    num_required_sigs
                );
                if nonce_idx == num_required_sigs {
                    break;
                }
            }

            if session.nonces.len() != 2 {
                return Err(eyre::eyre!(
                    "Expected 2 nonces remaining in session, one for move tx and one for emergency stop, got {}",
                    session.nonces.len()
                ).into());
            }

            Ok::<(), BridgeError>(())
        });

        Ok(partial_sig_rx)
    }

    /// TODO: This function should be split in to multiple functions
    pub async fn deposit_finalize(
        &self,
        deposit_data: &mut DepositData,
        session_id: u32,
        mut sig_receiver: mpsc::Receiver<Signature>,
        mut agg_nonce_receiver: mpsc::Receiver<MusigAggNonce>,
        mut operator_sig_receiver: mpsc::Receiver<Signature>,
    ) -> Result<(MusigPartialSignature, MusigPartialSignature), BridgeError> {
        self.citrea_client
            .check_nofn_correctness(deposit_data.get_nofn_xonly_pk()?)
            .await?;

        if !self.is_deposit_valid(deposit_data).await? {
            return Err(BridgeError::InvalidDeposit);
        }

        let mut tweak_cache = TweakCache::default();
        let deposit_blockhash = self
            .rpc
            .get_blockhash_of_tx(&deposit_data.get_deposit_outpoint().txid)
            .await?;

        let mut sighash_stream = pin!(create_nofn_sighash_stream(
            self.db.clone(),
            self.config.clone(),
            deposit_data.clone(),
            deposit_blockhash,
            true,
        ));

        let num_required_nofn_sigs = self.config.get_num_required_nofn_sigs(deposit_data);
        let num_required_nofn_sigs_per_kickoff = self
            .config
            .get_num_required_nofn_sigs_per_kickoff(deposit_data);
        let num_required_op_sigs = self.config.get_num_required_operator_sigs(deposit_data);
        let num_required_op_sigs_per_kickoff = self
            .config
            .get_num_required_operator_sigs_per_kickoff(deposit_data);

        let operator_xonly_pks = deposit_data.get_operators();
        let num_operators = deposit_data.get_num_operators();

        let ProtocolParamset {
            num_round_txs,
            num_kickoffs_per_round,
            ..
        } = *self.config.protocol_paramset();

        let mut verified_sigs = vec![
            vec![
                vec![
                    Vec::<TaggedSignature>::with_capacity(
                        num_required_nofn_sigs_per_kickoff + num_required_op_sigs_per_kickoff
                    );
                    num_kickoffs_per_round
                ];
                num_round_txs + 1
            ];
            num_operators
        ];

        let mut kickoff_txids = vec![vec![vec![]; num_round_txs + 1]; num_operators];

        // ------ N-of-N SIGNATURES VERIFICATION ------

        let mut nonce_idx: usize = 0;

        while let Some(sighash) = sighash_stream.next().await {
            let typed_sighash = sighash.wrap_err("Failed to read from sighash stream")?;

            let &SignatureInfo {
                operator_idx,
                round_idx,
                kickoff_utxo_idx,
                signature_id,
                tweak_data,
                kickoff_txid,
            } = &typed_sighash.1;

            if signature_id == NormalSignatureKind::YieldKickoffTxid.into() {
                kickoff_txids[operator_idx][round_idx.to_index()]
                    .push((kickoff_txid, kickoff_utxo_idx));
                continue;
            }

            let sig = sig_receiver
                .recv()
                .await
                .ok_or_eyre("No signature received")?;

            tracing::debug!("Verifying Final nofn Signature {}", nonce_idx + 1);

            verify_schnorr(
                &sig,
                &Message::from(typed_sighash.0),
                deposit_data.get_nofn_xonly_pk()?,
                tweak_data,
                Some(&mut tweak_cache),
            )
            .wrap_err_with(|| {
                format!(
                    "Failed to verify nofn signature {} with signature info {:?}",
                    nonce_idx + 1,
                    typed_sighash.1
                )
            })?;

            let tagged_sig = TaggedSignature {
                signature: sig.serialize().to_vec(),
                signature_id: Some(signature_id),
            };
            verified_sigs[operator_idx][round_idx.to_index()][kickoff_utxo_idx].push(tagged_sig);

            tracing::debug!("Final Signature Verified");

            nonce_idx += 1;
        }

        if nonce_idx != num_required_nofn_sigs {
            return Err(eyre::eyre!(
                "Did not receive enough nofn signatures. Needed: {}, received: {}",
                num_required_nofn_sigs,
                nonce_idx
            )
            .into());
        }

        tracing::info!(
            "Verifier{} Finished verifying final signatures of NofN",
            self.signer.xonly_public_key.to_string()
        );

        let move_tx_agg_nonce = agg_nonce_receiver
            .recv()
            .await
            .ok_or(eyre::eyre!("Aggregated nonces channel ended prematurely"))?;

        let emergency_stop_agg_nonce = agg_nonce_receiver
            .recv()
            .await
            .ok_or(eyre::eyre!("Aggregated nonces channel ended prematurely"))?;

        tracing::info!(
            "Verifier{} Received move tx and emergency stop aggregated nonces",
            self.signer.xonly_public_key.to_string()
        );
        // ------ OPERATOR SIGNATURES VERIFICATION ------

        let num_required_total_op_sigs = num_required_op_sigs * deposit_data.get_num_operators();
        let mut total_op_sig_count = 0;

        // get operator data
        let operators_data = deposit_data.get_operators();

        // get signatures of operators and verify them
        for (operator_idx, &op_xonly_pk) in operators_data.iter().enumerate() {
            let mut op_sig_count = 0;
            // generate the sighash stream for operator
            let mut sighash_stream = pin!(create_operator_sighash_stream(
                self.db.clone(),
                op_xonly_pk,
                self.config.clone(),
                deposit_data.clone(),
                deposit_blockhash,
            ));
            while let Some(operator_sig) = operator_sig_receiver.recv().await {
                let typed_sighash = sighash_stream
                    .next()
                    .await
                    .ok_or_eyre("Operator sighash stream ended prematurely")??;

                tracing::debug!(
                    "Verifying Final operator signature {} for operator {}, signature info {:?}",
                    nonce_idx + 1,
                    operator_idx,
                    typed_sighash.1
                );

                let &SignatureInfo {
                    operator_idx,
                    round_idx,
                    kickoff_utxo_idx,
                    signature_id,
                    kickoff_txid: _,
                    tweak_data,
                } = &typed_sighash.1;

                verify_schnorr(
                    &operator_sig,
                    &Message::from(typed_sighash.0),
                    op_xonly_pk,
                    tweak_data,
                    Some(&mut tweak_cache),
                )
                .wrap_err_with(|| {
                    format!(
                        "Operator {} Signature {}: verification failed. Signature info: {:?}.",
                        operator_idx,
                        op_sig_count + 1,
                        typed_sighash.1
                    )
                })?;

                let tagged_sig = TaggedSignature {
                    signature: operator_sig.serialize().to_vec(),
                    signature_id: Some(signature_id),
                };
                verified_sigs[operator_idx][round_idx.to_index()][kickoff_utxo_idx]
                    .push(tagged_sig);

                op_sig_count += 1;
                total_op_sig_count += 1;
                if op_sig_count == num_required_op_sigs {
                    break;
                }
            }
        }

        if total_op_sig_count != num_required_total_op_sigs {
            return Err(eyre::eyre!(
                "Did not receive enough operator signatures. Needed: {}, received: {}",
                num_required_total_op_sigs,
                total_op_sig_count
            )
            .into());
        }

        tracing::info!(
            "Verifier{} Finished verifying final signatures of operators",
            self.signer.xonly_public_key.to_string()
        );
        // ----- MOVE TX SIGNING

        // Generate partial signature for move transaction
        let move_txhandler =
            create_move_to_vault_txhandler(deposit_data, self.config.protocol_paramset())?;

        let move_tx_sighash = move_txhandler.calculate_script_spend_sighash_indexed(
            0,
            0,
            bitcoin::TapSighashType::Default,
        )?;

        let movetx_secnonce = {
            let mut session_map = self.nonces.lock().await;
            let session = session_map
                .sessions
                .get_mut(&session_id)
                .ok_or_else(|| eyre::eyre!("Could not find session id {session_id}"))?;
            session
                .nonces
                .pop()
                .ok_or_eyre("No move tx secnonce in session")?
        };

        let emergency_stop_secnonce = {
            let mut session_map = self.nonces.lock().await;
            let session = session_map
                .sessions
                .get_mut(&session_id)
                .ok_or_else(|| eyre::eyre!("Could not find session id {session_id}"))?;
            session
                .nonces
                .pop()
                .ok_or_eyre("No emergency stop secnonce in session")?
        };

        // sign move tx and save everything to db if everything is correct
        let move_tx_partial_sig = musig2::partial_sign(
            deposit_data.get_verifiers(),
            None,
            movetx_secnonce,
            move_tx_agg_nonce,
            self.signer.keypair,
            Message::from_digest(move_tx_sighash.to_byte_array()),
        )?;

        tracing::info!(
            "Verifier{} Finished signing move tx",
            self.signer.xonly_public_key.to_string()
        );

        let emergency_stop_txhandler = create_emergency_stop_txhandler(
            deposit_data,
            &move_txhandler,
            self.config.protocol_paramset(),
        )?;

        let emergency_stop_sighash = emergency_stop_txhandler
            .calculate_script_spend_sighash_indexed(
                0,
                0,
                bitcoin::TapSighashType::SinglePlusAnyoneCanPay,
            )?;

        let emergency_stop_partial_sig = musig2::partial_sign(
            deposit_data.get_verifiers(),
            None,
            emergency_stop_secnonce,
            emergency_stop_agg_nonce,
            self.signer.keypair,
            Message::from_digest(emergency_stop_sighash.to_byte_array()),
        )?;

        tracing::info!(
            "Verifier{} Finished signing emergency stop tx",
            self.signer.xonly_public_key.to_string()
        );

        // Save signatures to db
        let mut dbtx = self.db.begin_transaction().await?;
        // Deposit is not actually finalized here, its only finalized after the aggregator gets all the partial sigs and checks the aggregated sig
        // TODO: It can create problems if the deposit fails at the end by some verifier not sending movetx partial sig, but we still added sigs to db
        for (operator_idx, (operator_xonly_pk, operator_sigs)) in operator_xonly_pks
            .into_iter()
            .zip(verified_sigs.into_iter())
            .enumerate()
        {
            // skip indexes until round 0 (currently 0th index corresponds to collateral, which doesn't have any sigs)
            for (round_idx, mut op_round_sigs) in operator_sigs
                .into_iter()
                .enumerate()
                .skip(RoundIndex::Round(0).to_index())
            {
                if kickoff_txids[operator_idx][round_idx].len()
                    != self.config.protocol_paramset().num_signed_kickoffs
                {
                    return Err(eyre::eyre!(
                        "Number of signed kickoff utxos for operator: {}, round: {} is wrong. Expected: {}, got: {}",
                                operator_xonly_pk, round_idx, self.config.protocol_paramset().num_signed_kickoffs, kickoff_txids[operator_idx][round_idx].len()
                    ).into());
                }
                for (kickoff_txid, kickoff_idx) in &kickoff_txids[operator_idx][round_idx] {
                    if kickoff_txid.is_none() {
                        return Err(eyre::eyre!(
                            "Kickoff txid not found for {}, {}, {}",
                            operator_xonly_pk,
                            round_idx, // rounds start from 1
                            kickoff_idx
                        )
                        .into());
                    }

                    tracing::trace!(
                        "Setting deposit signatures for {:?}, {:?}, {:?} {:?}",
                        operator_xonly_pk,
                        round_idx, // rounds start from 1
                        kickoff_idx,
                        kickoff_txid
                    );

                    self.db
                        .set_deposit_signatures(
                            Some(&mut dbtx),
                            deposit_data.get_deposit_outpoint(),
                            operator_xonly_pk,
                            RoundIndex::from_index(round_idx),
                            *kickoff_idx,
                            kickoff_txid.expect("Kickoff txid must be Some"),
                            std::mem::take(&mut op_round_sigs[*kickoff_idx]),
                        )
                        .await?;
                }
            }
        }
        dbtx.commit().await?;

        Ok((move_tx_partial_sig, emergency_stop_partial_sig))
    }

    pub async fn sign_optimistic_payout(
        &self,
        nonce_session_id: u32,
        agg_nonce: MusigAggNonce,
        deposit_id: u32,
        input_signature: Signature,
        input_outpoint: OutPoint,
        output_script_pubkey: ScriptBuf,
        output_amount: Amount,
    ) -> Result<MusigPartialSignature, BridgeError> {
        // check if withdrawal is valid first
        let move_txid = self
            .db
            .get_move_to_vault_txid_from_citrea_deposit(None, deposit_id)
            .await?;
        if move_txid.is_none() {
            return Err(eyre::eyre!("Deposit not found for id: {}", deposit_id).into());
        }

        // amount in move_tx is exactly the bridge amount
        if output_amount
            > self.config.protocol_paramset().bridge_amount - NON_EPHEMERAL_ANCHOR_AMOUNT
        {
            return Err(eyre::eyre!(
                "Output amount is greater than the bridge amount: {} > {}",
                output_amount,
                self.config.protocol_paramset().bridge_amount
                    - self.config.protocol_paramset().anchor_amount()
                    - NON_EPHEMERAL_ANCHOR_AMOUNT
            )
            .into());
        }

        // check if withdrawal utxo is correct
        let withdrawal_utxo = self
            .db
            .get_withdrawal_utxo_from_citrea_withdrawal(None, deposit_id)
            .await?
            .ok_or_eyre("Withdrawal utxo not found")?;
        if withdrawal_utxo != input_outpoint {
            return Err(eyre::eyre!(
                "Withdrawal utxo is not correct: {:?} != {:?}",
                withdrawal_utxo,
                input_outpoint
            )
            .into());
        }

        let move_txid = move_txid.expect("Withdrawal must be Some");
        let mut deposit_data = self
            .db
            .get_deposit_data_with_move_tx(None, move_txid)
            .await?
            .ok_or_eyre("Deposit data corresponding to move txid not found")?;

        let withdrawal_prevout = self.rpc.get_txout_from_outpoint(&input_outpoint).await?;
        let withdrawal_utxo = UTXO {
            outpoint: input_outpoint,
            txout: withdrawal_prevout,
        };
        let output_txout = TxOut {
            value: output_amount,
            script_pubkey: output_script_pubkey,
        };

        let opt_payout_txhandler = create_optimistic_payout_txhandler(
            &mut deposit_data,
            withdrawal_utxo,
            output_txout,
            input_signature,
            self.config.protocol_paramset(),
        )?;
        // txin at index 1 is deposited utxo in movetx
        let sighash = opt_payout_txhandler.calculate_script_spend_sighash_indexed(
            1,
            0,
            bitcoin::TapSighashType::Default,
        )?;

        let opt_payout_secnonce = {
            let mut session_map = self.nonces.lock().await;
            let session = session_map
                .sessions
                .get_mut(&nonce_session_id)
                .ok_or_else(|| eyre::eyre!("Could not find session id {nonce_session_id}"))?;
            session
                .nonces
                .pop()
                .ok_or_eyre("No move tx secnonce in session")?
        };

        let opt_payout_partial_sig = musig2::partial_sign(
            deposit_data.get_verifiers(),
            None,
            opt_payout_secnonce,
            agg_nonce,
            self.signer.keypair,
            Message::from_digest(sighash.to_byte_array()),
        )?;

        Ok(opt_payout_partial_sig)
    }

    pub async fn set_operator_keys(
        &self,
        mut deposit_data: DepositData,
        keys: OperatorKeys,
        operator_xonly_pk: XOnlyPublicKey,
    ) -> Result<(), BridgeError> {
<<<<<<< HEAD
=======
        // check if deposit is valid first
        if !self.is_deposit_valid(&mut deposit_data).await? {
            return Err(BridgeError::InvalidDeposit);
        }

>>>>>>> 35d4e5da
        self.db
            .set_deposit_data(None, &mut deposit_data, self.config.protocol_paramset())
            .await?;

        let hashes: Vec<[u8; 20]> = keys
            .challenge_ack_digests
            .into_iter()
            .map(|x| {
                x.hash.try_into().map_err(|e: Vec<u8>| {
                    eyre::eyre!("Invalid hash length, expected 20 bytes, got {}", e.len())
                })
            })
            .collect::<Result<Vec<[u8; 20]>, eyre::Report>>()?;

        if hashes.len() != self.config.get_num_challenge_ack_hashes(&deposit_data) {
            return Err(eyre::eyre!(
                "Invalid number of challenge ack hashes received from operator {:?}: got: {} expected: {}",
                operator_xonly_pk,
                hashes.len(),
                self.config.get_num_challenge_ack_hashes(&deposit_data)
            ).into());
        }

        let operator_data = self
            .db
            .get_operator(None, operator_xonly_pk)
            .await?
            .ok_or(BridgeError::OperatorNotFound(operator_xonly_pk))?;

        self.db
            .set_operator_challenge_ack_hashes(
                None,
                operator_xonly_pk,
                deposit_data.get_deposit_outpoint(),
                &hashes,
            )
            .await?;

        let winternitz_keys: Vec<winternitz::PublicKey> = keys
            .winternitz_pubkeys
            .into_iter()
            .map(|x| x.try_into())
            .collect::<Result<_, BridgeError>>()?;

        if winternitz_keys.len() != ClementineBitVMPublicKeys::number_of_flattened_wpks() {
            tracing::error!(
                "Invalid number of winternitz keys received from operator {:?}: got: {} expected: {}",
                operator_xonly_pk,
                winternitz_keys.len(),
                ClementineBitVMPublicKeys::number_of_flattened_wpks()
            );
            return Err(eyre::eyre!(
                "Invalid number of winternitz keys received from operator {:?}: got: {} expected: {}",
                operator_xonly_pk,
                winternitz_keys.len(),
                ClementineBitVMPublicKeys::number_of_flattened_wpks()
            )
            .into());
        }

        let bitvm_pks = ClementineBitVMPublicKeys::from_flattened_vec(&winternitz_keys);

        let assert_tx_addrs = bitvm_pks
            .get_assert_taproot_leaf_hashes(operator_data.xonly_pk)
            .iter()
            .map(|x| x.to_byte_array())
            .collect::<Vec<_>>();

        // TODO: Use correct verification key and along with a dummy proof.
        let start = std::time::Instant::now();
        let scripts: Vec<ScriptBuf> = bitvm_pks.get_g16_verifier_disprove_scripts();

        let taproot_builder = taproot_builder_with_scripts(&scripts);
        let root_hash = taproot_builder
            .try_into_taptree()
            .expect("taproot builder always builds a full taptree")
            .root_hash()
            .to_byte_array();
        tracing::debug!("Built taproot tree in {:?}", start.elapsed());

        let latest_blockhash_wots = bitvm_pks.latest_blockhash_pk.to_vec();

        let latest_blockhash_script = WinternitzCommit::new(
            vec![(latest_blockhash_wots, 40)],
            operator_data.xonly_pk,
            self.config.protocol_paramset().winternitz_log_d,
        )
        .to_script_buf();

        let latest_blockhash_root_hash = taproot_builder_with_scripts(&[latest_blockhash_script])
            .try_into_taptree()
            .expect("taproot builder always builds a full taptree")
            .root_hash()
            .to_raw_hash()
            .to_byte_array();

        self.db
            .set_operator_bitvm_keys(
                None,
                operator_xonly_pk,
                deposit_data.get_deposit_outpoint(),
                bitvm_pks.to_flattened_vec(),
            )
            .await?;
        // Save the public input wots to db along with the root hash
        self.db
            .set_bitvm_setup(
                None,
                operator_xonly_pk,
                deposit_data.get_deposit_outpoint(),
                &assert_tx_addrs,
                &root_hash,
                &latest_blockhash_root_hash,
            )
            .await?;

        Ok(())
    }

    /// Checks if the operator who sent the kickoff matches the payout data saved in our db
    /// Payout data in db is updated during citrea sync.
    async fn is_kickoff_malicious(
        &self,
        kickoff_witness: Witness,
        deposit_data: &mut DepositData,
        kickoff_data: KickoffData,
    ) -> Result<bool, BridgeError> {
        let move_txid =
            create_move_to_vault_txhandler(deposit_data, self.config.protocol_paramset())?
                .get_cached_tx()
                .compute_txid();
        let payout_info = self
            .db
            .get_payout_info_from_move_txid(None, move_txid)
            .await;
        if let Err(e) = &payout_info {
            tracing::warn!(
                "Couldn't retrieve payout info from db {}, assuming malicious",
                e
            );
            return Ok(true);
        }
        let payout_info = payout_info?;
        let Some((operator_xonly_pk_opt, payout_blockhash, _, _)) = payout_info else {
            tracing::warn!("No payout info found in db, assuming malicious");
            return Ok(true);
        };

        let Some(operator_xonly_pk) = operator_xonly_pk_opt else {
            tracing::warn!("No operator xonly pk found in payout tx OP_RETURN, assuming malicious");
            return Ok(true);
        };

        if operator_xonly_pk != kickoff_data.operator_xonly_pk {
            tracing::warn!("Operator xonly pk for the payout does not match with the kickoff_data");
            return Ok(true);
        }

        let wt_derive_path = WinternitzDerivationPath::Kickoff(
            kickoff_data.round_idx,
            kickoff_data.kickoff_idx,
            self.config.protocol_paramset(),
        );
        let commits = extract_winternitz_commits(
            kickoff_witness,
            &[wt_derive_path],
            self.config.protocol_paramset(),
        )?;
        let blockhash_data = commits.first();
        // only last 20 bytes of the blockhash is committed
        let truncated_blockhash = &payout_blockhash[12..];
        if let Some(committed_blockhash) = blockhash_data {
            if committed_blockhash != truncated_blockhash {
                tracing::warn!("Payout blockhash does not match committed hash: committed: {:?}, truncated payout blockhash: {:?}",
                        blockhash_data, truncated_blockhash);
                return Ok(true);
            }
        } else {
            return Err(eyre::eyre!("Couldn't retrieve committed data from witness").into());
        }
        Ok(false)
    }

    /// Checks if the kickoff is malicious and sends the appropriate txs if it is.
    /// Returns true if the kickoff is malicious.
    pub async fn handle_kickoff<'a>(
        &'a self,
        dbtx: DatabaseTransaction<'a, '_>,
        kickoff_witness: Witness,
        mut deposit_data: DepositData,
        kickoff_data: KickoffData,
        challenged_before: bool,
    ) -> Result<bool, BridgeError> {
        let is_malicious = self
            .is_kickoff_malicious(kickoff_witness, &mut deposit_data, kickoff_data)
            .await?;
        if !is_malicious {
            return Ok(false);
        }

        tracing::warn!(
            "Malicious kickoff {:?} for deposit {:?}",
            kickoff_data,
            deposit_data
        );

        let transaction_data = TransactionRequestData {
            deposit_outpoint: deposit_data.get_deposit_outpoint(),
            kickoff_data,
        };

        let signed_txs = create_and_sign_txs(
            self.db.clone(),
            &self.signer,
            self.config.clone(),
            transaction_data,
            None, // No need
        )
        .await?;

        let tx_metadata = Some(TxMetadata {
            tx_type: TransactionType::Dummy, // will be replaced in add_tx_to_queue
            operator_xonly_pk: Some(kickoff_data.operator_xonly_pk),
            round_idx: Some(kickoff_data.round_idx),
            kickoff_idx: Some(kickoff_data.kickoff_idx),
            deposit_outpoint: Some(deposit_data.get_deposit_outpoint()),
        });

        // try to send them
        for (tx_type, signed_tx) in &signed_txs {
            if *tx_type == TransactionType::Challenge && challenged_before {
                // do not send challenge tx operator was already challenged in the same round
                tracing::warn!(
                    "Operator {:?} was already challenged in the same round, skipping challenge tx",
                    kickoff_data.operator_xonly_pk
                );
                continue;
            }
            match *tx_type {
                TransactionType::Challenge
                | TransactionType::AssertTimeout(_)
                | TransactionType::KickoffNotFinalized
                | TransactionType::LatestBlockhashTimeout
                | TransactionType::OperatorChallengeNack(_) => {
                    #[cfg(feature = "automation")]
                    self.tx_sender
                        .add_tx_to_queue(
                            dbtx,
                            *tx_type,
                            signed_tx,
                            &signed_txs,
                            tx_metadata,
                            &self.config,
                            None,
                        )
                        .await?;
                }
                _ => {}
            }
        }

        Ok(true)
    }

    async fn send_watchtower_challenge(
        &self,
        kickoff_data: KickoffData,
        deposit_data: DepositData,
    ) -> Result<(), BridgeError> {
        let hcp_prover = self
            .header_chain_prover
            .as_ref()
            .ok_or(HeaderChainProverError::HeaderChainProverNotInitialized)?;
        let current_tip_hcp = hcp_prover.get_tip_header_chain_proof().await?;

        let (work_only_proof, work_output) = hcp_prover.prove_work_only(current_tip_hcp.0)?;

        #[cfg(test)]
        {
            // if in test mode and risc0_dev_mode is enabled, we will not generate real proof
            // if not in test mode, we should enforce RISC0_DEV_MODE to be disabled
            if is_dev_mode() {
                tracing::warn!("Warning, malicious kickoff detected but RISC0_DEV_MODE is enabled, will not generate real proof");
                let g16_bytes = 128;
                let mut challenge = vec![0u8; g16_bytes];
                for (step, i) in (0..g16_bytes).step_by(32).enumerate() {
                    if i < g16_bytes {
                        challenge[i] = step as u8;
                    }
                }
                let total_work = borsh::to_vec(&work_output.work_u128)
                    .wrap_err("Couldn't serialize total work")?;
                challenge.extend_from_slice(&total_work);
                return self
                    .queue_watchtower_challenge(kickoff_data, deposit_data, challenge)
                    .await;
            }
        }

        let g16: [u8; 256] = work_only_proof
            .inner
            .groth16()
            .wrap_err("Work only receipt is not groth16")?
            .seal
            .to_owned()
            .try_into()
            .map_err(|e: Vec<u8>| {
                eyre::eyre!(
                    "Invalid g16 proof length, expected 256 bytes, got {}",
                    e.len()
                )
            })?;

        let g16_proof = CircuitGroth16Proof::from_seal(&g16);
        let mut commit_data: Vec<u8> = g16_proof
            .to_compressed()
            .wrap_err("Couldn't compress g16 proof")?
            .to_vec();

        let total_work =
            borsh::to_vec(&work_output.work_u128).wrap_err("Couldn't serialize total work")?;
        commit_data.extend_from_slice(&total_work);

        tracing::info!("Watchtower prepared commit data, trying to send watchtower challenge");

        self.queue_watchtower_challenge(kickoff_data, deposit_data, commit_data)
            .await
    }

    async fn queue_watchtower_challenge(
        &self,
        kickoff_data: KickoffData,
        deposit_data: DepositData,
        commit_data: Vec<u8>,
    ) -> Result<(), BridgeError> {
        let (tx_type, challenge_tx, rbf_info) = self
            .create_watchtower_challenge(
                TransactionRequestData {
                    deposit_outpoint: deposit_data.get_deposit_outpoint(),
                    kickoff_data,
                },
                &commit_data,
            )
            .await?;

        #[cfg(feature = "automation")]
        {
            let mut dbtx = self.db.begin_transaction().await?;

            self.tx_sender
                .add_tx_to_queue(
                    &mut dbtx,
                    tx_type,
                    &challenge_tx,
                    &[],
                    Some(TxMetadata {
                        tx_type,
                        operator_xonly_pk: Some(kickoff_data.operator_xonly_pk),
                        round_idx: Some(kickoff_data.round_idx),
                        kickoff_idx: Some(kickoff_data.kickoff_idx),
                        deposit_outpoint: Some(deposit_data.get_deposit_outpoint()),
                    }),
                    &self.config,
                    Some(rbf_info),
                )
                .await?;

            dbtx.commit().await?;
            tracing::info!(
                "Committed watchtower challenge, commit data: {:?}",
                commit_data
            );
        }

        Ok(())
    }

    #[tracing::instrument(skip(self, dbtx))]
    async fn update_citrea_deposit_and_withdrawals(
        &self,
        dbtx: &mut DatabaseTransaction<'_, '_>,
        l2_height_start: u64,
        l2_height_end: u64,
        block_height: u32,
    ) -> Result<(), BridgeError> {
        tracing::debug!("Updating citrea deposit and withdrawals");

        let last_deposit_idx = self.db.get_last_deposit_idx(None).await?;
        tracing::debug!("Last deposit idx: {:?}", last_deposit_idx);

        let last_withdrawal_idx = self.db.get_last_withdrawal_idx(None).await?;
        tracing::debug!("Last withdrawal idx: {:?}", last_withdrawal_idx);

        let new_deposits = self
            .citrea_client
            .collect_deposit_move_txids(last_deposit_idx, l2_height_end)
            .await?;
        tracing::debug!("New deposits: {:?}", new_deposits);

        let new_withdrawals = self
            .citrea_client
            .collect_withdrawal_utxos(last_withdrawal_idx, l2_height_end)
            .await?;
        tracing::debug!("New Withdrawals: {:?}", new_withdrawals);

        for (idx, move_to_vault_txid) in new_deposits {
            tracing::info!(
                "Setting move to vault txid: {:?} with index {}",
                move_to_vault_txid,
                idx
            );
            self.db
                .set_move_to_vault_txid_from_citrea_deposit(
                    Some(dbtx),
                    idx as u32,
                    &move_to_vault_txid,
                )
                .await?;
        }
        for (idx, withdrawal_utxo_outpoint) in new_withdrawals {
            tracing::info!(
                "Setting withdrawal utxo: {:?} with index {}",
                withdrawal_utxo_outpoint,
                idx
            );
            self.db
                .set_withdrawal_utxo_from_citrea_withdrawal(
                    Some(dbtx),
                    idx as u32,
                    withdrawal_utxo_outpoint,
                    block_height,
                )
                .await?;
        }

        let replacement_move_txids = self
            .citrea_client
            .get_replacement_deposit_move_txids(l2_height_start + 1, l2_height_end)
            .await?;

        for (old_move_txid, new_move_txid) in replacement_move_txids {
            tracing::info!(
                "Setting replacement move txid: {:?} -> {:?}",
                old_move_txid,
                new_move_txid
            );
            self.db
                .set_replacement_deposit_move_txid(dbtx, old_move_txid, new_move_txid)
                .await?;
        }

        Ok(())
    }

    async fn update_finalized_payouts(
        &self,
        dbtx: &mut DatabaseTransaction<'_, '_>,
        block_id: u32,
        block_cache: &block_cache::BlockCache,
    ) -> Result<(), BridgeError> {
        tracing::info!("Updating finalized payouts for block: {:?}", block_id);
        let payout_txids = self
            .db
            .get_payout_txs_for_withdrawal_utxos(Some(dbtx), block_id)
            .await?;

        let block = block_cache
            .block
            .as_ref()
            .ok_or(eyre::eyre!("Block not found"))?;

        let block_hash = block.block_hash();

        let mut payout_txs_and_payer_operator_idx = vec![];
        for (idx, payout_txid) in payout_txids {
            let payout_tx_idx = block_cache.txids.get(&payout_txid);
            if payout_tx_idx.is_none() {
                tracing::error!(
                    "Payout tx not found in block cache: {:?} and in block: {:?}",
                    payout_txid,
                    block_id
                );
                tracing::error!("Block cache: {:?}", block_cache);
                return Err(eyre::eyre!("Payout tx not found in block cache").into());
            }
            let payout_tx_idx = payout_tx_idx.expect("Payout tx not found in block cache");
            let payout_tx = &block.txdata[*payout_tx_idx];
            // Find the output that contains OP_RETURN
            let op_return_output = payout_tx.output.iter().find(|output| {
                let script_bytes = output.script_pubkey.to_bytes();
                !script_bytes.is_empty() && script_bytes[0] == OP_RETURN.to_u8()
            });

            // If OP_RETURN doesn't exist in any outputs, or the data in OP_RETURN is not a valid xonly_pubkey,
            // operator_xonly_pk will be set to None, and the corresponding column in DB set to NULL.
            // This can happen if optimistic payout is used, or an operator constructs the payout tx wrong.
            let operator_xonly_pk = op_return_output
                .and_then(|output| parse_op_return_data(&output.script_pubkey))
                .and_then(|bytes| XOnlyPublicKey::from_slice(bytes).ok());

            if operator_xonly_pk.is_none() {
                tracing::info!(
                    "No valid operator xonly pk found in payout tx {:?} OP_RETURN. Either it is an optimistic payout or the operator constructed the payout tx wrong",
                    payout_txid
                );
            }

            payout_txs_and_payer_operator_idx.push((
                idx,
                payout_txid,
                operator_xonly_pk,
                block_hash,
            ));
        }

        self.db
            .set_payout_txs_and_payer_operator_xonly_pk(
                Some(dbtx),
                payout_txs_and_payer_operator_idx,
            )
            .await?;

        Ok(())
    }

    async fn send_unspent_kickoff_connectors(
        &self,
        round_idx: RoundIndex,
        operator_xonly_pk: XOnlyPublicKey,
        used_kickoffs: HashSet<usize>,
    ) -> Result<(), BridgeError> {
        if used_kickoffs.len() == self.config.protocol_paramset().num_kickoffs_per_round {
            // ok, every kickoff spent
            return Ok(());
        }

        let unspent_kickoff_txs = self
            .create_and_sign_unspent_kickoff_connector_txs(round_idx, operator_xonly_pk)
            .await?;
        let mut dbtx = self.db.begin_transaction().await?;
        for (tx_type, tx) in unspent_kickoff_txs {
            if let TransactionType::UnspentKickoff(kickoff_idx) = tx_type {
                if used_kickoffs.contains(&kickoff_idx) {
                    continue;
                }
                #[cfg(feature = "automation")]
                self.tx_sender
                    .add_tx_to_queue(
                        &mut dbtx,
                        tx_type,
                        &tx,
                        &[],
                        Some(TxMetadata {
                            tx_type,
                            operator_xonly_pk: Some(operator_xonly_pk),
                            round_idx: Some(round_idx),
                            kickoff_idx: Some(kickoff_idx as u32),
                            deposit_outpoint: None,
                        }),
                        &self.config,
                        None,
                    )
                    .await?;
            }
        }
        dbtx.commit().await?;
        Ok(())
    }

    #[cfg(feature = "automation")]
    async fn verify_additional_disprove_conditions(
        &self,
        deposit_data: &mut DepositData,
        kickoff_data: &KickoffData,
        latest_blockhash: &Witness,
        payout_blockhash: &Witness,
        operator_asserts: &HashMap<usize, Witness>,
        operator_acks: &HashMap<usize, Witness>,
        txhandlers: &BTreeMap<TransactionType, TxHandler>,
    ) -> Result<Option<bitcoin::Witness>, BridgeError> {
        use crate::builder::transaction::ReimburseDbCache;

        let mut reimburse_db_cache = ReimburseDbCache::new_for_deposit(
            self.db.clone(),
            kickoff_data.operator_xonly_pk,
            deposit_data.get_deposit_outpoint(),
            self.config.protocol_paramset(),
        );

        let nofn_key = deposit_data.get_nofn_xonly_pk().inspect_err(|e| {
            tracing::error!("Error getting nofn xonly pk: {:?}", e);
        })?;

        let move_txid = txhandlers
            .get(&TransactionType::MoveToVault)
            .ok_or(TxError::TxHandlerNotFound(TransactionType::MoveToVault))?
            .get_txid()
            .to_byte_array();

        let round_txid = txhandlers
            .get(&TransactionType::Round)
            .ok_or(TxError::TxHandlerNotFound(TransactionType::Round))?
            .get_txid()
            .to_byte_array();

        let vout = kickoff_data.kickoff_idx + 1;

        let watchtower_challenge_start_idx =
            u16::try_from(UtxoVout::WatchtowerChallenge(0).get_vout())
                .wrap_err("Watchtower challenge start index overflow")?;

        let secp = Secp256k1::verification_only();

        let watchtower_xonly_pk = deposit_data.get_watchtowers();
        let watchtower_pubkeys = watchtower_xonly_pk
            .iter()
            .map(|xonly_pk| {
                // Create timelock script that this watchtower key will commit to
                let nofn_2week = Arc::new(TimelockScript::new(
                    Some(nofn_key),
                    self.config
                        .protocol_paramset
                        .watchtower_challenge_timeout_timelock,
                ));

                let builder = TaprootBuilder::new();
                let tweaked = builder
                    .add_leaf(0, nofn_2week.to_script_buf())
                    .expect("Valid script leaf")
                    .finalize(&secp, *xonly_pk)
                    .expect("taproot finalize must succeed");

                tweaked.output_key().serialize()
            })
            .collect::<Vec<_>>();

        let deposit_constant = deposit_constant(
            kickoff_data.operator_xonly_pk.serialize(),
            watchtower_challenge_start_idx,
            &watchtower_pubkeys,
            move_txid,
            round_txid,
            vout,
            self.config.protocol_paramset.genesis_chain_state_hash,
        );

        tracing::debug!("Deposit constant: {:?}", deposit_constant);

        let kickoff_winternitz_keys = reimburse_db_cache
            .get_kickoff_winternitz_keys()
            .await?
            .clone();

        let payout_tx_blockhash_pk = kickoff_winternitz_keys
            .get_keys_for_round(kickoff_data.round_idx)?
            .get(kickoff_data.kickoff_idx as usize)
            .ok_or(TxError::IndexOverflow)?
            .clone();

        let replaceable_additional_disprove_script = reimburse_db_cache
            .get_replaceable_additional_disprove_script()
            .await?;

        let additional_disprove_script = replace_placeholders_in_script(
            replaceable_additional_disprove_script.clone(),
            payout_tx_blockhash_pk,
            deposit_constant.0,
        );

        let witness = operator_asserts
            .get(&0)
            .wrap_err("No witness found in operator asserts")?
            .clone();

        let deposit_outpoint = deposit_data.get_deposit_outpoint();
        let paramset = self.config.protocol_paramset();

        let commits = extract_winternitz_commits_with_sigs(
            witness,
            &ClementineBitVMPublicKeys::mini_assert_derivations_0(deposit_outpoint, paramset),
            self.config.protocol_paramset(),
        )?;

        let mut challenge_sending_watchtowers_signature = Witness::new();
        let len = commits.len();

        for elem in commits[len - 1].iter() {
            challenge_sending_watchtowers_signature.push(elem);
        }

        let mut g16_public_input_signature = Witness::new();

        for elem in commits[len - 2].iter() {
            g16_public_input_signature.push(elem);
        }

        let num_of_watchtowers = deposit_data.get_num_watchtowers();

        let mut operator_acks_vec: Vec<Option<[u8; 20]>> = vec![None; num_of_watchtowers];

        for (idx, witness) in operator_acks.iter() {
            tracing::debug!(
                "Processing operator ack for idx: {}, witness: {:?}",
                idx,
                witness
            );

            let pre_image: [u8; 20] = witness
                .nth(1)
                .wrap_err("No pre-image found in operator ack witness")?
                .try_into()
                .wrap_err("Invalid pre-image length, expected 20 bytes")?;
            if *idx >= operator_acks_vec.len() {
                return Err(eyre::eyre!(
                    "Operator ack index {} out of bounds for vec of length {}",
                    idx,
                    operator_acks_vec.len()
                )
                .into());
            }
            operator_acks_vec[*idx] = Some(pre_image);
        }

        let latest_blockhash: Vec<Vec<u8>> = latest_blockhash
            .iter()
            .skip(1)
            .take(88)
            .map(|x| x.to_vec())
            .collect();

        let mut latest_blockhash_new = Witness::new();
        for element in latest_blockhash {
            latest_blockhash_new.push(element);
        }

        let payout_blockhash: Vec<Vec<u8>> = payout_blockhash
            .iter()
            .skip(1)
            .take(88)
            .map(|x| x.to_vec())
            .collect();

        let mut payout_blockhash_new = Witness::new();
        for element in payout_blockhash {
            payout_blockhash_new.push(element);
        }

        let additional_disprove_witness = validate_assertions_for_additional_script(
            additional_disprove_script.clone(),
            g16_public_input_signature.clone(),
            payout_blockhash_new.clone(),
            latest_blockhash_new.clone(),
            challenge_sending_watchtowers_signature.clone(),
            operator_acks_vec,
        );

        tracing::info!(
            "Additional disprove witness: {:?}",
            additional_disprove_witness
        );

        Ok(additional_disprove_witness)
    }

    #[cfg(feature = "automation")]
    async fn send_disprove_tx_additional(
        &self,
        txhandlers: &BTreeMap<TransactionType, TxHandler>,
        kickoff_data: KickoffData,
        deposit_data: DepositData,
        additional_disprove_witness: Witness,
    ) -> Result<(), BridgeError> {
        let verifier_xonly_pk = self.signer.xonly_public_key;

        let mut disprove_txhandler = txhandlers
            .get(&TransactionType::Disprove)
            .wrap_err("Disprove txhandler not found in txhandlers")?
            .clone();

        let disprove_input = additional_disprove_witness
            .iter()
            .map(|x| x.to_vec())
            .collect::<Vec<_>>();

        disprove_txhandler
            .set_p2tr_script_spend_witness(&disprove_input, 0, 1)
            .inspect_err(|e| {
                tracing::error!("Error setting disprove input witness: {:?}", e);
            })?;

        let operators_sig = self
            .db
            .get_deposit_signatures(
                None,
                deposit_data.get_deposit_outpoint(),
                kickoff_data.operator_xonly_pk,
                kickoff_data.round_idx,
                kickoff_data.kickoff_idx as usize,
            )
            .await?
            .ok_or_eyre("No operator signature found for the disprove tx")?;

        let mut tweak_cache = TweakCache::default();

        self.signer
            .tx_sign_and_fill_sigs(
                &mut disprove_txhandler,
                operators_sig.as_ref(),
                Some(&mut tweak_cache),
            )
            .inspect_err(|e| {
                tracing::error!(
                    "Error signing disprove tx for verifier {:?}: {:?}",
                    verifier_xonly_pk,
                    e
                );
            })?;

        let disprove_tx = disprove_txhandler.get_cached_tx().clone();

        tracing::debug!("Disprove txid: {:?}", disprove_tx.compute_txid());

        tracing::info!(
            "Disprove tx created for verifier {:?} with kickoff_data: {:?}, deposit_data: {:?}",
            verifier_xonly_pk,
            kickoff_data,
            deposit_data
        );

        let raw_tx = bitcoin::consensus::serialize(&disprove_tx);

        self.rpc
            .client
            .send_raw_transaction(&raw_tx)
            .await
            .wrap_err("Error sending disprove tx")?;
        Ok(())
    }
<<<<<<< HEAD

    #[cfg(feature = "automation")]
    async fn verify_disprove_conditions(
        &self,
        deposit_data: &mut DepositData,
        operator_asserts: &HashMap<usize, Witness>,
    ) -> Result<Option<(usize, StructuredScript)>, BridgeError> {
        let bitvm_pks = self.signer.generate_bitvm_pks_for_deposit(
            deposit_data.get_deposit_outpoint(),
            self.config.protocol_paramset,
        )?;
        let disprove_scripts = bitvm_pks.get_g16_verifier_disprove_scripts();

        let deposit_outpoint = deposit_data.get_deposit_outpoint();
        let paramset = self.config.protocol_paramset();

        // let mut all_assert_commits: Vec<Vec<Vec<u8>>> = Vec::new();
        let mut g16_public_input_commit: Vec<Vec<Vec<u8>>> = vec![vec![vec![]]; 1];
        let mut num_u256_commits: Vec<Vec<Vec<u8>>> = vec![vec![vec![]]; 14];
        let mut intermediate_value_commits: Vec<Vec<Vec<u8>>> = vec![vec![vec![]]; 363];
        tracing::info!("Number of operator asserts: {}", operator_asserts.len());
        for i in 0..operator_asserts.len() {
            let witness = operator_asserts
                .get(&i)
                .wrap_err("No witness found in operator asserts")?
                .clone();
            let mut commits = extract_winternitz_commits_with_sigs(
                witness,
                &ClementineBitVMPublicKeys::get_assert_derivations(i, deposit_outpoint, paramset),
                self.config.protocol_paramset(),
            )?;
            if i == 0 {
                let len = commits.len();
                commits.pop(); // Get rid of the last commit which is challenge sending watchtowers
                g16_public_input_commit[0] = commits.remove(len - 2);
                num_u256_commits[12] = commits.remove(len - 3);
                num_u256_commits[13] = commits.remove(len - 4);
                intermediate_value_commits[360] = commits.remove(len - 5);
                intermediate_value_commits[361] = commits.remove(len - 6);
                intermediate_value_commits[362] = commits.remove(len - 7);
            } else if (1..=2).contains(&i) {
                for j in 0..6 {
                    num_u256_commits[6 * (i - 1) + j] = commits.pop().expect("Should not panic");
                }
            } else if (3..=32).contains(&i) {
                for j in 0..12 {
                    intermediate_value_commits[12 * (i - 3) + j] =
                        commits.pop().expect("Should not panic");
                }
            } else {
                panic!("Should not reach here, i: {}; we know that there must be exactly 33 operator asserts", i);
            }
            // commits.reverse(); // Reverse to match the expected order
            // all_assert_commits.extend(commits);
        }

        tracing::info!("Converting assert commits to required format");
        tracing::info!(
            "g16_public_input_commit[0]: {:?}",
            g16_public_input_commit[0]
        );

        let first: [[([u8; 20], u8); 68]; 1] = [
            // This outer bracket creates the `[[...]; 1]`
            // `std::array::from_fn` will create the inner array: `[([u8; 20], u8); 68]`
            std::array::from_fn(|i: usize| -> ([u8; 20], u8) {
                // `i` will iterate from 0 to 67.
                // We access the i-th element of `all_assert_commits[0]`.
                let inner_byte_vector: &Vec<u8> = &g16_public_input_commit[0][2 * i];

                // Based on "We know that this can be converted," we assume:
                // 1. all_assert_commits[0].len() == 68, so `all_assert_commits[0][i]` is valid for i in 0..67.
                // 2. inner_byte_vector.len() == 21.

                // Extract the first 20 bytes for the array [u8; 20].
                // .try_into() converts a slice to a fixed-size array.
                // .expect() will panic if the slice length isn't 20 (but our assumption is it will be).
                let array_part: [u8; 20] = inner_byte_vector[0..20]
                    .try_into()
                    .expect("Failed to convert slice to [u8; 20]. Expected 20 bytes.");

                // Extract the 21st byte for the u8.
                let u8_part: u8 = g16_public_input_commit[0][2 * i + 1]
                    .first()
                    .map_or(0, |&val| val);

                // Return the tuple for the i-th element of the inner array.
                (array_part, u8_part)
            }), // This call to std::array::from_fn(...) results in the [([u8; 20], u8); 68]
        ];
        tracing::info!("First created");

        let second: [[([u8; 20], u8); 68]; 14] =
    // The outer `std::array::from_fn` creates the array of 14 elements.
    // `block_idx` will iterate from 0 to 13.
    std::array::from_fn(|block_idx: usize| -> [([u8; 20], u8); 68] {
        // For each `block_idx`, we are constructing one `[([u8; 20], u8); 68]` array.
        // We assume `all_assert_commits[block_idx]` provides the data for this current block.
        let data_for_current_block: &Vec<Vec<u8>> = &num_u256_commits[block_idx];

        // Now, use the same logic as before to create the inner array of 68 tuples
        // using `data_for_current_block`.
        // `tuple_idx` will iterate from 0 to 67.
        std::array::from_fn(|tuple_idx: usize| -> ([u8; 20], u8) {
            // `data_for_current_block` is expected to have 136 elements.
            // `data_for_current_block[2 * tuple_idx]` is for the [u8; 20] part.
            // `data_for_current_block[2 * tuple_idx + 1]` is for the u8 part.

            let twenty_byte_vec: &Vec<u8> = &data_for_current_block[2 * tuple_idx];
            // Assuming twenty_byte_vec.len() == 20.
            let array_part: [u8; 20] = twenty_byte_vec[0..20]
                .try_into()
                .expect("Failed to convert slice to [u8; 20]. Expected 20 bytes.");

            let one_byte_vec: &Vec<u8> = &data_for_current_block[2 * tuple_idx + 1];
            // Assuming one_byte_vec.len() == 1.
            let u8_part: u8 = one_byte_vec.first().map_or(0, |&val| val);

            (array_part, u8_part)
        }) // This inner from_fn produces one [([u8; 20], u8); 68]
    });
        tracing::info!("Second created");

        let third: [[([u8; 20], u8); 36]; 363] =
    // The outer `std::array::from_fn` creates the array of 14 elements.
    // `block_idx` will iterate from 0 to 13.
    std::array::from_fn(|block_idx: usize| -> [([u8; 20], u8); 36] {
        // For each `block_idx`, we are constructing one `[([u8; 20], u8); 68]` array.
        // We assume `all_assert_commits[block_idx]` provides the data for this current block.
        let data_for_current_block: &Vec<Vec<u8>> = &intermediate_value_commits[block_idx];

        // Now, use the same logic as before to create the inner array of 68 tuples
        // using `data_for_current_block`.
        // `tuple_idx` will iterate from 0 to 67.
        std::array::from_fn(|tuple_idx: usize| -> ([u8; 20], u8) {
            // `data_for_current_block` is expected to have 136 elements.
            // `data_for_current_block[2 * tuple_idx]` is for the [u8; 20] part.
            // `data_for_current_block[2 * tuple_idx + 1]` is for the u8 part.

            let twenty_byte_vec: &Vec<u8> = &data_for_current_block[2 * tuple_idx];
            // Assuming twenty_byte_vec.len() == 20.
            let array_part: [u8; 20] = twenty_byte_vec[0..20]
                .try_into()
                .expect("Failed to convert slice to [u8; 20]. Expected 20 bytes.");

            let one_byte_vec: &Vec<u8> = &data_for_current_block[2 * tuple_idx + 1];
            // Assuming one_byte_vec.len() == 1.
            let u8_part: u8 = one_byte_vec.first().map_or(0, |&val| val);

            (array_part, u8_part)
        }) // This inner from_fn produces one [([u8; 20], u8); 68]
    });
        tracing::info!("Third created");
        // second.reverse();
        // third.reverse();

        let first_box = Box::new(first);
        let second_box = Box::new(second);
        let third_box = Box::new(third);

        tracing::info!("Boxes created");

        let res = validate_assertions(
            &get_ark_verifying_key_dev_mode_bridge(),
            (first_box, second_box, third_box),
            bitvm_pks.bitvm_pks,
            disprove_scripts
                .as_slice()
                .try_into()
                .expect("Cannot fail, there must be exactly 364 disprove scripts"),
        );
        tracing::info!("Disprove validation result: {:?}", res);

        if res.is_none() {
            tracing::info!("No disprove witness found");
            Ok(None)
        } else {
            tracing::info!("Disprove witness found");
            let (index, disprove_script) =
                res.expect("Disprove validation result should not be None, we checked it above");
            // let final_disprove_script = disprove_script.compile();
            Ok(Some((index, disprove_script)))
        }
    }

    #[cfg(feature = "automation")]
    async fn send_disprove_tx(
        &self,
        txhandlers: &BTreeMap<TransactionType, TxHandler>,
        kickoff_data: KickoffData,
        deposit_data: DepositData,
        disprove_script: (usize, StructuredScript),
    ) -> Result<(), BridgeError> {
        let verifier_xonly_pk = self.signer.xonly_public_key;

        let mut disprove_txhandler = txhandlers
            .get(&TransactionType::Disprove)
            .wrap_err("Disprove txhandler not found in txhandlers")?
            .clone();

        let disprove_inputs: Vec<Vec<u8>> = disprove_script
            .1
            .compile()
            .instructions()
            .filter_map(|ins_res| match ins_res {
                Ok(Instruction::PushBytes(bytes)) => Some(bytes.as_bytes().to_vec()),
                _ => None,
            })
            .collect();

        disprove_txhandler
            .set_p2tr_script_spend_witness(&disprove_inputs, 0, disprove_script.0 + 2)
            .inspect_err(|e| {
                tracing::error!("Error setting disprove input witness: {:?}", e);
            })?;

        let operators_sig = self
            .db
            .get_deposit_signatures(
                None,
                deposit_data.get_deposit_outpoint(),
                kickoff_data.operator_xonly_pk,
                kickoff_data.round_idx,
                kickoff_data.kickoff_idx as usize,
            )
            .await?
            .ok_or_eyre("No operator signature found for the disprove tx")?;

        let mut tweak_cache = TweakCache::default();

        self.signer
            .tx_sign_and_fill_sigs(
                &mut disprove_txhandler,
                operators_sig.as_ref(),
                Some(&mut tweak_cache),
            )
            .inspect_err(|e| {
                tracing::error!(
                    "Error signing disprove tx for verifier {:?}: {:?}",
                    verifier_xonly_pk,
                    e
                );
            })?;

        let disprove_tx = disprove_txhandler.get_cached_tx().clone();

        tracing::debug!("Disprove txid: {:?}", disprove_tx.compute_txid());

        tracing::info!(
            "Disprove tx created for verifier {:?} with kickoff_data: {:?}, deposit_data: {:?}",
            verifier_xonly_pk,
            kickoff_data,
            deposit_data
        );

        let raw_tx = bitcoin::consensus::serialize(&disprove_tx);

        self.rpc
            .client
            .send_raw_transaction(&raw_tx)
            .await
            .wrap_err("Error sending disprove tx")?;
        Ok(())
    }
=======
>>>>>>> 35d4e5da

    async fn handle_finalized_block(
        &self,
        mut dbtx: DatabaseTransaction<'_, '_>,
        block_id: u32,
        block_height: u32,
        block_cache: Arc<block_cache::BlockCache>,
        light_client_proof_wait_interval_secs: Option<u32>,
    ) -> Result<(), BridgeError> {
        tracing::info!(
            "Verifier Handling finalized block height: {:?} and block cache height: {:?}",
            block_height,
            block_cache.block_height
        );

        // before a certain number of blocks, citrea doesn't produce proofs (defined in citrea config)
        let max_attempts = light_client_proof_wait_interval_secs.unwrap_or(TEN_MINUTES_IN_SECS);
        let timeout = Duration::from_secs(max_attempts as u64);

        let l2_range_result = self
            .citrea_client
            .get_citrea_l2_height_range(block_height.into(), timeout)
            .await;
        if let Err(e) = l2_range_result {
            tracing::error!("Error getting citrea l2 height range: {:?}", e);
            return Err(e);
        }

        let (l2_height_start, l2_height_end) =
            l2_range_result.expect("Failed to get citrea l2 height range");

        tracing::info!(
            "l2_height_start: {:?}, l2_height_end: {:?}, collecting deposits and withdrawals",
            l2_height_start,
            l2_height_end
        );
        self.update_citrea_deposit_and_withdrawals(
            &mut dbtx,
            l2_height_start,
            l2_height_end,
            block_height,
        )
        .await?;

        tracing::info!("Getting payout txids for block height: {:?}", block_height);
        self.update_finalized_payouts(&mut dbtx, block_id, &block_cache)
            .await?;

        if let Some(header_chain_prover) = &self.header_chain_prover {
            header_chain_prover
                .save_unproven_block_cache(Some(&mut dbtx), &block_cache)
                .await?;
            header_chain_prover.prove_if_ready().await?;
        }

        Ok(())
    }
}

// This implementation is only relevant for non-automation mode, where the verifier is run as a standalone process
#[cfg(not(feature = "automation"))]
#[async_trait]
impl<C> BlockHandler for Verifier<C>
where
    C: CitreaClientT,
{
    async fn handle_new_block(
        &mut self,
        dbtx: DatabaseTransaction<'_, '_>,
        block_id: u32,
        block: bitcoin::Block,
        height: u32,
    ) -> Result<(), BridgeError> {
        self.handle_finalized_block(
            dbtx,
            block_id,
            height,
            Arc::new(block_cache::BlockCache::from_block(&block, height)),
            None,
        )
        .await
    }
}

impl<C> NamedEntity for Verifier<C>
where
    C: CitreaClientT,
{
    const ENTITY_NAME: &'static str = "verifier";
}

#[cfg(feature = "automation")]
mod states {
    use super::*;
    use crate::builder::transaction::{
        create_txhandlers, ContractContext, ReimburseDbCache, TxHandlerCache,
    };
    use crate::states::context::DutyResult;
    use crate::states::{block_cache, StateManager};
    use crate::states::{Duty, Owner};
    use std::collections::BTreeMap;
    use tonic::async_trait;

    #[async_trait]
    impl<C> Owner for Verifier<C>
    where
        C: CitreaClientT,
    {
        async fn handle_duty(&self, duty: Duty) -> Result<DutyResult, BridgeError> {
            let verifier_xonly_pk = &self.signer.xonly_public_key;
            match duty {
                Duty::NewReadyToReimburse {
                    round_idx,
                    operator_xonly_pk,
                    used_kickoffs,
                } => {
                    tracing::info!(
                    "Verifier {:?} called new ready to reimburse with round_idx: {:?}, operator_idx: {}, used_kickoffs: {:?}",
                    verifier_xonly_pk, round_idx, operator_xonly_pk, used_kickoffs
                );
                    self.send_unspent_kickoff_connectors(
                        round_idx,
                        operator_xonly_pk,
                        used_kickoffs,
                    )
                    .await?;
                    Ok(DutyResult::Handled)
                }
                Duty::WatchtowerChallenge {
                    kickoff_data,
                    deposit_data,
                } => {
                    tracing::warn!(
                    "Verifier {:?} called watchtower challenge with kickoff_data: {:?}, deposit_data: {:?}",
                    verifier_xonly_pk, kickoff_data, deposit_data
                );
                    self.send_watchtower_challenge(kickoff_data, deposit_data)
                        .await?;

                    tracing::info!("Verifier sent watchtower challenge",);

                    Ok(DutyResult::Handled)
                }
                Duty::SendOperatorAsserts { .. } => Ok(DutyResult::Handled),
                Duty::VerifierDisprove {
                    kickoff_data,
                    mut deposit_data,
                    operator_asserts,
                    operator_acks,
                    payout_blockhash,
                    latest_blockhash,
                } => {
<<<<<<< HEAD
                    let context = ContractContext::new_context_with_signer(
                        kickoff_data,
                        deposit_data.clone(),
                        self.config.protocol_paramset(),
                        self.signer.clone(),
                    );
                    let mut db_cache = ReimburseDbCache::from_context(self.db.clone(), &context);

                    let txhandlers = create_txhandlers(
                        TransactionType::Disprove,
=======
                    let context = ContractContext::new_context_for_kickoff(
                        kickoff_data,
                        deposit_data.clone(),
                        self.config.protocol_paramset(),
                    );

                    let mut db_cache = ReimburseDbCache::from_context(self.db.clone(), &context);

                    let txhandlers = create_txhandlers(
                        TransactionType::AllNeededForDeposit,
>>>>>>> 35d4e5da
                        context,
                        &mut TxHandlerCache::new(),
                        &mut db_cache,
                    )
                    .await?;

                    let additional_disprove_witness = self
                        .verify_additional_disprove_conditions(
                            &mut deposit_data,
                            &kickoff_data,
                            &latest_blockhash,
                            &payout_blockhash,
                            &operator_asserts,
                            &operator_acks,
                            &txhandlers,
                        )
                        .await?;

                    if let Some(additional_disprove_witness) = additional_disprove_witness {
                        self.send_disprove_tx_additional(
                            &txhandlers,
                            kickoff_data,
                            deposit_data,
                            additional_disprove_witness,
                        )
                        .await?;
                    } else {
                        tracing::info!(
                            "Verifier {:?} did not find additional disprove witness",
                            verifier_xonly_pk
                        );
<<<<<<< HEAD

                        if let Some((index, disprove_script)) = self
                            .verify_disprove_conditions(&mut deposit_data, &operator_asserts)
                            .await?
                        {
                            tracing::info!(
                            "Verifier {:?} found disprove script with index: {:?}, script: {:?}",
                            verifier_xonly_pk,
                            index,
                            disprove_script
                        );
                            self.send_disprove_tx(
                                &txhandlers,
                                kickoff_data,
                                deposit_data,
                                (index, disprove_script),
                            )
                            .await?;
                        } else {
                            tracing::info!(
                                "Verifier {:?} did not find disprove witness",
                                verifier_xonly_pk
                            );
                        }
=======
>>>>>>> 35d4e5da
                    }

                    Ok(DutyResult::Handled)
                }
                Duty::SendLatestBlockhash { .. } => Ok(DutyResult::Handled),
                Duty::CheckIfKickoff {
                    txid,
                    block_height,
                    witness,
                    challenged_before,
                } => {
                    tracing::debug!(
                        "Verifier {:?} called check if kickoff with txid: {:?}, block_height: {:?}",
                        verifier_xonly_pk,
                        txid,
                        block_height,
                    );
                    let db_kickoff_data = self
                        .db
                        .get_deposit_data_with_kickoff_txid(None, txid)
                        .await?;
                    let mut challenged = false;
                    if let Some((deposit_data, kickoff_data)) = db_kickoff_data {
                        tracing::debug!(
                            "New kickoff found {:?}, for deposit: {:?}",
                            kickoff_data,
                            deposit_data.get_deposit_outpoint()
                        );
                        // add kickoff machine if there is a new kickoff
                        let mut dbtx = self.db.begin_transaction().await?;
                        StateManager::<Self>::dispatch_new_kickoff_machine(
                            self.db.clone(),
                            &mut dbtx,
                            kickoff_data,
                            block_height,
                            deposit_data.clone(),
                            witness.clone(),
                        )
                        .await?;
                        challenged = self
                            .handle_kickoff(
                                &mut dbtx,
                                witness,
                                deposit_data,
                                kickoff_data,
                                challenged_before,
                            )
                            .await?;
                        dbtx.commit().await?;
                    }
                    Ok(DutyResult::CheckIfKickoff { challenged })
                }
            }
        }

        async fn create_txhandlers(
            &self,
            tx_type: TransactionType,
            contract_context: ContractContext,
        ) -> Result<BTreeMap<TransactionType, TxHandler>, BridgeError> {
            let mut db_cache = ReimburseDbCache::from_context(self.db.clone(), &contract_context);
            let txhandlers = create_txhandlers(
                tx_type,
                contract_context,
                &mut TxHandlerCache::new(),
                &mut db_cache,
            )
            .await?;
            Ok(txhandlers)
        }

        async fn handle_finalized_block(
            &self,
            mut dbtx: DatabaseTransaction<'_, '_>,
            block_id: u32,
            block_height: u32,
            block_cache: Arc<block_cache::BlockCache>,
            light_client_proof_wait_interval_secs: Option<u32>,
        ) -> Result<(), BridgeError> {
            self.handle_finalized_block(
                dbtx,
                block_id,
                block_height,
                block_cache,
                light_client_proof_wait_interval_secs,
            )
            .await
        }
    }
}

#[cfg(test)]
mod tests {
    use super::*;
    use crate::test::common::citrea::MockCitreaClient;
    use crate::test::common::*;
    use bitcoin::Block;
    use std::sync::Arc;

    #[tokio::test]
    #[ignore]
    async fn test_handle_finalized_block_idempotency() {
        let mut config = create_test_config_with_thread_name().await;
        let _regtest = create_regtest_rpc(&mut config).await;

        let verifier = Verifier::<MockCitreaClient>::new(config.clone())
            .await
            .unwrap();

        // Create test block data
        let block_id = 1u32;
        let block_height = 100u32;
        let test_block = Block {
            header: bitcoin::block::Header {
                version: bitcoin::block::Version::ONE,
                prev_blockhash: bitcoin::BlockHash::all_zeros(),
                merkle_root: bitcoin::TxMerkleNode::all_zeros(),
                time: 1234567890,
                bits: bitcoin::CompactTarget::from_consensus(0x207fffff),
                nonce: 12345,
            },
            txdata: vec![], // empty transactions
        };
        let block_cache = Arc::new(block_cache::BlockCache::from_block(
            &test_block,
            block_height,
        ));

        // First call to handle_finalized_block
        let mut dbtx1 = verifier.db.begin_transaction().await.unwrap();
        let result1 = verifier
            .handle_finalized_block(
                &mut dbtx1,
                block_id,
                block_height,
                block_cache.clone(),
                None,
            )
            .await;
        // Should succeed or fail gracefully - testing idempotency, not functionality
        tracing::info!("First call result: {:?}", result1);

        // Commit the first transaction
        dbtx1.commit().await.unwrap();

        // Second call with identical parameters should also succeed (idempotent)
        let mut dbtx2 = verifier.db.begin_transaction().await.unwrap();
        let result2 = verifier
            .handle_finalized_block(
                &mut dbtx2,
                block_id,
                block_height,
                block_cache.clone(),
                None,
            )
            .await;
        // Should succeed or fail gracefully - testing idempotency, not functionality
        tracing::info!("Second call result: {:?}", result2);

        // Commit the second transaction
        dbtx2.commit().await.unwrap();

        // Both calls should have same outcome (both succeed or both fail with same error type)
        assert_eq!(
            result1.is_ok(),
            result2.is_ok(),
            "Both calls should have the same outcome"
        );
    }

    #[tokio::test]
    async fn test_database_operations_idempotency() {
        let mut config = create_test_config_with_thread_name().await;
        let _regtest = create_regtest_rpc(&mut config).await;

        let verifier = Verifier::<MockCitreaClient>::new(config.clone())
            .await
            .unwrap();

        // Test header chain prover save operation idempotency
        if let Some(ref header_chain_prover) = verifier.header_chain_prover {
            let test_block = Block {
                header: bitcoin::block::Header {
                    version: bitcoin::block::Version::ONE,
                    prev_blockhash: bitcoin::BlockHash::all_zeros(),
                    merkle_root: bitcoin::TxMerkleNode::all_zeros(),
                    time: 1234567890,
                    bits: bitcoin::CompactTarget::from_consensus(0x207fffff),
                    nonce: 12345,
                },
                txdata: vec![], // empty transactions
            };
            let block_cache = block_cache::BlockCache::from_block(&test_block, 100u32);

            // First save
            let mut dbtx1 = verifier.db.begin_transaction().await.unwrap();
            let result1 = header_chain_prover
                .save_unproven_block_cache(Some(&mut dbtx1), &block_cache)
                .await;
            assert!(result1.is_ok(), "First save should succeed");
            dbtx1.commit().await.unwrap();

            // Second save with same data should be idempotent
            let mut dbtx2 = verifier.db.begin_transaction().await.unwrap();
            let result2 = header_chain_prover
                .save_unproven_block_cache(Some(&mut dbtx2), &block_cache)
                .await;
            assert!(result2.is_ok(), "Second save should succeed (idempotent)");
            dbtx2.commit().await.unwrap();
        }
    }
}<|MERGE_RESOLUTION|>--- conflicted
+++ resolved
@@ -311,13 +311,7 @@
         Ok(tagged_sigs)
     }
 
-<<<<<<< HEAD
     /// Checks if all operators in verifier's db that are still in protocol are in the deposit.
-=======
-    /// Checks if the deposit is a valid deposit, returns false if it is not.
-    /// First checks if the security council is the same as in the config.
-    /// Then checks if all operators that still have collateral are in the deposit.
->>>>>>> 35d4e5da
     /// Afterwards, it checks if the given deposit outpoint is valid. First it checks if the tx exists on chain,
     /// then it checks if the amount in TxOut is equal to bridge_amount and if the script is correct.
     ///
@@ -327,7 +321,15 @@
     /// # Returns
     /// * `true` if the deposit is valid, `false` otherwise.
     async fn is_deposit_valid(&self, deposit_data: &mut DepositData) -> Result<bool, BridgeError> {
-<<<<<<< HEAD
+        // check if security council is the same as in our config
+        if deposit_data.security_council != self.config.security_council {
+            tracing::warn!(
+                "Security council in deposit is not the same as in the config, expected {:?}, got {:?}",
+                self.config.security_council,
+                deposit_data.security_council
+            );
+            return Ok(false);
+        }
         let operator_xonly_pks = deposit_data.get_operators();
         // check if all operators that still have collateral are in the deposit
         let are_all_operators_in_deposit = self.db.get_operators(None).await?;
@@ -372,61 +374,6 @@
                 return Ok(false);
             }
         }
-=======
-        // check if security council is the same as in our config
-        if deposit_data.security_council != self.config.security_council {
-            tracing::warn!(
-                "Security council in deposit is not the same as in the config, expected {:?}, got {:?}",
-                self.config.security_council,
-                deposit_data.security_council
-            );
-            return Ok(false);
-        }
-        let operator_xonly_pks = deposit_data.get_operators();
-        // check if all operators that still have collateral are in the deposit
-        let are_all_operators_in_deposit = self.db.get_operators(None).await?;
-        for (xonly_pk, reimburse_addr, collateral_funding_outpoint) in are_all_operators_in_deposit
-        {
-            let operator_data = OperatorData {
-                xonly_pk,
-                collateral_funding_outpoint,
-                reimburse_addr,
-            };
-            let kickoff_wpks = self
-                .db
-                .get_operator_kickoff_winternitz_public_keys(None, xonly_pk)
-                .await?;
-            let kickoff_wpks = KickoffWinternitzKeys::new(
-                kickoff_wpks,
-                self.config.protocol_paramset().num_kickoffs_per_round,
-                self.config.protocol_paramset().num_round_txs,
-            );
-            let is_collateral_usable = self
-                .rpc
-                .collateral_check(
-                    &operator_data,
-                    &kickoff_wpks,
-                    self.config.protocol_paramset(),
-                )
-                .await?;
-            // if operator is not in deposit but its collateral is still on chain, return false
-            if !operator_xonly_pks.contains(&xonly_pk) && is_collateral_usable {
-                tracing::warn!(
-                    "Operator {:?} is is still in protocol but not in the deposit",
-                    xonly_pk
-                );
-                return Ok(false);
-            }
-            // if operator is in deposit, but the collateral is not usable, return false
-            if operator_xonly_pks.contains(&xonly_pk) && !is_collateral_usable {
-                tracing::warn!(
-                    "Operator {:?} is in the deposit but its collateral is spent, operator cannot fulfill withdrawals anymore",
-                    xonly_pk
-                );
-                return Ok(false);
-            }
-        }
->>>>>>> 35d4e5da
         // check if deposit script in deposit_outpoint is valid
         let deposit_scripts: Vec<ScriptBuf> = deposit_data
             .get_deposit_scripts(self.config.protocol_paramset())?
@@ -1187,14 +1134,6 @@
         keys: OperatorKeys,
         operator_xonly_pk: XOnlyPublicKey,
     ) -> Result<(), BridgeError> {
-<<<<<<< HEAD
-=======
-        // check if deposit is valid first
-        if !self.is_deposit_valid(&mut deposit_data).await? {
-            return Err(BridgeError::InvalidDeposit);
-        }
-
->>>>>>> 35d4e5da
         self.db
             .set_deposit_data(None, &mut deposit_data, self.config.protocol_paramset())
             .await?;
@@ -2033,7 +1972,6 @@
             .wrap_err("Error sending disprove tx")?;
         Ok(())
     }
-<<<<<<< HEAD
 
     #[cfg(feature = "automation")]
     async fn verify_disprove_conditions(
@@ -2298,8 +2236,6 @@
             .wrap_err("Error sending disprove tx")?;
         Ok(())
     }
-=======
->>>>>>> 35d4e5da
 
     async fn handle_finalized_block(
         &self,
@@ -2452,7 +2388,6 @@
                     payout_blockhash,
                     latest_blockhash,
                 } => {
-<<<<<<< HEAD
                     let context = ContractContext::new_context_with_signer(
                         kickoff_data,
                         deposit_data.clone(),
@@ -2463,18 +2398,6 @@
 
                     let txhandlers = create_txhandlers(
                         TransactionType::Disprove,
-=======
-                    let context = ContractContext::new_context_for_kickoff(
-                        kickoff_data,
-                        deposit_data.clone(),
-                        self.config.protocol_paramset(),
-                    );
-
-                    let mut db_cache = ReimburseDbCache::from_context(self.db.clone(), &context);
-
-                    let txhandlers = create_txhandlers(
-                        TransactionType::AllNeededForDeposit,
->>>>>>> 35d4e5da
                         context,
                         &mut TxHandlerCache::new(),
                         &mut db_cache,
@@ -2506,7 +2429,6 @@
                             "Verifier {:?} did not find additional disprove witness",
                             verifier_xonly_pk
                         );
-<<<<<<< HEAD
 
                         if let Some((index, disprove_script)) = self
                             .verify_disprove_conditions(&mut deposit_data, &operator_asserts)
@@ -2531,8 +2453,6 @@
                                 verifier_xonly_pk
                             );
                         }
-=======
->>>>>>> 35d4e5da
                     }
 
                     Ok(DutyResult::Handled)
