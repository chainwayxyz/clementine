--- conflicted
+++ resolved
@@ -30,17 +30,11 @@
 use crate::metrics::L1SyncStatusProvider;
 use crate::operator::RoundIndex;
 use crate::rpc::clementine::{EntityStatus, NormalSignatureKind, OperatorKeys, TaggedSignature};
-<<<<<<< HEAD
-use crate::task::manager::BackgroundTaskManager;
-use crate::task::sync_status::get_sync_status;
-use crate::task::IntoTask;
-=======
 use crate::task::entity_metric_publisher::{
     EntityMetricPublisher, ENTITY_METRIC_PUBLISHER_INTERVAL,
 };
 use crate::task::manager::BackgroundTaskManager;
 use crate::task::{IntoTask, TaskExt};
->>>>>>> 8a62410b
 #[cfg(feature = "automation")]
 use crate::tx_sender::{TxSender, TxSenderClient};
 use crate::utils::NamedEntity;
@@ -131,11 +125,7 @@
             );
 
             self.background_tasks
-<<<<<<< HEAD
-                .loop_and_monitor(tx_sender.into_task())
-=======
                 .ensure_task_looping(tx_sender.into_task())
->>>>>>> 8a62410b
                 .await;
             let state_manager = crate::states::StateManager::new(
                 self.verifier.db.clone(),
@@ -157,17 +147,10 @@
 
             if should_run_state_mgr {
                 self.background_tasks
-<<<<<<< HEAD
-                    .loop_and_monitor(state_manager.block_fetcher_task().await?)
-                    .await;
-                self.background_tasks
-                    .loop_and_monitor(state_manager.into_task())
-=======
                     .ensure_task_looping(state_manager.block_fetcher_task().await?)
                     .await;
                 self.background_tasks
                     .ensure_task_looping(state_manager.into_task())
->>>>>>> 8a62410b
                     .await;
             }
         }
@@ -175,10 +158,6 @@
         {
             use crate::metrics::get_btc_syncer_consumer_last_processed_block_height;
             use crate::task::TaskExt;
-<<<<<<< HEAD
-            self.background_tasks
-                .loop_and_monitor(
-=======
             // get current next height from the database
             // some blocks might still be processed again (if last processed block height is a reorged block)
             // processing same blocks again is not a problem, here we want to avoid starting from the beginning if verifier
@@ -200,16 +179,11 @@
 
             self.background_tasks
                 .ensure_task_looping(
->>>>>>> 8a62410b
                     crate::bitcoin_syncer::FinalizedBlockFetcherTask::new(
                         self.verifier.db.clone(),
                         Verifier::<C>::FINALIZED_BLOCK_CONSUMER_ID.to_string(),
                         self.verifier.config.protocol_paramset(),
-<<<<<<< HEAD
-                        self.verifier.config.protocol_paramset().start_height,
-=======
                         next_height,
->>>>>>> 8a62410b
                         self.verifier.clone(),
                     )
                     .into_buffered_errors(50)
@@ -220,15 +194,6 @@
 
         let syncer = BitcoinSyncer::new(
             self.verifier.db.clone(),
-<<<<<<< HEAD
-            rpc,
-            self.verifier.config.protocol_paramset(),
-        )
-        .await?;
-
-        self.background_tasks
-            .loop_and_monitor(syncer.into_task())
-=======
             rpc.clone(),
             self.verifier.config.protocol_paramset(),
         )
@@ -243,34 +208,12 @@
                 EntityMetricPublisher::<Verifier<C>>::new(self.verifier.db.clone(), rpc.clone())
                     .with_delay(ENTITY_METRIC_PUBLISHER_INTERVAL),
             )
->>>>>>> 8a62410b
             .await;
 
         Ok(())
     }
 
     pub async fn get_current_status(&self) -> Result<EntityStatus, BridgeError> {
-<<<<<<< HEAD
-        let stopped_tasks = self.background_tasks.get_stopped_tasks().await;
-        #[cfg(feature = "automation")]
-        let automation_enabled = true;
-        #[cfg(not(feature = "automation"))]
-        let automation_enabled = false;
-
-        let sync_status =
-            get_sync_status::<Verifier<C>>(&self.verifier.db, &self.verifier.rpc).await?;
-
-        Ok(EntityStatus {
-            automation: automation_enabled,
-            wallet_balance: sync_status.wallet_balance,
-            tx_sender_synced_height: sync_status.tx_sender_synced_height.unwrap_or(0),
-            finalized_synced_height: sync_status.finalized_synced_height.unwrap_or(0),
-            hcp_last_proven_height: sync_status.hcp_last_proven_height.unwrap_or(0),
-            rpc_tip_height: sync_status.rpc_tip_height,
-            bitcoin_syncer_synced_height: sync_status.btc_syncer_synced_height.unwrap_or(0),
-            stopped_tasks: Some(stopped_tasks),
-            state_manager_next_height: sync_status.state_manager_next_height.unwrap_or(0),
-=======
         let stopped_tasks = self.background_tasks.get_stopped_tasks().await?;
         // Determine if automation is enabled
         let automation_enabled = cfg!(feature = "automation");
@@ -288,7 +231,6 @@
             bitcoin_syncer_synced_height: l1_sync_status.btc_syncer_synced_height.unwrap_or(0),
             stopped_tasks: Some(stopped_tasks),
             state_manager_next_height: l1_sync_status.state_manager_next_height.unwrap_or(0),
->>>>>>> 8a62410b
         })
     }
 
