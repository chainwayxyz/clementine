use crate::actor::{verify_schnorr, Actor, TweakCache, WinternitzDerivationPath};
use crate::bitcoin_syncer::{BitcoinSyncer, BlockHandler, FinalizedBlockFetcherTask};
use crate::bitvm_client::ClementineBitVMPublicKeys;
use crate::builder::address::{create_taproot_address, taproot_builder_with_scripts};
use crate::builder::block_cache;
use crate::builder::script::{
    extract_winternitz_commits, extract_winternitz_commits_with_sigs, SpendableScript,
    TimelockScript, WinternitzCommit,
};
use crate::builder::sighash::{
    create_nofn_sighash_stream, create_operator_sighash_stream, PartialSignatureInfo, SignatureInfo,
};
use crate::builder::transaction::deposit_signature_owner::EntityType;
use crate::builder::transaction::input::UtxoVout;
use crate::builder::transaction::sign::{create_and_sign_txs, TransactionRequestData};
use crate::builder::transaction::{
    create_emergency_stop_txhandler, create_move_to_vault_txhandler,
    create_optimistic_payout_txhandler, create_txhandlers, ContractContext, ReimburseDbCache,
    TransactionType, TxHandler, TxHandlerCache,
};
use crate::builder::transaction::{create_round_txhandlers, KickoffWinternitzKeys};
use crate::citrea::CitreaClientT;
use crate::config::protocol::ProtocolParamset;
use crate::config::BridgeConfig;
use crate::constants::{self, NON_EPHEMERAL_ANCHOR_AMOUNT, TEN_MINUTES_IN_SECS};
use crate::database::{Database, DatabaseTransaction};
use crate::deposit::{DepositData, KickoffData, OperatorData};
use crate::errors::{BridgeError, TxError};
use crate::extended_rpc::ExtendedRpc;
use crate::header_chain_prover::{HeaderChainProver, HeaderChainProverError};
use crate::operator::RoundIndex;
use crate::rpc::clementine::{NormalSignatureKind, OperatorKeys, TaggedSignature};
use crate::task::manager::BackgroundTaskManager;
use crate::task::{IntoTask, TaskExt};
#[cfg(feature = "automation")]
use crate::tx_sender::{TxSender, TxSenderClient};
use crate::utils::FeePayingType;
use crate::utils::NamedEntity;
use crate::utils::TxMetadata;
use crate::{musig2, UTXO};
use bitcoin::hashes::Hash;
use bitcoin::key::Secp256k1;
use bitcoin::opcodes::all::OP_RETURN;
use bitcoin::script::Instruction;
use bitcoin::secp256k1::schnorr::Signature;
use bitcoin::secp256k1::Message;
use bitcoin::taproot::TaprootBuilder;
use bitcoin::{Address, Amount, ScriptBuf, Witness, XOnlyPublicKey};
use bitcoin::{OutPoint, TxOut};
use bitcoin_script::builder::StructuredScript;
use bitcoincore_rpc::RpcApi;
use bitvm::chunk::api::validate_assertions;
use bitvm::clementine::additional_disprove::{
    replace_placeholders_in_script, validate_assertions_for_additional_script,
};
use bitvm::signatures::winternitz;
#[cfg(feature = "automation")]
use bridge_circuit_host::utils::get_ark_verifying_key;
use bridge_circuit_host::utils::get_ark_verifying_key_dev_mode_bridge;
use circuits_lib::bridge_circuit::groth16::CircuitGroth16Proof;
use circuits_lib::bridge_circuit::{deposit_constant, parse_op_return_data};
use eyre::{Context, ContextCompat, OptionExt, Result};
use risc0_zkvm::is_dev_mode;
use secp256k1::musig::{AggregatedNonce, PartialSignature, PublicNonce, SecretNonce};
#[cfg(feature = "automation")]
use std::collections::BTreeMap;
use std::collections::{HashMap, HashSet};
use std::pin::pin;
use std::sync::Arc;
use std::time::Duration;
use tokio::sync::mpsc;
use tokio_stream::StreamExt;
use tonic::async_trait;

#[derive(Debug)]
pub struct NonceSession {
    /// Nonces used for a deposit session (last nonce is for the movetx signature)
    pub nonces: Vec<SecretNonce>,
}

#[derive(Debug)]
pub struct AllSessions {
    pub cur_id: u32,
    pub sessions: HashMap<u32, NonceSession>,
}

pub struct VerifierServer<C: CitreaClientT> {
    pub verifier: Verifier<C>,
    background_tasks: BackgroundTaskManager<Verifier<C>>,
}

impl<C> VerifierServer<C>
where
    C: CitreaClientT,
{
    pub async fn new(config: BridgeConfig) -> Result<Self, BridgeError> {
        let verifier = Verifier::new(config.clone()).await?;
        let db = verifier.db.clone();
        let mut background_tasks = BackgroundTaskManager::default();

        let rpc = ExtendedRpc::connect(
            config.bitcoin_rpc_url.clone(),
            config.bitcoin_rpc_user.clone(),
            config.bitcoin_rpc_password.clone(),
        )
        .await?;

        // initialize and run automation features
        #[cfg(feature = "automation")]
        {
            // TODO: Removing index causes to remove the index from the tx_sender handle as well
            let tx_sender = TxSender::new(
                verifier.signer.clone(),
                rpc.clone(),
                verifier.db.clone(),
                "verifier_".to_string(),
                config.protocol_paramset(),
            );

            background_tasks.loop_and_monitor(tx_sender.into_task());
            let state_manager = crate::states::StateManager::new(
                db.clone(),
                verifier.clone(),
                config.protocol_paramset(),
            )
            .await?;

            let should_run_state_mgr = {
                #[cfg(test)]
                {
                    config.test_params.should_run_state_manager
                }
                #[cfg(not(test))]
                {
                    true
                }
            };

            if should_run_state_mgr {
                background_tasks.loop_and_monitor(state_manager.block_fetcher_task().await?);
                background_tasks.loop_and_monitor(state_manager.into_task());
            }
        }
        #[cfg(not(feature = "automation"))]
        {
            background_tasks.loop_and_monitor(
                FinalizedBlockFetcherTask::new(
                    db.clone(),
                    "verifier".to_string(),
                    config.protocol_paramset(),
                    config.protocol_paramset().start_height,
                    verifier.clone(),
                )
                .with_delay(Duration::from_secs(1)),
            );
        }

        let syncer = BitcoinSyncer::new(db, rpc, config.protocol_paramset()).await?;

        background_tasks.loop_and_monitor(syncer.into_task());

        Ok(VerifierServer {
            verifier,
            background_tasks,
        })
    }

    pub async fn shutdown(&mut self) {
        self.background_tasks
            .graceful_shutdown_with_timeout(Duration::from_secs(10))
            .await;
    }
}

#[derive(Debug, Clone)]
pub struct Verifier<C: CitreaClientT> {
    rpc: ExtendedRpc,

    pub(crate) signer: Actor,
    pub(crate) db: Database,
    pub(crate) config: BridgeConfig,
    pub(crate) nonces: Arc<tokio::sync::Mutex<AllSessions>>,
    #[cfg(feature = "automation")]
    pub tx_sender: TxSenderClient,
    pub header_chain_prover: Option<HeaderChainProver>,
    pub citrea_client: C,
}

impl<C> Verifier<C>
where
    C: CitreaClientT,
{
    pub async fn new(config: BridgeConfig) -> Result<Self, BridgeError> {
        let signer = Actor::new(
            config.secret_key,
            config.winternitz_secret_key,
            config.protocol_paramset().network,
        );

        let rpc = ExtendedRpc::connect(
            config.bitcoin_rpc_url.clone(),
            config.bitcoin_rpc_user.clone(),
            config.bitcoin_rpc_password.clone(),
        )
        .await?;

        let db = Database::new(&config).await?;

        let citrea_client = C::new(
            config.citrea_rpc_url.clone(),
            config.citrea_light_client_prover_url.clone(),
            config.citrea_chain_id,
            None,
        )
        .await?;

        let all_sessions = AllSessions {
            cur_id: 0,
            sessions: HashMap::new(),
        };

        // TODO: Removing index causes to remove the index from the tx_sender handle as well
        #[cfg(feature = "automation")]
        let tx_sender = TxSenderClient::new(db.clone(), "verifier_".to_string());

        let header_chain_prover = if std::env::var("ENABLE_HEADER_CHAIN_PROVER").is_ok() {
            Some(HeaderChainProver::new(&config, rpc.clone()).await?)
        } else {
            None
        };

        let verifier = Verifier {
            rpc,
            signer,
            db: db.clone(),
            config: config.clone(),
            nonces: Arc::new(tokio::sync::Mutex::new(all_sessions)),
            #[cfg(feature = "automation")]
            tx_sender,
            header_chain_prover,
            citrea_client,
        };
        Ok(verifier)
    }

    /// Verifies all unspent kickoff signatures sent by the operator, converts them to TaggedSignature
    /// as they will be saved as TaggedSignatures to the db.
    fn verify_unspent_kickoff_sigs(
        &self,
        collateral_funding_outpoint: OutPoint,
        operator_xonly_pk: XOnlyPublicKey,
        wallet_reimburse_address: Address,
        unspent_kickoff_sigs: Vec<Signature>,
        kickoff_wpks: &KickoffWinternitzKeys,
    ) -> Result<Vec<TaggedSignature>, BridgeError> {
        let mut tweak_cache = TweakCache::default();
        let mut tagged_sigs = Vec::with_capacity(unspent_kickoff_sigs.len());
        let mut prev_ready_to_reimburse: Option<TxHandler> = None;
        let operator_data = OperatorData {
            xonly_pk: operator_xonly_pk,
            collateral_funding_outpoint,
            reimburse_addr: wallet_reimburse_address.clone(),
        };
        let mut cur_sig_index = 0;
        for round_idx in RoundIndex::iter_rounds(self.config.protocol_paramset().num_round_txs) {
            let txhandlers = create_round_txhandlers(
                self.config.protocol_paramset(),
                round_idx,
                &operator_data,
                kickoff_wpks,
                prev_ready_to_reimburse.as_ref(),
            )?;
            for txhandler in txhandlers {
                if let TransactionType::UnspentKickoff(kickoff_idx) =
                    txhandler.get_transaction_type()
                {
                    let partial = PartialSignatureInfo {
                        operator_idx: 0, // dummy value
                        round_idx,
                        kickoff_utxo_idx: kickoff_idx,
                    };
                    let sighashes = txhandler
                        .calculate_shared_txins_sighash(EntityType::OperatorSetup, partial)?;
                    for sighash in sighashes {
                        let message = Message::from_digest(sighash.0.to_byte_array());
                        verify_schnorr(
                            &unspent_kickoff_sigs[cur_sig_index],
                            &message,
                            operator_xonly_pk,
                            sighash.1.tweak_data,
                            Some(&mut tweak_cache),
                        )
                        .map_err(|e| {
                            eyre::eyre!(
                                "Verifier{}: Unspent kickoff signature verification failed for num sig {}: {}",
                                self.signer.xonly_public_key.to_string(),
                                cur_sig_index + 1,
                                e
                            )
                        })?;
                        tagged_sigs.push(TaggedSignature {
                            signature: unspent_kickoff_sigs[cur_sig_index].serialize().to_vec(),
                            signature_id: Some(sighash.1.signature_id),
                        });
                        cur_sig_index += 1;
                    }
                } else if let TransactionType::ReadyToReimburse = txhandler.get_transaction_type() {
                    prev_ready_to_reimburse = Some(txhandler);
                }
            }
        }

        Ok(tagged_sigs)
    }

    /// Checks if all operators in verifier's db that are still in protocol are in the deposit.
    /// Afterwards, it checks if the given deposit outpoint is valid. First it checks if the tx exists on chain,
    /// then it checks if the amount in TxOut is equal to bridge_amount and if the script is correct.
    ///
    /// # Arguments
    /// * `deposit_data` - The deposit data to check.
    ///
    /// # Returns
    /// * `true` if the deposit is valid, `false` otherwise.
    async fn is_deposit_valid(&self, deposit_data: &mut DepositData) -> Result<bool, BridgeError> {
        // check if security council is the same as in our config
        if deposit_data.security_council != self.config.security_council {
            tracing::warn!(
                "Security council in deposit is not the same as in the config, expected {:?}, got {:?}",
                self.config.security_council,
                deposit_data.security_council
            );
            return Ok(false);
        }
        let operator_xonly_pks = deposit_data.get_operators();
        // check if all operators that still have collateral are in the deposit
        let are_all_operators_in_deposit = self.db.get_operators(None).await?;
        for (xonly_pk, reimburse_addr, collateral_funding_outpoint) in are_all_operators_in_deposit
        {
            let operator_data = OperatorData {
                xonly_pk,
                collateral_funding_outpoint,
                reimburse_addr,
            };
            let kickoff_wpks = self
                .db
                .get_operator_kickoff_winternitz_public_keys(None, xonly_pk)
                .await?;
            let kickoff_wpks = KickoffWinternitzKeys::new(
                kickoff_wpks,
                self.config.protocol_paramset().num_kickoffs_per_round,
                self.config.protocol_paramset().num_round_txs,
            );
            let is_collateral_usable = self
                .rpc
                .collateral_check(
                    &operator_data,
                    &kickoff_wpks,
                    self.config.protocol_paramset(),
                )
                .await?;
            // if operator is not in deposit but its collateral is still on chain, return false
            if !operator_xonly_pks.contains(&xonly_pk) && is_collateral_usable {
                tracing::warn!(
                    "Operator {:?} is is still in protocol but not in the deposit",
                    xonly_pk
                );
                return Ok(false);
            }
            // if operator is in deposit, but the collateral is not usable, return false
            if operator_xonly_pks.contains(&xonly_pk) && !is_collateral_usable {
                tracing::warn!(
                    "Operator {:?} is in the deposit but its collateral is spent, operator cannot fulfill withdrawals anymore",
                    xonly_pk
                );
                return Ok(false);
            }
        }
        // check if deposit script in deposit_outpoint is valid
        let deposit_scripts: Vec<ScriptBuf> = deposit_data
            .get_deposit_scripts(self.config.protocol_paramset())?
            .into_iter()
            .map(|s| s.to_script_buf())
            .collect();
        let deposit_txout_pubkey = create_taproot_address(
            &deposit_scripts,
            None,
            self.config.protocol_paramset().network,
        )
        .0
        .script_pubkey();
        let deposit_outpoint = deposit_data.get_deposit_outpoint();
        let deposit_txid = deposit_outpoint.txid;
        let deposit_tx = self
            .rpc
            .get_tx_of_txid(&deposit_txid)
            .await
            .wrap_err("Deposit tx could not be found on chain")?;
        let deposit_txout = deposit_tx
            .output
            .get(deposit_outpoint.vout as usize)
            .ok_or(eyre::eyre!(
                "Deposit vout not found in tx {}, vout: {}",
                deposit_txid,
                deposit_outpoint.vout
            ))?;
        if deposit_txout.value != self.config.protocol_paramset().bridge_amount {
            tracing::warn!(
                "Deposit amount is not correct, expected {}, got {}",
                self.config.protocol_paramset().bridge_amount,
                deposit_txout.value
            );
            return Ok(false);
        }
        if deposit_txout.script_pubkey != deposit_txout_pubkey {
            tracing::warn!(
                "Deposit script pubkey in deposit outpoint does not match the deposit data, expected {:?}, got {:?}",
                deposit_txout_pubkey,
                deposit_txout.script_pubkey
            );
            return Ok(false);
        }
        Ok(true)
    }

    pub async fn set_operator(
        &self,
        collateral_funding_outpoint: OutPoint,
        operator_xonly_pk: XOnlyPublicKey,
        wallet_reimburse_address: Address,
        operator_winternitz_public_keys: Vec<winternitz::PublicKey>,
        unspent_kickoff_sigs: Vec<Signature>,
    ) -> Result<(), BridgeError> {
        let operator_data = OperatorData {
            xonly_pk: operator_xonly_pk,
            collateral_funding_outpoint,
            reimburse_addr: wallet_reimburse_address,
        };

        let kickoff_wpks = KickoffWinternitzKeys::new(
            operator_winternitz_public_keys,
            self.config.protocol_paramset().num_kickoffs_per_round,
            self.config.protocol_paramset().num_round_txs,
        );

        if !self
            .rpc
            .collateral_check(
                &operator_data,
                &kickoff_wpks,
                self.config.protocol_paramset(),
            )
            .await?
        {
            return Err(eyre::eyre!(
                "Collateral utxo of operator {:?} does not exist or is not usable in bitcoin, cannot set operator",
                operator_xonly_pk,
            )
            .into());
        }

        let tagged_sigs = self.verify_unspent_kickoff_sigs(
            collateral_funding_outpoint,
            operator_xonly_pk,
            operator_data.reimburse_addr.clone(),
            unspent_kickoff_sigs,
            &kickoff_wpks,
        )?;

        let operator_winternitz_public_keys = kickoff_wpks.keys;
        let mut dbtx = self.db.begin_transaction().await?;
        // Save the operator details to the db
        self.db
            .set_operator(
                Some(&mut dbtx),
                operator_xonly_pk,
                &operator_data.reimburse_addr,
                collateral_funding_outpoint,
            )
            .await?;

        self.db
            .set_operator_kickoff_winternitz_public_keys(
                Some(&mut dbtx),
                operator_xonly_pk,
                operator_winternitz_public_keys,
            )
            .await?;

        let sigs_per_round = self.config.get_num_unspent_kickoff_sigs()
            / self.config.protocol_paramset().num_round_txs;
        let tagged_sigs_per_round: Vec<Vec<TaggedSignature>> = tagged_sigs
            .chunks(sigs_per_round)
            .map(|chunk| chunk.to_vec())
            .collect();

        for (round_idx, sigs) in tagged_sigs_per_round.into_iter().enumerate() {
            self.db
                .set_unspent_kickoff_sigs(
                    Some(&mut dbtx),
                    operator_xonly_pk,
                    RoundIndex::Round(round_idx),
                    sigs,
                )
                .await?;
        }

        #[cfg(feature = "automation")]
        {
            crate::states::StateManager::<Self>::dispatch_new_round_machine(
                self.db.clone(),
                &mut dbtx,
                operator_data,
            )
            .await?;
        }
        dbtx.commit().await?;

        Ok(())
    }

    pub async fn nonce_gen(&self, num_nonces: u32) -> Result<(u32, Vec<PublicNonce>), BridgeError> {
        let (sec_nonces, pub_nonces): (Vec<SecretNonce>, Vec<PublicNonce>) = (0..num_nonces)
            .map(|_| {
                // nonce pair needs keypair and a rng
                let (sec_nonce, pub_nonce) =
                    musig2::nonce_pair(&self.signer.keypair, &mut secp256k1::rand::thread_rng())?;
                Ok((sec_nonce, pub_nonce))
            })
            .collect::<Result<Vec<(SecretNonce, PublicNonce)>, BridgeError>>()?
            .into_iter()
            .unzip(); // TODO: fix extra copies

        let session = NonceSession { nonces: sec_nonces };

        // save the session
        let session_id = {
            let all_sessions = &mut *self.nonces.lock().await;
            let session_id = all_sessions.cur_id;
            all_sessions.sessions.insert(session_id, session);
            all_sessions.cur_id += 1;
            session_id
        };

        Ok((session_id, pub_nonces))
    }

    pub async fn deposit_sign(
        &self,
        mut deposit_data: DepositData,
        session_id: u32,
        mut agg_nonce_rx: mpsc::Receiver<AggregatedNonce>,
    ) -> Result<mpsc::Receiver<PartialSignature>, BridgeError> {
        self.citrea_client
            .check_nofn_correctness(deposit_data.get_nofn_xonly_pk()?)
            .await?;

        if !self.is_deposit_valid(&mut deposit_data).await? {
            return Err(BridgeError::InvalidDeposit);
        }

        // set deposit data to db before starting to sign, ensures that if the deposit data already exists in db, it matches the one
        // given by the aggregator currently. We do not want to sign 2 different deposits for same deposit_outpoint
        self.db
            .set_deposit_data(None, &mut deposit_data, self.config.protocol_paramset())
            .await?;

        let verifier = self.clone();
        let (partial_sig_tx, partial_sig_rx) = mpsc::channel(constants::DEFAULT_CHANNEL_SIZE);
        let verifier_index = deposit_data.get_verifier_index(&self.signer.public_key)?;
        let verifiers_public_keys = deposit_data.get_verifiers();

        let deposit_blockhash = self
            .rpc
            .get_blockhash_of_tx(&deposit_data.get_deposit_outpoint().txid)
            .await?;

        tokio::spawn(async move {
            let mut session_map = verifier.nonces.lock().await;
            let session = session_map
                .sessions
                .get_mut(&session_id)
                .ok_or_else(|| eyre::eyre!("Could not find session id {session_id}"))?;
            session.nonces.reverse();

            let mut nonce_idx: usize = 0;

            let mut sighash_stream = Box::pin(create_nofn_sighash_stream(
                verifier.db.clone(),
                verifier.config.clone(),
                deposit_data.clone(),
                deposit_blockhash,
                false,
            ));
            let num_required_sigs = verifier.config.get_num_required_nofn_sigs(&deposit_data);

            assert_eq!(
                num_required_sigs + 2,
                session.nonces.len(),
                "Expected nonce count to be num_required_sigs + 2 (movetx & emergency stop)"
            );

            while let Some(agg_nonce) = agg_nonce_rx.recv().await {
                let sighash = sighash_stream
                    .next()
                    .await
                    .ok_or(eyre::eyre!("No sighash received"))??;
                tracing::debug!("Verifier {} found sighash: {:?}", verifier_index, sighash);

                let nonce = session
                    .nonces
                    .pop()
                    .ok_or(eyre::eyre!("No nonce available"))?;

                let partial_sig = musig2::partial_sign(
                    verifiers_public_keys.clone(),
                    None,
                    nonce,
                    agg_nonce,
                    verifier.signer.keypair,
                    Message::from_digest(*sighash.0.as_byte_array()),
                )?;

                partial_sig_tx
                    .send(partial_sig)
                    .await
                    .wrap_err("Failed to send partial signature")?;

                nonce_idx += 1;
                tracing::debug!(
                    "Verifier {} signed and sent sighash {} of {}",
                    verifier_index,
                    nonce_idx,
                    num_required_sigs
                );
                if nonce_idx == num_required_sigs {
                    break;
                }
            }

            if session.nonces.len() != 2 {
                return Err(eyre::eyre!(
                    "Expected 2 nonces remaining in session, one for move tx and one for emergency stop, got {}",
                    session.nonces.len()
                ).into());
            }

            Ok::<(), BridgeError>(())
        });

        Ok(partial_sig_rx)
    }

    /// TODO: This function should be split in to multiple functions
    pub async fn deposit_finalize(
        &self,
        deposit_data: &mut DepositData,
        session_id: u32,
        mut sig_receiver: mpsc::Receiver<Signature>,
        mut agg_nonce_receiver: mpsc::Receiver<AggregatedNonce>,
        mut operator_sig_receiver: mpsc::Receiver<Signature>,
    ) -> Result<(PartialSignature, PartialSignature), BridgeError> {
        self.citrea_client
            .check_nofn_correctness(deposit_data.get_nofn_xonly_pk()?)
            .await?;

        if !self.is_deposit_valid(deposit_data).await? {
            return Err(BridgeError::InvalidDeposit);
        }

        let mut tweak_cache = TweakCache::default();
        let deposit_blockhash = self
            .rpc
            .get_blockhash_of_tx(&deposit_data.get_deposit_outpoint().txid)
            .await?;

        let mut sighash_stream = pin!(create_nofn_sighash_stream(
            self.db.clone(),
            self.config.clone(),
            deposit_data.clone(),
            deposit_blockhash,
            true,
        ));

        let num_required_nofn_sigs = self.config.get_num_required_nofn_sigs(deposit_data);
        let num_required_nofn_sigs_per_kickoff = self
            .config
            .get_num_required_nofn_sigs_per_kickoff(deposit_data);
        let num_required_op_sigs = self.config.get_num_required_operator_sigs(deposit_data);
        let num_required_op_sigs_per_kickoff = self
            .config
            .get_num_required_operator_sigs_per_kickoff(deposit_data);

        let operator_xonly_pks = deposit_data.get_operators();
        let num_operators = deposit_data.get_num_operators();

        let ProtocolParamset {
            num_round_txs,
            num_kickoffs_per_round,
            ..
        } = *self.config.protocol_paramset();

        let mut verified_sigs = vec![
            vec![
                vec![
                    Vec::<TaggedSignature>::with_capacity(
                        num_required_nofn_sigs_per_kickoff + num_required_op_sigs_per_kickoff
                    );
                    num_kickoffs_per_round
                ];
                num_round_txs + 1
            ];
            num_operators
        ];

        let mut kickoff_txids = vec![vec![vec![]; num_round_txs + 1]; num_operators];

        // ------ N-of-N SIGNATURES VERIFICATION ------

        let mut nonce_idx: usize = 0;

        while let Some(sighash) = sighash_stream.next().await {
            let typed_sighash = sighash.wrap_err("Failed to read from sighash stream")?;

            let &SignatureInfo {
                operator_idx,
                round_idx,
                kickoff_utxo_idx,
                signature_id,
                tweak_data,
                kickoff_txid,
            } = &typed_sighash.1;

            if signature_id == NormalSignatureKind::YieldKickoffTxid.into() {
                kickoff_txids[operator_idx][round_idx.to_index()]
                    .push((kickoff_txid, kickoff_utxo_idx));
                continue;
            }

            let sig = sig_receiver
                .recv()
                .await
                .ok_or_eyre("No signature received")?;

            tracing::debug!("Verifying Final nofn Signature {}", nonce_idx + 1);

            verify_schnorr(
                &sig,
                &Message::from(typed_sighash.0),
                deposit_data.get_nofn_xonly_pk()?,
                tweak_data,
                Some(&mut tweak_cache),
            )
            .wrap_err_with(|| {
                format!(
                    "Failed to verify nofn signature {} with signature info {:?}",
                    nonce_idx + 1,
                    typed_sighash.1
                )
            })?;

            let tagged_sig = TaggedSignature {
                signature: sig.serialize().to_vec(),
                signature_id: Some(signature_id),
            };
            verified_sigs[operator_idx][round_idx.to_index()][kickoff_utxo_idx].push(tagged_sig);

            tracing::debug!("Final Signature Verified");

            nonce_idx += 1;
        }

        if nonce_idx != num_required_nofn_sigs {
            return Err(eyre::eyre!(
                "Did not receive enough nofn signatures. Needed: {}, received: {}",
                num_required_nofn_sigs,
                nonce_idx
            )
            .into());
        }

        tracing::info!(
            "Verifier{} Finished verifying final signatures of NofN",
            self.signer.xonly_public_key.to_string()
        );

        let move_tx_agg_nonce = agg_nonce_receiver
            .recv()
            .await
            .ok_or(eyre::eyre!("Aggregated nonces channel ended prematurely"))?;

        let emergency_stop_agg_nonce = agg_nonce_receiver
            .recv()
            .await
            .ok_or(eyre::eyre!("Aggregated nonces channel ended prematurely"))?;

        tracing::info!(
            "Verifier{} Received move tx and emergency stop aggregated nonces",
            self.signer.xonly_public_key.to_string()
        );
        // ------ OPERATOR SIGNATURES VERIFICATION ------

        let num_required_total_op_sigs = num_required_op_sigs * deposit_data.get_num_operators();
        let mut total_op_sig_count = 0;

        // get operator data
        let operators_data = deposit_data.get_operators();

        // get signatures of operators and verify them
        for (operator_idx, &op_xonly_pk) in operators_data.iter().enumerate() {
            let mut op_sig_count = 0;
            // generate the sighash stream for operator
            let mut sighash_stream = pin!(create_operator_sighash_stream(
                self.db.clone(),
                op_xonly_pk,
                self.config.clone(),
                deposit_data.clone(),
                deposit_blockhash,
            ));
            while let Some(operator_sig) = operator_sig_receiver.recv().await {
                let typed_sighash = sighash_stream
                    .next()
                    .await
                    .ok_or_eyre("Operator sighash stream ended prematurely")??;

                tracing::debug!(
                    "Verifying Final operator signature {} for operator {}, signature info {:?}",
                    nonce_idx + 1,
                    operator_idx,
                    typed_sighash.1
                );

                let &SignatureInfo {
                    operator_idx,
                    round_idx,
                    kickoff_utxo_idx,
                    signature_id,
                    kickoff_txid: _,
                    tweak_data,
                } = &typed_sighash.1;

                verify_schnorr(
                    &operator_sig,
                    &Message::from(typed_sighash.0),
                    op_xonly_pk,
                    tweak_data,
                    Some(&mut tweak_cache),
                )
                .wrap_err_with(|| {
                    format!(
                        "Operator {} Signature {}: verification failed. Signature info: {:?}.",
                        operator_idx,
                        op_sig_count + 1,
                        typed_sighash.1
                    )
                })?;

                let tagged_sig = TaggedSignature {
                    signature: operator_sig.serialize().to_vec(),
                    signature_id: Some(signature_id),
                };
                verified_sigs[operator_idx][round_idx.to_index()][kickoff_utxo_idx]
                    .push(tagged_sig);

                op_sig_count += 1;
                total_op_sig_count += 1;
                if op_sig_count == num_required_op_sigs {
                    break;
                }
            }
        }

        if total_op_sig_count != num_required_total_op_sigs {
            return Err(eyre::eyre!(
                "Did not receive enough operator signatures. Needed: {}, received: {}",
                num_required_total_op_sigs,
                total_op_sig_count
            )
            .into());
        }

        tracing::info!(
            "Verifier{} Finished verifying final signatures of operators",
            self.signer.xonly_public_key.to_string()
        );
        // ----- MOVE TX SIGNING

        // Generate partial signature for move transaction
        let move_txhandler =
            create_move_to_vault_txhandler(deposit_data, self.config.protocol_paramset())?;

        let move_tx_sighash = move_txhandler.calculate_script_spend_sighash_indexed(
            0,
            0,
            bitcoin::TapSighashType::Default,
        )?;

        let movetx_secnonce = {
            let mut session_map = self.nonces.lock().await;
            let session = session_map
                .sessions
                .get_mut(&session_id)
                .ok_or_else(|| eyre::eyre!("Could not find session id {session_id}"))?;
            session
                .nonces
                .pop()
                .ok_or_eyre("No move tx secnonce in session")?
        };

        let emergency_stop_secnonce = {
            let mut session_map = self.nonces.lock().await;
            let session = session_map
                .sessions
                .get_mut(&session_id)
                .ok_or_else(|| eyre::eyre!("Could not find session id {session_id}"))?;
            session
                .nonces
                .pop()
                .ok_or_eyre("No emergency stop secnonce in session")?
        };

        // sign move tx and save everything to db if everything is correct
        let move_tx_partial_sig = musig2::partial_sign(
            deposit_data.get_verifiers(),
            None,
            movetx_secnonce,
            move_tx_agg_nonce,
            self.signer.keypair,
            Message::from_digest(move_tx_sighash.to_byte_array()),
        )?;

        tracing::info!(
            "Verifier{} Finished signing move tx",
            self.signer.xonly_public_key.to_string()
        );

        let emergency_stop_txhandler = create_emergency_stop_txhandler(
            deposit_data,
            &move_txhandler,
            self.config.protocol_paramset(),
        )?;

        let emergency_stop_sighash = emergency_stop_txhandler
            .calculate_script_spend_sighash_indexed(
                0,
                0,
                bitcoin::TapSighashType::SinglePlusAnyoneCanPay,
            )?;

        let emergency_stop_partial_sig = musig2::partial_sign(
            deposit_data.get_verifiers(),
            None,
            emergency_stop_secnonce,
            emergency_stop_agg_nonce,
            self.signer.keypair,
            Message::from_digest(emergency_stop_sighash.to_byte_array()),
        )?;

        tracing::info!(
            "Verifier{} Finished signing emergency stop tx",
            self.signer.xonly_public_key.to_string()
        );

        // Save signatures to db
        let mut dbtx = self.db.begin_transaction().await?;
        // Deposit is not actually finalized here, its only finalized after the aggregator gets all the partial sigs and checks the aggregated sig
        // TODO: It can create problems if the deposit fails at the end by some verifier not sending movetx partial sig, but we still added sigs to db
        for (operator_idx, (operator_xonly_pk, operator_sigs)) in operator_xonly_pks
            .into_iter()
            .zip(verified_sigs.into_iter())
            .enumerate()
        {
            // skip indexes until round 0 (currently 0th index corresponds to collateral, which doesn't have any sigs)
            for (round_idx, mut op_round_sigs) in operator_sigs
                .into_iter()
                .enumerate()
                .skip(RoundIndex::Round(0).to_index())
            {
                if kickoff_txids[operator_idx][round_idx].len()
                    != self.config.protocol_paramset().num_signed_kickoffs
                {
                    return Err(eyre::eyre!(
                        "Number of signed kickoff utxos for operator: {}, round: {} is wrong. Expected: {}, got: {}",
                                operator_xonly_pk, round_idx, self.config.protocol_paramset().num_signed_kickoffs, kickoff_txids[operator_idx][round_idx].len()
                    ).into());
                }
                for (kickoff_txid, kickoff_idx) in &kickoff_txids[operator_idx][round_idx] {
                    if kickoff_txid.is_none() {
                        return Err(eyre::eyre!(
                            "Kickoff txid not found for {}, {}, {}",
                            operator_xonly_pk,
                            round_idx, // rounds start from 1
                            kickoff_idx
                        )
                        .into());
                    }

                    tracing::trace!(
                        "Setting deposit signatures for {:?}, {:?}, {:?} {:?}",
                        operator_xonly_pk,
                        round_idx, // rounds start from 1
                        kickoff_idx,
                        kickoff_txid
                    );

                    self.db
                        .set_deposit_signatures(
                            Some(&mut dbtx),
                            deposit_data.get_deposit_outpoint(),
                            operator_xonly_pk,
                            RoundIndex::from_index(round_idx),
                            *kickoff_idx,
                            kickoff_txid.expect("Kickoff txid must be Some"),
                            std::mem::take(&mut op_round_sigs[*kickoff_idx]),
                        )
                        .await?;
                }
            }
        }
        dbtx.commit().await?;

        Ok((move_tx_partial_sig, emergency_stop_partial_sig))
    }

    pub async fn sign_optimistic_payout(
        &self,
        nonce_session_id: u32,
        agg_nonce: AggregatedNonce,
        deposit_id: u32,
        input_signature: Signature,
        input_outpoint: OutPoint,
        output_script_pubkey: ScriptBuf,
        output_amount: Amount,
    ) -> Result<PartialSignature, BridgeError> {
        // check if withdrawal is valid first
        let move_txid = self
            .db
            .get_move_to_vault_txid_from_citrea_deposit(None, deposit_id)
            .await?;
        if move_txid.is_none() {
            return Err(eyre::eyre!("Deposit not found for id: {}", deposit_id).into());
        }

        // amount in move_tx is exactly the bridge amount
        if output_amount
            > self.config.protocol_paramset().bridge_amount - NON_EPHEMERAL_ANCHOR_AMOUNT
        {
            return Err(eyre::eyre!(
                "Output amount is greater than the bridge amount: {} > {}",
                output_amount,
                self.config.protocol_paramset().bridge_amount
                    - self.config.protocol_paramset().anchor_amount()
                    - NON_EPHEMERAL_ANCHOR_AMOUNT
            )
            .into());
        }

        // check if withdrawal utxo is correct
        let withdrawal_utxo = self
            .db
            .get_withdrawal_utxo_from_citrea_withdrawal(None, deposit_id)
            .await?
            .ok_or_eyre("Withdrawal utxo not found")?;
        if withdrawal_utxo != input_outpoint {
            return Err(eyre::eyre!(
                "Withdrawal utxo is not correct: {:?} != {:?}",
                withdrawal_utxo,
                input_outpoint
            )
            .into());
        }

        let move_txid = move_txid.expect("Withdrawal must be Some");
        let mut deposit_data = self
            .db
            .get_deposit_data_with_move_tx(None, move_txid)
            .await?
            .ok_or_eyre("Deposit data corresponding to move txid not found")?;

        let withdrawal_prevout = self.rpc.get_txout_from_outpoint(&input_outpoint).await?;
        let withdrawal_utxo = UTXO {
            outpoint: input_outpoint,
            txout: withdrawal_prevout,
        };
        let output_txout = TxOut {
            value: output_amount,
            script_pubkey: output_script_pubkey,
        };

        let opt_payout_txhandler = create_optimistic_payout_txhandler(
            &mut deposit_data,
            withdrawal_utxo,
            output_txout,
            input_signature,
            self.config.protocol_paramset(),
        )?;
        // txin at index 1 is deposited utxo in movetx
        let sighash = opt_payout_txhandler.calculate_script_spend_sighash_indexed(
            1,
            0,
            bitcoin::TapSighashType::Default,
        )?;

        let opt_payout_secnonce = {
            let mut session_map = self.nonces.lock().await;
            let session = session_map
                .sessions
                .get_mut(&nonce_session_id)
                .ok_or_else(|| eyre::eyre!("Could not find session id {nonce_session_id}"))?;
            session
                .nonces
                .pop()
                .ok_or_eyre("No move tx secnonce in session")?
        };

        let opt_payout_partial_sig = musig2::partial_sign(
            deposit_data.get_verifiers(),
            None,
            opt_payout_secnonce,
            agg_nonce,
            self.signer.keypair,
            Message::from_digest(sighash.to_byte_array()),
        )?;

        Ok(opt_payout_partial_sig)
    }

    pub async fn set_operator_keys(
        &self,
        mut deposit_data: DepositData,
        keys: OperatorKeys,
        operator_xonly_pk: XOnlyPublicKey,
    ) -> Result<(), BridgeError> {
        self.db
            .set_deposit_data(None, &mut deposit_data, self.config.protocol_paramset())
            .await?;

        let hashes: Vec<[u8; 20]> = keys
            .challenge_ack_digests
            .into_iter()
            .map(|x| {
                x.hash.try_into().map_err(|e: Vec<u8>| {
                    eyre::eyre!("Invalid hash length, expected 20 bytes, got {}", e.len())
                })
            })
            .collect::<Result<Vec<[u8; 20]>, eyre::Report>>()?;

        if hashes.len() != self.config.get_num_challenge_ack_hashes(&deposit_data) {
            return Err(eyre::eyre!(
                "Invalid number of challenge ack hashes received from operator {:?}: got: {} expected: {}",
                operator_xonly_pk,
                hashes.len(),
                self.config.get_num_challenge_ack_hashes(&deposit_data)
            ).into());
        }

        let operator_data = self
            .db
            .get_operator(None, operator_xonly_pk)
            .await?
            .ok_or(BridgeError::OperatorNotFound(operator_xonly_pk))?;

        self.db
            .set_operator_challenge_ack_hashes(
                None,
                operator_xonly_pk,
                deposit_data.get_deposit_outpoint(),
                &hashes,
            )
            .await?;

        let winternitz_keys: Vec<winternitz::PublicKey> = keys
            .winternitz_pubkeys
            .into_iter()
            .map(|x| x.try_into())
            .collect::<Result<_, BridgeError>>()?;

        if winternitz_keys.len() != ClementineBitVMPublicKeys::number_of_flattened_wpks() {
            tracing::error!(
                "Invalid number of winternitz keys received from operator {:?}: got: {} expected: {}",
                operator_xonly_pk,
                winternitz_keys.len(),
                ClementineBitVMPublicKeys::number_of_flattened_wpks()
            );
            return Err(eyre::eyre!(
                "Invalid number of winternitz keys received from operator {:?}: got: {} expected: {}",
                operator_xonly_pk,
                winternitz_keys.len(),
                ClementineBitVMPublicKeys::number_of_flattened_wpks()
            )
            .into());
        }

        let bitvm_pks = ClementineBitVMPublicKeys::from_flattened_vec(&winternitz_keys);

        let assert_tx_addrs = bitvm_pks
            .get_assert_taproot_leaf_hashes(operator_data.xonly_pk)
            .iter()
            .map(|x| x.to_byte_array())
            .collect::<Vec<_>>();

        // TODO: Use correct verification key and along with a dummy proof.
        let start = std::time::Instant::now();
        let scripts: Vec<ScriptBuf> = bitvm_pks.get_g16_verifier_disprove_scripts();

        let taproot_builder = taproot_builder_with_scripts(&scripts);
        let root_hash = taproot_builder
            .try_into_taptree()
            .expect("taproot builder always builds a full taptree")
            .root_hash()
            .to_byte_array();
        tracing::debug!("Built taproot tree in {:?}", start.elapsed());

        let latest_blockhash_wots = bitvm_pks.latest_blockhash_pk.to_vec();

        let latest_blockhash_script = WinternitzCommit::new(
            vec![(latest_blockhash_wots, 40)],
            operator_data.xonly_pk,
            self.config.protocol_paramset().winternitz_log_d,
        )
        .to_script_buf();

        let latest_blockhash_root_hash = taproot_builder_with_scripts(&[latest_blockhash_script])
            .try_into_taptree()
            .expect("taproot builder always builds a full taptree")
            .root_hash()
            .to_raw_hash()
            .to_byte_array();

        self.db
            .set_operator_bitvm_keys(
                None,
                operator_xonly_pk,
                deposit_data.get_deposit_outpoint(),
                bitvm_pks.to_flattened_vec(),
            )
            .await?;
        // Save the public input wots to db along with the root hash
        self.db
            .set_bitvm_setup(
                None,
                operator_xonly_pk,
                deposit_data.get_deposit_outpoint(),
                &assert_tx_addrs,
                &root_hash,
                &latest_blockhash_root_hash,
            )
            .await?;

        Ok(())
    }

    /// Checks if the operator who sent the kickoff matches the payout data saved in our db
    /// Payout data in db is updated during citrea sync.
    async fn is_kickoff_malicious(
        &self,
        kickoff_witness: Witness,
        deposit_data: &mut DepositData,
        kickoff_data: KickoffData,
    ) -> Result<bool, BridgeError> {
        let move_txid =
            create_move_to_vault_txhandler(deposit_data, self.config.protocol_paramset())?
                .get_cached_tx()
                .compute_txid();
        let payout_info = self
            .db
            .get_payout_info_from_move_txid(None, move_txid)
            .await;
        if let Err(e) = &payout_info {
            tracing::warn!(
                "Couldn't retrieve payout info from db {}, assuming malicious",
                e
            );
            return Ok(true);
        }
        let payout_info = payout_info?;
        let Some((operator_xonly_pk_opt, payout_blockhash, _, _)) = payout_info else {
            tracing::warn!("No payout info found in db, assuming malicious");
            return Ok(true);
        };

        let Some(operator_xonly_pk) = operator_xonly_pk_opt else {
            tracing::warn!("No operator xonly pk found in payout tx OP_RETURN, assuming malicious");
            return Ok(true);
        };

        if operator_xonly_pk != kickoff_data.operator_xonly_pk {
            tracing::warn!("Operator xonly pk for the payout does not match with the kickoff_data");
            return Ok(true);
        }

        let wt_derive_path = WinternitzDerivationPath::Kickoff(
            kickoff_data.round_idx,
            kickoff_data.kickoff_idx,
            self.config.protocol_paramset(),
        );
        let commits = extract_winternitz_commits(
            kickoff_witness,
            &[wt_derive_path],
            self.config.protocol_paramset(),
        )?;
        let blockhash_data = commits.first();
        // only last 20 bytes of the blockhash is committed
        let truncated_blockhash = &payout_blockhash[12..];
        if let Some(committed_blockhash) = blockhash_data {
            if committed_blockhash != truncated_blockhash {
                tracing::warn!("Payout blockhash does not match committed hash: committed: {:?}, truncated payout blockhash: {:?}",
                        blockhash_data, truncated_blockhash);
                return Ok(true);
            }
        } else {
            return Err(eyre::eyre!("Couldn't retrieve committed data from witness").into());
        }
        Ok(false)
    }

    /// Checks if the kickoff is malicious and sends the appropriate txs if it is.
    /// Returns true if the kickoff is malicious.
    pub async fn handle_kickoff<'a>(
        &'a self,
        dbtx: DatabaseTransaction<'a, '_>,
        kickoff_witness: Witness,
        mut deposit_data: DepositData,
        kickoff_data: KickoffData,
        challenged_before: bool,
    ) -> Result<bool, BridgeError> {
        let is_malicious = self
            .is_kickoff_malicious(kickoff_witness, &mut deposit_data, kickoff_data)
            .await?;
        if !is_malicious {
            return Ok(false);
        }

        tracing::warn!(
            "Malicious kickoff {:?} for deposit {:?}",
            kickoff_data,
            deposit_data
        );

        let transaction_data = TransactionRequestData {
            deposit_outpoint: deposit_data.get_deposit_outpoint(),
            kickoff_data,
        };

        let signed_txs = create_and_sign_txs(
            self.db.clone(),
            &self.signer,
            self.config.clone(),
            transaction_data,
            None, // No need
        )
        .await?;

        let tx_metadata = Some(TxMetadata {
            tx_type: TransactionType::Dummy, // will be replaced in add_tx_to_queue
            operator_xonly_pk: Some(kickoff_data.operator_xonly_pk),
            round_idx: Some(kickoff_data.round_idx),
            kickoff_idx: Some(kickoff_data.kickoff_idx),
            deposit_outpoint: Some(deposit_data.get_deposit_outpoint()),
        });

        // try to send them
        for (tx_type, signed_tx) in &signed_txs {
            if *tx_type == TransactionType::Challenge && challenged_before {
                // do not send challenge tx operator was already challenged in the same round
                tracing::warn!(
                    "Operator {:?} was already challenged in the same round, skipping challenge tx",
                    kickoff_data.operator_xonly_pk
                );
                continue;
            }
            match *tx_type {
                TransactionType::Challenge
                | TransactionType::AssertTimeout(_)
                | TransactionType::KickoffNotFinalized
                | TransactionType::LatestBlockhashTimeout
                | TransactionType::OperatorChallengeNack(_) => {
                    #[cfg(feature = "automation")]
                    self.tx_sender
                        .add_tx_to_queue(
                            dbtx,
                            *tx_type,
                            signed_tx,
                            &signed_txs,
                            tx_metadata,
                            &self.config,
                            None,
                        )
                        .await?;
                }
                _ => {}
            }
        }

        Ok(true)
    }

    async fn send_watchtower_challenge(
        &self,
        kickoff_data: KickoffData,
        deposit_data: DepositData,
    ) -> Result<(), BridgeError> {
        let hcp_prover = self
            .header_chain_prover
            .as_ref()
            .ok_or(HeaderChainProverError::HeaderChainProverNotInitialized)?;
        let current_tip_hcp = hcp_prover.get_tip_header_chain_proof().await?;

        let (work_only_proof, work_output) = hcp_prover.prove_work_only(current_tip_hcp.0)?;

        #[cfg(test)]
        {
            // if in test mode and risc0_dev_mode is enabled, we will not generate real proof
            // if not in test mode, we should enforce RISC0_DEV_MODE to be disabled
            if is_dev_mode() {
                tracing::warn!("Warning, malicious kickoff detected but RISC0_DEV_MODE is enabled, will not generate real proof");
                let g16_bytes = 128;
                let mut challenge = vec![0u8; g16_bytes];
                for (step, i) in (0..g16_bytes).step_by(32).enumerate() {
                    if i < g16_bytes {
                        challenge[i] = step as u8;
                    }
                }
                let total_work = borsh::to_vec(&work_output.work_u128)
                    .wrap_err("Couldn't serialize total work")?;
                challenge.extend_from_slice(&total_work);
                return self
                    .queue_watchtower_challenge(kickoff_data, deposit_data, challenge)
                    .await;
            }
        }

        let g16: [u8; 256] = work_only_proof
            .inner
            .groth16()
            .wrap_err("Work only receipt is not groth16")?
            .seal
            .to_owned()
            .try_into()
            .map_err(|e: Vec<u8>| {
                eyre::eyre!(
                    "Invalid g16 proof length, expected 256 bytes, got {}",
                    e.len()
                )
            })?;

        let g16_proof = CircuitGroth16Proof::from_seal(&g16);
        let mut commit_data: Vec<u8> = g16_proof
            .to_compressed()
            .wrap_err("Couldn't compress g16 proof")?
            .to_vec();

        let total_work =
            borsh::to_vec(&work_output.work_u128).wrap_err("Couldn't serialize total work")?;
        commit_data.extend_from_slice(&total_work);

        tracing::info!("Watchtower prepared commit data, trying to send watchtower challenge");

        self.queue_watchtower_challenge(kickoff_data, deposit_data, commit_data)
            .await
    }

    async fn queue_watchtower_challenge(
        &self,
        kickoff_data: KickoffData,
        deposit_data: DepositData,
        commit_data: Vec<u8>,
    ) -> Result<(), BridgeError> {
        let (tx_type, challenge_tx, rbf_info) = self
            .create_watchtower_challenge(
                TransactionRequestData {
                    deposit_outpoint: deposit_data.get_deposit_outpoint(),
                    kickoff_data,
                },
                &commit_data,
            )
            .await?;

        #[cfg(feature = "automation")]
        {
            let mut dbtx = self.db.begin_transaction().await?;

            self.tx_sender
                .add_tx_to_queue(
                    &mut dbtx,
                    tx_type,
                    &challenge_tx,
                    &[],
                    Some(TxMetadata {
                        tx_type,
                        operator_xonly_pk: Some(kickoff_data.operator_xonly_pk),
                        round_idx: Some(kickoff_data.round_idx),
                        kickoff_idx: Some(kickoff_data.kickoff_idx),
                        deposit_outpoint: Some(deposit_data.get_deposit_outpoint()),
                    }),
                    &self.config,
                    Some(rbf_info),
                )
                .await?;

            dbtx.commit().await?;
            tracing::info!(
                "Committed watchtower challenge, commit data: {:?}",
                commit_data
            );
        }

        Ok(())
    }

    #[tracing::instrument(skip(self, dbtx))]
    async fn update_citrea_deposit_and_withdrawals(
        &self,
        dbtx: &mut DatabaseTransaction<'_, '_>,
        l2_height_start: u64,
        l2_height_end: u64,
        block_height: u32,
    ) -> Result<(), BridgeError> {
        tracing::debug!("Updating citrea deposit and withdrawals");

        let last_deposit_idx = self.db.get_last_deposit_idx(None).await?;
        tracing::debug!("Last deposit idx: {:?}", last_deposit_idx);

        let last_withdrawal_idx = self.db.get_last_withdrawal_idx(None).await?;
        tracing::debug!("Last withdrawal idx: {:?}", last_withdrawal_idx);

        let new_deposits = self
            .citrea_client
            .collect_deposit_move_txids(last_deposit_idx, l2_height_end)
            .await?;
        tracing::debug!("New deposits: {:?}", new_deposits);

        let new_withdrawals = self
            .citrea_client
            .collect_withdrawal_utxos(last_withdrawal_idx, l2_height_end)
            .await?;
        tracing::debug!("New Withdrawals: {:?}", new_withdrawals);

        for (idx, move_to_vault_txid) in new_deposits {
            tracing::info!(
                "Setting move to vault txid: {:?} with index {}",
                move_to_vault_txid,
                idx
            );
            self.db
                .set_move_to_vault_txid_from_citrea_deposit(
                    Some(dbtx),
                    idx as u32,
                    &move_to_vault_txid,
                )
                .await?;
        }
        for (idx, withdrawal_utxo_outpoint) in new_withdrawals {
            tracing::info!(
                "Setting withdrawal utxo: {:?} with index {}",
                withdrawal_utxo_outpoint,
                idx
            );
            self.db
                .set_withdrawal_utxo_from_citrea_withdrawal(
                    Some(dbtx),
                    idx as u32,
                    withdrawal_utxo_outpoint,
                    block_height,
                )
                .await?;
        }

        let replacement_move_txids = self
            .citrea_client
            .get_replacement_deposit_move_txids(l2_height_start + 1, l2_height_end)
            .await?;

        for (idx, new_move_txid) in replacement_move_txids {
            tracing::info!(
                "Setting replacement move txid: {:?} -> {:?}",
                idx,
                new_move_txid
            );
            self.db
                .set_replacement_deposit_move_txid(dbtx, idx, new_move_txid)
                .await?;
        }

        Ok(())
    }

    async fn update_finalized_payouts(
        &self,
        dbtx: &mut DatabaseTransaction<'_, '_>,
        block_id: u32,
        block_cache: &block_cache::BlockCache,
    ) -> Result<(), BridgeError> {
        tracing::info!("Updating finalized payouts for block: {:?}", block_id);
        let payout_txids = self
            .db
            .get_payout_txs_for_withdrawal_utxos(Some(dbtx), block_id)
            .await?;

        let block = block_cache
            .block
            .as_ref()
            .ok_or(eyre::eyre!("Block not found"))?;

        let block_hash = block.block_hash();

        let mut payout_txs_and_payer_operator_idx = vec![];
        for (idx, payout_txid) in payout_txids {
            let payout_tx_idx = block_cache.txids.get(&payout_txid);
            if payout_tx_idx.is_none() {
                tracing::error!(
                    "Payout tx not found in block cache: {:?} and in block: {:?}",
                    payout_txid,
                    block_id
                );
                tracing::error!("Block cache: {:?}", block_cache);
                return Err(eyre::eyre!("Payout tx not found in block cache").into());
            }
            let payout_tx_idx = payout_tx_idx.expect("Payout tx not found in block cache");
            let payout_tx = &block.txdata[*payout_tx_idx];
            // Find the output that contains OP_RETURN
            let op_return_output = payout_tx.output.iter().find(|output| {
                let script_bytes = output.script_pubkey.to_bytes();
                !script_bytes.is_empty() && script_bytes[0] == OP_RETURN.to_u8()
            });

            // If OP_RETURN doesn't exist in any outputs, or the data in OP_RETURN is not a valid xonly_pubkey,
            // operator_xonly_pk will be set to None, and the corresponding column in DB set to NULL.
            // This can happen if optimistic payout is used, or an operator constructs the payout tx wrong.
            let operator_xonly_pk = op_return_output
                .and_then(|output| parse_op_return_data(&output.script_pubkey))
                .and_then(|bytes| XOnlyPublicKey::from_slice(bytes).ok());

            if operator_xonly_pk.is_none() {
                tracing::info!(
                    "No valid operator xonly pk found in payout tx {:?} OP_RETURN. Either it is an optimistic payout or the operator constructed the payout tx wrong",
                    payout_txid
                );
            }

            tracing::info!(
                "A new payout tx detected for withdrawal {}, payout txid: {}, operator xonly pk: {:?}",
                idx,
                hex::encode(payout_txid),
                operator_xonly_pk
            );

            payout_txs_and_payer_operator_idx.push((
                idx,
                payout_txid,
                operator_xonly_pk,
                block_hash,
            ));
        }

        self.db
            .set_payout_txs_and_payer_operator_xonly_pk(
                Some(dbtx),
                payout_txs_and_payer_operator_idx,
            )
            .await?;

        Ok(())
    }

    async fn send_unspent_kickoff_connectors(
        &self,
        round_idx: RoundIndex,
        operator_xonly_pk: XOnlyPublicKey,
        used_kickoffs: HashSet<usize>,
    ) -> Result<(), BridgeError> {
        if used_kickoffs.len() == self.config.protocol_paramset().num_kickoffs_per_round {
            // ok, every kickoff spent
            return Ok(());
        }

        let unspent_kickoff_txs = self
            .create_and_sign_unspent_kickoff_connector_txs(round_idx, operator_xonly_pk)
            .await?;
        let mut dbtx = self.db.begin_transaction().await?;
        for (tx_type, tx) in unspent_kickoff_txs {
            if let TransactionType::UnspentKickoff(kickoff_idx) = tx_type {
                if used_kickoffs.contains(&kickoff_idx) {
                    continue;
                }
                #[cfg(feature = "automation")]
                self.tx_sender
                    .add_tx_to_queue(
                        &mut dbtx,
                        tx_type,
                        &tx,
                        &[],
                        Some(TxMetadata {
                            tx_type,
                            operator_xonly_pk: Some(operator_xonly_pk),
                            round_idx: Some(round_idx),
                            kickoff_idx: Some(kickoff_idx as u32),
                            deposit_outpoint: None,
                        }),
                        &self.config,
                        None,
                    )
                    .await?;
            }
        }
        dbtx.commit().await?;
        Ok(())
    }

    /// Verifies the conditions required to disprove an operator's actions using the "additional" disprove path.
    ///
    /// This function handles specific, non-Groth16 challenges. It reconstructs a unique challenge script
    /// based on on-chain data and constants (`deposit_constant`). It then validates the operator's
    /// provided assertions (`operator_asserts`) and acknowledgements (`operator_acks`) against this script.
    /// The goal is to produce a spendable witness for the disprove transaction if the operator is found to be at fault.
    ///
    /// # Arguments
    /// * `deposit_data` - Mutable data for the specific deposit being challenged.
    /// * `kickoff_data` - Information about the kickoff transaction that initiated this challenge.
    /// * `latest_blockhash` - The witness containing Winternitz signature for the latest Bitcoin blockhash.
    /// * `payout_blockhash` - The witness containing Winternitz signature for the payout transaction's blockhash.
    /// * `operator_asserts` - A map of witnesses from the operator, containing their assertions (claims).
    /// * `operator_acks` - A map of witnesses from the operator, containing their acknowledgements of watchtower challenges.
    /// * `txhandlers` - A map of transaction builders, used here to retrieve TXIDs of dependent transactions.
    ///
    /// # Returns
    /// - `Ok(Some(bitcoin::Witness))` if the operator's claims are successfully proven false, returning the complete witness needed to spend the disprove script path.
    /// - `Ok(None)` if the operator's claims are valid under this specific challenge, and no disprove is possible.
    /// - `Err(BridgeError)` if any error occurs during script reconstruction or validation.
    #[cfg(feature = "automation")]
    async fn verify_additional_disprove_conditions(
        &self,
        deposit_data: &mut DepositData,
        kickoff_data: &KickoffData,
        latest_blockhash: &Witness,
        payout_blockhash: &Witness,
        operator_asserts: &HashMap<usize, Witness>,
        operator_acks: &HashMap<usize, Witness>,
        txhandlers: &BTreeMap<TransactionType, TxHandler>,
    ) -> Result<Option<bitcoin::Witness>, BridgeError> {
        use crate::builder::transaction::ReimburseDbCache;

        let mut reimburse_db_cache = ReimburseDbCache::new_for_deposit(
            self.db.clone(),
            kickoff_data.operator_xonly_pk,
            deposit_data.get_deposit_outpoint(),
            self.config.protocol_paramset(),
        );

        let nofn_key = deposit_data.get_nofn_xonly_pk().inspect_err(|e| {
            tracing::error!("Error getting nofn xonly pk: {:?}", e);
        })?;

        let move_txid = txhandlers
            .get(&TransactionType::MoveToVault)
            .ok_or(TxError::TxHandlerNotFound(TransactionType::MoveToVault))?
            .get_txid()
            .to_byte_array();

        let round_txid = txhandlers
            .get(&TransactionType::Round)
            .ok_or(TxError::TxHandlerNotFound(TransactionType::Round))?
            .get_txid()
            .to_byte_array();

        let vout = kickoff_data.kickoff_idx + 1;

        let watchtower_challenge_start_idx =
            u16::try_from(UtxoVout::WatchtowerChallenge(0).get_vout())
                .wrap_err("Watchtower challenge start index overflow")?;

        let secp = Secp256k1::verification_only();

        let watchtower_xonly_pk = deposit_data.get_watchtowers();
        let watchtower_pubkeys = watchtower_xonly_pk
            .iter()
            .map(|xonly_pk| {
                // Create timelock script that this watchtower key will commit to
                let nofn_2week = Arc::new(TimelockScript::new(
                    Some(nofn_key),
                    self.config
                        .protocol_paramset
                        .watchtower_challenge_timeout_timelock,
                ));

                let builder = TaprootBuilder::new();
                let tweaked = builder
                    .add_leaf(0, nofn_2week.to_script_buf())
                    .expect("Valid script leaf")
                    .finalize(&secp, *xonly_pk)
                    .expect("taproot finalize must succeed");

                tweaked.output_key().serialize()
            })
            .collect::<Vec<_>>();

        let deposit_constant = deposit_constant(
            kickoff_data.operator_xonly_pk.serialize(),
            watchtower_challenge_start_idx,
            &watchtower_pubkeys,
            move_txid,
            round_txid,
            vout,
            self.config.protocol_paramset.genesis_chain_state_hash,
        );

        tracing::debug!("Deposit constant: {:?}", deposit_constant);

        let kickoff_winternitz_keys = reimburse_db_cache
            .get_kickoff_winternitz_keys()
            .await?
            .clone();

        let payout_tx_blockhash_pk = kickoff_winternitz_keys
            .get_keys_for_round(kickoff_data.round_idx)?
            .get(kickoff_data.kickoff_idx as usize)
            .ok_or(TxError::IndexOverflow)?
            .clone();

        let replaceable_additional_disprove_script = reimburse_db_cache
            .get_replaceable_additional_disprove_script()
            .await?;

        let additional_disprove_script = replace_placeholders_in_script(
            replaceable_additional_disprove_script.clone(),
            payout_tx_blockhash_pk,
            deposit_constant.0,
        );

        let witness = operator_asserts
            .get(&0)
            .wrap_err("No witness found in operator asserts")?
            .clone();

        let deposit_outpoint = deposit_data.get_deposit_outpoint();
        let paramset = self.config.protocol_paramset();

        let commits = extract_winternitz_commits_with_sigs(
            witness,
            &ClementineBitVMPublicKeys::mini_assert_derivations_0(deposit_outpoint, paramset),
            self.config.protocol_paramset(),
        )?;

        let mut challenge_sending_watchtowers_signature = Witness::new();
        let len = commits.len();

        for elem in commits[len - 1].iter() {
            challenge_sending_watchtowers_signature.push(elem);
        }

        let mut g16_public_input_signature = Witness::new();

        for elem in commits[len - 2].iter() {
            g16_public_input_signature.push(elem);
        }

        let num_of_watchtowers = deposit_data.get_num_watchtowers();

        let mut operator_acks_vec: Vec<Option<[u8; 20]>> = vec![None; num_of_watchtowers];

        for (idx, witness) in operator_acks.iter() {
            tracing::debug!(
                "Processing operator ack for idx: {}, witness: {:?}",
                idx,
                witness
            );

            let pre_image: [u8; 20] = witness
                .nth(1)
                .wrap_err("No pre-image found in operator ack witness")?
                .try_into()
                .wrap_err("Invalid pre-image length, expected 20 bytes")?;
            if *idx >= operator_acks_vec.len() {
                return Err(eyre::eyre!(
                    "Operator ack index {} out of bounds for vec of length {}",
                    idx,
                    operator_acks_vec.len()
                )
                .into());
            }
            operator_acks_vec[*idx] = Some(pre_image);
        }

        let latest_blockhash: Vec<Vec<u8>> = latest_blockhash
            .iter()
            .skip(1)
            .take(88)
            .map(|x| x.to_vec())
            .collect();

        let mut latest_blockhash_new = Witness::new();
        for element in latest_blockhash {
            latest_blockhash_new.push(element);
        }

        let payout_blockhash: Vec<Vec<u8>> = payout_blockhash
            .iter()
            .skip(1)
            .take(88)
            .map(|x| x.to_vec())
            .collect();

        let mut payout_blockhash_new = Witness::new();
        for element in payout_blockhash {
            payout_blockhash_new.push(element);
        }

        let additional_disprove_witness = validate_assertions_for_additional_script(
            additional_disprove_script.clone(),
            g16_public_input_signature.clone(),
            payout_blockhash_new.clone(),
            latest_blockhash_new.clone(),
            challenge_sending_watchtowers_signature.clone(),
            operator_acks_vec,
        );

        tracing::info!(
            "Additional disprove witness: {:?}",
            additional_disprove_witness
        );

        Ok(additional_disprove_witness)
    }

    /// Constructs, signs, and broadcasts the "additional" disprove transaction.
    ///
    /// This function is called after `verify_additional_disprove_conditions` successfully returns a witness.
    /// It takes this witness, places it into the disprove transaction's script spend path, adds the required
    /// operator and verifier signatures, and broadcasts the finalized transaction to the Bitcoin network.
    ///
    /// # Arguments
    /// * `txhandlers` - A map containing the pre-built `Disprove` transaction handler.
    /// * `kickoff_data` - Contextual data from the kickoff transaction.
    /// * `deposit_data` - Contextual data for the deposit being challenged.
    /// * `additional_disprove_witness` - The witness generated by `verify_additional_disprove_conditions`, proving the operator's fault.
    ///
    /// # Returns
    /// - `Ok(())` on successful broadcast of the transaction.
    /// - `Err(BridgeError)` if signing or broadcasting fails.
    #[cfg(feature = "automation")]
    async fn send_disprove_tx_additional(
        &self,
        txhandlers: &BTreeMap<TransactionType, TxHandler>,
        kickoff_data: KickoffData,
        deposit_data: DepositData,
        additional_disprove_witness: Witness,
    ) -> Result<(), BridgeError> {
        let verifier_xonly_pk = self.signer.xonly_public_key;

        let mut disprove_txhandler = txhandlers
            .get(&TransactionType::Disprove)
            .wrap_err("Disprove txhandler not found in txhandlers")?
            .clone();

        let disprove_input = additional_disprove_witness
            .iter()
            .map(|x| x.to_vec())
            .collect::<Vec<_>>();

        disprove_txhandler
            .set_p2tr_script_spend_witness(&disprove_input, 0, 1)
            .inspect_err(|e| {
                tracing::error!("Error setting disprove input witness: {:?}", e);
            })?;

        let operators_sig = self
            .db
            .get_deposit_signatures(
                None,
                deposit_data.get_deposit_outpoint(),
                kickoff_data.operator_xonly_pk,
                kickoff_data.round_idx,
                kickoff_data.kickoff_idx as usize,
            )
            .await?
            .ok_or_eyre("No operator signature found for the disprove tx")?;

        let mut tweak_cache = TweakCache::default();

        self.signer
            .tx_sign_and_fill_sigs(
                &mut disprove_txhandler,
                operators_sig.as_ref(),
                Some(&mut tweak_cache),
            )
            .inspect_err(|e| {
                tracing::error!(
                    "Error signing disprove tx for verifier {:?}: {:?}",
                    verifier_xonly_pk,
                    e
                );
            })?;

        let disprove_tx = disprove_txhandler.get_cached_tx().clone();

        tracing::debug!("Disprove txid: {:?}", disprove_tx.compute_txid());

        tracing::warn!(
            "Additional disprove tx created for verifier {:?} with kickoff_data: {:?}, deposit_data: {:?}",
            verifier_xonly_pk,
            kickoff_data,
            deposit_data
        );

        let raw_tx = bitcoin::consensus::serialize(&disprove_tx);

<<<<<<< HEAD
        let mut dbtx = self.db.begin_transaction().await?;
        self.tx_sender
            .insert_try_to_send(
                &mut dbtx,
                Some(TxMetadata {
                    tx_type: TransactionType::Disprove,
                    deposit_outpoint: Some(deposit_data.get_deposit_outpoint()),
                    operator_xonly_pk: Some(kickoff_data.operator_xonly_pk),
                    round_idx: Some(kickoff_data.round_idx),
                    kickoff_idx: Some(kickoff_data.kickoff_idx),
                }),
                &disprove_tx,
                FeePayingType::CPFP,
                None,
                &[],
                &[],
                &[],
                &[],
            )
            .await?;
        dbtx.commit().await?;
=======
        self.rpc
            .client
            .send_raw_transaction(&raw_tx)
            .await
            .wrap_err("Error sending disprove tx - additional")?;
>>>>>>> 937e9f45
        Ok(())
    }

    /// Performs the primary G16 proof verification to disprove an operator's claim.
    ///
    /// This is a complex function that aggregates all of the operator's assertions, which are commitments
    /// from a Winternitz one-time signature scheme. It meticulously parses and reorganizes these commitments
    /// into the precise input format required by the underlying Groth16 SNARK verifier (`validate_assertions`).
    /// It then invokes the verifier to check for a faulty computation.
    ///
    /// # Arguments
    /// * `deposit_data` - Mutable data for the specific deposit being challenged.
    /// * `operator_asserts` - A map containing all 33 required operator assertion witnesses.
    ///
    /// # Returns
    /// - `Ok(Some((index, script)))` if the ZK proof is faulty. The tuple contains the `StructuredScript`
    ///   that can be executed on-chain and its `index` in the Taproot tree.
    /// - `Ok(None)` if the ZK proof is valid.
    /// - `Err(BridgeError)` if any error occurs during data processing or ZK proof verification.
    #[cfg(feature = "automation")]
    async fn verify_disprove_conditions(
        &self,
        deposit_data: &mut DepositData,
        operator_asserts: &HashMap<usize, Witness>,
    ) -> Result<Option<(usize, StructuredScript)>, BridgeError> {
        let bitvm_pks = self.signer.generate_bitvm_pks_for_deposit(
            deposit_data.get_deposit_outpoint(),
            self.config.protocol_paramset,
        )?;
        let disprove_scripts = bitvm_pks.get_g16_verifier_disprove_scripts();

        let deposit_outpoint = deposit_data.get_deposit_outpoint();
        let paramset = self.config.protocol_paramset();

        // Pre-allocate commit vectors. Initializing with known sizes or empty vectors
        // is slightly more efficient as it can prevent reallocations.
        let mut g16_public_input_commit: Vec<Vec<Vec<u8>>> = vec![vec![vec![]]; 1];
        let mut num_u256_commits: Vec<Vec<Vec<u8>>> = vec![vec![vec![]]; 14];
        let mut intermediate_value_commits: Vec<Vec<Vec<u8>>> = vec![vec![vec![]]; 363];

        tracing::info!("Number of operator asserts: {}", operator_asserts.len());

        if operator_asserts.len() != ClementineBitVMPublicKeys::number_of_assert_txs() {
            return Err(eyre::eyre!(
                "Expected exactly {} operator asserts, got {}",
                ClementineBitVMPublicKeys::number_of_assert_txs(),
                operator_asserts.len()
            )
            .into());
        }

        for i in 0..operator_asserts.len() {
            let witness = operator_asserts
                .get(&i)
                .expect("indexed from 0 to 32")
                .clone();

            let mut commits = extract_winternitz_commits_with_sigs(
                witness,
                &ClementineBitVMPublicKeys::get_assert_derivations(i, deposit_outpoint, paramset),
                self.config.protocol_paramset(),
            )?;

            // Similar to the original operator asserts ordering, here we reorder into the format that BitVM expects.
            // For the first transaction, we have specific commits that need to be assigned to their respective arrays.
            // It includes the g16 public input commit, the last 2 num_u256 commits, and the last 3 intermediate value commits.
            // The rest of the commits are assigned to the num_u256_commits and intermediate_value_commits arrays.
            match i {
                0 => {
                    // Remove the last commit, which is for challenge-sending watchtowers
                    commits.pop();
                    let len = commits.len();

                    // Assign specific commits to their respective arrays by removing from the end.
                    // This is slightly more efficient than removing from arbitrary indices.
                    g16_public_input_commit[0] = commits.remove(len - 1);
                    num_u256_commits[12] = commits.remove(len - 2);
                    num_u256_commits[13] = commits.remove(len - 3);
                    intermediate_value_commits[360] = commits.remove(len - 4);
                    intermediate_value_commits[361] = commits.remove(len - 5);
                    intermediate_value_commits[362] = commits.remove(len - 6);
                }
                1 | 2 => {
                    // Handles i = 1 and i = 2
                    for j in 0..6 {
                        num_u256_commits[6 * (i - 1) + j] = commits
                            .pop()
                            .expect("Should not panic: `num_u256_commits` index out of bounds");
                    }
                }
                3..=32 => {
                    // Handles i from 3 to 32
                    for j in 0..12 {
                        intermediate_value_commits[12 * (i - 3) + j] = commits.pop().expect(
                            "Should not panic: `intermediate_value_commits` index out of bounds",
                        );
                    }
                }
                _ => {
                    // Catch-all for any other 'i' values
                    panic!("Unexpected operator assert index: {}; expected 0 to 32.", i);
                }
            }
        }

        tracing::info!("Converting assert commits to required format");
        tracing::info!(
            "g16_public_input_commit[0]: {:?}",
            g16_public_input_commit[0]
        );

        // Helper closure to parse commit data into the ([u8; 20], u8) format.
        // This avoids code repetition and improves readability.
        let fill_from_commits = |source: &Vec<Vec<u8>>, target: &mut [([u8; 20], u8)]| {
            // We iterate over chunks of 2 `Vec<u8>` elements at a time.
            for (i, chunk) in source.chunks_exact(2).enumerate() {
                // The first element of the chunk is the 20-byte array.
                let array_part: [u8; 20] = chunk[0]
                    .as_slice()
                    .try_into()
                    .expect("Slice is not 20 bytes");
                // The second element of the chunk is the single byte (u8).
                let u8_part: u8 = *chunk[1].first().unwrap_or(&0);
                target[i] = (array_part, u8_part);
            }
        };

        let mut first_box = Box::new([[([0u8; 20], 0u8); 68]; 1]);
        fill_from_commits(&g16_public_input_commit[0], &mut first_box[0]);

        let mut second_box = Box::new([[([0u8; 20], 0u8); 68]; 14]);
        for i in 0..14 {
            fill_from_commits(&num_u256_commits[i], &mut second_box[i]);
        }

        let mut third_box = Box::new([[([0u8; 20], 0u8); 36]; 363]);
        for i in 0..363 {
            fill_from_commits(&intermediate_value_commits[i], &mut third_box[i]);
        }

        tracing::info!("Boxes created");

        let vk = if is_dev_mode() {
            get_ark_verifying_key_dev_mode_bridge()
        } else {
            get_ark_verifying_key()
        };

        let res = validate_assertions(
            &vk,
            (first_box, second_box, third_box),
            bitvm_pks.bitvm_pks,
            disprove_scripts
                .as_slice()
                .try_into()
                .expect("static bitvm_cache contains exactly 364 disprove scripts"),
        );
        tracing::info!("Disprove validation result: {:?}", res);

        match res {
            None => {
                tracing::info!("No disprove witness found");
                Ok(None)
            }
            Some((index, disprove_script)) => {
                tracing::info!("Disprove witness found");
                Ok(Some((index, disprove_script)))
            }
        }
    }

    /// Constructs, signs, and broadcasts the primary disprove transaction based on the operator assertions.
    ///
    /// This function takes the `StructuredScript` and its `index` returned by `verify_disprove_conditions`.
    /// It compiles the script, extracts the witness data (the push-only elements), and places it into the correct
    /// script path (`index`) of the disprove transaction. It then adds the necessary operator and verifier
    /// signatures before broadcasting the transaction to the Bitcoin network.
    ///
    /// # Arguments
    /// * `txhandlers` - A map containing the pre-built `Disprove` transaction handler.
    /// * `kickoff_data` - Contextual data from the kickoff transaction.
    /// * `deposit_data` - Contextual data for the deposit being challenged.
    /// * `disprove_script` - A tuple containing the executable `StructuredScript` and its Taproot leaf `index`, as returned by `verify_disprove_conditions`.
    ///
    /// # Returns
    /// - `Ok(())` on successful broadcast of the transaction.
    /// - `Err(BridgeError)` if signing or broadcasting fails.
    #[cfg(feature = "automation")]
    async fn send_disprove_tx(
        &self,
        txhandlers: &BTreeMap<TransactionType, TxHandler>,
        kickoff_data: KickoffData,
        deposit_data: DepositData,
        disprove_script: (usize, StructuredScript),
    ) -> Result<(), BridgeError> {
        let verifier_xonly_pk = self.signer.xonly_public_key;

        let mut disprove_txhandler = txhandlers
            .get(&TransactionType::Disprove)
            .wrap_err("Disprove txhandler not found in txhandlers")?
            .clone();

        let disprove_inputs: Vec<Vec<u8>> = disprove_script
            .1
            .compile()
            .instructions()
            .filter_map(|ins_res| match ins_res {
                Ok(Instruction::PushBytes(bytes)) => Some(bytes.as_bytes().to_vec()),
                _ => None,
            })
            .collect();

        disprove_txhandler
            .set_p2tr_script_spend_witness(&disprove_inputs, 0, disprove_script.0 + 2)
            .inspect_err(|e| {
                tracing::error!("Error setting disprove input witness: {:?}", e);
            })?;

        let operators_sig = self
            .db
            .get_deposit_signatures(
                None,
                deposit_data.get_deposit_outpoint(),
                kickoff_data.operator_xonly_pk,
                kickoff_data.round_idx,
                kickoff_data.kickoff_idx as usize,
            )
            .await?
            .ok_or_eyre("No operator signature found for the disprove tx")?;

        let mut tweak_cache = TweakCache::default();

        self.signer
            .tx_sign_and_fill_sigs(
                &mut disprove_txhandler,
                operators_sig.as_ref(),
                Some(&mut tweak_cache),
            )
            .inspect_err(|e| {
                tracing::error!(
                    "Error signing disprove tx for verifier {:?}: {:?}",
                    verifier_xonly_pk,
                    e
                );
            })?;

        let disprove_tx = disprove_txhandler.get_cached_tx().clone();

        tracing::debug!("Disprove txid: {:?}", disprove_tx.compute_txid());

        tracing::warn!(
            "BitVM disprove tx created for verifier {:?} with kickoff_data: {:?}, deposit_data: {:?}",
            verifier_xonly_pk,
            kickoff_data,
            deposit_data
        );

        let mut dbtx = self.db.begin_transaction().await?;
        self.tx_sender
            .insert_try_to_send(
                &mut dbtx,
                Some(TxMetadata {
                    tx_type: TransactionType::Disprove,
                    deposit_outpoint: Some(deposit_data.get_deposit_outpoint()),
                    operator_xonly_pk: Some(kickoff_data.operator_xonly_pk),
                    round_idx: Some(kickoff_data.round_idx),
                    kickoff_idx: Some(kickoff_data.kickoff_idx),
                }),
                &disprove_tx,
                FeePayingType::RBF,
                None,
                &[],
                &[],
                &[],
                &[],
            )
            .await?;
        dbtx.commit().await?;
        Ok(())
    }

    async fn handle_finalized_block(
        &self,
        mut dbtx: DatabaseTransaction<'_, '_>,
        block_id: u32,
        block_height: u32,
        block_cache: Arc<block_cache::BlockCache>,
        light_client_proof_wait_interval_secs: Option<u32>,
    ) -> Result<(), BridgeError> {
        tracing::info!("Verifier handling finalized block height: {}", block_height);

        // before a certain number of blocks, citrea doesn't produce proofs (defined in citrea config)
        let max_attempts = light_client_proof_wait_interval_secs.unwrap_or(TEN_MINUTES_IN_SECS);
        let timeout = Duration::from_secs(max_attempts as u64);

        let l2_range_result = self
            .citrea_client
            .get_citrea_l2_height_range(block_height.into(), timeout)
            .await;
        if let Err(e) = l2_range_result {
            tracing::error!("Error getting citrea l2 height range: {:?}", e);
            return Err(e);
        }

        let (l2_height_start, l2_height_end) =
            l2_range_result.expect("Failed to get citrea l2 height range");

        tracing::debug!(
            "l2_height_start: {:?}, l2_height_end: {:?}, collecting deposits and withdrawals",
            l2_height_start,
            l2_height_end
        );
        self.update_citrea_deposit_and_withdrawals(
            &mut dbtx,
            l2_height_start,
            l2_height_end,
            block_height,
        )
        .await?;

        self.update_finalized_payouts(&mut dbtx, block_id, &block_cache)
            .await?;

        if let Some(header_chain_prover) = &self.header_chain_prover {
            header_chain_prover
                .save_unproven_block_cache(Some(&mut dbtx), &block_cache)
                .await?;
            while let Some(_) = header_chain_prover.prove_if_ready().await? {
                // Continue until prove_if_ready returns None
            }
        }

        Ok(())
    }
}

// This implementation is only relevant for non-automation mode, where the verifier is run as a standalone process
#[cfg(not(feature = "automation"))]
#[async_trait]
impl<C> BlockHandler for Verifier<C>
where
    C: CitreaClientT,
{
    async fn handle_new_block(
        &mut self,
        dbtx: DatabaseTransaction<'_, '_>,
        block_id: u32,
        block: bitcoin::Block,
        height: u32,
    ) -> Result<(), BridgeError> {
        self.handle_finalized_block(
            dbtx,
            block_id,
            height,
            Arc::new(block_cache::BlockCache::from_block(&block, height)),
            None,
        )
        .await
    }
}

impl<C> NamedEntity for Verifier<C>
where
    C: CitreaClientT,
{
    const ENTITY_NAME: &'static str = "verifier";
}

#[cfg(feature = "automation")]
mod states {
    use super::*;
    use crate::builder::transaction::{
        create_txhandlers, ContractContext, ReimburseDbCache, TxHandlerCache,
    };
    use crate::states::context::DutyResult;
    use crate::states::{block_cache, StateManager};
    use crate::states::{Duty, Owner};
    use std::collections::BTreeMap;
    use tonic::async_trait;

    #[async_trait]
    impl<C> Owner for Verifier<C>
    where
        C: CitreaClientT,
    {
        async fn handle_duty(&self, duty: Duty) -> Result<DutyResult, BridgeError> {
            let verifier_xonly_pk = &self.signer.xonly_public_key;
            match duty {
                Duty::NewReadyToReimburse {
                    round_idx,
                    operator_xonly_pk,
                    used_kickoffs,
                } => {
                    tracing::info!(
                    "Verifier {:?} called new ready to reimburse with round_idx: {:?}, operator_idx: {}, used_kickoffs: {:?}",
                    verifier_xonly_pk, round_idx, operator_xonly_pk, used_kickoffs
                );
                    self.send_unspent_kickoff_connectors(
                        round_idx,
                        operator_xonly_pk,
                        used_kickoffs,
                    )
                    .await?;
                    Ok(DutyResult::Handled)
                }
                Duty::WatchtowerChallenge {
                    kickoff_data,
                    deposit_data,
                } => {
                    tracing::warn!(
                    "Verifier {:?} called watchtower challenge with kickoff_data: {:?}, deposit_data: {:?}",
                    verifier_xonly_pk, kickoff_data, deposit_data
                );
                    self.send_watchtower_challenge(kickoff_data, deposit_data)
                        .await?;

                    tracing::info!("Verifier sent watchtower challenge",);

                    Ok(DutyResult::Handled)
                }
                Duty::SendOperatorAsserts { .. } => Ok(DutyResult::Handled),
                Duty::VerifierDisprove {
                    kickoff_data,
                    mut deposit_data,
                    operator_asserts,
                    operator_acks,
                    payout_blockhash,
                    latest_blockhash,
                } => {
                    let context = ContractContext::new_context_with_signer(
                        kickoff_data,
                        deposit_data.clone(),
                        self.config.protocol_paramset(),
                        self.signer.clone(),
                    );
                    let mut db_cache = ReimburseDbCache::from_context(self.db.clone(), &context);

                    let txhandlers = create_txhandlers(
                        TransactionType::Disprove,
                        context,
                        &mut TxHandlerCache::new(),
                        &mut db_cache,
                    )
                    .await?;

                    // Attempt to find an additional disprove witness first
                    if let Some(additional_disprove_witness) = self
                        .verify_additional_disprove_conditions(
                            &mut deposit_data,
                            &kickoff_data,
                            &latest_blockhash,
                            &payout_blockhash,
                            &operator_asserts,
                            &operator_acks,
                            &txhandlers,
                        )
                        .await?
                    {
                        tracing::info!(
                            "The additional public inputs for the bridge proof provided by operator {:?} for the deposit are incorrect.",
                            kickoff_data.operator_xonly_pk
                        );
                        self.send_disprove_tx_additional(
                            &txhandlers,
                            kickoff_data,
                            deposit_data,
                            additional_disprove_witness,
                        )
                        .await?;
                    } else {
                        tracing::info!(
                            "The additional public inputs for the bridge proof provided by operator {:?} for the deposit are correct.",
                            kickoff_data.operator_xonly_pk
                        );

                        // If no additional witness, try to find a standard disprove witness
                        match self
                            .verify_disprove_conditions(&mut deposit_data, &operator_asserts)
                            .await?
                        {
                            Some((index, disprove_script)) => {
                                tracing::info!(
                                    "The public inputs for the bridge proof provided by operator {:?} for the deposit are incorrect.",
                                    kickoff_data.operator_xonly_pk
                                );

                                self.send_disprove_tx(
                                    &txhandlers,
                                    kickoff_data,
                                    deposit_data,
                                    (index, disprove_script),
                                )
                                .await?;
                            }
                            None => {
                                tracing::info!(
                                    "The public inputs for the bridge proof provided by operator {:?} for the deposit are correct.",
                                    kickoff_data.operator_xonly_pk
                                );
                            }
                        }
                    }

                    Ok(DutyResult::Handled)
                }
                Duty::SendLatestBlockhash { .. } => Ok(DutyResult::Handled),
                Duty::CheckIfKickoff {
                    txid,
                    block_height,
                    witness,
                    challenged_before,
                } => {
                    tracing::debug!(
                        "Verifier {:?} called check if kickoff with txid: {:?}, block_height: {:?}",
                        verifier_xonly_pk,
                        txid,
                        block_height,
                    );
                    let db_kickoff_data = self
                        .db
                        .get_deposit_data_with_kickoff_txid(None, txid)
                        .await?;
                    let mut challenged = false;
                    if let Some((deposit_data, kickoff_data)) = db_kickoff_data {
                        tracing::debug!(
                            "New kickoff found {:?}, for deposit: {:?}",
                            kickoff_data,
                            deposit_data.get_deposit_outpoint()
                        );
                        let kickoff_finalizer = OutPoint {
                            txid,
                            vout: UtxoVout::KickoffFinalizer.get_vout(),
                        };
                        let mut dbtx = self.db.begin_transaction().await?;
                        // add kickoff machine if there is a new kickoff
                        // do not add if kickoff finalizer is already spent => kickoff is finished
                        // this can happen if we are resyncing
                        if !self.rpc.is_utxo_spent(&kickoff_finalizer).await? {
                            StateManager::<Self>::dispatch_new_kickoff_machine(
                                self.db.clone(),
                                &mut dbtx,
                                kickoff_data,
                                block_height,
                                deposit_data.clone(),
                                witness.clone(),
                            )
                            .await?;
                        }
                        challenged = self
                            .handle_kickoff(
                                &mut dbtx,
                                witness,
                                deposit_data,
                                kickoff_data,
                                challenged_before,
                            )
                            .await?;
                        dbtx.commit().await?;
                    }
                    Ok(DutyResult::CheckIfKickoff { challenged })
                }
            }
        }

        async fn create_txhandlers(
            &self,
            tx_type: TransactionType,
            contract_context: ContractContext,
        ) -> Result<BTreeMap<TransactionType, TxHandler>, BridgeError> {
            let mut db_cache = ReimburseDbCache::from_context(self.db.clone(), &contract_context);
            let txhandlers = create_txhandlers(
                tx_type,
                contract_context,
                &mut TxHandlerCache::new(),
                &mut db_cache,
            )
            .await?;
            Ok(txhandlers)
        }

        async fn handle_finalized_block(
            &self,
            mut dbtx: DatabaseTransaction<'_, '_>,
            block_id: u32,
            block_height: u32,
            block_cache: Arc<block_cache::BlockCache>,
            light_client_proof_wait_interval_secs: Option<u32>,
        ) -> Result<(), BridgeError> {
            self.handle_finalized_block(
                dbtx,
                block_id,
                block_height,
                block_cache,
                light_client_proof_wait_interval_secs,
            )
            .await
        }
    }
}

#[cfg(test)]
mod tests {
    use super::*;
    use crate::test::common::citrea::MockCitreaClient;
    use crate::test::common::*;
    use bitcoin::Block;
    use std::sync::Arc;

    #[tokio::test]
    #[ignore]
    async fn test_handle_finalized_block_idempotency() {
        let mut config = create_test_config_with_thread_name().await;
        let _regtest = create_regtest_rpc(&mut config).await;

        let verifier = Verifier::<MockCitreaClient>::new(config.clone())
            .await
            .unwrap();

        // Create test block data
        let block_id = 1u32;
        let block_height = 100u32;
        let test_block = Block {
            header: bitcoin::block::Header {
                version: bitcoin::block::Version::ONE,
                prev_blockhash: bitcoin::BlockHash::all_zeros(),
                merkle_root: bitcoin::TxMerkleNode::all_zeros(),
                time: 1234567890,
                bits: bitcoin::CompactTarget::from_consensus(0x207fffff),
                nonce: 12345,
            },
            txdata: vec![], // empty transactions
        };
        let block_cache = Arc::new(block_cache::BlockCache::from_block(
            &test_block,
            block_height,
        ));

        // First call to handle_finalized_block
        let mut dbtx1 = verifier.db.begin_transaction().await.unwrap();
        let result1 = verifier
            .handle_finalized_block(
                &mut dbtx1,
                block_id,
                block_height,
                block_cache.clone(),
                None,
            )
            .await;
        // Should succeed or fail gracefully - testing idempotency, not functionality
        tracing::info!("First call result: {:?}", result1);

        // Commit the first transaction
        dbtx1.commit().await.unwrap();

        // Second call with identical parameters should also succeed (idempotent)
        let mut dbtx2 = verifier.db.begin_transaction().await.unwrap();
        let result2 = verifier
            .handle_finalized_block(
                &mut dbtx2,
                block_id,
                block_height,
                block_cache.clone(),
                None,
            )
            .await;
        // Should succeed or fail gracefully - testing idempotency, not functionality
        tracing::info!("Second call result: {:?}", result2);

        // Commit the second transaction
        dbtx2.commit().await.unwrap();

        // Both calls should have same outcome (both succeed or both fail with same error type)
        assert_eq!(
            result1.is_ok(),
            result2.is_ok(),
            "Both calls should have the same outcome"
        );
    }

    #[tokio::test]
    async fn test_database_operations_idempotency() {
        let mut config = create_test_config_with_thread_name().await;
        let _regtest = create_regtest_rpc(&mut config).await;

        let verifier = Verifier::<MockCitreaClient>::new(config.clone())
            .await
            .unwrap();

        // Test header chain prover save operation idempotency
        if let Some(ref header_chain_prover) = verifier.header_chain_prover {
            let test_block = Block {
                header: bitcoin::block::Header {
                    version: bitcoin::block::Version::ONE,
                    prev_blockhash: bitcoin::BlockHash::all_zeros(),
                    merkle_root: bitcoin::TxMerkleNode::all_zeros(),
                    time: 1234567890,
                    bits: bitcoin::CompactTarget::from_consensus(0x207fffff),
                    nonce: 12345,
                },
                txdata: vec![], // empty transactions
            };
            let block_cache = block_cache::BlockCache::from_block(&test_block, 100u32);

            // First save
            let mut dbtx1 = verifier.db.begin_transaction().await.unwrap();
            let result1 = header_chain_prover
                .save_unproven_block_cache(Some(&mut dbtx1), &block_cache)
                .await;
            assert!(result1.is_ok(), "First save should succeed");
            dbtx1.commit().await.unwrap();

            // Second save with same data should be idempotent
            let mut dbtx2 = verifier.db.begin_transaction().await.unwrap();
            let result2 = header_chain_prover
                .save_unproven_block_cache(Some(&mut dbtx2), &block_cache)
                .await;
            assert!(result2.is_ok(), "Second save should succeed (idempotent)");
            dbtx2.commit().await.unwrap();
        }
    }
}<|MERGE_RESOLUTION|>--- conflicted
+++ resolved
@@ -2004,7 +2004,6 @@
 
         let raw_tx = bitcoin::consensus::serialize(&disprove_tx);
 
-<<<<<<< HEAD
         let mut dbtx = self.db.begin_transaction().await?;
         self.tx_sender
             .insert_try_to_send(
@@ -2026,13 +2025,6 @@
             )
             .await?;
         dbtx.commit().await?;
-=======
-        self.rpc
-            .client
-            .send_raw_transaction(&raw_tx)
-            .await
-            .wrap_err("Error sending disprove tx - additional")?;
->>>>>>> 937e9f45
         Ok(())
     }
 
