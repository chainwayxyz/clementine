--- conflicted
+++ resolved
@@ -1887,7 +1887,6 @@
                 payout_blockhash,
                 latest_blockhash,
             } => {
-<<<<<<< HEAD
                 let mut reimburse_db_cache = ReimburseDbCache::new_for_deposit(
                     self.db.clone(),
                     kickoff_data.operator_xonly_pk,
@@ -1895,13 +1894,10 @@
                     self.config.protocol_paramset(),
                 );
 
-=======
->>>>>>> 1933fa94
                 let context = ContractContext::new_context_for_kickoffs(
                     kickoff_data,
                     deposit_data.clone(),
                     self.config.protocol_paramset(),
-<<<<<<< HEAD
                 );
                 let mut db_cache = ReimburseDbCache::from_context(self.db.clone(), &context);
 
@@ -2227,47 +2223,6 @@
                     payout_blockhash_new.len(), latest_blockhash_new.len()
                 );
 
-=======
-                );
-
-                let mut db_cache = ReimburseDbCache::from_context(self.db.clone(), &context);
-
-                let txhandlers = create_txhandlers(
-                    TransactionType::AllNeededForDeposit,
-                    context,
-                    &mut TxHandlerCache::new(),
-                    &mut db_cache,
-                )
-                .await?;
-
-                let additional_disprove_witness = self
-                    .verify_additional_disprove_conditions(
-                        &mut deposit_data,
-                        &kickoff_data,
-                        &latest_blockhash,
-                        &payout_blockhash,
-                        &operator_asserts,
-                        &operator_acks,
-                        &txhandlers,
-                    )
-                    .await?;
-
-                if let Some(additional_disprove_witness) = additional_disprove_witness {
-                    self.send_disprove_tx_additional(
-                        &txhandlers,
-                        kickoff_data,
-                        deposit_data,
-                        additional_disprove_witness,
-                    )
-                    .await?;
-                } else {
-                    tracing::info!(
-                        "Verifier {:?} did not find additional disprove witness",
-                        verifier_xonly_pk
-                    );
-                }
-
->>>>>>> 1933fa94
                 Ok(DutyResult::Handled)
             }
             Duty::SendLatestBlockhash { .. } => Ok(DutyResult::Handled),
