--- conflicted
+++ resolved
@@ -307,29 +307,20 @@
                         .calculate_shared_txins_sighash(EntityType::OperatorSetup, partial)?;
                     for sighash in sighashes {
                         let message = Message::from_digest(sighash.0.to_byte_array());
-<<<<<<< HEAD
                         verify_schnorr(
                             &unspent_kickoff_sigs[cur_sig_index],
                             &message,
                             operator_xonly_pk,
                             sighash.1.tweak_data,
                             Some(&mut tweak_cache),
-                        )?;
-=======
-                        bitvm_client::SECP
-                            .verify_schnorr(
-                                &unspent_kickoff_sigs[cur_sig_index],
-                                &message,
-                                &operator_xonly_pk,
+                        )
+                        .map_err(|e| {
+                            eyre::eyre!(
+                                "Unspent kickoff signature verification failed for num sig {}: {}",
+                                cur_sig_index + 1,
+                                e
                             )
-                            .map_err(|e| {
-                                eyre::eyre!(
-                                    "Unspent kickoff signature verification failed for num sig {}: {}",
-                                    cur_sig_index + 1,
-                                    e
-                                )
-                            })?;
->>>>>>> c593dd14
+                        })?;
                         tagged_sigs.push(TaggedSignature {
                             signature: unspent_kickoff_sigs[cur_sig_index].serialize().to_vec(),
                             signature_id: Some(sighash.1.signature_id),
@@ -619,26 +610,21 @@
                 .ok_or_eyre("No signature received")?;
 
             tracing::debug!("Verifying Final nofn Signature {}", nonce_idx + 1);
-<<<<<<< HEAD
 
             verify_schnorr(
                 &sig,
-                &Message::from(sighash.0),
+                &Message::from(typed_sighash.0),
                 self.nofn_xonly_pk,
                 tweak_data,
                 Some(&mut tweak_cache),
-            )?;
-=======
-            bitvm_client::SECP
-                .verify_schnorr(&sig, &Message::from(typed_sighash.0), &self.nofn_xonly_pk)
-                .wrap_err_with(|| {
-                    format!(
-                        "Failed to verify nofn signature {} with signature info {:?}",
-                        nonce_idx + 1,
-                        typed_sighash.1
-                    )
-                })?;
->>>>>>> c593dd14
+            )
+            .wrap_err_with(|| {
+                format!(
+                    "Failed to verify nofn signature {} with signature info {:?}",
+                    nonce_idx + 1,
+                    typed_sighash.1
+                )
+            })?;
 
             let tagged_sig = TaggedSignature {
                 signature: sig.serialize().to_vec(),
@@ -672,23 +658,6 @@
         // get signatures of operators and verify them
         for (operator_idx, (op_xonly_pk, _, _)) in operators_data.iter().enumerate() {
             let mut op_sig_count = 0;
-<<<<<<< HEAD
-            // // tweak the operator xonly public key with None (because merkle root is empty as operator utxos have no scripts)
-            // let scalar = TapTweakHash::from_key_and_tweak(*op_xonly_pk, None).to_scalar();
-            // let tweaked_op_xonly_pk = op_xonly_pk
-            //     .add_tweak(&SECP, &scalar)
-            //     .map_err(|x| {
-            //         BridgeError::Error(format!("Failed to tweak operator xonly public key: {}", x))
-            //     })?
-            //     .0;
-=======
-            // tweak the operator xonly public key with None (because merkle root is empty as operator utxos have no scripts)
-            let scalar = TapTweakHash::from_key_and_tweak(*op_xonly_pk, None).to_scalar();
-            let tweaked_op_xonly_pk = op_xonly_pk
-                .add_tweak(&SECP, &scalar)
-                .wrap_err("Failed to tweak operator xonly public key")?
-                .0;
->>>>>>> c593dd14
             // generate the sighash stream for operator
             let mut sighash_stream = pin!(create_operator_sighash_stream(
                 self.db.clone(),
@@ -703,8 +672,6 @@
                     .await
                     .ok_or_eyre("Operator sighash stream ended prematurely")??;
 
-                let tweak_data = sighash.1.tweak_data;
-
                 tracing::debug!(
                     "Verifying Final operator signature {} for operator {}, signature info {:?}",
                     nonce_idx + 1,
@@ -712,44 +679,31 @@
                     typed_sighash.1
                 );
 
-<<<<<<< HEAD
-                verify_schnorr(
-                    &operator_sig,
-                    &Message::from(sighash.0),
-                    *op_xonly_pk,
-                    tweak_data,
-                    Some(&mut tweak_cache),
-                )?;
-=======
-                bitvm_client::SECP
-                    .verify_schnorr(
-                        &operator_sig,
-                        &Message::from(typed_sighash.0),
-                        &tweaked_op_xonly_pk,
-                    )
-                    .wrap_err_with(|| {
-                        format!(
-                            "Operator {} Signature {}: verification failed. Signature info: {:?}.",
-                            operator_idx,
-                            op_sig_count + 1,
-                            typed_sighash.1
-                        )
-                    })?;
->>>>>>> c593dd14
-
                 let &SignatureInfo {
                     operator_idx,
                     round_idx,
                     kickoff_utxo_idx,
                     signature_id,
                     kickoff_txid: _,
-<<<<<<< HEAD
-                    ..
-                } = &sighash.1;
-=======
+                    tweak_data,
                 } = &typed_sighash.1;
 
->>>>>>> c593dd14
+                verify_schnorr(
+                    &operator_sig,
+                    &Message::from(typed_sighash.0),
+                    *op_xonly_pk,
+                    tweak_data,
+                    Some(&mut tweak_cache),
+                )
+                .wrap_err_with(|| {
+                    format!(
+                        "Operator {} Signature {}: verification failed. Signature info: {:?}.",
+                        operator_idx,
+                        op_sig_count + 1,
+                        typed_sighash.1
+                    )
+                })?;
+
                 let tagged_sig = TaggedSignature {
                     signature: operator_sig.serialize().to_vec(),
                     signature_id: Some(signature_id),
