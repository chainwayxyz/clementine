use crate::actor::{verify_schnorr, Actor, TweakCache, WinternitzDerivationPath};
use crate::bitcoin_syncer::{BitcoinSyncer, BlockHandler, FinalizedBlockFetcherTask};
use crate::bitvm_client::ClementineBitVMPublicKeys;
use crate::builder::address::{create_taproot_address, taproot_builder_with_scripts};
use crate::builder::block_cache;
use crate::builder::script::{
    extract_winternitz_commits, extract_winternitz_commits_with_sigs, SpendableScript,
    TimelockScript, WinternitzCommit,
};
use crate::builder::sighash::{
    create_nofn_sighash_stream, create_operator_sighash_stream, PartialSignatureInfo, SignatureInfo,
};
#[cfg(test)]
use crate::builder::transaction::challenge;
use crate::builder::transaction::deposit_signature_owner::EntityType;
use crate::builder::transaction::input::UtxoVout;
use crate::builder::transaction::sign::{create_and_sign_txs, TransactionRequestData};
use crate::builder::transaction::{
    create_emergency_stop_txhandler, create_move_to_vault_txhandler,
    create_optimistic_payout_txhandler, create_txhandlers, ContractContext, ReimburseDbCache,
    TransactionType, TxHandler, TxHandlerCache,
};
use crate::builder::transaction::{create_round_txhandlers, KickoffWinternitzKeys};
use crate::citrea::CitreaClientT;
use crate::config::protocol::ProtocolParamset;
use crate::config::BridgeConfig;
use crate::constants::{self, NON_EPHEMERAL_ANCHOR_AMOUNT, TEN_MINUTES_IN_SECS};
use crate::database::{Database, DatabaseTransaction};
use crate::deposit::{DepositData, KickoffData, OperatorData};
use crate::errors::{BridgeError, TxError};
use crate::extended_rpc::ExtendedRpc;
use crate::header_chain_prover::{HeaderChainProver, HeaderChainProverError};
use crate::operator::RoundIndex;
use crate::rpc::clementine::{NormalSignatureKind, OperatorKeys, TaggedSignature};
use crate::task::manager::BackgroundTaskManager;
use crate::task::{IntoTask, TaskExt};
#[cfg(feature = "automation")]
use crate::tx_sender::{TxSender, TxSenderClient};
use crate::utils::FeePayingType;
use crate::utils::NamedEntity;
use crate::utils::TxMetadata;
use crate::{musig2, UTXO};
use bitcoin::hashes::Hash;
use bitcoin::key::Secp256k1;
use bitcoin::opcodes::all::OP_RETURN;
use bitcoin::script::Instruction;
use bitcoin::secp256k1::schnorr::Signature;
use bitcoin::secp256k1::Message;
use bitcoin::taproot::TaprootBuilder;
use bitcoin::{Address, Amount, ScriptBuf, Witness, XOnlyPublicKey};
use bitcoin::{OutPoint, TxOut};
use bitcoin_script::builder::StructuredScript;
use bitcoincore_rpc::RpcApi;
use bitvm::chunk::api::validate_assertions;
use bitvm::clementine::additional_disprove::{
    replace_placeholders_in_script, validate_assertions_for_additional_script,
};
use bitvm::signatures::winternitz;
#[cfg(feature = "automation")]
use bridge_circuit_host::utils::get_ark_verifying_key;
use bridge_circuit_host::utils::get_ark_verifying_key_dev_mode_bridge;
use circuits_lib::bridge_circuit::groth16::CircuitGroth16Proof;
use circuits_lib::bridge_circuit::{deposit_constant, parse_op_return_data};
use eyre::{Context, ContextCompat, OptionExt, Result};
use risc0_zkvm::is_dev_mode;
use secp256k1::musig::{AggregatedNonce, PartialSignature, PublicNonce, SecretNonce};
#[cfg(feature = "automation")]
use std::collections::BTreeMap;
use std::collections::{HashMap, HashSet};
use std::pin::pin;
use std::sync::Arc;
use std::time::Duration;
use tokio::sync::mpsc;
use tokio_stream::StreamExt;
use tonic::async_trait;

#[derive(Debug)]
pub struct NonceSession {
    /// Nonces used for a deposit session (last nonce is for the movetx signature)
    pub nonces: Vec<SecretNonce>,
}

#[derive(Debug)]
pub struct AllSessions {
    pub cur_id: u32,
    pub sessions: HashMap<u32, NonceSession>,
}

pub struct VerifierServer<C: CitreaClientT> {
    pub verifier: Verifier<C>,
    background_tasks: BackgroundTaskManager<Verifier<C>>,
}

impl<C> VerifierServer<C>
where
    C: CitreaClientT,
{
    pub async fn new(config: BridgeConfig) -> Result<Self, BridgeError> {
        let verifier = Verifier::new(config.clone()).await?;
        let db = verifier.db.clone();
        let mut background_tasks = BackgroundTaskManager::default();

        let rpc = ExtendedRpc::connect(
            config.bitcoin_rpc_url.clone(),
            config.bitcoin_rpc_user.clone(),
            config.bitcoin_rpc_password.clone(),
        )
        .await?;

        // initialize and run automation features
        #[cfg(feature = "automation")]
        {
            // TODO: Removing index causes to remove the index from the tx_sender handle as well
            let tx_sender = TxSender::new(
                verifier.signer.clone(),
                rpc.clone(),
                verifier.db.clone(),
                "verifier_".to_string(),
                config.protocol_paramset(),
            );

            background_tasks.loop_and_monitor(tx_sender.into_task());
            let state_manager = crate::states::StateManager::new(
                db.clone(),
                verifier.clone(),
                config.protocol_paramset(),
            )
            .await?;

            let should_run_state_mgr = {
                #[cfg(test)]
                {
                    config.test_params.should_run_state_manager
                }
                #[cfg(not(test))]
                {
                    true
                }
            };

            if should_run_state_mgr {
                background_tasks.loop_and_monitor(state_manager.block_fetcher_task().await?);
                background_tasks.loop_and_monitor(state_manager.into_task());
            }
        }
        #[cfg(not(feature = "automation"))]
        {
            background_tasks.loop_and_monitor(
                FinalizedBlockFetcherTask::new(
                    db.clone(),
                    "verifier".to_string(),
                    config.protocol_paramset(),
                    config.protocol_paramset().start_height,
                    verifier.clone(),
                )
                .into_buffered_errors(50)
                .with_delay(Duration::from_secs(60)),
            );
        }

        let syncer = BitcoinSyncer::new(db, rpc, config.protocol_paramset()).await?;

        background_tasks.loop_and_monitor(syncer.into_task());

        Ok(VerifierServer {
            verifier,
            background_tasks,
        })
    }

    pub async fn shutdown(&mut self) {
        self.background_tasks
            .graceful_shutdown_with_timeout(Duration::from_secs(10))
            .await;
    }
}

#[derive(Debug, Clone)]
pub struct Verifier<C: CitreaClientT> {
    rpc: ExtendedRpc,

    pub(crate) signer: Actor,
    pub(crate) db: Database,
    pub(crate) config: BridgeConfig,
    pub(crate) nonces: Arc<tokio::sync::Mutex<AllSessions>>,
    #[cfg(feature = "automation")]
    pub tx_sender: TxSenderClient,
    pub header_chain_prover: Option<HeaderChainProver>,
    pub citrea_client: C,
}

impl<C> Verifier<C>
where
    C: CitreaClientT,
{
    pub async fn new(config: BridgeConfig) -> Result<Self, BridgeError> {
        let signer = Actor::new(
            config.secret_key,
            config.winternitz_secret_key,
            config.protocol_paramset().network,
        );

        let rpc = ExtendedRpc::connect(
            config.bitcoin_rpc_url.clone(),
            config.bitcoin_rpc_user.clone(),
            config.bitcoin_rpc_password.clone(),
        )
        .await?;

        let db = Database::new(&config).await?;

        let citrea_client = C::new(
            config.citrea_rpc_url.clone(),
            config.citrea_light_client_prover_url.clone(),
            config.citrea_chain_id,
            None,
        )
        .await?;

        let all_sessions = AllSessions {
            cur_id: 0,
            sessions: HashMap::new(),
        };

        // TODO: Removing index causes to remove the index from the tx_sender handle as well
        #[cfg(feature = "automation")]
        let tx_sender = TxSenderClient::new(db.clone(), "verifier_".to_string());

        let header_chain_prover = if std::env::var("ENABLE_HEADER_CHAIN_PROVER").is_ok() {
            Some(HeaderChainProver::new(&config, rpc.clone()).await?)
        } else {
            None
        };

        let verifier = Verifier {
            rpc,
            signer,
            db: db.clone(),
            config: config.clone(),
            nonces: Arc::new(tokio::sync::Mutex::new(all_sessions)),
            #[cfg(feature = "automation")]
            tx_sender,
            header_chain_prover,
            citrea_client,
        };
        Ok(verifier)
    }

    /// Verifies all unspent kickoff signatures sent by the operator, converts them to TaggedSignature
    /// as they will be saved as TaggedSignatures to the db.
    fn verify_unspent_kickoff_sigs(
        &self,
        collateral_funding_outpoint: OutPoint,
        operator_xonly_pk: XOnlyPublicKey,
        wallet_reimburse_address: Address,
        unspent_kickoff_sigs: Vec<Signature>,
        kickoff_wpks: &KickoffWinternitzKeys,
    ) -> Result<Vec<TaggedSignature>, BridgeError> {
        let mut tweak_cache = TweakCache::default();
        let mut tagged_sigs = Vec::with_capacity(unspent_kickoff_sigs.len());
        let mut prev_ready_to_reimburse: Option<TxHandler> = None;
        let operator_data = OperatorData {
            xonly_pk: operator_xonly_pk,
            collateral_funding_outpoint,
            reimburse_addr: wallet_reimburse_address.clone(),
        };
        let mut cur_sig_index = 0;
        for round_idx in RoundIndex::iter_rounds(self.config.protocol_paramset().num_round_txs) {
            let txhandlers = create_round_txhandlers(
                self.config.protocol_paramset(),
                round_idx,
                &operator_data,
                kickoff_wpks,
                prev_ready_to_reimburse.as_ref(),
            )?;
            for txhandler in txhandlers {
                if let TransactionType::UnspentKickoff(kickoff_idx) =
                    txhandler.get_transaction_type()
                {
                    let partial = PartialSignatureInfo {
                        operator_idx: 0, // dummy value
                        round_idx,
                        kickoff_utxo_idx: kickoff_idx,
                    };
                    let sighashes = txhandler
                        .calculate_shared_txins_sighash(EntityType::OperatorSetup, partial)?;
                    for sighash in sighashes {
                        let message = Message::from_digest(sighash.0.to_byte_array());
                        verify_schnorr(
                            &unspent_kickoff_sigs[cur_sig_index],
                            &message,
                            operator_xonly_pk,
                            sighash.1.tweak_data,
                            Some(&mut tweak_cache),
                        )
                        .map_err(|e| {
                            eyre::eyre!(
                                "Verifier{}: Unspent kickoff signature verification failed for num sig {}: {}",
                                self.signer.xonly_public_key.to_string(),
                                cur_sig_index + 1,
                                e
                            )
                        })?;
                        tagged_sigs.push(TaggedSignature {
                            signature: unspent_kickoff_sigs[cur_sig_index].serialize().to_vec(),
                            signature_id: Some(sighash.1.signature_id),
                        });
                        cur_sig_index += 1;
                    }
                } else if let TransactionType::ReadyToReimburse = txhandler.get_transaction_type() {
                    prev_ready_to_reimburse = Some(txhandler);
                }
            }
        }

        Ok(tagged_sigs)
    }

    /// Checks if all operators in verifier's db that are still in protocol are in the deposit.
    /// Afterwards, it checks if the given deposit outpoint is valid. First it checks if the tx exists on chain,
    /// then it checks if the amount in TxOut is equal to bridge_amount and if the script is correct.
    ///
    /// # Arguments
    /// * `deposit_data` - The deposit data to check.
    ///
    /// # Returns
    /// * `true` if the deposit is valid, `false` otherwise.
    async fn is_deposit_valid(&self, deposit_data: &mut DepositData) -> Result<bool, BridgeError> {
        // check if security council is the same as in our config
        if deposit_data.security_council != self.config.security_council {
            tracing::warn!(
                "Security council in deposit is not the same as in the config, expected {:?}, got {:?}",
                self.config.security_council,
                deposit_data.security_council
            );
            return Ok(false);
        }
        let operator_xonly_pks = deposit_data.get_operators();
        // check if all operators that still have collateral are in the deposit
        let are_all_operators_in_deposit = self.db.get_operators(None).await?;
        for (xonly_pk, reimburse_addr, collateral_funding_outpoint) in are_all_operators_in_deposit
        {
            let operator_data = OperatorData {
                xonly_pk,
                collateral_funding_outpoint,
                reimburse_addr,
            };
            let kickoff_wpks = self
                .db
                .get_operator_kickoff_winternitz_public_keys(None, xonly_pk)
                .await?;
            let kickoff_wpks = KickoffWinternitzKeys::new(
                kickoff_wpks,
                self.config.protocol_paramset().num_kickoffs_per_round,
                self.config.protocol_paramset().num_round_txs,
            );
            let is_collateral_usable = self
                .rpc
                .collateral_check(
                    &operator_data,
                    &kickoff_wpks,
                    self.config.protocol_paramset(),
                )
                .await?;
            // if operator is not in deposit but its collateral is still on chain, return false
            if !operator_xonly_pks.contains(&xonly_pk) && is_collateral_usable {
                tracing::warn!(
                    "Operator {:?} is is still in protocol but not in the deposit",
                    xonly_pk
                );
                return Ok(false);
            }
            // if operator is in deposit, but the collateral is not usable, return false
            if operator_xonly_pks.contains(&xonly_pk) && !is_collateral_usable {
                tracing::warn!(
                    "Operator {:?} is in the deposit but its collateral is spent, operator cannot fulfill withdrawals anymore",
                    xonly_pk
                );
                return Ok(false);
            }
        }
        // check if deposit script in deposit_outpoint is valid
        let deposit_scripts: Vec<ScriptBuf> = deposit_data
            .get_deposit_scripts(self.config.protocol_paramset())?
            .into_iter()
            .map(|s| s.to_script_buf())
            .collect();
        let deposit_txout_pubkey = create_taproot_address(
            &deposit_scripts,
            None,
            self.config.protocol_paramset().network,
        )
        .0
        .script_pubkey();
        let deposit_outpoint = deposit_data.get_deposit_outpoint();
        let deposit_txid = deposit_outpoint.txid;
        let deposit_tx = self
            .rpc
            .get_tx_of_txid(&deposit_txid)
            .await
            .wrap_err("Deposit tx could not be found on chain")?;
        let deposit_txout = deposit_tx
            .output
            .get(deposit_outpoint.vout as usize)
            .ok_or(eyre::eyre!(
                "Deposit vout not found in tx {}, vout: {}",
                deposit_txid,
                deposit_outpoint.vout
            ))?;
        if deposit_txout.value != self.config.protocol_paramset().bridge_amount {
            tracing::warn!(
                "Deposit amount is not correct, expected {}, got {}",
                self.config.protocol_paramset().bridge_amount,
                deposit_txout.value
            );
            return Ok(false);
        }
        if deposit_txout.script_pubkey != deposit_txout_pubkey {
            tracing::warn!(
                "Deposit script pubkey in deposit outpoint does not match the deposit data, expected {:?}, got {:?}",
                deposit_txout_pubkey,
                deposit_txout.script_pubkey
            );
            return Ok(false);
        }
        Ok(true)
    }

    pub async fn set_operator(
        &self,
        collateral_funding_outpoint: OutPoint,
        operator_xonly_pk: XOnlyPublicKey,
        wallet_reimburse_address: Address,
        operator_winternitz_public_keys: Vec<winternitz::PublicKey>,
        unspent_kickoff_sigs: Vec<Signature>,
    ) -> Result<(), BridgeError> {
        let operator_data = OperatorData {
            xonly_pk: operator_xonly_pk,
            collateral_funding_outpoint,
            reimburse_addr: wallet_reimburse_address,
        };

        let kickoff_wpks = KickoffWinternitzKeys::new(
            operator_winternitz_public_keys,
            self.config.protocol_paramset().num_kickoffs_per_round,
            self.config.protocol_paramset().num_round_txs,
        );

        if !self
            .rpc
            .collateral_check(
                &operator_data,
                &kickoff_wpks,
                self.config.protocol_paramset(),
            )
            .await?
        {
            return Err(eyre::eyre!(
                "Collateral utxo of operator {:?} does not exist or is not usable in bitcoin, cannot set operator",
                operator_xonly_pk,
            )
            .into());
        }

        let tagged_sigs = self.verify_unspent_kickoff_sigs(
            collateral_funding_outpoint,
            operator_xonly_pk,
            operator_data.reimburse_addr.clone(),
            unspent_kickoff_sigs,
            &kickoff_wpks,
        )?;

        let operator_winternitz_public_keys = kickoff_wpks.keys;
        let mut dbtx = self.db.begin_transaction().await?;
        // Save the operator details to the db
        self.db
            .set_operator(
                Some(&mut dbtx),
                operator_xonly_pk,
                &operator_data.reimburse_addr,
                collateral_funding_outpoint,
            )
            .await?;

        self.db
            .set_operator_kickoff_winternitz_public_keys(
                Some(&mut dbtx),
                operator_xonly_pk,
                operator_winternitz_public_keys,
            )
            .await?;

        let sigs_per_round = self.config.get_num_unspent_kickoff_sigs()
            / self.config.protocol_paramset().num_round_txs;
        let tagged_sigs_per_round: Vec<Vec<TaggedSignature>> = tagged_sigs
            .chunks(sigs_per_round)
            .map(|chunk| chunk.to_vec())
            .collect();

        for (round_idx, sigs) in tagged_sigs_per_round.into_iter().enumerate() {
            self.db
                .set_unspent_kickoff_sigs(
                    Some(&mut dbtx),
                    operator_xonly_pk,
                    RoundIndex::Round(round_idx),
                    sigs,
                )
                .await?;
        }

        #[cfg(feature = "automation")]
        {
            crate::states::StateManager::<Self>::dispatch_new_round_machine(
                self.db.clone(),
                &mut dbtx,
                operator_data,
            )
            .await?;
        }
        dbtx.commit().await?;

        Ok(())
    }

    pub async fn nonce_gen(&self, num_nonces: u32) -> Result<(u32, Vec<PublicNonce>), BridgeError> {
        let (sec_nonces, pub_nonces): (Vec<SecretNonce>, Vec<PublicNonce>) = (0..num_nonces)
            .map(|_| {
                // nonce pair needs keypair and a rng
                let (sec_nonce, pub_nonce) =
                    musig2::nonce_pair(&self.signer.keypair, &mut secp256k1::rand::thread_rng())?;
                Ok((sec_nonce, pub_nonce))
            })
            .collect::<Result<Vec<(SecretNonce, PublicNonce)>, BridgeError>>()?
            .into_iter()
            .unzip(); // TODO: fix extra copies

        let session = NonceSession { nonces: sec_nonces };

        // save the session
        let session_id = {
            let all_sessions = &mut *self.nonces.lock().await;
            let session_id = all_sessions.cur_id;
            all_sessions.sessions.insert(session_id, session);
            all_sessions.cur_id += 1;
            session_id
        };

        Ok((session_id, pub_nonces))
    }

    pub async fn deposit_sign(
        &self,
        mut deposit_data: DepositData,
        session_id: u32,
        mut agg_nonce_rx: mpsc::Receiver<AggregatedNonce>,
    ) -> Result<mpsc::Receiver<PartialSignature>, BridgeError> {
        self.citrea_client
            .check_nofn_correctness(deposit_data.get_nofn_xonly_pk()?)
            .await?;

        if !self.is_deposit_valid(&mut deposit_data).await? {
            return Err(BridgeError::InvalidDeposit);
        }

        // set deposit data to db before starting to sign, ensures that if the deposit data already exists in db, it matches the one
        // given by the aggregator currently. We do not want to sign 2 different deposits for same deposit_outpoint
        self.db
            .set_deposit_data(None, &mut deposit_data, self.config.protocol_paramset())
            .await?;

        let verifier = self.clone();
        let (partial_sig_tx, partial_sig_rx) = mpsc::channel(constants::DEFAULT_CHANNEL_SIZE);
        let verifier_index = deposit_data.get_verifier_index(&self.signer.public_key)?;
        let verifiers_public_keys = deposit_data.get_verifiers();

        let deposit_blockhash = self
            .rpc
            .get_blockhash_of_tx(&deposit_data.get_deposit_outpoint().txid)
            .await?;

        tokio::spawn(async move {
            let mut session_map = verifier.nonces.lock().await;
            let session = session_map
                .sessions
                .get_mut(&session_id)
                .ok_or_else(|| eyre::eyre!("Could not find session id {session_id}"))?;
            session.nonces.reverse();

            let mut nonce_idx: usize = 0;

            let mut sighash_stream = Box::pin(create_nofn_sighash_stream(
                verifier.db.clone(),
                verifier.config.clone(),
                deposit_data.clone(),
                deposit_blockhash,
                false,
            ));
            let num_required_sigs = verifier.config.get_num_required_nofn_sigs(&deposit_data);

            assert_eq!(
                num_required_sigs + 2,
                session.nonces.len(),
                "Expected nonce count to be num_required_sigs + 2 (movetx & emergency stop)"
            );

            while let Some(agg_nonce) = agg_nonce_rx.recv().await {
                let sighash = sighash_stream
                    .next()
                    .await
                    .ok_or(eyre::eyre!("No sighash received"))??;
                tracing::debug!("Verifier {} found sighash: {:?}", verifier_index, sighash);

                let nonce = session
                    .nonces
                    .pop()
                    .ok_or(eyre::eyre!("No nonce available"))?;

                let partial_sig = musig2::partial_sign(
                    verifiers_public_keys.clone(),
                    None,
                    nonce,
                    agg_nonce,
                    verifier.signer.keypair,
                    Message::from_digest(*sighash.0.as_byte_array()),
                )?;

                partial_sig_tx
                    .send(partial_sig)
                    .await
                    .wrap_err("Failed to send partial signature")?;

                nonce_idx += 1;
                tracing::debug!(
                    "Verifier {} signed and sent sighash {} of {}",
                    verifier_index,
                    nonce_idx,
                    num_required_sigs
                );
                if nonce_idx == num_required_sigs {
                    break;
                }
            }

            if session.nonces.len() != 2 {
                return Err(eyre::eyre!(
                    "Expected 2 nonces remaining in session, one for move tx and one for emergency stop, got {}",
                    session.nonces.len()
                ).into());
            }

            Ok::<(), BridgeError>(())
        });

        Ok(partial_sig_rx)
    }

    /// TODO: This function should be split in to multiple functions
    pub async fn deposit_finalize(
        &self,
        deposit_data: &mut DepositData,
        session_id: u32,
        mut sig_receiver: mpsc::Receiver<Signature>,
        mut agg_nonce_receiver: mpsc::Receiver<AggregatedNonce>,
        mut operator_sig_receiver: mpsc::Receiver<Signature>,
    ) -> Result<(PartialSignature, PartialSignature), BridgeError> {
        self.citrea_client
            .check_nofn_correctness(deposit_data.get_nofn_xonly_pk()?)
            .await?;

        if !self.is_deposit_valid(deposit_data).await? {
            return Err(BridgeError::InvalidDeposit);
        }

        let mut tweak_cache = TweakCache::default();
        let deposit_blockhash = self
            .rpc
            .get_blockhash_of_tx(&deposit_data.get_deposit_outpoint().txid)
            .await?;

        let mut sighash_stream = pin!(create_nofn_sighash_stream(
            self.db.clone(),
            self.config.clone(),
            deposit_data.clone(),
            deposit_blockhash,
            true,
        ));

        let num_required_nofn_sigs = self.config.get_num_required_nofn_sigs(deposit_data);
        let num_required_nofn_sigs_per_kickoff = self
            .config
            .get_num_required_nofn_sigs_per_kickoff(deposit_data);
        let num_required_op_sigs = self.config.get_num_required_operator_sigs(deposit_data);
        let num_required_op_sigs_per_kickoff = self
            .config
            .get_num_required_operator_sigs_per_kickoff(deposit_data);

        let operator_xonly_pks = deposit_data.get_operators();
        let num_operators = deposit_data.get_num_operators();

        let ProtocolParamset {
            num_round_txs,
            num_kickoffs_per_round,
            ..
        } = *self.config.protocol_paramset();

        let mut verified_sigs = vec![
            vec![
                vec![
                    Vec::<TaggedSignature>::with_capacity(
                        num_required_nofn_sigs_per_kickoff + num_required_op_sigs_per_kickoff
                    );
                    num_kickoffs_per_round
                ];
                num_round_txs + 1
            ];
            num_operators
        ];

        let mut kickoff_txids = vec![vec![vec![]; num_round_txs + 1]; num_operators];

        // ------ N-of-N SIGNATURES VERIFICATION ------

        let mut nonce_idx: usize = 0;

        while let Some(sighash) = sighash_stream.next().await {
            let typed_sighash = sighash.wrap_err("Failed to read from sighash stream")?;

            let &SignatureInfo {
                operator_idx,
                round_idx,
                kickoff_utxo_idx,
                signature_id,
                tweak_data,
                kickoff_txid,
            } = &typed_sighash.1;

            if signature_id == NormalSignatureKind::YieldKickoffTxid.into() {
                kickoff_txids[operator_idx][round_idx.to_index()]
                    .push((kickoff_txid, kickoff_utxo_idx));
                continue;
            }

            let sig = sig_receiver
                .recv()
                .await
                .ok_or_eyre("No signature received")?;

            tracing::debug!("Verifying Final nofn Signature {}", nonce_idx + 1);

            verify_schnorr(
                &sig,
                &Message::from(typed_sighash.0),
                deposit_data.get_nofn_xonly_pk()?,
                tweak_data,
                Some(&mut tweak_cache),
            )
            .wrap_err_with(|| {
                format!(
                    "Failed to verify nofn signature {} with signature info {:?}",
                    nonce_idx + 1,
                    typed_sighash.1
                )
            })?;

            let tagged_sig = TaggedSignature {
                signature: sig.serialize().to_vec(),
                signature_id: Some(signature_id),
            };
            verified_sigs[operator_idx][round_idx.to_index()][kickoff_utxo_idx].push(tagged_sig);

            tracing::debug!("Final Signature Verified");

            nonce_idx += 1;
        }

        if nonce_idx != num_required_nofn_sigs {
            return Err(eyre::eyre!(
                "Did not receive enough nofn signatures. Needed: {}, received: {}",
                num_required_nofn_sigs,
                nonce_idx
            )
            .into());
        }

        tracing::info!(
            "Verifier{} Finished verifying final signatures of NofN",
            self.signer.xonly_public_key.to_string()
        );

        let move_tx_agg_nonce = agg_nonce_receiver
            .recv()
            .await
            .ok_or(eyre::eyre!("Aggregated nonces channel ended prematurely"))?;

        let emergency_stop_agg_nonce = agg_nonce_receiver
            .recv()
            .await
            .ok_or(eyre::eyre!("Aggregated nonces channel ended prematurely"))?;

        tracing::info!(
            "Verifier{} Received move tx and emergency stop aggregated nonces",
            self.signer.xonly_public_key.to_string()
        );
        // ------ OPERATOR SIGNATURES VERIFICATION ------

        let num_required_total_op_sigs = num_required_op_sigs * deposit_data.get_num_operators();
        let mut total_op_sig_count = 0;

        // get operator data
        let operators_data = deposit_data.get_operators();

        // get signatures of operators and verify them
        for (operator_idx, &op_xonly_pk) in operators_data.iter().enumerate() {
            let mut op_sig_count = 0;
            // generate the sighash stream for operator
            let mut sighash_stream = pin!(create_operator_sighash_stream(
                self.db.clone(),
                op_xonly_pk,
                self.config.clone(),
                deposit_data.clone(),
                deposit_blockhash,
            ));
            while let Some(operator_sig) = operator_sig_receiver.recv().await {
                let typed_sighash = sighash_stream
                    .next()
                    .await
                    .ok_or_eyre("Operator sighash stream ended prematurely")??;

                tracing::debug!(
                    "Verifying Final operator signature {} for operator {}, signature info {:?}",
                    nonce_idx + 1,
                    operator_idx,
                    typed_sighash.1
                );

                let &SignatureInfo {
                    operator_idx,
                    round_idx,
                    kickoff_utxo_idx,
                    signature_id,
                    kickoff_txid: _,
                    tweak_data,
                } = &typed_sighash.1;

                verify_schnorr(
                    &operator_sig,
                    &Message::from(typed_sighash.0),
                    op_xonly_pk,
                    tweak_data,
                    Some(&mut tweak_cache),
                )
                .wrap_err_with(|| {
                    format!(
                        "Operator {} Signature {}: verification failed. Signature info: {:?}.",
                        operator_idx,
                        op_sig_count + 1,
                        typed_sighash.1
                    )
                })?;

                let tagged_sig = TaggedSignature {
                    signature: operator_sig.serialize().to_vec(),
                    signature_id: Some(signature_id),
                };
                verified_sigs[operator_idx][round_idx.to_index()][kickoff_utxo_idx]
                    .push(tagged_sig);

                op_sig_count += 1;
                total_op_sig_count += 1;
                if op_sig_count == num_required_op_sigs {
                    break;
                }
            }
        }

        if total_op_sig_count != num_required_total_op_sigs {
            return Err(eyre::eyre!(
                "Did not receive enough operator signatures. Needed: {}, received: {}",
                num_required_total_op_sigs,
                total_op_sig_count
            )
            .into());
        }

        tracing::info!(
            "Verifier{} Finished verifying final signatures of operators",
            self.signer.xonly_public_key.to_string()
        );
        // ----- MOVE TX SIGNING

        // Generate partial signature for move transaction
        let move_txhandler =
            create_move_to_vault_txhandler(deposit_data, self.config.protocol_paramset())?;

        let move_tx_sighash = move_txhandler.calculate_script_spend_sighash_indexed(
            0,
            0,
            bitcoin::TapSighashType::Default,
        )?;

        let movetx_secnonce = {
            let mut session_map = self.nonces.lock().await;
            let session = session_map
                .sessions
                .get_mut(&session_id)
                .ok_or_else(|| eyre::eyre!("Could not find session id {session_id}"))?;
            session
                .nonces
                .pop()
                .ok_or_eyre("No move tx secnonce in session")?
        };

        let emergency_stop_secnonce = {
            let mut session_map = self.nonces.lock().await;
            let session = session_map
                .sessions
                .get_mut(&session_id)
                .ok_or_else(|| eyre::eyre!("Could not find session id {session_id}"))?;
            session
                .nonces
                .pop()
                .ok_or_eyre("No emergency stop secnonce in session")?
        };

        // sign move tx and save everything to db if everything is correct
        let move_tx_partial_sig = musig2::partial_sign(
            deposit_data.get_verifiers(),
            None,
            movetx_secnonce,
            move_tx_agg_nonce,
            self.signer.keypair,
            Message::from_digest(move_tx_sighash.to_byte_array()),
        )?;

        tracing::info!(
            "Verifier{} Finished signing move tx",
            self.signer.xonly_public_key.to_string()
        );

        let emergency_stop_txhandler = create_emergency_stop_txhandler(
            deposit_data,
            &move_txhandler,
            self.config.protocol_paramset(),
        )?;

        let emergency_stop_sighash = emergency_stop_txhandler
            .calculate_script_spend_sighash_indexed(
                0,
                0,
                bitcoin::TapSighashType::SinglePlusAnyoneCanPay,
            )?;

        let emergency_stop_partial_sig = musig2::partial_sign(
            deposit_data.get_verifiers(),
            None,
            emergency_stop_secnonce,
            emergency_stop_agg_nonce,
            self.signer.keypair,
            Message::from_digest(emergency_stop_sighash.to_byte_array()),
        )?;

        tracing::info!(
            "Verifier{} Finished signing emergency stop tx",
            self.signer.xonly_public_key.to_string()
        );

        // Save signatures to db
        let mut dbtx = self.db.begin_transaction().await?;
        // Deposit is not actually finalized here, its only finalized after the aggregator gets all the partial sigs and checks the aggregated sig
        // TODO: It can create problems if the deposit fails at the end by some verifier not sending movetx partial sig, but we still added sigs to db
        for (operator_idx, (operator_xonly_pk, operator_sigs)) in operator_xonly_pks
            .into_iter()
            .zip(verified_sigs.into_iter())
            .enumerate()
        {
            // skip indexes until round 0 (currently 0th index corresponds to collateral, which doesn't have any sigs)
            for (round_idx, mut op_round_sigs) in operator_sigs
                .into_iter()
                .enumerate()
                .skip(RoundIndex::Round(0).to_index())
            {
                if kickoff_txids[operator_idx][round_idx].len()
                    != self.config.protocol_paramset().num_signed_kickoffs
                {
                    return Err(eyre::eyre!(
                        "Number of signed kickoff utxos for operator: {}, round: {} is wrong. Expected: {}, got: {}",
                                operator_xonly_pk, round_idx, self.config.protocol_paramset().num_signed_kickoffs, kickoff_txids[operator_idx][round_idx].len()
                    ).into());
                }
                for (kickoff_txid, kickoff_idx) in &kickoff_txids[operator_idx][round_idx] {
                    if kickoff_txid.is_none() {
                        return Err(eyre::eyre!(
                            "Kickoff txid not found for {}, {}, {}",
                            operator_xonly_pk,
                            round_idx, // rounds start from 1
                            kickoff_idx
                        )
                        .into());
                    }

                    tracing::trace!(
                        "Setting deposit signatures for {:?}, {:?}, {:?} {:?}",
                        operator_xonly_pk,
                        round_idx, // rounds start from 1
                        kickoff_idx,
                        kickoff_txid
                    );

                    self.db
                        .set_deposit_signatures(
                            Some(&mut dbtx),
                            deposit_data.get_deposit_outpoint(),
                            operator_xonly_pk,
                            RoundIndex::from_index(round_idx),
                            *kickoff_idx,
                            kickoff_txid.expect("Kickoff txid must be Some"),
                            std::mem::take(&mut op_round_sigs[*kickoff_idx]),
                        )
                        .await?;
                }
            }
        }
        dbtx.commit().await?;

        Ok((move_tx_partial_sig, emergency_stop_partial_sig))
    }

    pub async fn sign_optimistic_payout(
        &self,
        nonce_session_id: u32,
        agg_nonce: AggregatedNonce,
        deposit_id: u32,
        input_signature: Signature,
        input_outpoint: OutPoint,
        output_script_pubkey: ScriptBuf,
        output_amount: Amount,
    ) -> Result<PartialSignature, BridgeError> {
        // check if withdrawal is valid first
        let move_txid = self
            .db
            .get_move_to_vault_txid_from_citrea_deposit(None, deposit_id)
            .await?;
        if move_txid.is_none() {
            return Err(eyre::eyre!("Deposit not found for id: {}", deposit_id).into());
        }

        // amount in move_tx is exactly the bridge amount
        if output_amount
            > self.config.protocol_paramset().bridge_amount - NON_EPHEMERAL_ANCHOR_AMOUNT
        {
            return Err(eyre::eyre!(
                "Output amount is greater than the bridge amount: {} > {}",
                output_amount,
                self.config.protocol_paramset().bridge_amount
                    - self.config.protocol_paramset().anchor_amount()
                    - NON_EPHEMERAL_ANCHOR_AMOUNT
            )
            .into());
        }

        // check if withdrawal utxo is correct
        let withdrawal_utxo = self
            .db
            .get_withdrawal_utxo_from_citrea_withdrawal(None, deposit_id)
            .await?
            .ok_or_eyre("Withdrawal utxo not found")?;
        if withdrawal_utxo != input_outpoint {
            return Err(eyre::eyre!(
                "Withdrawal utxo is not correct: {:?} != {:?}",
                withdrawal_utxo,
                input_outpoint
            )
            .into());
        }

        let move_txid = move_txid.expect("Withdrawal must be Some");
        let mut deposit_data = self
            .db
            .get_deposit_data_with_move_tx(None, move_txid)
            .await?
            .ok_or_eyre("Deposit data corresponding to move txid not found")?;

        let withdrawal_prevout = self.rpc.get_txout_from_outpoint(&input_outpoint).await?;
        let withdrawal_utxo = UTXO {
            outpoint: input_outpoint,
            txout: withdrawal_prevout,
        };
        let output_txout = TxOut {
            value: output_amount,
            script_pubkey: output_script_pubkey,
        };

        let opt_payout_txhandler = create_optimistic_payout_txhandler(
            &mut deposit_data,
            withdrawal_utxo,
            output_txout,
            input_signature,
            self.config.protocol_paramset(),
        )?;
        // txin at index 1 is deposited utxo in movetx
        let sighash = opt_payout_txhandler.calculate_script_spend_sighash_indexed(
            1,
            0,
            bitcoin::TapSighashType::Default,
        )?;

        let opt_payout_secnonce = {
            let mut session_map = self.nonces.lock().await;
            let session = session_map
                .sessions
                .get_mut(&nonce_session_id)
                .ok_or_else(|| eyre::eyre!("Could not find session id {nonce_session_id}"))?;
            session
                .nonces
                .pop()
                .ok_or_eyre("No move tx secnonce in session")?
        };

        let opt_payout_partial_sig = musig2::partial_sign(
            deposit_data.get_verifiers(),
            None,
            opt_payout_secnonce,
            agg_nonce,
            self.signer.keypair,
            Message::from_digest(sighash.to_byte_array()),
        )?;

        Ok(opt_payout_partial_sig)
    }

    pub async fn set_operator_keys(
        &self,
        mut deposit_data: DepositData,
        keys: OperatorKeys,
        operator_xonly_pk: XOnlyPublicKey,
    ) -> Result<(), BridgeError> {
        self.db
            .set_deposit_data(None, &mut deposit_data, self.config.protocol_paramset())
            .await?;

        let hashes: Vec<[u8; 20]> = keys
            .challenge_ack_digests
            .into_iter()
            .map(|x| {
                x.hash.try_into().map_err(|e: Vec<u8>| {
                    eyre::eyre!("Invalid hash length, expected 20 bytes, got {}", e.len())
                })
            })
            .collect::<Result<Vec<[u8; 20]>, eyre::Report>>()?;

        if hashes.len() != self.config.get_num_challenge_ack_hashes(&deposit_data) {
            return Err(eyre::eyre!(
                "Invalid number of challenge ack hashes received from operator {:?}: got: {} expected: {}",
                operator_xonly_pk,
                hashes.len(),
                self.config.get_num_challenge_ack_hashes(&deposit_data)
            ).into());
        }

        let operator_data = self
            .db
            .get_operator(None, operator_xonly_pk)
            .await?
            .ok_or(BridgeError::OperatorNotFound(operator_xonly_pk))?;

        self.db
            .set_operator_challenge_ack_hashes(
                None,
                operator_xonly_pk,
                deposit_data.get_deposit_outpoint(),
                &hashes,
            )
            .await?;

        let winternitz_keys: Vec<winternitz::PublicKey> = keys
            .winternitz_pubkeys
            .into_iter()
            .map(|x| x.try_into())
            .collect::<Result<_, BridgeError>>()?;

        if winternitz_keys.len() != ClementineBitVMPublicKeys::number_of_flattened_wpks() {
            tracing::error!(
                "Invalid number of winternitz keys received from operator {:?}: got: {} expected: {}",
                operator_xonly_pk,
                winternitz_keys.len(),
                ClementineBitVMPublicKeys::number_of_flattened_wpks()
            );
            return Err(eyre::eyre!(
                "Invalid number of winternitz keys received from operator {:?}: got: {} expected: {}",
                operator_xonly_pk,
                winternitz_keys.len(),
                ClementineBitVMPublicKeys::number_of_flattened_wpks()
            )
            .into());
        }

        let bitvm_pks = ClementineBitVMPublicKeys::from_flattened_vec(&winternitz_keys);

        let assert_tx_addrs = bitvm_pks
            .get_assert_taproot_leaf_hashes(operator_data.xonly_pk)
            .iter()
            .map(|x| x.to_byte_array())
            .collect::<Vec<_>>();

        // TODO: Use correct verification key and along with a dummy proof.
        let start = std::time::Instant::now();
        let scripts: Vec<ScriptBuf> = bitvm_pks.get_g16_verifier_disprove_scripts();

        let taproot_builder = taproot_builder_with_scripts(&scripts);
        let root_hash = taproot_builder
            .try_into_taptree()
            .expect("taproot builder always builds a full taptree")
            .root_hash()
            .to_byte_array();
        tracing::debug!("Built taproot tree in {:?}", start.elapsed());

        let latest_blockhash_wots = bitvm_pks.latest_blockhash_pk.to_vec();

        let latest_blockhash_script = WinternitzCommit::new(
            vec![(latest_blockhash_wots, 40)],
            operator_data.xonly_pk,
            self.config.protocol_paramset().winternitz_log_d,
        )
        .to_script_buf();

        let latest_blockhash_root_hash = taproot_builder_with_scripts(&[latest_blockhash_script])
            .try_into_taptree()
            .expect("taproot builder always builds a full taptree")
            .root_hash()
            .to_raw_hash()
            .to_byte_array();

        self.db
            .set_operator_bitvm_keys(
                None,
                operator_xonly_pk,
                deposit_data.get_deposit_outpoint(),
                bitvm_pks.to_flattened_vec(),
            )
            .await?;
        // Save the public input wots to db along with the root hash
        self.db
            .set_bitvm_setup(
                None,
                operator_xonly_pk,
                deposit_data.get_deposit_outpoint(),
                &assert_tx_addrs,
                &root_hash,
                &latest_blockhash_root_hash,
            )
            .await?;

        Ok(())
    }

    /// Checks if the operator who sent the kickoff matches the payout data saved in our db
    /// Payout data in db is updated during citrea sync.
    async fn is_kickoff_malicious(
        &self,
        kickoff_witness: Witness,
        deposit_data: &mut DepositData,
        kickoff_data: KickoffData,
    ) -> Result<bool, BridgeError> {
        let move_txid =
            create_move_to_vault_txhandler(deposit_data, self.config.protocol_paramset())?
                .get_cached_tx()
                .compute_txid();
        let payout_info = self
            .db
            .get_payout_info_from_move_txid(None, move_txid)
            .await;
        if let Err(e) = &payout_info {
            tracing::warn!(
                "Couldn't retrieve payout info from db {}, assuming malicious",
                e
            );
            return Ok(true);
        }
        let payout_info = payout_info?;
        let Some((operator_xonly_pk_opt, payout_blockhash, _, _)) = payout_info else {
            tracing::warn!("No payout info found in db, assuming malicious");
            return Ok(true);
        };

        let Some(operator_xonly_pk) = operator_xonly_pk_opt else {
            tracing::warn!("No operator xonly pk found in payout tx OP_RETURN, assuming malicious");
            return Ok(true);
        };

        if operator_xonly_pk != kickoff_data.operator_xonly_pk {
            tracing::warn!("Operator xonly pk for the payout does not match with the kickoff_data");
            return Ok(true);
        }

        let wt_derive_path = WinternitzDerivationPath::Kickoff(
            kickoff_data.round_idx,
            kickoff_data.kickoff_idx,
            self.config.protocol_paramset(),
        );
        let commits = extract_winternitz_commits(
            kickoff_witness,
            &[wt_derive_path],
            self.config.protocol_paramset(),
        )?;
        let blockhash_data = commits.first();
        // only last 20 bytes of the blockhash is committed
        let truncated_blockhash = &payout_blockhash[12..];
        if let Some(committed_blockhash) = blockhash_data {
            if committed_blockhash != truncated_blockhash {
                tracing::warn!("Payout blockhash does not match committed hash: committed: {:?}, truncated payout blockhash: {:?}",
                        blockhash_data, truncated_blockhash);
                return Ok(true);
            }
        } else {
            return Err(eyre::eyre!("Couldn't retrieve committed data from witness").into());
        }
        Ok(false)
    }

    /// Checks if the kickoff is malicious and sends the appropriate txs if it is.
    /// Returns true if the kickoff is malicious.
    pub async fn handle_kickoff<'a>(
        &'a self,
        dbtx: DatabaseTransaction<'a, '_>,
        kickoff_witness: Witness,
        mut deposit_data: DepositData,
        kickoff_data: KickoffData,
        challenged_before: bool,
    ) -> Result<bool, BridgeError> {
        let is_malicious = self
            .is_kickoff_malicious(kickoff_witness, &mut deposit_data, kickoff_data)
            .await?;
        if !is_malicious {
            return Ok(false);
        }

        tracing::warn!(
            "Malicious kickoff {:?} for deposit {:?}",
            kickoff_data,
            deposit_data
        );

        let transaction_data = TransactionRequestData {
            deposit_outpoint: deposit_data.get_deposit_outpoint(),
            kickoff_data,
        };

        let signed_txs = create_and_sign_txs(
            self.db.clone(),
            &self.signer,
            self.config.clone(),
            transaction_data,
            None, // No need
        )
        .await?;

        let tx_metadata = Some(TxMetadata {
            tx_type: TransactionType::Dummy, // will be replaced in add_tx_to_queue
            operator_xonly_pk: Some(kickoff_data.operator_xonly_pk),
            round_idx: Some(kickoff_data.round_idx),
            kickoff_idx: Some(kickoff_data.kickoff_idx),
            deposit_outpoint: Some(deposit_data.get_deposit_outpoint()),
        });

        // try to send them
        for (tx_type, signed_tx) in &signed_txs {
            if *tx_type == TransactionType::Challenge && challenged_before {
                // do not send challenge tx operator was already challenged in the same round
                tracing::warn!(
                    "Operator {:?} was already challenged in the same round, skipping challenge tx",
                    kickoff_data.operator_xonly_pk
                );
                continue;
            }
            match *tx_type {
                TransactionType::Challenge
                | TransactionType::AssertTimeout(_)
                | TransactionType::KickoffNotFinalized
                | TransactionType::LatestBlockhashTimeout
                | TransactionType::OperatorChallengeNack(_) => {
                    #[cfg(feature = "automation")]
                    self.tx_sender
                        .add_tx_to_queue(
                            dbtx,
                            *tx_type,
                            signed_tx,
                            &signed_txs,
                            tx_metadata,
                            &self.config,
                            None,
                        )
                        .await?;
                }
                _ => {}
            }
        }

        Ok(true)
    }

    async fn send_watchtower_challenge(
        &self,
        kickoff_data: KickoffData,
        deposit_data: DepositData,
    ) -> Result<(), BridgeError> {
        let hcp_prover = self
            .header_chain_prover
            .as_ref()
            .ok_or(HeaderChainProverError::HeaderChainProverNotInitialized)?;
        let current_tip_hcp = hcp_prover.get_tip_header_chain_proof().await?;

        let (work_only_proof, work_output) = hcp_prover.prove_work_only(current_tip_hcp.0)?;

        #[cfg(test)]
        {
            // if in test mode and risc0_dev_mode is enabled, we will not generate real proof
            // if not in test mode, we should enforce RISC0_DEV_MODE to be disabled
            if is_dev_mode() {
                tracing::warn!("Warning, malicious kickoff detected but RISC0_DEV_MODE is enabled, will not generate real proof");
                let g16_bytes = 128;
                let mut challenge = vec![0u8; g16_bytes];
                for (step, i) in (0..g16_bytes).step_by(32).enumerate() {
                    if i < g16_bytes {
                        challenge[i] = step as u8;
                    }
                }
                let total_work = borsh::to_vec(&work_output.work_u128)
                    .wrap_err("Couldn't serialize total work")?;
                challenge.extend_from_slice(&total_work);
                return self
                    .queue_watchtower_challenge(kickoff_data, deposit_data, challenge)
                    .await;
            }
        }

        let g16: [u8; 256] = work_only_proof
            .inner
            .groth16()
            .wrap_err("Work only receipt is not groth16")?
            .seal
            .to_owned()
            .try_into()
            .map_err(|e: Vec<u8>| {
                eyre::eyre!(
                    "Invalid g16 proof length, expected 256 bytes, got {}",
                    e.len()
                )
            })?;

        let g16_proof = CircuitGroth16Proof::from_seal(&g16);
        let mut commit_data: Vec<u8> = g16_proof
            .to_compressed()
            .wrap_err("Couldn't compress g16 proof")?
            .to_vec();

        let total_work =
            borsh::to_vec(&work_output.work_u128).wrap_err("Couldn't serialize total work")?;
        commit_data.extend_from_slice(&total_work);

        tracing::info!("Watchtower prepared commit data, trying to send watchtower challenge");

        self.queue_watchtower_challenge(kickoff_data, deposit_data, commit_data)
            .await
    }

    async fn queue_watchtower_challenge(
        &self,
        kickoff_data: KickoffData,
        deposit_data: DepositData,
        commit_data: Vec<u8>,
    ) -> Result<(), BridgeError> {
        let (tx_type, challenge_tx, rbf_info) = self
            .create_watchtower_challenge(
                TransactionRequestData {
                    deposit_outpoint: deposit_data.get_deposit_outpoint(),
                    kickoff_data,
                },
                &commit_data,
            )
            .await?;

        #[cfg(test)]
        let mut challenge_tx = challenge_tx;

        #[cfg(test)]
        {
            let witness = Witness::from_slice(&[[80u8; 10000]]);
            challenge_tx.input[0].witness = witness;
        }

        #[cfg(feature = "automation")]
        {
            let mut dbtx = self.db.begin_transaction().await?;

            self.tx_sender
                .add_tx_to_queue(
                    &mut dbtx,
                    tx_type,
                    &challenge_tx,
                    &[],
                    Some(TxMetadata {
                        tx_type,
                        operator_xonly_pk: Some(kickoff_data.operator_xonly_pk),
                        round_idx: Some(kickoff_data.round_idx),
                        kickoff_idx: Some(kickoff_data.kickoff_idx),
                        deposit_outpoint: Some(deposit_data.get_deposit_outpoint()),
                    }),
                    &self.config,
                    Some(rbf_info),
                )
                .await?;

            dbtx.commit().await?;
            tracing::info!(
                "Committed watchtower challenge, commit data: {:?}",
                commit_data
            );
        }

        Ok(())
    }

    #[tracing::instrument(skip(self, dbtx))]
    async fn update_citrea_deposit_and_withdrawals(
        &self,
        dbtx: &mut DatabaseTransaction<'_, '_>,
        l2_height_start: u64,
        l2_height_end: u64,
        block_height: u32,
    ) -> Result<(), BridgeError> {
        tracing::debug!("Updating citrea deposit and withdrawals");

        let last_deposit_idx = self.db.get_last_deposit_idx(None).await?;
        tracing::debug!("Last deposit idx: {:?}", last_deposit_idx);

        let last_withdrawal_idx = self.db.get_last_withdrawal_idx(None).await?;
        tracing::debug!("Last withdrawal idx: {:?}", last_withdrawal_idx);

        let new_deposits = self
            .citrea_client
            .collect_deposit_move_txids(last_deposit_idx, l2_height_end)
            .await?;
        tracing::debug!("New deposits: {:?}", new_deposits);

        let new_withdrawals = self
            .citrea_client
            .collect_withdrawal_utxos(last_withdrawal_idx, l2_height_end)
            .await?;
        tracing::debug!("New Withdrawals: {:?}", new_withdrawals);

        for (idx, move_to_vault_txid) in new_deposits {
            tracing::info!(
                "Setting move to vault txid: {:?} with index {}",
                move_to_vault_txid,
                idx
            );
            self.db
                .set_move_to_vault_txid_from_citrea_deposit(
                    Some(dbtx),
                    idx as u32,
                    &move_to_vault_txid,
                )
                .await?;
        }
        for (idx, withdrawal_utxo_outpoint) in new_withdrawals {
            tracing::info!(
                "Setting withdrawal utxo: {:?} with index {}",
                withdrawal_utxo_outpoint,
                idx
            );
            self.db
                .set_withdrawal_utxo_from_citrea_withdrawal(
                    Some(dbtx),
                    idx as u32,
                    withdrawal_utxo_outpoint,
                    block_height,
                )
                .await?;
        }

        let replacement_move_txids = self
            .citrea_client
            .get_replacement_deposit_move_txids(l2_height_start + 1, l2_height_end)
            .await?;

        for (idx, new_move_txid) in replacement_move_txids {
            tracing::info!(
                "Setting replacement move txid: {:?} -> {:?}",
                idx,
                new_move_txid
            );
            self.db
                .set_replacement_deposit_move_txid(dbtx, idx, new_move_txid)
                .await?;
        }

        Ok(())
    }

    async fn update_finalized_payouts(
        &self,
        dbtx: &mut DatabaseTransaction<'_, '_>,
        block_id: u32,
        block_cache: &block_cache::BlockCache,
    ) -> Result<(), BridgeError> {
        let payout_txids = self
            .db
            .get_payout_txs_for_withdrawal_utxos(Some(dbtx), block_id)
            .await?;

        let block = block_cache
            .block
            .as_ref()
            .ok_or(eyre::eyre!("Block not found"))?;

        let block_hash = block.block_hash();

        let mut payout_txs_and_payer_operator_idx = vec![];
        for (idx, payout_txid) in payout_txids {
            let payout_tx_idx = block_cache.txids.get(&payout_txid);
            if payout_tx_idx.is_none() {
                tracing::error!(
                    "Payout tx not found in block cache: {:?} and in block: {:?}",
                    payout_txid,
                    block_id
                );
                tracing::error!("Block cache: {:?}", block_cache);
                return Err(eyre::eyre!("Payout tx not found in block cache").into());
            }
            let payout_tx_idx = payout_tx_idx.expect("Payout tx not found in block cache");
            let payout_tx = &block.txdata[*payout_tx_idx];
            // Find the output that contains OP_RETURN
            let op_return_output = payout_tx.output.iter().find(|output| {
                let script_bytes = output.script_pubkey.to_bytes();
                !script_bytes.is_empty() && script_bytes[0] == OP_RETURN.to_u8()
            });

            // If OP_RETURN doesn't exist in any outputs, or the data in OP_RETURN is not a valid xonly_pubkey,
            // operator_xonly_pk will be set to None, and the corresponding column in DB set to NULL.
            // This can happen if optimistic payout is used, or an operator constructs the payout tx wrong.
            let operator_xonly_pk = op_return_output
                .and_then(|output| parse_op_return_data(&output.script_pubkey))
                .and_then(|bytes| XOnlyPublicKey::from_slice(bytes).ok());

            if operator_xonly_pk.is_none() {
                tracing::info!(
                    "No valid operator xonly pk found in payout tx {:?} OP_RETURN. Either it is an optimistic payout or the operator constructed the payout tx wrong",
                    payout_txid
                );
            }

            tracing::info!(
                "A new payout tx detected for withdrawal {}, payout txid: {}, operator xonly pk: {:?}",
                idx,
                hex::encode(payout_txid),
                operator_xonly_pk
            );

            payout_txs_and_payer_operator_idx.push((
                idx,
                payout_txid,
                operator_xonly_pk,
                block_hash,
            ));
        }

        self.db
            .set_payout_txs_and_payer_operator_xonly_pk(
                Some(dbtx),
                payout_txs_and_payer_operator_idx,
            )
            .await?;

        Ok(())
    }

    async fn send_unspent_kickoff_connectors(
        &self,
        round_idx: RoundIndex,
        operator_xonly_pk: XOnlyPublicKey,
        used_kickoffs: HashSet<usize>,
    ) -> Result<(), BridgeError> {
        if used_kickoffs.len() == self.config.protocol_paramset().num_kickoffs_per_round {
            // ok, every kickoff spent
            return Ok(());
        }

        let unspent_kickoff_txs = self
            .create_and_sign_unspent_kickoff_connector_txs(round_idx, operator_xonly_pk)
            .await?;
        let mut dbtx = self.db.begin_transaction().await?;
        for (tx_type, tx) in unspent_kickoff_txs {
            if let TransactionType::UnspentKickoff(kickoff_idx) = tx_type {
                if used_kickoffs.contains(&kickoff_idx) {
                    continue;
                }
                #[cfg(feature = "automation")]
                self.tx_sender
                    .add_tx_to_queue(
                        &mut dbtx,
                        tx_type,
                        &tx,
                        &[],
                        Some(TxMetadata {
                            tx_type,
                            operator_xonly_pk: Some(operator_xonly_pk),
                            round_idx: Some(round_idx),
                            kickoff_idx: Some(kickoff_idx as u32),
                            deposit_outpoint: None,
                        }),
                        &self.config,
                        None,
                    )
                    .await?;
            }
        }
        dbtx.commit().await?;
        Ok(())
    }

    /// Verifies the conditions required to disprove an operator's actions using the "additional" disprove path.
    ///
    /// This function handles specific, non-Groth16 challenges. It reconstructs a unique challenge script
    /// based on on-chain data and constants (`deposit_constant`). It then validates the operator's
    /// provided assertions (`operator_asserts`) and acknowledgements (`operator_acks`) against this script.
    /// The goal is to produce a spendable witness for the disprove transaction if the operator is found to be at fault.
    ///
    /// # Arguments
    /// * `deposit_data` - Mutable data for the specific deposit being challenged.
    /// * `kickoff_data` - Information about the kickoff transaction that initiated this challenge.
    /// * `latest_blockhash` - The witness containing Winternitz signature for the latest Bitcoin blockhash.
    /// * `payout_blockhash` - The witness containing Winternitz signature for the payout transaction's blockhash.
    /// * `operator_asserts` - A map of witnesses from the operator, containing their assertions (claims).
    /// * `operator_acks` - A map of witnesses from the operator, containing their acknowledgements of watchtower challenges.
    /// * `txhandlers` - A map of transaction builders, used here to retrieve TXIDs of dependent transactions.
    ///
    /// # Returns
    /// - `Ok(Some(bitcoin::Witness))` if the operator's claims are successfully proven false, returning the complete witness needed to spend the disprove script path.
    /// - `Ok(None)` if the operator's claims are valid under this specific challenge, and no disprove is possible.
    /// - `Err(BridgeError)` if any error occurs during script reconstruction or validation.
    #[cfg(feature = "automation")]
    async fn verify_additional_disprove_conditions(
        &self,
        deposit_data: &mut DepositData,
        kickoff_data: &KickoffData,
        latest_blockhash: &Witness,
        payout_blockhash: &Witness,
        operator_asserts: &HashMap<usize, Witness>,
        operator_acks: &HashMap<usize, Witness>,
        txhandlers: &BTreeMap<TransactionType, TxHandler>,
    ) -> Result<Option<bitcoin::Witness>, BridgeError> {
        use crate::builder::transaction::ReimburseDbCache;

        let mut reimburse_db_cache = ReimburseDbCache::new_for_deposit(
            self.db.clone(),
            kickoff_data.operator_xonly_pk,
            deposit_data.get_deposit_outpoint(),
            self.config.protocol_paramset(),
        );

        let nofn_key = deposit_data.get_nofn_xonly_pk().inspect_err(|e| {
            tracing::error!("Error getting nofn xonly pk: {:?}", e);
        })?;

        let move_txid = txhandlers
            .get(&TransactionType::MoveToVault)
            .ok_or(TxError::TxHandlerNotFound(TransactionType::MoveToVault))?
            .get_txid()
            .to_byte_array();

        let round_txid = txhandlers
            .get(&TransactionType::Round)
            .ok_or(TxError::TxHandlerNotFound(TransactionType::Round))?
            .get_txid()
            .to_byte_array();

        let vout = kickoff_data.kickoff_idx + 1;

        let watchtower_challenge_start_idx =
            u16::try_from(UtxoVout::WatchtowerChallenge(0).get_vout())
                .wrap_err("Watchtower challenge start index overflow")?;

        let secp = Secp256k1::verification_only();

        let watchtower_xonly_pk = deposit_data.get_watchtowers();
        let watchtower_pubkeys = watchtower_xonly_pk
            .iter()
            .map(|xonly_pk| {
                // Create timelock script that this watchtower key will commit to
                let nofn_2week = Arc::new(TimelockScript::new(
                    Some(nofn_key),
                    self.config
                        .protocol_paramset
                        .watchtower_challenge_timeout_timelock,
                ));

                let builder = TaprootBuilder::new();
                let tweaked = builder
                    .add_leaf(0, nofn_2week.to_script_buf())
                    .expect("Valid script leaf")
                    .finalize(&secp, *xonly_pk)
                    .expect("taproot finalize must succeed");

                tweaked.output_key().serialize()
            })
            .collect::<Vec<_>>();

        let deposit_constant = deposit_constant(
            kickoff_data.operator_xonly_pk.serialize(),
            watchtower_challenge_start_idx,
            &watchtower_pubkeys,
            move_txid,
            round_txid,
            vout,
            self.config.protocol_paramset.genesis_chain_state_hash,
        );

        tracing::debug!("Deposit constant: {:?}", deposit_constant);

        let kickoff_winternitz_keys = reimburse_db_cache
            .get_kickoff_winternitz_keys()
            .await?
            .clone();

        let payout_tx_blockhash_pk = kickoff_winternitz_keys
            .get_keys_for_round(kickoff_data.round_idx)?
            .get(kickoff_data.kickoff_idx as usize)
            .ok_or(TxError::IndexOverflow)?
            .clone();

        let replaceable_additional_disprove_script = reimburse_db_cache
            .get_replaceable_additional_disprove_script()
            .await?;

        let additional_disprove_script = replace_placeholders_in_script(
            replaceable_additional_disprove_script.clone(),
            payout_tx_blockhash_pk,
            deposit_constant.0,
        );

        let witness = operator_asserts
            .get(&0)
            .wrap_err("No witness found in operator asserts")?
            .clone();

        let deposit_outpoint = deposit_data.get_deposit_outpoint();
        let paramset = self.config.protocol_paramset();

        let commits = extract_winternitz_commits_with_sigs(
            witness,
            &ClementineBitVMPublicKeys::mini_assert_derivations_0(deposit_outpoint, paramset),
            self.config.protocol_paramset(),
        )?;

        let mut challenge_sending_watchtowers_signature = Witness::new();
        let len = commits.len();

        for elem in commits[len - 1].iter() {
            challenge_sending_watchtowers_signature.push(elem);
        }

        let mut g16_public_input_signature = Witness::new();

        for elem in commits[len - 2].iter() {
            g16_public_input_signature.push(elem);
        }

        let num_of_watchtowers = deposit_data.get_num_watchtowers();

        let mut operator_acks_vec: Vec<Option<[u8; 20]>> = vec![None; num_of_watchtowers];

        for (idx, witness) in operator_acks.iter() {
            tracing::debug!(
                "Processing operator ack for idx: {}, witness: {:?}",
                idx,
                witness
            );

            let pre_image: [u8; 20] = witness
                .nth(1)
                .wrap_err("No pre-image found in operator ack witness")?
                .try_into()
                .wrap_err("Invalid pre-image length, expected 20 bytes")?;
            if *idx >= operator_acks_vec.len() {
                return Err(eyre::eyre!(
                    "Operator ack index {} out of bounds for vec of length {}",
                    idx,
                    operator_acks_vec.len()
                )
                .into());
            }
            operator_acks_vec[*idx] = Some(pre_image);
        }

        let latest_blockhash: Vec<Vec<u8>> = latest_blockhash
            .iter()
            .skip(1)
            .take(88)
            .map(|x| x.to_vec())
            .collect();

        let mut latest_blockhash_new = Witness::new();
        for element in latest_blockhash {
            latest_blockhash_new.push(element);
        }

        let payout_blockhash: Vec<Vec<u8>> = payout_blockhash
            .iter()
            .skip(1)
            .take(88)
            .map(|x| x.to_vec())
            .collect();

        let mut payout_blockhash_new = Witness::new();
        for element in payout_blockhash {
            payout_blockhash_new.push(element);
        }

        let additional_disprove_witness = validate_assertions_for_additional_script(
            additional_disprove_script.clone(),
            g16_public_input_signature.clone(),
            payout_blockhash_new.clone(),
            latest_blockhash_new.clone(),
            challenge_sending_watchtowers_signature.clone(),
            operator_acks_vec,
        );

        tracing::info!(
            "Additional disprove witness: {:?}",
            additional_disprove_witness
        );

        Ok(additional_disprove_witness)
    }

    /// Constructs, signs, and broadcasts the "additional" disprove transaction.
    ///
    /// This function is called after `verify_additional_disprove_conditions` successfully returns a witness.
    /// It takes this witness, places it into the disprove transaction's script spend path, adds the required
    /// operator and verifier signatures, and broadcasts the finalized transaction to the Bitcoin network.
    ///
    /// # Arguments
    /// * `txhandlers` - A map containing the pre-built `Disprove` transaction handler.
    /// * `kickoff_data` - Contextual data from the kickoff transaction.
    /// * `deposit_data` - Contextual data for the deposit being challenged.
    /// * `additional_disprove_witness` - The witness generated by `verify_additional_disprove_conditions`, proving the operator's fault.
    ///
    /// # Returns
    /// - `Ok(())` on successful broadcast of the transaction.
    /// - `Err(BridgeError)` if signing or broadcasting fails.
    #[cfg(feature = "automation")]
    async fn send_disprove_tx_additional(
        &self,
        txhandlers: &BTreeMap<TransactionType, TxHandler>,
        kickoff_data: KickoffData,
        deposit_data: DepositData,
        additional_disprove_witness: Witness,
    ) -> Result<(), BridgeError> {
        let verifier_xonly_pk = self.signer.xonly_public_key;

        let mut disprove_txhandler = txhandlers
            .get(&TransactionType::Disprove)
            .wrap_err("Disprove txhandler not found in txhandlers")?
            .clone();

        let disprove_input = additional_disprove_witness
            .iter()
            .map(|x| x.to_vec())
            .collect::<Vec<_>>();

        disprove_txhandler
            .set_p2tr_script_spend_witness(&disprove_input, 0, 1)
            .inspect_err(|e| {
                tracing::error!("Error setting disprove input witness: {:?}", e);
            })?;

        let operators_sig = self
            .db
            .get_deposit_signatures(
                None,
                deposit_data.get_deposit_outpoint(),
                kickoff_data.operator_xonly_pk,
                kickoff_data.round_idx,
                kickoff_data.kickoff_idx as usize,
            )
            .await?
            .ok_or_eyre("No operator signature found for the disprove tx")?;

        let mut tweak_cache = TweakCache::default();

        self.signer
            .tx_sign_and_fill_sigs(
                &mut disprove_txhandler,
                operators_sig.as_ref(),
                Some(&mut tweak_cache),
            )
            .inspect_err(|e| {
                tracing::error!(
                    "Error signing disprove tx for verifier {:?}: {:?}",
                    verifier_xonly_pk,
                    e
                );
            })?;

        let disprove_tx = disprove_txhandler.get_cached_tx().clone();

        tracing::debug!("Disprove txid: {:?}", disprove_tx.compute_txid());

<<<<<<< HEAD
        tracing::info!(
=======
        tracing::warn!(
>>>>>>> f6ffdfe5
            "Additional disprove tx created for verifier {:?} with kickoff_data: {:?}, deposit_data: {:?}",
            verifier_xonly_pk,
            kickoff_data,
            deposit_data
        );

        let raw_tx = bitcoin::consensus::serialize(&disprove_tx);

        let mut dbtx = self.db.begin_transaction().await?;
        self.tx_sender
            .add_tx_to_queue(
                &mut dbtx,
                TransactionType::Disprove,
                &disprove_tx,
                &[],
                Some(TxMetadata {
                    tx_type: TransactionType::Disprove,
                    deposit_outpoint: Some(deposit_data.get_deposit_outpoint()),
                    operator_xonly_pk: Some(kickoff_data.operator_xonly_pk),
                    round_idx: Some(kickoff_data.round_idx),
                    kickoff_idx: Some(kickoff_data.kickoff_idx),
                }),
                &self.config,
                None,
            )
            .await?;
        dbtx.commit().await?;
        Ok(())
    }

    /// Performs the primary G16 proof verification to disprove an operator's claim.
    ///
    /// This is a complex function that aggregates all of the operator's assertions, which are commitments
    /// from a Winternitz one-time signature scheme. It meticulously parses and reorganizes these commitments
    /// into the precise input format required by the underlying Groth16 SNARK verifier (`validate_assertions`).
    /// It then invokes the verifier to check for a faulty computation.
    ///
    /// # Arguments
    /// * `deposit_data` - Mutable data for the specific deposit being challenged.
    /// * `operator_asserts` - A map containing all 33 required operator assertion witnesses.
    ///
    /// # Returns
    /// - `Ok(Some((index, script)))` if the ZK proof is faulty. The tuple contains the `StructuredScript`
    ///   that can be executed on-chain and its `index` in the Taproot tree.
    /// - `Ok(None)` if the ZK proof is valid.
    /// - `Err(BridgeError)` if any error occurs during data processing or ZK proof verification.
    #[cfg(feature = "automation")]
    async fn verify_disprove_conditions(
        &self,
        deposit_data: &mut DepositData,
        operator_asserts: &HashMap<usize, Witness>,
    ) -> Result<Option<(usize, StructuredScript)>, BridgeError> {
        let bitvm_pks = self.signer.generate_bitvm_pks_for_deposit(
            deposit_data.get_deposit_outpoint(),
            self.config.protocol_paramset,
        )?;
        let disprove_scripts = bitvm_pks.get_g16_verifier_disprove_scripts();

        let deposit_outpoint = deposit_data.get_deposit_outpoint();
        let paramset = self.config.protocol_paramset();

        // Pre-allocate commit vectors. Initializing with known sizes or empty vectors
        // is slightly more efficient as it can prevent reallocations.
        let mut g16_public_input_commit: Vec<Vec<Vec<u8>>> = vec![vec![vec![]]; 1];
        let mut num_u256_commits: Vec<Vec<Vec<u8>>> = vec![vec![vec![]]; 14];
        let mut intermediate_value_commits: Vec<Vec<Vec<u8>>> = vec![vec![vec![]]; 363];

        tracing::info!("Number of operator asserts: {}", operator_asserts.len());

        if operator_asserts.len() != ClementineBitVMPublicKeys::number_of_assert_txs() {
            return Err(eyre::eyre!(
                "Expected exactly {} operator asserts, got {}",
                ClementineBitVMPublicKeys::number_of_assert_txs(),
                operator_asserts.len()
            )
            .into());
        }

        for i in 0..operator_asserts.len() {
            let witness = operator_asserts
                .get(&i)
                .expect("indexed from 0 to 32")
                .clone();

            let mut commits = extract_winternitz_commits_with_sigs(
                witness,
                &ClementineBitVMPublicKeys::get_assert_derivations(i, deposit_outpoint, paramset),
                self.config.protocol_paramset(),
            )?;

            // Similar to the original operator asserts ordering, here we reorder into the format that BitVM expects.
            // For the first transaction, we have specific commits that need to be assigned to their respective arrays.
            // It includes the g16 public input commit, the last 2 num_u256 commits, and the last 3 intermediate value commits.
            // The rest of the commits are assigned to the num_u256_commits and intermediate_value_commits arrays.
            match i {
                0 => {
                    // Remove the last commit, which is for challenge-sending watchtowers
                    commits.pop();
                    let len = commits.len();

                    // Assign specific commits to their respective arrays by removing from the end.
                    // This is slightly more efficient than removing from arbitrary indices.
                    g16_public_input_commit[0] = commits.remove(len - 1);
                    num_u256_commits[12] = commits.remove(len - 2);
                    num_u256_commits[13] = commits.remove(len - 3);
                    intermediate_value_commits[360] = commits.remove(len - 4);
                    intermediate_value_commits[361] = commits.remove(len - 5);
                    intermediate_value_commits[362] = commits.remove(len - 6);
                }
                1 | 2 => {
                    // Handles i = 1 and i = 2
                    for j in 0..6 {
                        num_u256_commits[6 * (i - 1) + j] = commits
                            .pop()
                            .expect("Should not panic: `num_u256_commits` index out of bounds");
                    }
                }
                3..=32 => {
                    // Handles i from 3 to 32
                    for j in 0..12 {
                        intermediate_value_commits[12 * (i - 3) + j] = commits.pop().expect(
                            "Should not panic: `intermediate_value_commits` index out of bounds",
                        );
                    }
                }
                _ => {
                    // Catch-all for any other 'i' values
                    panic!("Unexpected operator assert index: {}; expected 0 to 32.", i);
                }
            }
        }

        tracing::info!("Converting assert commits to required format");
        tracing::info!(
            "g16_public_input_commit[0]: {:?}",
            g16_public_input_commit[0]
        );

        // Helper closure to parse commit data into the ([u8; 20], u8) format.
        // This avoids code repetition and improves readability.
        let fill_from_commits = |source: &Vec<Vec<u8>>, target: &mut [([u8; 20], u8)]| {
            // We iterate over chunks of 2 `Vec<u8>` elements at a time.
            for (i, chunk) in source.chunks_exact(2).enumerate() {
                // The first element of the chunk is the 20-byte array.
                let array_part: [u8; 20] = chunk[0]
                    .as_slice()
                    .try_into()
                    .expect("Slice is not 20 bytes");
                // The second element of the chunk is the single byte (u8).
                let u8_part: u8 = *chunk[1].first().unwrap_or(&0);
                target[i] = (array_part, u8_part);
            }
        };

        let mut first_box = Box::new([[([0u8; 20], 0u8); 68]; 1]);
        fill_from_commits(&g16_public_input_commit[0], &mut first_box[0]);

        let mut second_box = Box::new([[([0u8; 20], 0u8); 68]; 14]);
        for i in 0..14 {
            fill_from_commits(&num_u256_commits[i], &mut second_box[i]);
        }

        let mut third_box = Box::new([[([0u8; 20], 0u8); 36]; 363]);
        for i in 0..363 {
            fill_from_commits(&intermediate_value_commits[i], &mut third_box[i]);
        }

        tracing::info!("Boxes created");

        let vk = if is_dev_mode() {
            get_ark_verifying_key_dev_mode_bridge()
        } else {
            get_ark_verifying_key()
        };

        let res = validate_assertions(
            &vk,
            (first_box, second_box, third_box),
            bitvm_pks.bitvm_pks,
            disprove_scripts
                .as_slice()
                .try_into()
                .expect("static bitvm_cache contains exactly 364 disprove scripts"),
        );
        tracing::info!("Disprove validation result: {:?}", res);

        match res {
            None => {
                tracing::info!("No disprove witness found");
                Ok(None)
            }
            Some((index, disprove_script)) => {
                tracing::info!("Disprove witness found");
                Ok(Some((index, disprove_script)))
            }
        }
    }

    /// Constructs, signs, and broadcasts the primary disprove transaction based on the operator assertions.
    ///
    /// This function takes the `StructuredScript` and its `index` returned by `verify_disprove_conditions`.
    /// It compiles the script, extracts the witness data (the push-only elements), and places it into the correct
    /// script path (`index`) of the disprove transaction. It then adds the necessary operator and verifier
    /// signatures before broadcasting the transaction to the Bitcoin network.
    ///
    /// # Arguments
    /// * `txhandlers` - A map containing the pre-built `Disprove` transaction handler.
    /// * `kickoff_data` - Contextual data from the kickoff transaction.
    /// * `deposit_data` - Contextual data for the deposit being challenged.
    /// * `disprove_script` - A tuple containing the executable `StructuredScript` and its Taproot leaf `index`, as returned by `verify_disprove_conditions`.
    ///
    /// # Returns
    /// - `Ok(())` on successful broadcast of the transaction.
    /// - `Err(BridgeError)` if signing or broadcasting fails.
    #[cfg(feature = "automation")]
    async fn send_disprove_tx(
        &self,
        txhandlers: &BTreeMap<TransactionType, TxHandler>,
        kickoff_data: KickoffData,
        deposit_data: DepositData,
        disprove_script: (usize, StructuredScript),
    ) -> Result<(), BridgeError> {
        let verifier_xonly_pk = self.signer.xonly_public_key;

        let mut disprove_txhandler = txhandlers
            .get(&TransactionType::Disprove)
            .wrap_err("Disprove txhandler not found in txhandlers")?
            .clone();

        let disprove_inputs: Vec<Vec<u8>> = disprove_script
            .1
            .compile()
            .instructions()
            .filter_map(|ins_res| match ins_res {
                Ok(Instruction::PushBytes(bytes)) => Some(bytes.as_bytes().to_vec()),
                _ => None,
            })
            .collect();

        disprove_txhandler
            .set_p2tr_script_spend_witness(&disprove_inputs, 0, disprove_script.0 + 2)
            .inspect_err(|e| {
                tracing::error!("Error setting disprove input witness: {:?}", e);
            })?;

        let operators_sig = self
            .db
            .get_deposit_signatures(
                None,
                deposit_data.get_deposit_outpoint(),
                kickoff_data.operator_xonly_pk,
                kickoff_data.round_idx,
                kickoff_data.kickoff_idx as usize,
            )
            .await?
            .ok_or_eyre("No operator signature found for the disprove tx")?;

        let mut tweak_cache = TweakCache::default();

        self.signer
            .tx_sign_and_fill_sigs(
                &mut disprove_txhandler,
                operators_sig.as_ref(),
                Some(&mut tweak_cache),
            )
            .inspect_err(|e| {
                tracing::error!(
                    "Error signing disprove tx for verifier {:?}: {:?}",
                    verifier_xonly_pk,
                    e
                );
            })?;

        let disprove_tx = disprove_txhandler.get_cached_tx().clone();

        tracing::debug!("Disprove txid: {:?}", disprove_tx.compute_txid());

        tracing::warn!(
            "BitVM disprove tx created for verifier {:?} with kickoff_data: {:?}, deposit_data: {:?}",
            verifier_xonly_pk,
            kickoff_data,
            deposit_data
        );

        let mut dbtx = self.db.begin_transaction().await?;
        self.tx_sender
            .add_tx_to_queue(
                &mut dbtx,
                TransactionType::Disprove,
                &disprove_tx,
                &[],
                Some(TxMetadata {
                    tx_type: TransactionType::Disprove,
                    deposit_outpoint: Some(deposit_data.get_deposit_outpoint()),
                    operator_xonly_pk: Some(kickoff_data.operator_xonly_pk),
                    round_idx: Some(kickoff_data.round_idx),
                    kickoff_idx: Some(kickoff_data.kickoff_idx),
                }),
                &self.config,
                None,
            )
            .await?;
        dbtx.commit().await?;
        Ok(())
    }

    async fn handle_finalized_block(
        &self,
        mut dbtx: DatabaseTransaction<'_, '_>,
        block_id: u32,
        block_height: u32,
        block_cache: Arc<block_cache::BlockCache>,
        light_client_proof_wait_interval_secs: Option<u32>,
    ) -> Result<(), BridgeError> {
        tracing::info!("Verifier handling finalized block height: {}", block_height);

        // before a certain number of blocks, citrea doesn't produce proofs (defined in citrea config)
        let max_attempts = light_client_proof_wait_interval_secs.unwrap_or(TEN_MINUTES_IN_SECS);
        let timeout = Duration::from_secs(max_attempts as u64);

        let l2_range_result = self
            .citrea_client
            .get_citrea_l2_height_range(block_height.into(), timeout)
            .await;
        if let Err(e) = l2_range_result {
            tracing::error!("Error getting citrea l2 height range: {:?}", e);
            return Err(e);
        }

        let (l2_height_start, l2_height_end) =
            l2_range_result.expect("Failed to get citrea l2 height range");

        tracing::debug!(
            "l2_height_start: {:?}, l2_height_end: {:?}, collecting deposits and withdrawals",
            l2_height_start,
            l2_height_end
        );
        self.update_citrea_deposit_and_withdrawals(
            &mut dbtx,
            l2_height_start,
            l2_height_end,
            block_height,
        )
        .await?;

        self.update_finalized_payouts(&mut dbtx, block_id, &block_cache)
            .await?;

        if let Some(header_chain_prover) = &self.header_chain_prover {
            header_chain_prover
                .save_unproven_block_cache(Some(&mut dbtx), &block_cache)
                .await?;
            while let Some(_) = header_chain_prover.prove_if_ready().await? {
                // Continue until prove_if_ready returns None
                // If it doesn't return None, it means next batch_size amount of blocks were proven
            }
        }

        Ok(())
    }
}

// This implementation is only relevant for non-automation mode, where the verifier is run as a standalone process
#[cfg(not(feature = "automation"))]
#[async_trait]
impl<C> BlockHandler for Verifier<C>
where
    C: CitreaClientT,
{
    async fn handle_new_block(
        &mut self,
        dbtx: DatabaseTransaction<'_, '_>,
        block_id: u32,
        block: bitcoin::Block,
        height: u32,
    ) -> Result<(), BridgeError> {
        self.handle_finalized_block(
            dbtx,
            block_id,
            height,
            Arc::new(block_cache::BlockCache::from_block(&block, height)),
            None,
        )
        .await
    }
}

impl<C> NamedEntity for Verifier<C>
where
    C: CitreaClientT,
{
    const ENTITY_NAME: &'static str = "verifier";
}

#[cfg(feature = "automation")]
mod states {
    use super::*;
    use crate::builder::transaction::{
        create_txhandlers, ContractContext, ReimburseDbCache, TxHandlerCache,
    };
    use crate::states::context::DutyResult;
    use crate::states::{block_cache, StateManager};
    use crate::states::{Duty, Owner};
    use std::collections::BTreeMap;
    use tonic::async_trait;

    #[async_trait]
    impl<C> Owner for Verifier<C>
    where
        C: CitreaClientT,
    {
        async fn handle_duty(&self, duty: Duty) -> Result<DutyResult, BridgeError> {
            let verifier_xonly_pk = &self.signer.xonly_public_key;
            match duty {
                Duty::NewReadyToReimburse {
                    round_idx,
                    operator_xonly_pk,
                    used_kickoffs,
                } => {
                    tracing::info!(
                    "Verifier {:?} called new ready to reimburse with round_idx: {:?}, operator_idx: {}, used_kickoffs: {:?}",
                    verifier_xonly_pk, round_idx, operator_xonly_pk, used_kickoffs
                );
                    self.send_unspent_kickoff_connectors(
                        round_idx,
                        operator_xonly_pk,
                        used_kickoffs,
                    )
                    .await?;
                    Ok(DutyResult::Handled)
                }
                Duty::WatchtowerChallenge {
                    kickoff_data,
                    deposit_data,
                } => {
                    tracing::warn!(
                    "Verifier {:?} called watchtower challenge with kickoff_data: {:?}, deposit_data: {:?}",
                    verifier_xonly_pk, kickoff_data, deposit_data
                );
                    self.send_watchtower_challenge(kickoff_data, deposit_data)
                        .await?;

                    tracing::info!("Verifier sent watchtower challenge",);

                    Ok(DutyResult::Handled)
                }
                Duty::SendOperatorAsserts { .. } => Ok(DutyResult::Handled),
                Duty::VerifierDisprove {
                    kickoff_data,
                    mut deposit_data,
                    operator_asserts,
                    operator_acks,
                    payout_blockhash,
                    latest_blockhash,
                } => {
                    let context = ContractContext::new_context_with_signer(
                        kickoff_data,
                        deposit_data.clone(),
                        self.config.protocol_paramset(),
                        self.signer.clone(),
                    );
                    let mut db_cache = ReimburseDbCache::from_context(self.db.clone(), &context);

                    let txhandlers = create_txhandlers(
                        TransactionType::Disprove,
                        context,
                        &mut TxHandlerCache::new(),
                        &mut db_cache,
                    )
                    .await?;

                    // Attempt to find an additional disprove witness first
                    if let Some(additional_disprove_witness) = self
                        .verify_additional_disprove_conditions(
                            &mut deposit_data,
                            &kickoff_data,
                            &latest_blockhash,
                            &payout_blockhash,
                            &operator_asserts,
                            &operator_acks,
                            &txhandlers,
                        )
                        .await?
                    {
                        tracing::info!(
                            "The additional public inputs for the bridge proof provided by operator {:?} for the deposit are incorrect.",
                            kickoff_data.operator_xonly_pk
                        );
                        self.send_disprove_tx_additional(
                            &txhandlers,
                            kickoff_data,
                            deposit_data,
                            additional_disprove_witness,
                        )
                        .await?;
                    } else {
                        tracing::info!(
                            "The additional public inputs for the bridge proof provided by operator {:?} for the deposit are correct.",
                            kickoff_data.operator_xonly_pk
                        );

                        // If no additional witness, try to find a standard disprove witness
                        match self
                            .verify_disprove_conditions(&mut deposit_data, &operator_asserts)
                            .await?
                        {
                            Some((index, disprove_script)) => {
                                tracing::info!(
                                    "The public inputs for the bridge proof provided by operator {:?} for the deposit are incorrect.",
                                    kickoff_data.operator_xonly_pk
                                );

                                self.send_disprove_tx(
                                    &txhandlers,
                                    kickoff_data,
                                    deposit_data,
                                    (index, disprove_script),
                                )
                                .await?;
                            }
                            None => {
                                tracing::info!(
                                    "The public inputs for the bridge proof provided by operator {:?} for the deposit are correct.",
                                    kickoff_data.operator_xonly_pk
                                );
                            }
                        }
                    }

                    Ok(DutyResult::Handled)
                }
                Duty::SendLatestBlockhash { .. } => Ok(DutyResult::Handled),
                Duty::CheckIfKickoff {
                    txid,
                    block_height,
                    witness,
                    challenged_before,
                } => {
                    tracing::debug!(
                        "Verifier {:?} called check if kickoff with txid: {:?}, block_height: {:?}",
                        verifier_xonly_pk,
                        txid,
                        block_height,
                    );
                    let db_kickoff_data = self
                        .db
                        .get_deposit_data_with_kickoff_txid(None, txid)
                        .await?;
                    let mut challenged = false;
                    if let Some((deposit_data, kickoff_data)) = db_kickoff_data {
                        tracing::debug!(
                            "New kickoff found {:?}, for deposit: {:?}",
                            kickoff_data,
                            deposit_data.get_deposit_outpoint()
                        );
                        let mut dbtx = self.db.begin_transaction().await?;
                        // add kickoff machine if there is a new kickoff
                        // do not add if kickoff finalizer is already spent => kickoff is finished
                        // this can happen if we are resyncing
                        StateManager::<Self>::dispatch_new_kickoff_machine(
                            self.db.clone(),
                            &mut dbtx,
                            kickoff_data,
                            block_height,
                            deposit_data.clone(),
                            witness.clone(),
                        )
                        .await?;
                        challenged = self
                            .handle_kickoff(
                                &mut dbtx,
                                witness,
                                deposit_data,
                                kickoff_data,
                                challenged_before,
                            )
                            .await?;
                        dbtx.commit().await?;
                    }
                    Ok(DutyResult::CheckIfKickoff { challenged })
                }
            }
        }

        async fn create_txhandlers(
            &self,
            tx_type: TransactionType,
            contract_context: ContractContext,
        ) -> Result<BTreeMap<TransactionType, TxHandler>, BridgeError> {
            let mut db_cache = ReimburseDbCache::from_context(self.db.clone(), &contract_context);
            let txhandlers = create_txhandlers(
                tx_type,
                contract_context,
                &mut TxHandlerCache::new(),
                &mut db_cache,
            )
            .await?;
            Ok(txhandlers)
        }

        async fn handle_finalized_block(
            &self,
            mut dbtx: DatabaseTransaction<'_, '_>,
            block_id: u32,
            block_height: u32,
            block_cache: Arc<block_cache::BlockCache>,
            light_client_proof_wait_interval_secs: Option<u32>,
        ) -> Result<(), BridgeError> {
            self.handle_finalized_block(
                dbtx,
                block_id,
                block_height,
                block_cache,
                light_client_proof_wait_interval_secs,
            )
            .await
        }
    }
}

#[cfg(test)]
mod tests {
    use super::*;
    use crate::test::common::citrea::MockCitreaClient;
    use crate::test::common::*;
    use bitcoin::Block;
    use std::sync::Arc;

    #[tokio::test]
    #[ignore]
    async fn test_handle_finalized_block_idempotency() {
        let mut config = create_test_config_with_thread_name().await;
        let _regtest = create_regtest_rpc(&mut config).await;

        let verifier = Verifier::<MockCitreaClient>::new(config.clone())
            .await
            .unwrap();

        // Create test block data
        let block_id = 1u32;
        let block_height = 100u32;
        let test_block = Block {
            header: bitcoin::block::Header {
                version: bitcoin::block::Version::ONE,
                prev_blockhash: bitcoin::BlockHash::all_zeros(),
                merkle_root: bitcoin::TxMerkleNode::all_zeros(),
                time: 1234567890,
                bits: bitcoin::CompactTarget::from_consensus(0x207fffff),
                nonce: 12345,
            },
            txdata: vec![], // empty transactions
        };
        let block_cache = Arc::new(block_cache::BlockCache::from_block(
            &test_block,
            block_height,
        ));

        // First call to handle_finalized_block
        let mut dbtx1 = verifier.db.begin_transaction().await.unwrap();
        let result1 = verifier
            .handle_finalized_block(
                &mut dbtx1,
                block_id,
                block_height,
                block_cache.clone(),
                None,
            )
            .await;
        // Should succeed or fail gracefully - testing idempotency, not functionality
        tracing::info!("First call result: {:?}", result1);

        // Commit the first transaction
        dbtx1.commit().await.unwrap();

        // Second call with identical parameters should also succeed (idempotent)
        let mut dbtx2 = verifier.db.begin_transaction().await.unwrap();
        let result2 = verifier
            .handle_finalized_block(
                &mut dbtx2,
                block_id,
                block_height,
                block_cache.clone(),
                None,
            )
            .await;
        // Should succeed or fail gracefully - testing idempotency, not functionality
        tracing::info!("Second call result: {:?}", result2);

        // Commit the second transaction
        dbtx2.commit().await.unwrap();

        // Both calls should have same outcome (both succeed or both fail with same error type)
        assert_eq!(
            result1.is_ok(),
            result2.is_ok(),
            "Both calls should have the same outcome"
        );
    }

    #[tokio::test]
    async fn test_database_operations_idempotency() {
        let mut config = create_test_config_with_thread_name().await;
        let _regtest = create_regtest_rpc(&mut config).await;

        let verifier = Verifier::<MockCitreaClient>::new(config.clone())
            .await
            .unwrap();

        // Test header chain prover save operation idempotency
        if let Some(ref header_chain_prover) = verifier.header_chain_prover {
            let test_block = Block {
                header: bitcoin::block::Header {
                    version: bitcoin::block::Version::ONE,
                    prev_blockhash: bitcoin::BlockHash::all_zeros(),
                    merkle_root: bitcoin::TxMerkleNode::all_zeros(),
                    time: 1234567890,
                    bits: bitcoin::CompactTarget::from_consensus(0x207fffff),
                    nonce: 12345,
                },
                txdata: vec![], // empty transactions
            };
            let block_cache = block_cache::BlockCache::from_block(&test_block, 100u32);

            // First save
            let mut dbtx1 = verifier.db.begin_transaction().await.unwrap();
            let result1 = header_chain_prover
                .save_unproven_block_cache(Some(&mut dbtx1), &block_cache)
                .await;
            assert!(result1.is_ok(), "First save should succeed");
            dbtx1.commit().await.unwrap();

            // Second save with same data should be idempotent
            let mut dbtx2 = verifier.db.begin_transaction().await.unwrap();
            let result2 = header_chain_prover
                .save_unproven_block_cache(Some(&mut dbtx2), &block_cache)
                .await;
            assert!(result2.is_ok(), "Second save should succeed (idempotent)");
            dbtx2.commit().await.unwrap();
        }
    }
}<|MERGE_RESOLUTION|>--- conflicted
+++ resolved
@@ -2006,11 +2006,7 @@
 
         tracing::debug!("Disprove txid: {:?}", disprove_tx.compute_txid());
 
-<<<<<<< HEAD
-        tracing::info!(
-=======
         tracing::warn!(
->>>>>>> f6ffdfe5
             "Additional disprove tx created for verifier {:?} with kickoff_data: {:?}, deposit_data: {:?}",
             verifier_xonly_pk,
             kickoff_data,
