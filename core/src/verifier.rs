use crate::actor::Actor;
use crate::builder::address::taproot_builder_with_scripts;
use crate::builder::script::{SpendableScript, WinternitzCommit};
use crate::builder::sighash::{
    create_nofn_sighash_stream, create_operator_sighash_stream, PartialSignatureInfo, SignatureInfo,
};
use crate::builder::transaction::deposit_signature_owner::EntityType;
use crate::builder::transaction::{
    create_move_to_vault_txhandler, DepositData, OperatorData, TransactionType, TxHandler,
};
<<<<<<< HEAD
=======
use crate::builder::transaction::{create_round_txhandlers, KickoffWinternitzKeys};
use crate::builder::{self};
use crate::config::protocol::ProtocolParamset;
>>>>>>> 441e5f91
use crate::config::BridgeConfig;
use crate::database::Database;
use crate::errors::BridgeError;
use crate::extended_rpc::ExtendedRpc;
use crate::musig2::{self, AggregateFromPublicKeys};
use crate::rpc::clementine::{OperatorKeys, TaggedSignature, WatchtowerKeys};
use crate::tx_sender::TxSender;
use crate::utils::{self, SECP};
use crate::{bitcoin_syncer, EVMAddress};
use bitcoin::address::NetworkUnchecked;
use bitcoin::hashes::Hash;
use bitcoin::secp256k1::schnorr::Signature;
use bitcoin::secp256k1::Message;
use bitcoin::{secp256k1::PublicKey, OutPoint};
use bitcoin::{Address, ScriptBuf, TapTweakHash, XOnlyPublicKey};
use bitvm::signatures::winternitz;
use secp256k1::musig::{MusigAggNonce, MusigPartialSignature, MusigPubNonce, MusigSecNonce};
use std::collections::HashMap;
use std::pin::pin;
use std::sync::Arc;
use std::time::Duration;
use tokio::sync::mpsc;
use tokio_stream::StreamExt;

#[derive(Debug)]
pub struct NonceSession {
    /// Nonces used for a deposit session (last nonce is for the movetx signature)
    pub nonces: Vec<MusigSecNonce>,
}

#[derive(Debug)]
pub struct AllSessions {
    pub cur_id: u32,
    pub sessions: HashMap<u32, NonceSession>,
}

#[derive(Debug, Clone)]
pub struct NofN {
    pub public_keys: Vec<bitcoin::secp256k1::PublicKey>,
    pub agg_xonly_pk: bitcoin::secp256k1::XOnlyPublicKey,
    pub idx: usize,
}

impl NofN {
    pub fn new(
        self_pk: bitcoin::secp256k1::PublicKey,
        public_keys: Vec<bitcoin::secp256k1::PublicKey>,
    ) -> Result<Self, BridgeError> {
        let idx = public_keys
            .iter()
            .position(|pk| pk == &self_pk)
            .ok_or(BridgeError::PublicKeyNotFound)?;
        let agg_xonly_pk =
            bitcoin::secp256k1::XOnlyPublicKey::from_musig2_pks(public_keys.clone(), None)?;
        Ok(NofN {
            public_keys,
            agg_xonly_pk,
            idx,
        })
    }
}

#[derive(Debug, Clone)]
pub struct Verifier {
    _rpc: ExtendedRpc,
    pub(crate) signer: Actor,
    pub(crate) db: Database,
    pub(crate) config: BridgeConfig,
    pub(crate) nofn_xonly_pk: bitcoin::secp256k1::XOnlyPublicKey,
    pub(crate) nofn: Arc<tokio::sync::RwLock<Option<NofN>>>,
    _operator_xonly_pks: Vec<bitcoin::secp256k1::XOnlyPublicKey>,
    pub(crate) nonces: Arc<tokio::sync::Mutex<AllSessions>>,
    pub idx: usize,
    pub tx_sender: TxSender,
}

impl Verifier {
    pub async fn new(config: BridgeConfig) -> Result<Self, BridgeError> {
        let signer = Actor::new(
            config.secret_key,
            config.winternitz_secret_key,
            config.protocol_paramset().network,
        );

        // let pk: bitcoin::secp256k1:: PublicKey = config.secret_key.public_key(&utils::SECP);

        // TODO: In the future, we won't get verifiers public keys from config files, rather in set_verifiers rpc call.
        let idx = config
            .verifiers_public_keys
            .iter()
            .position(|pk| pk == &signer.public_key)
            .ok_or(BridgeError::PublicKeyNotFound)?;

        let db = Database::new(&config).await?;
        let rpc = ExtendedRpc::connect(
            config.bitcoin_rpc_url.clone(),
            config.bitcoin_rpc_user.clone(),
            config.bitcoin_rpc_password.clone(),
        )
        .await?;

        let tx_sender = TxSender::new(
            signer.clone(),
            rpc.clone(),
            db.clone(),
            &format!("verifier_{}", idx).to_string(),
            config.protocol_paramset().network,
        );
        let tx_sender_handle = tx_sender.run(Duration::from_secs(1)).await?;

        // Monitor the tx_sender_handle and abort if it dies unexpectedly
        let _monitor_handle =
            crate::utils::monitor_task_with_abort(tx_sender_handle, "tx_sender for verifier");

        let nofn_xonly_pk = bitcoin::secp256k1::XOnlyPublicKey::from_musig2_pks(
            config.verifiers_public_keys.clone(),
            None,
        )?;

        let operator_xonly_pks = config.operators_xonly_pks.clone();

        let all_sessions = AllSessions {
            cur_id: 0,
            sessions: HashMap::new(),
        };

        let verifiers_pks = db.get_verifiers_public_keys(None).await?;

        let nofn = if !verifiers_pks.is_empty() {
            tracing::debug!("Verifiers public keys found: {:?}", verifiers_pks);
            let nofn = NofN::new(signer.public_key, verifiers_pks)?;
            Some(nofn)
        } else {
            None
        };

        bitcoin_syncer::set_initial_block_info_if_not_exists(&db, &rpc).await?;
        let _handle =
            bitcoin_syncer::start_bitcoin_syncer(db.clone(), rpc.clone(), Duration::from_secs(1))
                .await?;

        Ok(Verifier {
            _rpc: rpc,
            signer,
            db,
            config,
            nofn_xonly_pk,
            nofn: Arc::new(tokio::sync::RwLock::new(nofn)),
            _operator_xonly_pks: operator_xonly_pks,
            nonces: Arc::new(tokio::sync::Mutex::new(all_sessions)),
            idx,
            tx_sender,
        })
    }

    pub async fn set_verifiers(
        &self,
        verifiers_public_keys: Vec<PublicKey>,
    ) -> Result<(), BridgeError> {
        // Check if verifiers are already set
        if self.nofn.read().await.clone().is_some() {
            return Err(BridgeError::AlreadyInitialized);
        }

        // Save verifiers public keys to db
        self.db
            .set_verifiers_public_keys(None, &verifiers_public_keys)
            .await?;

        // Save the nofn to memory for fast access
        let nofn = NofN::new(self.signer.public_key, verifiers_public_keys.clone())?;
        self.nofn.write().await.replace(nofn);

        Ok(())
    }

    /// Verifies all unspent kickoff signatures sent by the operator, converts them to TaggedSignature
    /// as they will be saved as TaggedSignatures to the db.
    fn verify_unspent_kickoff_sigs(
        &self,
        operator_index: u32,
        collateral_funding_outpoint: OutPoint,
        operator_xonly_pk: XOnlyPublicKey,
        wallet_reimburse_address: Address,
        unspent_kickoff_sigs: Vec<Signature>,
        kickoff_wpks: &KickoffWinternitzKeys,
    ) -> Result<Vec<TaggedSignature>, BridgeError> {
        let mut tagged_sigs = Vec::with_capacity(unspent_kickoff_sigs.len());
        let mut prev_ready_to_reimburse: Option<TxHandler> = None;
        let operator_data = OperatorData {
            xonly_pk: operator_xonly_pk,
            collateral_funding_outpoint,
            reimburse_addr: wallet_reimburse_address.clone(),
        };
        let mut cur_sig_index = 0;
        for idx in 0..self.config.protocol_paramset().num_round_txs {
            let txhandlers = create_round_txhandlers(
                self.config.protocol_paramset(),
                idx,
                &operator_data,
                kickoff_wpks,
                prev_ready_to_reimburse.clone(),
            )?;
            for txhandler in txhandlers {
                if let TransactionType::UnspentKickoff(kickoff_idx) =
                    txhandler.get_transaction_type()
                {
                    let partial = PartialSignatureInfo {
                        operator_idx: operator_index as usize,
                        round_idx: idx,
                        kickoff_utxo_idx: kickoff_idx,
                    };
                    let sighashes = txhandler
                        .calculate_shared_txins_sighash(EntityType::OperatorSetup, partial)?;
                    for sighash in sighashes {
                        let message = Message::from_digest(sighash.0.to_byte_array());
                        utils::SECP
                            .verify_schnorr(
                                &unspent_kickoff_sigs[cur_sig_index],
                                &message,
                                &operator_xonly_pk,
                            )
                            .map_err(|e| {
                                BridgeError::Error(format!(
                                    "Unspent kickoff signature verification failed for num sig {}: {}",
                                    cur_sig_index + 1,
                                    e
                                ))
                            })?;
                        tagged_sigs.push(TaggedSignature {
                            signature: unspent_kickoff_sigs[cur_sig_index].serialize().to_vec(),
                            signature_id: Some(sighash.1.signature_id),
                        });
                        cur_sig_index += 1;
                    }
                }
                if let TransactionType::ReadyToReimburse = txhandler.get_transaction_type() {
                    prev_ready_to_reimburse = Some(txhandler);
                }
            }
        }

        Ok(tagged_sigs)
    }

    pub async fn set_operator(
        &self,
        operator_index: u32,
        collateral_funding_outpoint: OutPoint,
        operator_xonly_pk: XOnlyPublicKey,
        wallet_reimburse_address: Address,
        operator_winternitz_public_keys: Vec<winternitz::PublicKey>,
        unspent_kickoff_sigs: Vec<Signature>,
    ) -> Result<(), BridgeError> {
        let kickoff_wpks = KickoffWinternitzKeys::new(
            operator_winternitz_public_keys,
            self.config.protocol_paramset().num_kickoffs_per_round,
        );
        let tagged_sigs = self.verify_unspent_kickoff_sigs(
            operator_index,
            collateral_funding_outpoint,
            operator_xonly_pk,
            wallet_reimburse_address.clone(),
            unspent_kickoff_sigs,
            &kickoff_wpks,
        )?;

        let operator_winternitz_public_keys = kickoff_wpks.keys;
        // Save the operator details to the db
        self.db
            .set_operator(
                None,
                operator_index as i32,
                operator_xonly_pk,
                wallet_reimburse_address.to_string(),
                collateral_funding_outpoint,
            )
            .await?;

        self.db
            .set_operator_kickoff_winternitz_public_keys(
                None,
                operator_index,
                operator_winternitz_public_keys,
            )
            .await?;

        let sigs_per_round = self.config.get_num_unspent_kickoff_sigs()
            / self.config.protocol_paramset().num_round_txs;
        let tagged_sigs_per_round: Vec<Vec<TaggedSignature>> = tagged_sigs
            .chunks(sigs_per_round)
            .map(|chunk| chunk.to_vec())
            .collect();

        for (round_idx, sigs) in tagged_sigs_per_round.into_iter().enumerate() {
            self.db
                .set_unspent_kickoff_sigs(None, operator_index as usize, round_idx, sigs)
                .await?;
        }

        Ok(())
    }

    #[tracing::instrument(skip(self, xonly_pk), fields(verifier_idx = self.idx), ret)]
    pub async fn set_watchtower(
        &self,
        watchtower_idx: u32,
        xonly_pk: XOnlyPublicKey,
    ) -> Result<(), BridgeError> {
        self.db
            .set_watchtower_xonly_pk(None, watchtower_idx, &xonly_pk)
            .await?;

        Ok(())
    }

    pub async fn nonce_gen(
        &self,
        num_nonces: u32,
    ) -> Result<(u32, Vec<MusigPubNonce>), BridgeError> {
        let (sec_nonces, pub_nonces): (Vec<MusigSecNonce>, Vec<MusigPubNonce>) = (0..num_nonces)
            .map(|_| {
                // nonce pair needs keypair and a rng
                let (sec_nonce, pub_nonce) = musig2::nonce_pair(
                    &self.signer.keypair,
                    &mut bitcoin::secp256k1::rand::thread_rng(),
                )?;
                Ok((sec_nonce, pub_nonce))
            })
            .collect::<Result<Vec<(MusigSecNonce, MusigPubNonce)>, BridgeError>>()?
            .into_iter()
            .unzip(); // TODO: fix extra copies

        let session = NonceSession { nonces: sec_nonces };

        // save the session
        let session_id = {
            let all_sessions = &mut *self.nonces.lock().await;
            let session_id = all_sessions.cur_id;
            all_sessions.sessions.insert(session_id, session);
            all_sessions.cur_id += 1;
            session_id
        };

        Ok((session_id, pub_nonces))
    }

    pub async fn deposit_sign(
        &self,
        deposit_outpoint: OutPoint,
        evm_address: EVMAddress,
        recovery_taproot_address: Address<NetworkUnchecked>,
        session_id: u32,
        mut agg_nonce_rx: mpsc::Receiver<MusigAggNonce>,
    ) -> Result<mpsc::Receiver<MusigPartialSignature>, BridgeError> {
        let verifier = self.clone();
        let (partial_sig_tx, partial_sig_rx) = mpsc::channel(1280);

        tokio::spawn(async move {
            let mut session_map = verifier.nonces.lock().await;
            let session = session_map.sessions.get_mut(&session_id).ok_or_else(|| {
                BridgeError::Error(format!("Could not find session id {session_id}"))
            })?;
            session.nonces.reverse();

            let mut nonce_idx: usize = 0;

            let mut sighash_stream = Box::pin(create_nofn_sighash_stream(
                verifier.db.clone(),
                verifier.config.clone(),
                DepositData {
                    deposit_outpoint,
                    evm_address,
                    recovery_taproot_address,
                },
                verifier.nofn_xonly_pk,
            ));
            let num_required_sigs = verifier.config.get_num_required_nofn_sigs();

            assert_eq!(
                num_required_sigs + 1,
                session.nonces.len(),
                "Expected nonce count to be num_required_sigs + 1 (movetx)"
            );

            while let Some(agg_nonce) = agg_nonce_rx.recv().await {
                let sighash = sighash_stream
                    .next()
                    .await
                    .ok_or(BridgeError::Error("No sighash received".to_string()))??;
                tracing::debug!("Verifier {} found sighash: {:?}", verifier.idx, sighash);

                let nonce = session
                    .nonces
                    .pop()
                    .ok_or(BridgeError::Error("No nonce available".to_string()))?;
                let partial_sig = musig2::partial_sign(
                    verifier.config.verifiers_public_keys.clone(),
                    None,
                    nonce,
                    agg_nonce,
                    verifier.signer.keypair,
                    Message::from_digest(*sighash.0.as_byte_array()),
                )?;
                partial_sig_tx
                    .send(partial_sig)
                    .await
                    .map_err(|e| BridgeError::SendError("partial signature", e.to_string()))?;

                nonce_idx += 1;
                tracing::debug!(
                    "Verifier {} signed and sent sighash {} of {}",
                    verifier.idx,
                    nonce_idx,
                    num_required_sigs
                );
                if nonce_idx == num_required_sigs {
                    break;
                }
            }

            let last_nonce = session
                .nonces
                .pop()
                .ok_or(BridgeError::Error("No last nonce available".to_string()))?;
            session.nonces.clear();
            session.nonces.push(last_nonce);

            Ok::<(), BridgeError>(())
        });

        Ok(partial_sig_rx)
    }

    pub async fn deposit_finalize(
        &self,
        deposit_outpoint: OutPoint,
        evm_address: EVMAddress,
        recovery_taproot_address: Address<NetworkUnchecked>,
        session_id: u32,
        mut sig_receiver: mpsc::Receiver<Signature>,
        mut agg_nonce_receiver: mpsc::Receiver<MusigAggNonce>,
        mut operator_sig_receiver: mpsc::Receiver<Signature>,
    ) -> Result<MusigPartialSignature, BridgeError> {
        let mut sighash_stream = pin!(create_nofn_sighash_stream(
            self.db.clone(),
            self.config.clone(),
            DepositData {
                deposit_outpoint,
                evm_address,
                recovery_taproot_address: recovery_taproot_address.clone(),
            },
            self.nofn_xonly_pk,
        ));

        let num_required_nofn_sigs = self.config.get_num_required_nofn_sigs();
        let num_required_nofn_sigs_per_kickoff =
            self.config.get_num_required_nofn_sigs_per_kickoff();
        let num_required_op_sigs = self.config.get_num_required_operator_sigs();
        let num_required_op_sigs_per_kickoff =
            self.config.get_num_required_operator_sigs_per_kickoff();
        let &BridgeConfig { num_operators, .. } = &self.config;

        let ProtocolParamset {
            num_round_txs,
            num_kickoffs_per_round,
            ..
        } = *self.config.protocol_paramset();

        let mut verified_sigs = vec![
            vec![
                vec![
                    Vec::<TaggedSignature>::with_capacity(
                        num_required_nofn_sigs_per_kickoff + num_required_op_sigs_per_kickoff
                    );
                    num_kickoffs_per_round
                ];
                num_round_txs
            ];
            num_operators
        ];

        let mut nonce_idx: usize = 0;

        while let Some(sig) = sig_receiver.recv().await {
            let sighash = sighash_stream
                .next()
                .await
                .ok_or(BridgeError::SighashStreamEndedPrematurely)??;

            tracing::debug!("Verifying Final nofn Signature {}", nonce_idx + 1);
            utils::SECP
                .verify_schnorr(&sig, &Message::from(sighash.0), &self.nofn_xonly_pk)
                .map_err(|x| {
                    BridgeError::Error(format!(
                        "Nofn Signature {} Verification Failed: {}.",
                        nonce_idx + 1,
                        x
                    ))
                })?;
            let &SignatureInfo {
                operator_idx,
                round_idx,
                kickoff_utxo_idx,
                signature_id,
            } = &sighash.1;
            let tagged_sig = TaggedSignature {
                signature: sig.serialize().to_vec(),
                signature_id: Some(signature_id),
            };
            verified_sigs[operator_idx][round_idx][kickoff_utxo_idx].push(tagged_sig);
            tracing::debug!("Final Signature Verified");

            nonce_idx += 1;
            if nonce_idx == num_required_nofn_sigs {
                break;
            }
        }

        if nonce_idx != num_required_nofn_sigs {
            return Err(BridgeError::Error(format!(
                "Not received enough nofn signatures. Needed: {}, received: {}",
                num_required_nofn_sigs, nonce_idx
            )));
        }

        // Generate partial signature for move transaction
        let move_txhandler = create_move_to_vault_txhandler(
            deposit_outpoint,
            evm_address,
            &recovery_taproot_address,
            self.nofn_xonly_pk,
            self.config.protocol_paramset().user_takes_after,
            self.config.protocol_paramset().bridge_amount,
            self.config.protocol_paramset().network,
        )?;

        let move_tx_sighash = move_txhandler.calculate_script_spend_sighash_indexed(
            0,
            0,
            bitcoin::TapSighashType::Default,
        )?;

        let agg_nonce =
            agg_nonce_receiver
                .recv()
                .await
                .ok_or(BridgeError::ChannelEndedPrematurely(
                    "verifier::deposit_finalize",
                    "aggregated nonces",
                ))?;

        let movetx_secnonce = {
            let mut session_map = self.nonces.lock().await;
            let session = session_map.sessions.get_mut(&session_id).ok_or_else(|| {
                BridgeError::Error(format!(
                    "could not find session with id {} in session cache",
                    session_id
                ))
            })?;
            session
                .nonces
                .pop()
                .ok_or_else(|| BridgeError::Error("No move tx secnonce in session".to_string()))?
        };

        let num_required_total_op_sigs = num_required_op_sigs * self.config.num_operators;
        let mut total_op_sig_count = 0;

        // get operator data
        let operators_data: Vec<(XOnlyPublicKey, bitcoin::Address, OutPoint)> =
            self.db.get_operators(None).await?;

        // get signatures of operators and verify them
        for (operator_idx, (op_xonly_pk, reimburse_addr, collateral_outpoint)) in
            operators_data.iter().enumerate()
        {
            let mut op_sig_count = 0;
            // tweak the operator xonly public key with None (because merkle root is empty as operator utxos have no scripts)
            let scalar = TapTweakHash::from_key_and_tweak(*op_xonly_pk, None).to_scalar();
            let tweaked_op_xonly_pk = op_xonly_pk
                .add_tweak(&SECP, &scalar)
                .map_err(|x| {
                    BridgeError::Error(format!("Failed to tweak operator xonly public key: {}", x))
                })?
                .0;
            // generate the sighash stream for operator
            let mut sighash_stream = pin!(create_operator_sighash_stream(
                self.db.clone(),
                operator_idx,
                *collateral_outpoint,
                reimburse_addr.clone(),
                *op_xonly_pk,
                self.config.clone(),
                DepositData {
                    deposit_outpoint,
                    evm_address,
                    recovery_taproot_address: recovery_taproot_address.clone(),
                },
                self.nofn_xonly_pk,
            ));
            while let Some(operator_sig) = operator_sig_receiver.recv().await {
                let sighash = sighash_stream
                    .next()
                    .await
                    .ok_or(BridgeError::SighashStreamEndedPrematurely)??;

                tracing::debug!(
                    "Verifying Final operator Signature {} for operator {}",
                    nonce_idx + 1,
                    operator_idx
                );

                utils::SECP
                    .verify_schnorr(
                        &operator_sig,
                        &Message::from(sighash.0),
                        &tweaked_op_xonly_pk,
                    )
                    .map_err(|x| {
                        BridgeError::Error(format!(
                            "Operator {} Signature {}: verification failed: {}.",
                            operator_idx,
                            op_sig_count + 1,
                            x
                        ))
                    })?;

                let &SignatureInfo {
                    operator_idx,
                    round_idx,
                    kickoff_utxo_idx,
                    signature_id,
                } = &sighash.1;
                let tagged_sig = TaggedSignature {
                    signature: operator_sig.serialize().to_vec(),
                    signature_id: Some(signature_id),
                };
                verified_sigs[operator_idx][round_idx][kickoff_utxo_idx].push(tagged_sig);

                op_sig_count += 1;
                total_op_sig_count += 1;
                if op_sig_count == num_required_op_sigs {
                    break;
                }
            }
        }

        if total_op_sig_count != num_required_total_op_sigs {
            return Err(BridgeError::Error(format!(
                "Not enough operator signatures. Needed: {}, received: {}",
                num_required_total_op_sigs, total_op_sig_count
            )));
        }

        // sign move tx and save everything to db if everything is correct
        let partial_sig = musig2::partial_sign(
            self.config.verifiers_public_keys.clone(),
            None,
            movetx_secnonce,
            agg_nonce,
            self.signer.keypair,
            Message::from_digest(move_tx_sighash.to_byte_array()),
        )?;

        // Save signatures to db
        let mut dbtx = self.db.begin_transaction().await?;
        self.db
            .set_deposit_data(
                Some(&mut dbtx),
                DepositData {
                    deposit_outpoint,
                    evm_address,
                    recovery_taproot_address: recovery_taproot_address.clone(),
                },
            )
            .await?;
        // Deposit is not actually finalized here, its only finalized after the aggregator gets all the partial sigs and checks the aggregated sig
        // TODO: It can create problems if the deposit fails at the end by some verifier not sending movetx partial sig, but we still added sigs to db
        for (operator_idx, operator_sigs) in verified_sigs.into_iter().enumerate() {
            for (seq_idx, op_sequential_sigs) in operator_sigs.into_iter().enumerate() {
                for (kickoff_idx, kickoff_sigs) in op_sequential_sigs.into_iter().enumerate() {
                    self.db
                        .set_deposit_signatures(
                            Some(&mut dbtx),
                            deposit_outpoint,
                            operator_idx,
                            seq_idx,
                            kickoff_idx,
                            kickoff_sigs,
                        )
                        .await?;
                }
            }
        }
        dbtx.commit().await?;

        Ok(partial_sig)
    }

<<<<<<< HEAD
=======
    // / Inform verifiers about the new deposit request
    // /
    // / 1. Check if the deposit UTXO is valid, finalized (6 blocks confirmation) and not spent
    // / 2. Generate random pubNonces, secNonces
    // / 3. Save pubNonces and secNonces to a db
    // / 4. Return pubNonces
    // #[tracing::instrument(skip(self), err(level = tracing::Level::ERROR), ret(level = tracing::Level::TRACE))]
    // pub async fn new_deposit(
    //     &self,
    //     deposit_outpoint: OutPoint,
    //     recovery_taproot_address: Address<NetworkUnchecked>,
    //     evm_address: EVMAddress,
    // ) -> Result<Vec<MusigPubNonce>, BridgeError> {
    //     self.rpc
    //         .check_deposit_utxo(
    //             self.nofn_xonly_pk,
    //             &deposit_outpoint,
    //             &recovery_taproot_address,
    //             evm_address,
    //             self.config.protocol_paramset().bridge_amount,
    //             self.config.confirmation_threshold,
    //             self.config.protocol_paramset().network,
    //             self.config.protocol_paramset().user_takes_after,
    //         )
    //         .await?;

    //     // For now we multiply by 2 since we do not give signatures for burn_txs. // TODO: Change this in future.
    //     let num_required_nonces = 2 * self.operator_xonly_pks.len() + 1;

    //     let mut dbtx = self.db.begin_transaction().await?;
    //     // Check if we already have pub_nonces for this deposit_outpoint.
    //     let pub_nonces_from_db = self
    //         .db
    //         .get_pub_nonces(Some(&mut dbtx), deposit_outpoint)
    //         .await?;
    //     if let Some(pub_nonces) = pub_nonces_from_db {
    //         if !pub_nonces.is_empty() {
    //             if pub_nonces.len() != num_required_nonces {
    //                 return Err(BridgeError::NoncesNotFound);
    //             }
    //             dbtx.commit().await?;
    //             return Ok(pub_nonces);
    //         }
    //     }

    //     let nonces = (0..num_required_nonces)
    //         .map(|_| musig2::nonce_pair(&self.signer.keypair, &mut rand::rngs::OsRng).1)
    //         .collect::<Vec<_>>();

    //     self.db
    //         .save_deposit_info(
    //             Some(&mut dbtx),
    //             deposit_outpoint,
    //             recovery_taproot_address,
    //             evm_address,
    //         )
    //         .await?;
    //     self.db
    //         .save_nonces(Some(&mut dbtx), deposit_outpoint, &nonces)
    //         .await?;
    //     dbtx.commit().await?;

    //     let pub_nonces = nonces.iter().map(|pub_nonce| *pub_nonce).collect();

    //     Ok(pub_nonces)
    // }

    /// - Verify operators signatures about kickoffs
    /// - Check the kickoff_utxos
    /// - Save agg_nonces to a db for future use
    /// - for every kickoff_utxo, calculate slash_or_take_tx
    /// - for every slash_or_take_tx, partial sign slash_or_take_tx
    /// - for every slash_or_take_tx, partial sign burn_tx (omitted for now)
    /// - return burn_txs partial signatures (omitted for now) TODO: For this bit,
    ///
    /// do not forget to add tweak when signing since this address has n_of_n as internal_key
    /// and operator_timelock as script.
    // #[tracing::instrument(skip(self), err(level = tracing::Level::ERROR), ret(level = tracing::Level::TRACE))]
    // pub async fn operator_kickoffs_generated(
    //     &self,
    //     deposit_outpoint: OutPoint,
    //     kickoff_utxos: Vec<UTXO>,
    //     operators_kickoff_sigs: Vec<bitcoin::secp256k1:: schnorr::Signature>, // These are not transaction signatures, rather, they are to verify the operator's identity.
    //     agg_nonces: Vec<MusigAggNonce>, // This includes all the agg_nonces for the bridge operations.
    // ) -> Result<(Vec<MusigPartialSignature>, Vec<MusigPartialSignature>), BridgeError> {
    //     tracing::debug!(
    //         "Operatos kickoffs generated is called with data: {:?}, {:?}, {:?}, {:?}",
    //         deposit_outpoint,
    //         kickoff_utxos,
    //         operators_kickoff_sigs,
    //         agg_nonces
    //     );

    //     if operators_kickoff_sigs.len() != kickoff_utxos.len() {
    //         return Err(BridgeError::InvalidKickoffUtxo); // TODO: Better error
    //     }

    //     let mut slash_or_take_sighashes = Vec::new();

    //     for (i, kickoff_utxo) in kickoff_utxos.iter().enumerate() {
    //         let value = kickoff_utxo.txout.value;
    //         if value < KICKOFF_UTXO_AMOUNT_SATS {
    //             return Err(BridgeError::InvalidKickoffUtxo);
    //         }

    //         let kickoff_sig_hash = crate::sha256_hash!(
    //             deposit_outpoint.txid,
    //             deposit_outpoint.vout.to_be_bytes(),
    //             kickoff_utxo.outpoint.txid,
    //             kickoff_utxo.outpoint.vout.to_be_bytes()
    //         );

    //         // Check if they are really the operators that sent these kickoff_utxos
    //         utils::SECP.verify_schnorr(
    //             &operators_kickoff_sigs[i],
    //             &bitcoin::secp256k1:: Message::from_digest(kickoff_sig_hash),
    //             &self.config.operators_xonly_pks[i],
    //         )?;

    //         // Check if for each operator the address of the kickoff_utxo is correct TODO: Maybe handle the possible errors better
    //         let (musig2_and_operator_address, spend_info) =
    //             builder::address::create_kickoff_address(
    //                 self.nofn_xonly_pk,
    //                 self.operator_xonly_pks[i],
    //                 self.config.protocol_paramset().network,
    //             );
    //         tracing::debug!(
    //             "musig2_and_operator_address.script_pubkey: {:?}",
    //             musig2_and_operator_address.script_pubkey()
    //         );
    //         tracing::debug!("Kickoff UTXO: {:?}", kickoff_utxo.txout.script_pubkey);
    //         tracing::debug!("Spend Info: {:?}", spend_info);
    //         assert!(
    //             kickoff_utxo.txout.script_pubkey == musig2_and_operator_address.script_pubkey()
    //         );

    //         let mut slash_or_take_tx_handler = builder::transaction::create_slash_or_take_tx(
    //             deposit_outpoint,
    //             kickoff_utxo.clone(),
    //             self.config.operators_xonly_pks[i],
    //             i,
    //             self.nofn_xonly_pk,
    //             self.config.protocol_paramset().network,
    //             self.config.protocol_paramset().user_takes_after,
    //             self.config.operator_takes_after,
    //             self.config.protocol_paramset().bridge_amount,
    //         );
    //         let slash_or_take_tx_sighash =
    //             Actor::convert_tx_to_sighash_script_spend(&mut slash_or_take_tx_handler, 0, 0)?;
    //         slash_or_take_sighashes.push(Message::from_digest(slash_or_take_tx_sighash.to_byte_array())?);
    //         // let spend_kickoff_utxo_tx_handler = builder::transaction::create_slash_or_take_tx(deposit_outpoint, kickoff_outpoint, kickoff_txout, operator_address, operator_idx, nofn_xonly_pk, network)
    //     }
    //     tracing::debug!(
    //         "Slash or take sighashes for verifier: {:?}: {:?}",
    //         self.signer.xonly_public_key.to_string(),
    //         slash_or_take_sighashes
    //     );

    //     let mut dbtx = self.db.begin_transaction().await?;

    //     self.db
    //         .save_agg_nonces(Some(&mut dbtx), deposit_outpoint, &agg_nonces)
    //         .await?;

    //     self.db
    //         .save_kickoff_utxos(Some(&mut dbtx), deposit_outpoint, &kickoff_utxos)
    //         .await?;

    //     let nonces = self
    //         .db
    //         .save_sighashes_and_get_nonces(
    //             Some(&mut dbtx),
    //             deposit_outpoint,
    //             self.config.num_operators + 1,
    //             &slash_or_take_sighashes,
    //         )
    //         .await?
    //         .ok_or(BridgeError::NoncesNotFound)?;
    //     tracing::debug!(
    //         "SIGNING slash or take for outpoint: {:?} with nonces {:?}",
    //         deposit_outpoint,
    //         nonces
    //     );
    //     let slash_or_take_partial_sigs = slash_or_take_sighashes
    //         .iter()
    //         .zip(nonces.into_iter())
    //         .map(|(sighash, (sec_nonce, agg_nonce))| {
    //             musig2::partial_sign(
    //                 self.config.verifiers_public_keys.clone(),
    //                 None,
    //                 false,
    //                 *sec_nonce,
    //                 *agg_nonce,
    //                 &self.signer.keypair,
    //                 *sighash,
    //             )
    //         })
    //         .collect::<Vec<_>>();

    //     dbtx.commit().await?;

    //     // TODO: Sign burn txs
    //     Ok((slash_or_take_partial_sigs, vec![]))
    // }

    #[tracing::instrument(skip(self), err(level = tracing::Level::ERROR), ret(level = tracing::Level::TRACE))]
    pub async fn create_deposit_details(
        &self,
        deposit_outpoint: OutPoint,
    ) -> Result<(Vec<UTXO>, TxHandler<Unsigned>, OutPoint), BridgeError> {
        let kickoff_utxos = self
            .db
            .get_kickoff_utxos(deposit_outpoint)
            .await?
            .ok_or(BridgeError::KickoffOutpointsNotFound)?;

        // let kickoff_outpoints = kickoff_utxos
        //     .iter()
        //     .map(|utxo| utxo.outpoint)
        //     .collect::<Vec<_>>();

        let (recovery_taproot_address, evm_address) = self
            .db
            .get_deposit_info(deposit_outpoint)
            .await?
            .ok_or(BridgeError::DepositInfoNotFound)?;

        let move_tx_handler = builder::transaction::create_move_to_vault_txhandler(
            deposit_outpoint,
            evm_address,
            &recovery_taproot_address,
            self.nofn_xonly_pk,
            self.config.protocol_paramset().user_takes_after,
            self.config.protocol_paramset().bridge_amount,
            self.config.protocol_paramset().network,
        )?;

        let bridge_fund_outpoint = OutPoint {
            txid: *move_tx_handler.get_txid(),
            vout: 0,
        };
        Ok((kickoff_utxos, move_tx_handler, bridge_fund_outpoint))
    }

>>>>>>> 441e5f91
    pub async fn set_operator_keys(
        &self,
        deposit_id: DepositData,
        keys: OperatorKeys,
        operator_idx: u32,
    ) -> Result<(), BridgeError> {
        let hashes: Vec<[u8; 20]> = keys
            .challenge_ack_digests
            .into_iter()
            .map(|x| {
                x.hash
                    .try_into()
                    .map_err(|_| BridgeError::Error("Invalid hash length".to_string()))
            })
            .collect::<Result<Vec<[u8; 20]>, BridgeError>>()?;

        if hashes.len() != self.config.get_num_challenge_ack_hashes() {
            return Err(BridgeError::Error(
                format!(
                    "Invalid number of challenge ack hashes received from operator {}: got: {} expected: {}",
                    operator_idx,
                    hashes.len(),
                    self.config.get_num_challenge_ack_hashes()
                )
            ));
        }

        let operator_data = self
            .db
            .get_operator(None, operator_idx as i32)
            .await?
            .ok_or(BridgeError::OperatorNotFound(operator_idx))?;

        self.db
            .set_operator_challenge_ack_hashes(
                None,
                operator_idx as i32,
                deposit_id.deposit_outpoint,
                &hashes,
            )
            .await?;

        let winternitz_keys: Vec<winternitz::PublicKey> = keys
            .winternitz_pubkeys
            .into_iter()
            .map(|x| x.try_into())
            .collect::<Result<_, BridgeError>>()?;

        if winternitz_keys.len() != self.config.get_num_assert_winternitz_pks() {
            return Err(BridgeError::Error(format!(
                "Invalid number of winternitz keys received from operator {}: got: {} expected: {}",
                operator_idx,
                winternitz_keys.len(),
                self.config.get_num_assert_winternitz_pks()
            )));
        }

        let mut steps_iter = utils::BITVM_CACHE.intermediate_variables.iter();

        let assert_tx_addrs: Vec<[u8; 32]> = utils::COMBINED_ASSERT_DATA
            .num_steps
            .iter()
            .map(|steps| {
                let len = steps.1 - steps.0;
                let intermediate_steps = Vec::from_iter(steps_iter.by_ref().take(len));
                let sizes: Vec<u32> = intermediate_steps
                    .iter()
                    .map(|(_, intermediate_step_size)| **intermediate_step_size as u32 * 2)
                    .collect();

                let script = WinternitzCommit::new(
                    winternitz_keys[steps.0..steps.1]
                        .iter()
                        .zip(sizes.iter())
                        .map(|(k, s)| (k.clone(), *s))
                        .collect::<Vec<_>>(),
                    operator_data.xonly_pk,
                    self.config.protocol_paramset().winternitz_log_d,
                );
                let taproot_builder = taproot_builder_with_scripts(&[script.to_script_buf()]);
                taproot_builder
                    .try_into_taptree()
                    .expect("taproot builder always builds a full taptree")
                    .root_hash()
                    .to_raw_hash()
                    .to_byte_array()
            })
            .collect::<Vec<_>>();

        // TODO: Use correct verification key and along with a dummy proof.
        let scripts: Vec<ScriptBuf> = {
            tracing::info!("Replacing disprove scripts");
            utils::replace_disprove_scripts(&winternitz_keys)
        };

        let taproot_builder = taproot_builder_with_scripts(&scripts);
        let root_hash = taproot_builder
            .try_into_taptree()
            .expect("taproot builder always builds a full taptree")
            .root_hash();
        let root_hash_bytes = root_hash.to_raw_hash().to_byte_array();

        // Save the public input wots to db along with the root hash
        self.db
            .set_bitvm_setup(
                None,
                operator_idx as i32,
                deposit_id.deposit_outpoint,
                &assert_tx_addrs,
                &root_hash_bytes,
            )
            .await?;

        Ok(())
    }

    pub async fn set_watchtower_keys(
        &self,
        deposit_id: DepositData,
        keys: WatchtowerKeys,
        watchtower_idx: u32,
    ) -> Result<(), BridgeError> {
        let watchtower_xonly_pk = self
            .db
            .get_watchtower_xonly_pk(None, watchtower_idx)
            .await?;

        let winternitz_keys: Vec<winternitz::PublicKey> = keys
            .winternitz_pubkeys
            .into_iter()
            .map(|x| x.try_into())
            .collect::<Result<_, BridgeError>>()?;

        for (operator_id, winternitz_key) in winternitz_keys.into_iter().enumerate() {
            self.db
                .set_watchtower_winternitz_public_keys(
                    None,
                    watchtower_idx,
                    operator_id as u32,
                    deposit_id.deposit_outpoint,
                    &winternitz_key,
                )
                .await?;

            let script = WinternitzCommit::new(
                vec![(
                    winternitz_key,
                    self.config
                        .protocol_paramset()
                        .watchtower_challenge_message_length as u32,
                )],
                watchtower_xonly_pk,
                self.config.protocol_paramset().winternitz_log_d,
            )
            .to_script_buf();

            let taproot_builder = taproot_builder_with_scripts(&[script]);
            let root_hash = taproot_builder
                .try_into_taptree()
                .expect("taproot builder always builds a full taptree")
                .root_hash();
            let root_hash_bytes = root_hash.to_raw_hash().to_byte_array();

            self.db
                .set_watchtower_challenge_hash(
                    None,
                    watchtower_idx,
                    operator_id as u32,
                    root_hash_bytes,
                    deposit_id.deposit_outpoint,
                )
                .await?;
        }

        Ok(())
    }
<<<<<<< HEAD
}
=======

    // / verify burn txs are signed by verifiers
    // / sign operator_takes_txs
    // / TODO: Change the name of this function.
    // #[tracing::instrument(skip(self), err(level = tracing::Level::ERROR), ret(level = tracing::Level::TRACE))]
    // pub async fn burn_txs_signed(
    //     &self,
    //     deposit_outpoint: OutPoint,
    //     _burn_sigs: Vec<schnorr::Signature>,
    //     slash_or_take_sigs: Vec<schnorr::Signature>,
    // ) -> Result<Vec<MusigPartialSignature>, BridgeError> {
    //     // TODO: Verify burn txs are signed by verifiers
    //     let (kickoff_utxos, _, bridge_fund_outpoint) =
    //         self.create_deposit_details(deposit_outpoint).await?;

    //     let operator_takes_sighashes = kickoff_utxos
    //         .iter()
    //         .enumerate()
    //         .map(|(index, kickoff_utxo)| {
    //             let mut slash_or_take_tx_handler = builder::transaction::create_slash_or_take_tx(
    //                 deposit_outpoint,
    //                 kickoff_utxo.clone(),
    //                 self.operator_xonly_pks[index],
    //                 index,
    //                 self.nofn_xonly_pk,
    //                 self.config.protocol_paramset().network,
    //                 self.config.protocol_paramset().user_takes_after,
    //                 self.config.operator_takes_after,
    //                 self.config.protocol_paramset().bridge_amount,
    //             );
    //             let slash_or_take_sighash =
    //                 Actor::convert_tx_to_sighash_script_spend(&mut slash_or_take_tx_handler, 0, 0)
    //                     .unwrap();

    //             utils::SECP
    //                 .verify_schnorr(
    //                     &slash_or_take_sigs[index],
    //                     &bitcoin::secp256k1:: Message::from_digest(slash_or_take_sighash.to_byte_array()),
    //                     &self.nofn_xonly_pk,
    //                 )
    //                 .unwrap();

    //             let slash_or_take_utxo = UTXO {
    //                 outpoint: OutPoint {
    //                     txid: slash_or_take_tx_handler.tx.compute_txid(),
    //                     vout: 0,
    //                 },
    //                 txout: slash_or_take_tx_handler.tx.output[0].clone(),
    //             };

    //             let mut operator_takes_tx = builder::transaction::create_operator_takes_tx(
    //                 bridge_fund_outpoint,
    //                 slash_or_take_utxo,
    //                 self.operator_xonly_pks[index],
    //                 self.nofn_xonly_pk,
    //                 self.config.protocol_paramset().network,
    //                 self.config.operator_takes_after,
    //                 self.config.protocol_paramset().bridge_amount,
    //                 self.config.operator_wallet_addresses[index].clone(),
    //             );
    //             Message::from_digest(
    //                 Actor::convert_tx_to_sighash_pubkey_spend(&mut operator_takes_tx, 0)
    //                     .unwrap()
    //                     .to_byte_array(),
    //             )
    //         })
    //         .collect::<Vec<_>>();

    //     self.db
    //         .save_slash_or_take_sigs(deposit_outpoint, slash_or_take_sigs)
    //         .await?;

    //     // println!("Operator takes sighashes: {:?}", operator_takes_sighashes);
    //     let nonces = self
    //         .db
    //         .save_sighashes_and_get_nonces(None, deposit_outpoint, 1, &operator_takes_sighashes)
    //         .await?
    //         .ok_or(BridgeError::NoncesNotFound)?;
    //     // println!("Nonces: {:?}", nonces);
    //     // now iterate over nonces and sighashes and sign the operator_takes_txs
    //     let operator_takes_partial_sigs = operator_takes_sighashes
    //         .iter()
    //         .zip(nonces.iter())
    //         .map(|(sighash, (sec_nonce, agg_nonce))| {
    //             musig2::partial_sign(
    //                 self.config.verifiers_public_keys.clone(),
    //                 None,
    //                 true,
    //                 *sec_nonce,
    //                 *agg_nonce,
    //                 &self.signer.keypair,
    //                 *sighash,
    //             )
    //         })
    //         .collect::<Vec<_>>();

    //     Ok(operator_takes_partial_sigs)
    // }

    // / verify the operator_take_sigs
    // / sign move_tx
    // #[tracing::instrument(skip(self), err(level = tracing::Level::ERROR), ret(level = tracing::Level::TRACE))]
    // pub async fn operator_take_txs_signed(
    //     &self,
    //     deposit_outpoint: OutPoint,
    //     operator_take_sigs: Vec<schnorr::Signature>,
    // ) -> Result<MusigPartialSignature, BridgeError> {
    //     // println!("Operator take signed: {:?}", operator_take_sigs);
    //     let (kickoff_utxos, mut move_tx_handler, bridge_fund_outpoint) =
    //         self.create_deposit_details(deposit_outpoint).await?;
    //     let nofn_taproot_xonly_pk = bitcoin::secp256k1:: XOnlyPublicKey::from_slice(
    //         &Address::p2tr(&utils::SECP, self.nofn_xonly_pk, None, self.config.protocol_paramset().network)
    //             .script_pubkey()
    //             .as_bytes()[2..34],
    //     )?;
    //     kickoff_utxos
    //         .iter()
    //         .enumerate()
    //         .for_each(|(index, kickoff_utxo)| {
    //             let slash_or_take_tx = builder::transaction::create_slash_or_take_tx(
    //                 deposit_outpoint,
    //                 kickoff_utxo.clone(),
    //                 self.operator_xonly_pks[index],
    //                 index,
    //                 self.nofn_xonly_pk,
    //                 self.config.protocol_paramset().network,
    //                 self.config.protocol_paramset().user_takes_after,
    //                 self.config.operator_takes_after,
    //                 self.config.protocol_paramset().bridge_amount,
    //             );
    //             let slash_or_take_utxo = UTXO {
    //                 outpoint: OutPoint {
    //                     txid: slash_or_take_tx.tx.compute_txid(),
    //                     vout: 0,
    //                 },
    //                 txout: slash_or_take_tx.tx.output[0].clone(),
    //             };
    //             let mut operator_takes_tx = builder::transaction::create_operator_takes_tx(
    //                 bridge_fund_outpoint,
    //                 slash_or_take_utxo,
    //                 self.operator_xonly_pks[index],
    //                 self.nofn_xonly_pk,
    //                 self.config.protocol_paramset().network,
    //                 self.config.operator_takes_after,
    //                 self.config.protocol_paramset().bridge_amount,
    //                 self.config.operator_wallet_addresses[index].clone(),
    //             );
    //             tracing::debug!(
    //                 "INDEXXX: {:?} Operator takes tx hex: {:?}",
    //                 index,
    //                 operator_takes_tx.tx.raw_hex()
    //             );

    //             let sig_hash =
    //                 Actor::convert_tx_to_sighash_pubkey_spend(&mut operator_takes_tx, 0).unwrap();

    //             // verify the operator_take_sigs
    //             utils::SECP
    //                 .verify_schnorr(
    //                     &operator_take_sigs[index],
    //                     &bitcoin::secp256k1:: Message::from_digest(sig_hash.to_byte_array()),
    //                     &nofn_taproot_xonly_pk,
    //                 )
    //                 .unwrap();
    //         });

    //     let kickoff_utxos = kickoff_utxos
    //         .into_iter()
    //         .enumerate()
    //         .map(|(index, utxo)| (utxo, operator_take_sigs[index]));

    //     self.db
    //         .save_operator_take_sigs(deposit_outpoint, kickoff_utxos)
    //         .await?;

    //     // println!("MOVE_TX: {:?}", move_tx_handler);
    //     // println!("MOVE_TXID: {:?}", move_tx_handler.tx.compute_txid());
    //     let move_tx_sighash =
    //         Actor::convert_tx_to_sighash_script_spend(&mut move_tx_handler, 0, 0)?; // TODO: This should be musig

    //     // let move_reveal_sighash =
    //     //     Actor::convert_tx_to_sighash_script_spend(&mut move_reveal_tx_handler, 0, 0)?; // TODO: This should be musig

    //     let nonces = self
    //         .db
    //         .save_sighashes_and_get_nonces(
    //             None,
    //             deposit_outpoint,
    //             0,
    //             &[ByteArray32(move_tx_sighash.to_byte_array())],
    //         )
    //         .await?
    //         .ok_or(BridgeError::NoncesNotFound)?;

    //     let move_tx_sig = musig2::partial_sign(
    //         self.config.verifiers_public_keys.clone(),
    //         None,
    //         false,
    //         nonces[0].0,
    //         nonces[0].1,
    //         &self.signer.keypair,
    //         ByteArray32(move_tx_sighash.to_byte_array()),
    //     );

    //     // let move_reveal_sig = musig2::partial_sign(
    //     //     self.config.verifiers_public_keys.clone(),
    //     //     None,
    //     //     nonces[1].0,
    //     //     nonces[2].1.clone(),
    //     //     &self.signer.keypair,
    //     //     move_reveal_sighash.to_byte_array(),
    //     // );

    //     Ok(
    //         move_tx_sig as MusigPartialSignature, // move_reveal_sig as MuSigPartialSignature,
    //     )
    // }

    // / verify burn txs are signed by verifiers
    // / sign operator_takes_txs
    // / TODO: Change the name of this function.
    // #[tracing::instrument(skip(self), err(level = tracing::Level::ERROR), ret(level = tracing::Level::TRACE))]
    // pub async fn burn_txs_signed(
    //     &self,
    //     deposit_outpoint: OutPoint,
    //     _burn_sigs: Vec<schnorr::Signature>,
    //     slash_or_take_sigs: Vec<schnorr::Signature>,
    // ) -> Result<Vec<MuSigPartialSignature>, BridgeError> {
    //     // TODO: Verify burn txs are signed by verifiers
    //     let (kickoff_utxos, _, bridge_fund_outpoint) =
    //         self.create_deposit_details(deposit_outpoint).await?;

    //     let operator_takes_sighashes: Vec<MuSigSigHash> = kickoff_utxos
    //         .iter()
    //         .enumerate()
    //         .map(|(index, kickoff_utxo)| {
    //             let mut slash_or_take_tx_handler = builder::transaction::create_slash_or_take_tx(
    //                 deposit_outpoint,
    //                 kickoff_utxo.clone(),
    //                 self.operator_xonly_pks[index],
    //                 index,
    //                 self.nofn_xonly_pk,
    //                 self.config.protocol_paramset().network,
    //                 self.config.protocol_paramset().user_takes_after,
    //                 self.config.operator_takes_after,
    //                 self.config.protocol_paramset().bridge_amount,
    //             );
    //             let slash_or_take_sighash =
    //                 Actor::convert_tx_to_sighash_script_spend(&mut slash_or_take_tx_handler, 0, 0)
    //                     .unwrap();

    //             &SECP
    //                 .verify_schnorr(
    //                     &slash_or_take_sigs[index],
    //                     &bitcoin::secp256k1:: Message::from_digest(slash_or_take_sighash.to_byte_array()),
    //                     &self.nofn_xonly_pk,
    //                 )
    //                 .unwrap();

    //             let slash_or_take_utxo = UTXO {
    //                 outpoint: OutPoint {
    //                     txid: slash_or_take_tx_handler.tx.compute_txid(),
    //                     vout: 0,
    //                 },
    //                 txout: slash_or_take_tx_handler.tx.output[0].clone(),
    //             };

    //             let mut operator_takes_tx = builder::transaction::create_operator_takes_tx(
    //                 bridge_fund_outpoint,
    //                 slash_or_take_utxo,
    //                 self.operator_xonly_pks[index],
    //                 self.nofn_xonly_pk,
    //                 self.config.protocol_paramset().network,
    //                 self.config.operator_takes_after,
    //                 self.config.protocol_paramset().bridge_amount,
    //                 self.config.operator_wallet_addresses[index].clone(),
    //             );
    //             ByteArray32(
    //                 Actor::convert_tx_to_sighash_pubkey_spend(&mut operator_takes_tx, 0)
    //                     .unwrap()
    //                     .to_byte_array(),
    //             )
    //         })
    //         .collect::<Vec<_>>();

    //     self.db
    //         .save_slash_or_take_sigs(deposit_outpoint, slash_or_take_sigs)
    //         .await?;

    //     // println!("Operator takes sighashes: {:?}", operator_takes_sighashes);
    //     let nonces = self
    //         .db
    //         .save_sighashes_and_get_nonces(None, deposit_outpoint, 1, &operator_takes_sighashes)
    //         .await?
    //         .ok_or(BridgeError::NoncesNotFound)?;
    //     // println!("Nonces: {:?}", nonces);
    //     // now iterate over nonces and sighashes and sign the operator_takes_txs
    //     let operator_takes_partial_sigs = operator_takes_sighashes
    //         .iter()
    //         .zip(nonces.iter())
    //         .map(|(sighash, (sec_nonce, agg_nonce))| {
    //             musig2::partial_sign(
    //                 self.config.verifiers_public_keys.clone(),
    //                 None,
    //                 true,
    //                 *sec_nonce,
    //                 *agg_nonce,
    //                 &self.signer.keypair,
    //                 *sighash,
    //             )
    //         })
    //         .collect::<Vec<_>>();

    //     Ok(operator_takes_partial_sigs)
    // }

    // /// verify the operator_take_sigs
    // /// sign move_tx
    // #[tracing::instrument(skip(self), err(level = tracing::Level::ERROR), ret(level = tracing::Level::TRACE))]
    // pub async fn operator_take_txs_signed(
    //     &self,
    //     deposit_outpoint: OutPoint,
    //     operator_take_sigs: Vec<schnorr::Signature>,
    // ) -> Result<MuSigPartialSignature, BridgeError> {
    //     // println!("Operator take signed: {:?}", operator_take_sigs);
    //     let (kickoff_utxos, mut move_tx_handler, bridge_fund_outpoint) =
    //         self.create_deposit_details(deposit_outpoint).await?;
    //     let nofn_taproot_xonly_pk = bitcoin::secp256k1:: XOnlyPublicKey::from_slice(
    //         &Address::p2tr(&SECP, self.nofn_xonly_pk, None, self.config.protocol_paramset().network)
    //             .script_pubkey()
    //             .as_bytes()[2..34],
    //     )?;
    //     kickoff_utxos
    //         .iter()
    //         .enumerate()
    //         .for_each(|(index, kickoff_utxo)| {
    //             let slash_or_take_tx = builder::transaction::create_slash_or_take_tx(
    //                 deposit_outpoint,
    //                 kickoff_utxo.clone(),
    //                 self.operator_xonly_pks[index],
    //                 index,
    //                 self.nofn_xonly_pk,
    //                 self.config.protocol_paramset().network,
    //                 self.config.protocol_paramset().user_takes_after,
    //                 self.config.operator_takes_after,
    //                 self.config.protocol_paramset().bridge_amount,
    //             );
    //             let slash_or_take_utxo = UTXO {
    //                 outpoint: OutPoint {
    //                     txid: slash_or_take_tx.tx.compute_txid(),
    //                     vout: 0,
    //                 },
    //                 txout: slash_or_take_tx.tx.output[0].clone(),
    //             };
    //             let mut operator_takes_tx = builder::transaction::create_operator_takes_tx(
    //                 bridge_fund_outpoint,
    //                 slash_or_take_utxo,
    //                 self.operator_xonly_pks[index],
    //                 self.nofn_xonly_pk,
    //                 self.config.protocol_paramset().network,
    //                 self.config.operator_takes_after,
    //                 self.config.protocol_paramset().bridge_amount,
    //                 self.config.operator_wallet_addresses[index].clone(),
    //             );
    //             tracing::debug!(
    //                 "INDEXXX: {:?} Operator takes tx hex: {:?}",
    //                 index,
    //                 operator_takes_tx.tx.raw_hex()
    //             );

    //             let sig_hash =
    //                 Actor::convert_tx_to_sighash_pubkey_spend(&mut operator_takes_tx, 0).unwrap();

    //             // verify the operator_take_sigs
    //             &SECP
    //                 .verify_schnorr(
    //                     &operator_take_sigs[index],
    //                     &bitcoin::secp256k1:: Message::from_digest(sig_hash.to_byte_array()),
    //                     &nofn_taproot_xonly_pk,
    //                 )
    //                 .unwrap();
    //         });

    //     let kickoff_utxos = kickoff_utxos
    //         .into_iter()
    //         .enumerate()
    //         .map(|(index, utxo)| (utxo, operator_take_sigs[index]));

    //     self.db
    //         .save_operator_take_sigs(deposit_outpoint, kickoff_utxos)
    //         .await?;

    //     // println!("MOVE_TX: {:?}", move_tx_handler);
    //     // println!("MOVE_TXID: {:?}", move_tx_handler.tx.compute_txid());
    //     let move_tx_sighash =
    //         Actor::convert_tx_to_sighash_script_spend(&mut move_tx_handler, 0, 0)?; // TODO: This should be musig

    //     // let move_reveal_sighash =
    //     //     Actor::convert_tx_to_sighash_script_spend(&mut move_reveal_tx_handler, 0, 0)?; // TODO: This should be musig

    //     let nonces = self
    //         .db
    //         .save_sighashes_and_get_nonces(
    //             None,
    //             deposit_outpoint,
    //             0,
    //             &[ByteArray32(move_tx_sighash.to_byte_array())],
    //         )
    //         .await?
    //         .ok_or(BridgeError::NoncesNotFound)?;

    //     let move_tx_sig = musig2::partial_sign(
    //         self.config.verifiers_public_keys.clone(),
    //         None,
    //         false,
    //         nonces[0].0,
    //         nonces[0].1,
    //         &self.signer.keypair,
    //         ByteArray32(move_tx_sighash.to_byte_array()),
    //     );

    //     // let move_reveal_sig = musig2::partial_sign(
    //     //     self.config.verifiers_public_keys.clone(),
    //     //     None,
    //     //     nonces[1].0,
    //     //     nonces[2].1.clone(),
    //     //     &self.signer.keypair,
    //     //     move_reveal_sighash.to_byte_array(),
    //     // );

    //     Ok(
    //         move_tx_sig as MuSigPartialSignature, // move_reveal_sig as MuSigPartialSignature,
    //     )
    // }
}

// #[cfg(test)]
// mod tests {
// use crate::errors::BridgeError;
// use crate::extended_rpc::ExtendedRpc;
// use crate::musig2::nonce_pair;
// use crate::user::User;
// use crate::verifier::Verifier;
// use crate::EVMAddress;
// use crate::{actor::Actor, create_test_config_with_thread_name};
// use crate::{
//     config::BridgeConfig, database::Database, test::common::*, utils::initialize_logger,
// };
// use bitcoin::secp256k1:: rand;
// use std::{env, thread};

// #[tokio::test]
// async fn verifier_new_public_key_check() {
//     let mut config = create_test_config_with_thread_name(None).await;
//     let rpc = ExtendedRpc::connect(
//         config.bitcoin_rpc_url.clone(),
//         config.bitcoin_rpc_user.clone(),
//         config.bitcoin_rpc_password.clone(),
//     )
//     .await;

//     // Test config file has correct keys.
//     Verifier::new(rpc.clone_inner().await.unwrap(), config.clone()).await.unwrap();

//     // Clearing them should result in error.
//     config.verifiers_public_keys.clear();
//     assert!(Verifier::new(rpc, config).await.is_err());
// }

// #[tokio::test]
//
// async fn new_deposit_nonce_checks() {
//     let mut config = create_test_config_with_thread_name(None).await;
//     let rpc = ExtendedRpc::connect(
//         config.bitcoin_rpc_url.clone(),
//         config.bitcoin_rpc_user.clone(),
//         config.bitcoin_rpc_password.clone(),
//     )
//     .await;
//     let verifier = Verifier::new(rpc.clone_inner().await.unwrap(), config.clone()).await.unwrap();

//     let evm_address = EVMAddress([1u8; 20]);
//     let deposit_address = get_deposit_address(config, evm_address).unwrap(); This line needs to be converted into get_deposit_address

//     let signer_address = Actor::new(
//         config.secret_key,
//         config.winternitz_secret_key,
//         config.protocol_paramset().network,
//     )
//     .address
//     .as_unchecked()
//     .clone();

//     let required_nonce_count = 2 * config.operators_xonly_pks.len() + 1;

//     // Not enough nonces.
//     let deposit_outpoint = rpc
//         .send_to_address(&deposit_address.clone(), config.protocol_paramset().bridge_amount)
//         .await
//         .unwrap();
//     rpc.mine_blocks((config.confirmation_threshold + 2).into())
//         .await
//         .unwrap();

//     let nonces = (0..required_nonce_count / 2)
//         .map(|_| nonce_pair(&verifier.signer.keypair, &mut rand::rngs::OsRng))
//         .collect::<Vec<_>>();
//     verifier
//         .db
//         .save_nonces(None, deposit_outpoint, &nonces)
//         .await
//         .unwrap();

//     assert!(verifier
//         .new_deposit(deposit_outpoint, signer_address.clone(), evm_address)
//         .await
//         .is_err_and(|e| {
//             if let BridgeError::NoncesNotFound = e {
//                 true
//             } else {
//                 println!("Error was {e}");
//                 false
//             }
//         }));

//     // Enough nonces.
//     let deposit_outpoint = rpc
//         .send_to_address(&deposit_address.clone(), config.protocol_paramset().bridge_amount)
//         .await
//         .unwrap();
//     rpc.mine_blocks((config.confirmation_threshold + 2).into())
//         .await
//         .unwrap();

//     let nonces = (0..required_nonce_count)
//         .map(|_| nonce_pair(&verifier.signer.keypair, &mut rand::rngs::OsRng))
//         .collect::<Vec<_>>();
//     verifier
//         .db
//         .save_nonces(None, deposit_outpoint, &nonces)
//         .await
//         .unwrap();

//     verifier
//         .new_deposit(deposit_outpoint, signer_address, evm_address)
//         .await
//         .unwrap();
// }
// }
>>>>>>> 441e5f91
<|MERGE_RESOLUTION|>--- conflicted
+++ resolved
@@ -8,12 +8,8 @@
 use crate::builder::transaction::{
     create_move_to_vault_txhandler, DepositData, OperatorData, TransactionType, TxHandler,
 };
-<<<<<<< HEAD
-=======
 use crate::builder::transaction::{create_round_txhandlers, KickoffWinternitzKeys};
-use crate::builder::{self};
 use crate::config::protocol::ProtocolParamset;
->>>>>>> 441e5f91
 use crate::config::BridgeConfig;
 use crate::database::Database;
 use crate::errors::BridgeError;
@@ -714,253 +710,6 @@
         Ok(partial_sig)
     }
 
-<<<<<<< HEAD
-=======
-    // / Inform verifiers about the new deposit request
-    // /
-    // / 1. Check if the deposit UTXO is valid, finalized (6 blocks confirmation) and not spent
-    // / 2. Generate random pubNonces, secNonces
-    // / 3. Save pubNonces and secNonces to a db
-    // / 4. Return pubNonces
-    // #[tracing::instrument(skip(self), err(level = tracing::Level::ERROR), ret(level = tracing::Level::TRACE))]
-    // pub async fn new_deposit(
-    //     &self,
-    //     deposit_outpoint: OutPoint,
-    //     recovery_taproot_address: Address<NetworkUnchecked>,
-    //     evm_address: EVMAddress,
-    // ) -> Result<Vec<MusigPubNonce>, BridgeError> {
-    //     self.rpc
-    //         .check_deposit_utxo(
-    //             self.nofn_xonly_pk,
-    //             &deposit_outpoint,
-    //             &recovery_taproot_address,
-    //             evm_address,
-    //             self.config.protocol_paramset().bridge_amount,
-    //             self.config.confirmation_threshold,
-    //             self.config.protocol_paramset().network,
-    //             self.config.protocol_paramset().user_takes_after,
-    //         )
-    //         .await?;
-
-    //     // For now we multiply by 2 since we do not give signatures for burn_txs. // TODO: Change this in future.
-    //     let num_required_nonces = 2 * self.operator_xonly_pks.len() + 1;
-
-    //     let mut dbtx = self.db.begin_transaction().await?;
-    //     // Check if we already have pub_nonces for this deposit_outpoint.
-    //     let pub_nonces_from_db = self
-    //         .db
-    //         .get_pub_nonces(Some(&mut dbtx), deposit_outpoint)
-    //         .await?;
-    //     if let Some(pub_nonces) = pub_nonces_from_db {
-    //         if !pub_nonces.is_empty() {
-    //             if pub_nonces.len() != num_required_nonces {
-    //                 return Err(BridgeError::NoncesNotFound);
-    //             }
-    //             dbtx.commit().await?;
-    //             return Ok(pub_nonces);
-    //         }
-    //     }
-
-    //     let nonces = (0..num_required_nonces)
-    //         .map(|_| musig2::nonce_pair(&self.signer.keypair, &mut rand::rngs::OsRng).1)
-    //         .collect::<Vec<_>>();
-
-    //     self.db
-    //         .save_deposit_info(
-    //             Some(&mut dbtx),
-    //             deposit_outpoint,
-    //             recovery_taproot_address,
-    //             evm_address,
-    //         )
-    //         .await?;
-    //     self.db
-    //         .save_nonces(Some(&mut dbtx), deposit_outpoint, &nonces)
-    //         .await?;
-    //     dbtx.commit().await?;
-
-    //     let pub_nonces = nonces.iter().map(|pub_nonce| *pub_nonce).collect();
-
-    //     Ok(pub_nonces)
-    // }
-
-    /// - Verify operators signatures about kickoffs
-    /// - Check the kickoff_utxos
-    /// - Save agg_nonces to a db for future use
-    /// - for every kickoff_utxo, calculate slash_or_take_tx
-    /// - for every slash_or_take_tx, partial sign slash_or_take_tx
-    /// - for every slash_or_take_tx, partial sign burn_tx (omitted for now)
-    /// - return burn_txs partial signatures (omitted for now) TODO: For this bit,
-    ///
-    /// do not forget to add tweak when signing since this address has n_of_n as internal_key
-    /// and operator_timelock as script.
-    // #[tracing::instrument(skip(self), err(level = tracing::Level::ERROR), ret(level = tracing::Level::TRACE))]
-    // pub async fn operator_kickoffs_generated(
-    //     &self,
-    //     deposit_outpoint: OutPoint,
-    //     kickoff_utxos: Vec<UTXO>,
-    //     operators_kickoff_sigs: Vec<bitcoin::secp256k1:: schnorr::Signature>, // These are not transaction signatures, rather, they are to verify the operator's identity.
-    //     agg_nonces: Vec<MusigAggNonce>, // This includes all the agg_nonces for the bridge operations.
-    // ) -> Result<(Vec<MusigPartialSignature>, Vec<MusigPartialSignature>), BridgeError> {
-    //     tracing::debug!(
-    //         "Operatos kickoffs generated is called with data: {:?}, {:?}, {:?}, {:?}",
-    //         deposit_outpoint,
-    //         kickoff_utxos,
-    //         operators_kickoff_sigs,
-    //         agg_nonces
-    //     );
-
-    //     if operators_kickoff_sigs.len() != kickoff_utxos.len() {
-    //         return Err(BridgeError::InvalidKickoffUtxo); // TODO: Better error
-    //     }
-
-    //     let mut slash_or_take_sighashes = Vec::new();
-
-    //     for (i, kickoff_utxo) in kickoff_utxos.iter().enumerate() {
-    //         let value = kickoff_utxo.txout.value;
-    //         if value < KICKOFF_UTXO_AMOUNT_SATS {
-    //             return Err(BridgeError::InvalidKickoffUtxo);
-    //         }
-
-    //         let kickoff_sig_hash = crate::sha256_hash!(
-    //             deposit_outpoint.txid,
-    //             deposit_outpoint.vout.to_be_bytes(),
-    //             kickoff_utxo.outpoint.txid,
-    //             kickoff_utxo.outpoint.vout.to_be_bytes()
-    //         );
-
-    //         // Check if they are really the operators that sent these kickoff_utxos
-    //         utils::SECP.verify_schnorr(
-    //             &operators_kickoff_sigs[i],
-    //             &bitcoin::secp256k1:: Message::from_digest(kickoff_sig_hash),
-    //             &self.config.operators_xonly_pks[i],
-    //         )?;
-
-    //         // Check if for each operator the address of the kickoff_utxo is correct TODO: Maybe handle the possible errors better
-    //         let (musig2_and_operator_address, spend_info) =
-    //             builder::address::create_kickoff_address(
-    //                 self.nofn_xonly_pk,
-    //                 self.operator_xonly_pks[i],
-    //                 self.config.protocol_paramset().network,
-    //             );
-    //         tracing::debug!(
-    //             "musig2_and_operator_address.script_pubkey: {:?}",
-    //             musig2_and_operator_address.script_pubkey()
-    //         );
-    //         tracing::debug!("Kickoff UTXO: {:?}", kickoff_utxo.txout.script_pubkey);
-    //         tracing::debug!("Spend Info: {:?}", spend_info);
-    //         assert!(
-    //             kickoff_utxo.txout.script_pubkey == musig2_and_operator_address.script_pubkey()
-    //         );
-
-    //         let mut slash_or_take_tx_handler = builder::transaction::create_slash_or_take_tx(
-    //             deposit_outpoint,
-    //             kickoff_utxo.clone(),
-    //             self.config.operators_xonly_pks[i],
-    //             i,
-    //             self.nofn_xonly_pk,
-    //             self.config.protocol_paramset().network,
-    //             self.config.protocol_paramset().user_takes_after,
-    //             self.config.operator_takes_after,
-    //             self.config.protocol_paramset().bridge_amount,
-    //         );
-    //         let slash_or_take_tx_sighash =
-    //             Actor::convert_tx_to_sighash_script_spend(&mut slash_or_take_tx_handler, 0, 0)?;
-    //         slash_or_take_sighashes.push(Message::from_digest(slash_or_take_tx_sighash.to_byte_array())?);
-    //         // let spend_kickoff_utxo_tx_handler = builder::transaction::create_slash_or_take_tx(deposit_outpoint, kickoff_outpoint, kickoff_txout, operator_address, operator_idx, nofn_xonly_pk, network)
-    //     }
-    //     tracing::debug!(
-    //         "Slash or take sighashes for verifier: {:?}: {:?}",
-    //         self.signer.xonly_public_key.to_string(),
-    //         slash_or_take_sighashes
-    //     );
-
-    //     let mut dbtx = self.db.begin_transaction().await?;
-
-    //     self.db
-    //         .save_agg_nonces(Some(&mut dbtx), deposit_outpoint, &agg_nonces)
-    //         .await?;
-
-    //     self.db
-    //         .save_kickoff_utxos(Some(&mut dbtx), deposit_outpoint, &kickoff_utxos)
-    //         .await?;
-
-    //     let nonces = self
-    //         .db
-    //         .save_sighashes_and_get_nonces(
-    //             Some(&mut dbtx),
-    //             deposit_outpoint,
-    //             self.config.num_operators + 1,
-    //             &slash_or_take_sighashes,
-    //         )
-    //         .await?
-    //         .ok_or(BridgeError::NoncesNotFound)?;
-    //     tracing::debug!(
-    //         "SIGNING slash or take for outpoint: {:?} with nonces {:?}",
-    //         deposit_outpoint,
-    //         nonces
-    //     );
-    //     let slash_or_take_partial_sigs = slash_or_take_sighashes
-    //         .iter()
-    //         .zip(nonces.into_iter())
-    //         .map(|(sighash, (sec_nonce, agg_nonce))| {
-    //             musig2::partial_sign(
-    //                 self.config.verifiers_public_keys.clone(),
-    //                 None,
-    //                 false,
-    //                 *sec_nonce,
-    //                 *agg_nonce,
-    //                 &self.signer.keypair,
-    //                 *sighash,
-    //             )
-    //         })
-    //         .collect::<Vec<_>>();
-
-    //     dbtx.commit().await?;
-
-    //     // TODO: Sign burn txs
-    //     Ok((slash_or_take_partial_sigs, vec![]))
-    // }
-
-    #[tracing::instrument(skip(self), err(level = tracing::Level::ERROR), ret(level = tracing::Level::TRACE))]
-    pub async fn create_deposit_details(
-        &self,
-        deposit_outpoint: OutPoint,
-    ) -> Result<(Vec<UTXO>, TxHandler<Unsigned>, OutPoint), BridgeError> {
-        let kickoff_utxos = self
-            .db
-            .get_kickoff_utxos(deposit_outpoint)
-            .await?
-            .ok_or(BridgeError::KickoffOutpointsNotFound)?;
-
-        // let kickoff_outpoints = kickoff_utxos
-        //     .iter()
-        //     .map(|utxo| utxo.outpoint)
-        //     .collect::<Vec<_>>();
-
-        let (recovery_taproot_address, evm_address) = self
-            .db
-            .get_deposit_info(deposit_outpoint)
-            .await?
-            .ok_or(BridgeError::DepositInfoNotFound)?;
-
-        let move_tx_handler = builder::transaction::create_move_to_vault_txhandler(
-            deposit_outpoint,
-            evm_address,
-            &recovery_taproot_address,
-            self.nofn_xonly_pk,
-            self.config.protocol_paramset().user_takes_after,
-            self.config.protocol_paramset().bridge_amount,
-            self.config.protocol_paramset().network,
-        )?;
-
-        let bridge_fund_outpoint = OutPoint {
-            txid: *move_tx_handler.get_txid(),
-            vout: 0,
-        };
-        Ok((kickoff_utxos, move_tx_handler, bridge_fund_outpoint))
-    }
-
->>>>>>> 441e5f91
     pub async fn set_operator_keys(
         &self,
         deposit_id: DepositData,
@@ -1137,556 +886,4 @@
 
         Ok(())
     }
-<<<<<<< HEAD
-}
-=======
-
-    // / verify burn txs are signed by verifiers
-    // / sign operator_takes_txs
-    // / TODO: Change the name of this function.
-    // #[tracing::instrument(skip(self), err(level = tracing::Level::ERROR), ret(level = tracing::Level::TRACE))]
-    // pub async fn burn_txs_signed(
-    //     &self,
-    //     deposit_outpoint: OutPoint,
-    //     _burn_sigs: Vec<schnorr::Signature>,
-    //     slash_or_take_sigs: Vec<schnorr::Signature>,
-    // ) -> Result<Vec<MusigPartialSignature>, BridgeError> {
-    //     // TODO: Verify burn txs are signed by verifiers
-    //     let (kickoff_utxos, _, bridge_fund_outpoint) =
-    //         self.create_deposit_details(deposit_outpoint).await?;
-
-    //     let operator_takes_sighashes = kickoff_utxos
-    //         .iter()
-    //         .enumerate()
-    //         .map(|(index, kickoff_utxo)| {
-    //             let mut slash_or_take_tx_handler = builder::transaction::create_slash_or_take_tx(
-    //                 deposit_outpoint,
-    //                 kickoff_utxo.clone(),
-    //                 self.operator_xonly_pks[index],
-    //                 index,
-    //                 self.nofn_xonly_pk,
-    //                 self.config.protocol_paramset().network,
-    //                 self.config.protocol_paramset().user_takes_after,
-    //                 self.config.operator_takes_after,
-    //                 self.config.protocol_paramset().bridge_amount,
-    //             );
-    //             let slash_or_take_sighash =
-    //                 Actor::convert_tx_to_sighash_script_spend(&mut slash_or_take_tx_handler, 0, 0)
-    //                     .unwrap();
-
-    //             utils::SECP
-    //                 .verify_schnorr(
-    //                     &slash_or_take_sigs[index],
-    //                     &bitcoin::secp256k1:: Message::from_digest(slash_or_take_sighash.to_byte_array()),
-    //                     &self.nofn_xonly_pk,
-    //                 )
-    //                 .unwrap();
-
-    //             let slash_or_take_utxo = UTXO {
-    //                 outpoint: OutPoint {
-    //                     txid: slash_or_take_tx_handler.tx.compute_txid(),
-    //                     vout: 0,
-    //                 },
-    //                 txout: slash_or_take_tx_handler.tx.output[0].clone(),
-    //             };
-
-    //             let mut operator_takes_tx = builder::transaction::create_operator_takes_tx(
-    //                 bridge_fund_outpoint,
-    //                 slash_or_take_utxo,
-    //                 self.operator_xonly_pks[index],
-    //                 self.nofn_xonly_pk,
-    //                 self.config.protocol_paramset().network,
-    //                 self.config.operator_takes_after,
-    //                 self.config.protocol_paramset().bridge_amount,
-    //                 self.config.operator_wallet_addresses[index].clone(),
-    //             );
-    //             Message::from_digest(
-    //                 Actor::convert_tx_to_sighash_pubkey_spend(&mut operator_takes_tx, 0)
-    //                     .unwrap()
-    //                     .to_byte_array(),
-    //             )
-    //         })
-    //         .collect::<Vec<_>>();
-
-    //     self.db
-    //         .save_slash_or_take_sigs(deposit_outpoint, slash_or_take_sigs)
-    //         .await?;
-
-    //     // println!("Operator takes sighashes: {:?}", operator_takes_sighashes);
-    //     let nonces = self
-    //         .db
-    //         .save_sighashes_and_get_nonces(None, deposit_outpoint, 1, &operator_takes_sighashes)
-    //         .await?
-    //         .ok_or(BridgeError::NoncesNotFound)?;
-    //     // println!("Nonces: {:?}", nonces);
-    //     // now iterate over nonces and sighashes and sign the operator_takes_txs
-    //     let operator_takes_partial_sigs = operator_takes_sighashes
-    //         .iter()
-    //         .zip(nonces.iter())
-    //         .map(|(sighash, (sec_nonce, agg_nonce))| {
-    //             musig2::partial_sign(
-    //                 self.config.verifiers_public_keys.clone(),
-    //                 None,
-    //                 true,
-    //                 *sec_nonce,
-    //                 *agg_nonce,
-    //                 &self.signer.keypair,
-    //                 *sighash,
-    //             )
-    //         })
-    //         .collect::<Vec<_>>();
-
-    //     Ok(operator_takes_partial_sigs)
-    // }
-
-    // / verify the operator_take_sigs
-    // / sign move_tx
-    // #[tracing::instrument(skip(self), err(level = tracing::Level::ERROR), ret(level = tracing::Level::TRACE))]
-    // pub async fn operator_take_txs_signed(
-    //     &self,
-    //     deposit_outpoint: OutPoint,
-    //     operator_take_sigs: Vec<schnorr::Signature>,
-    // ) -> Result<MusigPartialSignature, BridgeError> {
-    //     // println!("Operator take signed: {:?}", operator_take_sigs);
-    //     let (kickoff_utxos, mut move_tx_handler, bridge_fund_outpoint) =
-    //         self.create_deposit_details(deposit_outpoint).await?;
-    //     let nofn_taproot_xonly_pk = bitcoin::secp256k1:: XOnlyPublicKey::from_slice(
-    //         &Address::p2tr(&utils::SECP, self.nofn_xonly_pk, None, self.config.protocol_paramset().network)
-    //             .script_pubkey()
-    //             .as_bytes()[2..34],
-    //     )?;
-    //     kickoff_utxos
-    //         .iter()
-    //         .enumerate()
-    //         .for_each(|(index, kickoff_utxo)| {
-    //             let slash_or_take_tx = builder::transaction::create_slash_or_take_tx(
-    //                 deposit_outpoint,
-    //                 kickoff_utxo.clone(),
-    //                 self.operator_xonly_pks[index],
-    //                 index,
-    //                 self.nofn_xonly_pk,
-    //                 self.config.protocol_paramset().network,
-    //                 self.config.protocol_paramset().user_takes_after,
-    //                 self.config.operator_takes_after,
-    //                 self.config.protocol_paramset().bridge_amount,
-    //             );
-    //             let slash_or_take_utxo = UTXO {
-    //                 outpoint: OutPoint {
-    //                     txid: slash_or_take_tx.tx.compute_txid(),
-    //                     vout: 0,
-    //                 },
-    //                 txout: slash_or_take_tx.tx.output[0].clone(),
-    //             };
-    //             let mut operator_takes_tx = builder::transaction::create_operator_takes_tx(
-    //                 bridge_fund_outpoint,
-    //                 slash_or_take_utxo,
-    //                 self.operator_xonly_pks[index],
-    //                 self.nofn_xonly_pk,
-    //                 self.config.protocol_paramset().network,
-    //                 self.config.operator_takes_after,
-    //                 self.config.protocol_paramset().bridge_amount,
-    //                 self.config.operator_wallet_addresses[index].clone(),
-    //             );
-    //             tracing::debug!(
-    //                 "INDEXXX: {:?} Operator takes tx hex: {:?}",
-    //                 index,
-    //                 operator_takes_tx.tx.raw_hex()
-    //             );
-
-    //             let sig_hash =
-    //                 Actor::convert_tx_to_sighash_pubkey_spend(&mut operator_takes_tx, 0).unwrap();
-
-    //             // verify the operator_take_sigs
-    //             utils::SECP
-    //                 .verify_schnorr(
-    //                     &operator_take_sigs[index],
-    //                     &bitcoin::secp256k1:: Message::from_digest(sig_hash.to_byte_array()),
-    //                     &nofn_taproot_xonly_pk,
-    //                 )
-    //                 .unwrap();
-    //         });
-
-    //     let kickoff_utxos = kickoff_utxos
-    //         .into_iter()
-    //         .enumerate()
-    //         .map(|(index, utxo)| (utxo, operator_take_sigs[index]));
-
-    //     self.db
-    //         .save_operator_take_sigs(deposit_outpoint, kickoff_utxos)
-    //         .await?;
-
-    //     // println!("MOVE_TX: {:?}", move_tx_handler);
-    //     // println!("MOVE_TXID: {:?}", move_tx_handler.tx.compute_txid());
-    //     let move_tx_sighash =
-    //         Actor::convert_tx_to_sighash_script_spend(&mut move_tx_handler, 0, 0)?; // TODO: This should be musig
-
-    //     // let move_reveal_sighash =
-    //     //     Actor::convert_tx_to_sighash_script_spend(&mut move_reveal_tx_handler, 0, 0)?; // TODO: This should be musig
-
-    //     let nonces = self
-    //         .db
-    //         .save_sighashes_and_get_nonces(
-    //             None,
-    //             deposit_outpoint,
-    //             0,
-    //             &[ByteArray32(move_tx_sighash.to_byte_array())],
-    //         )
-    //         .await?
-    //         .ok_or(BridgeError::NoncesNotFound)?;
-
-    //     let move_tx_sig = musig2::partial_sign(
-    //         self.config.verifiers_public_keys.clone(),
-    //         None,
-    //         false,
-    //         nonces[0].0,
-    //         nonces[0].1,
-    //         &self.signer.keypair,
-    //         ByteArray32(move_tx_sighash.to_byte_array()),
-    //     );
-
-    //     // let move_reveal_sig = musig2::partial_sign(
-    //     //     self.config.verifiers_public_keys.clone(),
-    //     //     None,
-    //     //     nonces[1].0,
-    //     //     nonces[2].1.clone(),
-    //     //     &self.signer.keypair,
-    //     //     move_reveal_sighash.to_byte_array(),
-    //     // );
-
-    //     Ok(
-    //         move_tx_sig as MusigPartialSignature, // move_reveal_sig as MuSigPartialSignature,
-    //     )
-    // }
-
-    // / verify burn txs are signed by verifiers
-    // / sign operator_takes_txs
-    // / TODO: Change the name of this function.
-    // #[tracing::instrument(skip(self), err(level = tracing::Level::ERROR), ret(level = tracing::Level::TRACE))]
-    // pub async fn burn_txs_signed(
-    //     &self,
-    //     deposit_outpoint: OutPoint,
-    //     _burn_sigs: Vec<schnorr::Signature>,
-    //     slash_or_take_sigs: Vec<schnorr::Signature>,
-    // ) -> Result<Vec<MuSigPartialSignature>, BridgeError> {
-    //     // TODO: Verify burn txs are signed by verifiers
-    //     let (kickoff_utxos, _, bridge_fund_outpoint) =
-    //         self.create_deposit_details(deposit_outpoint).await?;
-
-    //     let operator_takes_sighashes: Vec<MuSigSigHash> = kickoff_utxos
-    //         .iter()
-    //         .enumerate()
-    //         .map(|(index, kickoff_utxo)| {
-    //             let mut slash_or_take_tx_handler = builder::transaction::create_slash_or_take_tx(
-    //                 deposit_outpoint,
-    //                 kickoff_utxo.clone(),
-    //                 self.operator_xonly_pks[index],
-    //                 index,
-    //                 self.nofn_xonly_pk,
-    //                 self.config.protocol_paramset().network,
-    //                 self.config.protocol_paramset().user_takes_after,
-    //                 self.config.operator_takes_after,
-    //                 self.config.protocol_paramset().bridge_amount,
-    //             );
-    //             let slash_or_take_sighash =
-    //                 Actor::convert_tx_to_sighash_script_spend(&mut slash_or_take_tx_handler, 0, 0)
-    //                     .unwrap();
-
-    //             &SECP
-    //                 .verify_schnorr(
-    //                     &slash_or_take_sigs[index],
-    //                     &bitcoin::secp256k1:: Message::from_digest(slash_or_take_sighash.to_byte_array()),
-    //                     &self.nofn_xonly_pk,
-    //                 )
-    //                 .unwrap();
-
-    //             let slash_or_take_utxo = UTXO {
-    //                 outpoint: OutPoint {
-    //                     txid: slash_or_take_tx_handler.tx.compute_txid(),
-    //                     vout: 0,
-    //                 },
-    //                 txout: slash_or_take_tx_handler.tx.output[0].clone(),
-    //             };
-
-    //             let mut operator_takes_tx = builder::transaction::create_operator_takes_tx(
-    //                 bridge_fund_outpoint,
-    //                 slash_or_take_utxo,
-    //                 self.operator_xonly_pks[index],
-    //                 self.nofn_xonly_pk,
-    //                 self.config.protocol_paramset().network,
-    //                 self.config.operator_takes_after,
-    //                 self.config.protocol_paramset().bridge_amount,
-    //                 self.config.operator_wallet_addresses[index].clone(),
-    //             );
-    //             ByteArray32(
-    //                 Actor::convert_tx_to_sighash_pubkey_spend(&mut operator_takes_tx, 0)
-    //                     .unwrap()
-    //                     .to_byte_array(),
-    //             )
-    //         })
-    //         .collect::<Vec<_>>();
-
-    //     self.db
-    //         .save_slash_or_take_sigs(deposit_outpoint, slash_or_take_sigs)
-    //         .await?;
-
-    //     // println!("Operator takes sighashes: {:?}", operator_takes_sighashes);
-    //     let nonces = self
-    //         .db
-    //         .save_sighashes_and_get_nonces(None, deposit_outpoint, 1, &operator_takes_sighashes)
-    //         .await?
-    //         .ok_or(BridgeError::NoncesNotFound)?;
-    //     // println!("Nonces: {:?}", nonces);
-    //     // now iterate over nonces and sighashes and sign the operator_takes_txs
-    //     let operator_takes_partial_sigs = operator_takes_sighashes
-    //         .iter()
-    //         .zip(nonces.iter())
-    //         .map(|(sighash, (sec_nonce, agg_nonce))| {
-    //             musig2::partial_sign(
-    //                 self.config.verifiers_public_keys.clone(),
-    //                 None,
-    //                 true,
-    //                 *sec_nonce,
-    //                 *agg_nonce,
-    //                 &self.signer.keypair,
-    //                 *sighash,
-    //             )
-    //         })
-    //         .collect::<Vec<_>>();
-
-    //     Ok(operator_takes_partial_sigs)
-    // }
-
-    // /// verify the operator_take_sigs
-    // /// sign move_tx
-    // #[tracing::instrument(skip(self), err(level = tracing::Level::ERROR), ret(level = tracing::Level::TRACE))]
-    // pub async fn operator_take_txs_signed(
-    //     &self,
-    //     deposit_outpoint: OutPoint,
-    //     operator_take_sigs: Vec<schnorr::Signature>,
-    // ) -> Result<MuSigPartialSignature, BridgeError> {
-    //     // println!("Operator take signed: {:?}", operator_take_sigs);
-    //     let (kickoff_utxos, mut move_tx_handler, bridge_fund_outpoint) =
-    //         self.create_deposit_details(deposit_outpoint).await?;
-    //     let nofn_taproot_xonly_pk = bitcoin::secp256k1:: XOnlyPublicKey::from_slice(
-    //         &Address::p2tr(&SECP, self.nofn_xonly_pk, None, self.config.protocol_paramset().network)
-    //             .script_pubkey()
-    //             .as_bytes()[2..34],
-    //     )?;
-    //     kickoff_utxos
-    //         .iter()
-    //         .enumerate()
-    //         .for_each(|(index, kickoff_utxo)| {
-    //             let slash_or_take_tx = builder::transaction::create_slash_or_take_tx(
-    //                 deposit_outpoint,
-    //                 kickoff_utxo.clone(),
-    //                 self.operator_xonly_pks[index],
-    //                 index,
-    //                 self.nofn_xonly_pk,
-    //                 self.config.protocol_paramset().network,
-    //                 self.config.protocol_paramset().user_takes_after,
-    //                 self.config.operator_takes_after,
-    //                 self.config.protocol_paramset().bridge_amount,
-    //             );
-    //             let slash_or_take_utxo = UTXO {
-    //                 outpoint: OutPoint {
-    //                     txid: slash_or_take_tx.tx.compute_txid(),
-    //                     vout: 0,
-    //                 },
-    //                 txout: slash_or_take_tx.tx.output[0].clone(),
-    //             };
-    //             let mut operator_takes_tx = builder::transaction::create_operator_takes_tx(
-    //                 bridge_fund_outpoint,
-    //                 slash_or_take_utxo,
-    //                 self.operator_xonly_pks[index],
-    //                 self.nofn_xonly_pk,
-    //                 self.config.protocol_paramset().network,
-    //                 self.config.operator_takes_after,
-    //                 self.config.protocol_paramset().bridge_amount,
-    //                 self.config.operator_wallet_addresses[index].clone(),
-    //             );
-    //             tracing::debug!(
-    //                 "INDEXXX: {:?} Operator takes tx hex: {:?}",
-    //                 index,
-    //                 operator_takes_tx.tx.raw_hex()
-    //             );
-
-    //             let sig_hash =
-    //                 Actor::convert_tx_to_sighash_pubkey_spend(&mut operator_takes_tx, 0).unwrap();
-
-    //             // verify the operator_take_sigs
-    //             &SECP
-    //                 .verify_schnorr(
-    //                     &operator_take_sigs[index],
-    //                     &bitcoin::secp256k1:: Message::from_digest(sig_hash.to_byte_array()),
-    //                     &nofn_taproot_xonly_pk,
-    //                 )
-    //                 .unwrap();
-    //         });
-
-    //     let kickoff_utxos = kickoff_utxos
-    //         .into_iter()
-    //         .enumerate()
-    //         .map(|(index, utxo)| (utxo, operator_take_sigs[index]));
-
-    //     self.db
-    //         .save_operator_take_sigs(deposit_outpoint, kickoff_utxos)
-    //         .await?;
-
-    //     // println!("MOVE_TX: {:?}", move_tx_handler);
-    //     // println!("MOVE_TXID: {:?}", move_tx_handler.tx.compute_txid());
-    //     let move_tx_sighash =
-    //         Actor::convert_tx_to_sighash_script_spend(&mut move_tx_handler, 0, 0)?; // TODO: This should be musig
-
-    //     // let move_reveal_sighash =
-    //     //     Actor::convert_tx_to_sighash_script_spend(&mut move_reveal_tx_handler, 0, 0)?; // TODO: This should be musig
-
-    //     let nonces = self
-    //         .db
-    //         .save_sighashes_and_get_nonces(
-    //             None,
-    //             deposit_outpoint,
-    //             0,
-    //             &[ByteArray32(move_tx_sighash.to_byte_array())],
-    //         )
-    //         .await?
-    //         .ok_or(BridgeError::NoncesNotFound)?;
-
-    //     let move_tx_sig = musig2::partial_sign(
-    //         self.config.verifiers_public_keys.clone(),
-    //         None,
-    //         false,
-    //         nonces[0].0,
-    //         nonces[0].1,
-    //         &self.signer.keypair,
-    //         ByteArray32(move_tx_sighash.to_byte_array()),
-    //     );
-
-    //     // let move_reveal_sig = musig2::partial_sign(
-    //     //     self.config.verifiers_public_keys.clone(),
-    //     //     None,
-    //     //     nonces[1].0,
-    //     //     nonces[2].1.clone(),
-    //     //     &self.signer.keypair,
-    //     //     move_reveal_sighash.to_byte_array(),
-    //     // );
-
-    //     Ok(
-    //         move_tx_sig as MuSigPartialSignature, // move_reveal_sig as MuSigPartialSignature,
-    //     )
-    // }
-}
-
-// #[cfg(test)]
-// mod tests {
-// use crate::errors::BridgeError;
-// use crate::extended_rpc::ExtendedRpc;
-// use crate::musig2::nonce_pair;
-// use crate::user::User;
-// use crate::verifier::Verifier;
-// use crate::EVMAddress;
-// use crate::{actor::Actor, create_test_config_with_thread_name};
-// use crate::{
-//     config::BridgeConfig, database::Database, test::common::*, utils::initialize_logger,
-// };
-// use bitcoin::secp256k1:: rand;
-// use std::{env, thread};
-
-// #[tokio::test]
-// async fn verifier_new_public_key_check() {
-//     let mut config = create_test_config_with_thread_name(None).await;
-//     let rpc = ExtendedRpc::connect(
-//         config.bitcoin_rpc_url.clone(),
-//         config.bitcoin_rpc_user.clone(),
-//         config.bitcoin_rpc_password.clone(),
-//     )
-//     .await;
-
-//     // Test config file has correct keys.
-//     Verifier::new(rpc.clone_inner().await.unwrap(), config.clone()).await.unwrap();
-
-//     // Clearing them should result in error.
-//     config.verifiers_public_keys.clear();
-//     assert!(Verifier::new(rpc, config).await.is_err());
-// }
-
-// #[tokio::test]
-//
-// async fn new_deposit_nonce_checks() {
-//     let mut config = create_test_config_with_thread_name(None).await;
-//     let rpc = ExtendedRpc::connect(
-//         config.bitcoin_rpc_url.clone(),
-//         config.bitcoin_rpc_user.clone(),
-//         config.bitcoin_rpc_password.clone(),
-//     )
-//     .await;
-//     let verifier = Verifier::new(rpc.clone_inner().await.unwrap(), config.clone()).await.unwrap();
-
-//     let evm_address = EVMAddress([1u8; 20]);
-//     let deposit_address = get_deposit_address(config, evm_address).unwrap(); This line needs to be converted into get_deposit_address
-
-//     let signer_address = Actor::new(
-//         config.secret_key,
-//         config.winternitz_secret_key,
-//         config.protocol_paramset().network,
-//     )
-//     .address
-//     .as_unchecked()
-//     .clone();
-
-//     let required_nonce_count = 2 * config.operators_xonly_pks.len() + 1;
-
-//     // Not enough nonces.
-//     let deposit_outpoint = rpc
-//         .send_to_address(&deposit_address.clone(), config.protocol_paramset().bridge_amount)
-//         .await
-//         .unwrap();
-//     rpc.mine_blocks((config.confirmation_threshold + 2).into())
-//         .await
-//         .unwrap();
-
-//     let nonces = (0..required_nonce_count / 2)
-//         .map(|_| nonce_pair(&verifier.signer.keypair, &mut rand::rngs::OsRng))
-//         .collect::<Vec<_>>();
-//     verifier
-//         .db
-//         .save_nonces(None, deposit_outpoint, &nonces)
-//         .await
-//         .unwrap();
-
-//     assert!(verifier
-//         .new_deposit(deposit_outpoint, signer_address.clone(), evm_address)
-//         .await
-//         .is_err_and(|e| {
-//             if let BridgeError::NoncesNotFound = e {
-//                 true
-//             } else {
-//                 println!("Error was {e}");
-//                 false
-//             }
-//         }));
-
-//     // Enough nonces.
-//     let deposit_outpoint = rpc
-//         .send_to_address(&deposit_address.clone(), config.protocol_paramset().bridge_amount)
-//         .await
-//         .unwrap();
-//     rpc.mine_blocks((config.confirmation_threshold + 2).into())
-//         .await
-//         .unwrap();
-
-//     let nonces = (0..required_nonce_count)
-//         .map(|_| nonce_pair(&verifier.signer.keypair, &mut rand::rngs::OsRng))
-//         .collect::<Vec<_>>();
-//     verifier
-//         .db
-//         .save_nonces(None, deposit_outpoint, &nonces)
-//         .await
-//         .unwrap();
-
-//     verifier
-//         .new_deposit(deposit_outpoint, signer_address, evm_address)
-//         .await
-//         .unwrap();
-// }
-// }
->>>>>>> 441e5f91
+}