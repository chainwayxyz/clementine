--- conflicted
+++ resolved
@@ -2387,23 +2387,12 @@
         let max_attempts = light_client_proof_wait_interval_secs.unwrap_or(TEN_MINUTES_IN_SECS);
         let timeout = Duration::from_secs(max_attempts as u64);
 
-        let (l2_height_start, l2_height_end) = self
+        let (l2_height_start, l2_height_end, state_root) = self
             .citrea_client
             .get_citrea_l2_height_range(block_height.into(), timeout)
-<<<<<<< HEAD
-            .await;
-        if let Err(e) = l2_range_result {
-            tracing::error!("Error getting citrea l2 height range: {:?}", e);
-            return Err(e);
-        }
-
-        let (l2_height_start, l2_height_end, state_root) =
-            l2_range_result.expect("Failed to get citrea l2 height range");
-=======
             .await
             .inspect_err(|e| tracing::error!("Error getting citrea l2 height range: {:?}", e))?;
 
->>>>>>> fe2885bd
         tracing::debug!(
             "l2_height_start: {:?}, l2_height_end: {:?}, collecting deposits and withdrawals...",
             l2_height_start,
