use crate::actor::{verify_schnorr, Actor, TweakCache, WinternitzDerivationPath};
use crate::bitcoin_syncer::BitcoinSyncer;
use crate::bitvm_client::ClementineBitVMPublicKeys;
use crate::builder::address::taproot_builder_with_scripts;
use crate::builder::script::{extract_winternitz_commits, SpendableScript, WinternitzCommit};
use crate::builder::sighash::{
    create_nofn_sighash_stream, create_operator_sighash_stream, PartialSignatureInfo, SignatureInfo,
};
use crate::builder::transaction::deposit_signature_owner::EntityType;
use crate::builder::transaction::sign::{create_and_sign_txs, TransactionRequestData};
use crate::builder::transaction::{
    create_emergency_stop_txhandler, create_move_to_vault_txhandler, create_txhandlers,
    ContractContext, DepositData, KickoffData, OperatorData, ReimburseDbCache, TransactionType,
    TxHandler, TxHandlerCache,
};
use crate::builder::transaction::{create_round_txhandlers, KickoffWinternitzKeys};
use crate::citrea::CitreaClientT;
use crate::config::protocol::ProtocolParamset;
use crate::config::BridgeConfig;
use crate::constants::{CITREA_LCP_START_HEIGHT, TEN_MINUTES_IN_SECS};
use crate::database::{Database, DatabaseTransaction};
use crate::errors::BridgeError;
use crate::extended_rpc::ExtendedRpc;
use crate::header_chain_prover::HeaderChainProver;
use crate::musig2;
use crate::rpc::clementine::{NormalSignatureKind, OperatorKeys, TaggedSignature};
use crate::states::context::DutyResult;
use crate::states::{block_cache, StateManager};
use crate::states::{Duty, Owner};
use crate::task::manager::BackgroundTaskManager;
use crate::task::IntoTask;
use crate::tx_sender::{TxMetadata, TxSender, TxSenderClient};
use bitcoin::hashes::Hash;
use bitcoin::secp256k1::schnorr::Signature;
use bitcoin::secp256k1::Message;
use bitcoin::OutPoint;
use bitcoin::{Address, ScriptBuf, Witness, XOnlyPublicKey};
use bitvm::signatures::winternitz;
use eyre::{Context, OptionExt, Result};
use secp256k1::musig::{MusigAggNonce, MusigPartialSignature, MusigPubNonce, MusigSecNonce};
use std::collections::{BTreeMap, HashMap, HashSet};
use std::pin::pin;
use std::sync::Arc;
use std::time::Duration;
use tokio::sync::mpsc;
use tokio_stream::StreamExt;
use tonic::async_trait;

#[derive(Debug)]
pub struct NonceSession {
    /// Nonces used for a deposit session (last nonce is for the movetx signature)
    pub nonces: Vec<MusigSecNonce>,
}

#[derive(Debug)]
pub struct AllSessions {
    pub cur_id: u32,
    pub sessions: HashMap<u32, NonceSession>,
}

pub struct VerifierServer<C: CitreaClientT> {
    pub verifier: Verifier<C>,
    background_tasks: BackgroundTaskManager<Verifier<C>>,
}

impl<C> VerifierServer<C>
where
    C: CitreaClientT,
{
    pub async fn new(config: BridgeConfig) -> Result<Self, BridgeError> {
        let verifier = Verifier::new(config.clone()).await?;
        let db = verifier.db.clone();
        let mut background_tasks = BackgroundTaskManager::default();

        let rpc = ExtendedRpc::connect(
            config.bitcoin_rpc_url.clone(),
            config.bitcoin_rpc_user.clone(),
            config.bitcoin_rpc_password.clone(),
        )
        .await?;

        // TODO: Removing index causes to remove the index from the tx_sender handle as well
        let tx_sender = TxSender::new(
            verifier.signer.clone(),
            rpc.clone(),
            verifier.db.clone(),
            "verifier_".to_string(),
            config.protocol_paramset().network,
        );

        background_tasks.loop_and_monitor(tx_sender.into_task());

        // initialize and run state manager
        let state_manager =
            StateManager::new(db.clone(), verifier.clone(), config.protocol_paramset()).await?;

        let should_run_state_mgr = {
            #[cfg(test)]
            {
                config.test_params.should_run_state_manager
            }
            #[cfg(not(test))]
            {
                true
            }
        };

        if should_run_state_mgr {
            background_tasks.loop_and_monitor(state_manager.block_fetcher_task().await?);
            background_tasks.loop_and_monitor(state_manager.into_task());
        }

        let syncer = BitcoinSyncer::new(db, rpc, config.protocol_paramset()).await?;

        background_tasks.loop_and_monitor(syncer.into_task());

        Ok(VerifierServer {
            verifier,
            background_tasks,
        })
    }

    pub async fn shutdown(&mut self) {
        self.background_tasks
            .graceful_shutdown_with_timeout(Duration::from_secs(10))
            .await;
    }
}

#[derive(Debug, Clone)]
pub struct Verifier<C: CitreaClientT> {
    rpc: ExtendedRpc,

    pub(crate) signer: Actor,
    pub(crate) db: Database,
    pub(crate) config: BridgeConfig,
    pub(crate) nonces: Arc<tokio::sync::Mutex<AllSessions>>,
    pub tx_sender: TxSenderClient,
    pub header_chain_prover: Option<HeaderChainProver>,
    pub citrea_client: C,
}

impl<C> Verifier<C>
where
    C: CitreaClientT,
{
    pub async fn new(config: BridgeConfig) -> Result<Self, BridgeError> {
        let signer = Actor::new(
            config.secret_key,
            config.winternitz_secret_key,
            config.protocol_paramset().network,
        );

        let rpc = ExtendedRpc::connect(
            config.bitcoin_rpc_url.clone(),
            config.bitcoin_rpc_user.clone(),
            config.bitcoin_rpc_password.clone(),
        )
        .await?;

        let db = Database::new(&config).await?;

        let citrea_client = C::new(
            config.citrea_rpc_url.clone(),
            config.citrea_light_client_prover_url.clone(),
            config.citrea_chain_id,
            None,
        )
        .await?;

        let all_sessions = AllSessions {
            cur_id: 0,
            sessions: HashMap::new(),
        };

        // TODO: Removing index causes to remove the index from the tx_sender handle as well
        let tx_sender = TxSenderClient::new(db.clone(), "verifier_".to_string());

        let header_chain_prover = if std::env::var("ENABLE_HEADER_CHAIN_PROVER").is_ok() {
            Some(HeaderChainProver::new(&config, rpc.clone()).await?)
        } else {
            None
        };

        let verifier = Verifier {
            rpc,
            signer,
            db: db.clone(),
            config: config.clone(),
            nonces: Arc::new(tokio::sync::Mutex::new(all_sessions)),
            tx_sender,
            header_chain_prover,
            citrea_client,
        };
        Ok(verifier)
    }

    /// Verifies all unspent kickoff signatures sent by the operator, converts them to TaggedSignature
    /// as they will be saved as TaggedSignatures to the db.
    fn verify_unspent_kickoff_sigs(
        &self,
        collateral_funding_outpoint: OutPoint,
        operator_xonly_pk: XOnlyPublicKey,
        wallet_reimburse_address: Address,
        unspent_kickoff_sigs: Vec<Signature>,
        kickoff_wpks: &KickoffWinternitzKeys,
    ) -> Result<Vec<TaggedSignature>, BridgeError> {
        let mut tweak_cache = TweakCache::default();
        let mut tagged_sigs = Vec::with_capacity(unspent_kickoff_sigs.len());
        let mut prev_ready_to_reimburse: Option<TxHandler> = None;
        let operator_data = OperatorData {
            xonly_pk: operator_xonly_pk,
            collateral_funding_outpoint,
            reimburse_addr: wallet_reimburse_address.clone(),
        };
        let mut cur_sig_index = 0;
        for round_idx in 0..self.config.protocol_paramset().num_round_txs {
            let txhandlers = create_round_txhandlers(
                self.config.protocol_paramset(),
                round_idx,
                &operator_data,
                kickoff_wpks,
                prev_ready_to_reimburse.as_ref(),
            )?;
            for txhandler in txhandlers {
                if let TransactionType::UnspentKickoff(kickoff_idx) =
                    txhandler.get_transaction_type()
                {
                    let partial = PartialSignatureInfo {
                        operator_idx: 0, // dummy value
                        round_idx,
                        kickoff_utxo_idx: kickoff_idx,
                    };
                    let sighashes = txhandler
                        .calculate_shared_txins_sighash(EntityType::OperatorSetup, partial)?;
                    for sighash in sighashes {
                        let message = Message::from_digest(sighash.0.to_byte_array());
                        verify_schnorr(
                            &unspent_kickoff_sigs[cur_sig_index],
                            &message,
                            operator_xonly_pk,
                            sighash.1.tweak_data,
                            Some(&mut tweak_cache),
                        )
                        .map_err(|e| {
                            eyre::eyre!(
                                "Verifier{}: Unspent kickoff signature verification failed for num sig {}: {}",
                                self.signer.xonly_public_key.to_string(),
                                cur_sig_index + 1,
                                e
                            )
                        })?;
                        tagged_sigs.push(TaggedSignature {
                            signature: unspent_kickoff_sigs[cur_sig_index].serialize().to_vec(),
                            signature_id: Some(sighash.1.signature_id),
                        });
                        cur_sig_index += 1;
                    }
                } else if let TransactionType::ReadyToReimburse = txhandler.get_transaction_type() {
                    prev_ready_to_reimburse = Some(txhandler);
                }
            }
        }

        Ok(tagged_sigs)
    }

    pub async fn set_operator(
        &self,
        collateral_funding_outpoint: OutPoint,
        operator_xonly_pk: XOnlyPublicKey,
        wallet_reimburse_address: Address,
        operator_winternitz_public_keys: Vec<winternitz::PublicKey>,
        unspent_kickoff_sigs: Vec<Signature>,
    ) -> Result<(), BridgeError> {
        let kickoff_wpks = KickoffWinternitzKeys::new(
            operator_winternitz_public_keys,
            self.config.protocol_paramset().num_kickoffs_per_round,
        );
        let tagged_sigs = self.verify_unspent_kickoff_sigs(
            collateral_funding_outpoint,
            operator_xonly_pk,
            wallet_reimburse_address.clone(),
            unspent_kickoff_sigs,
            &kickoff_wpks,
        )?;

        let operator_winternitz_public_keys = kickoff_wpks.keys;
        let mut dbtx = self.db.begin_transaction().await?;
        // Save the operator details to the db
        self.db
            .set_operator(
                Some(&mut dbtx),
                operator_xonly_pk,
                wallet_reimburse_address.to_string(),
                collateral_funding_outpoint,
            )
            .await?;

        self.db
            .set_operator_kickoff_winternitz_public_keys(
                Some(&mut dbtx),
                operator_xonly_pk,
                operator_winternitz_public_keys,
            )
            .await?;

        let sigs_per_round = self.config.get_num_unspent_kickoff_sigs()
            / self.config.protocol_paramset().num_round_txs;
        let tagged_sigs_per_round: Vec<Vec<TaggedSignature>> = tagged_sigs
            .chunks(sigs_per_round)
            .map(|chunk| chunk.to_vec())
            .collect();

        for (round_idx, sigs) in tagged_sigs_per_round.into_iter().enumerate() {
            self.db
                .set_unspent_kickoff_sigs(Some(&mut dbtx), operator_xonly_pk, round_idx, sigs)
                .await?;
        }

        let operator_data = OperatorData {
            xonly_pk: operator_xonly_pk,
            collateral_funding_outpoint,
            reimburse_addr: wallet_reimburse_address,
        };

        StateManager::<Self>::dispatch_new_round_machine(self.db.clone(), &mut dbtx, operator_data)
            .await?;

        dbtx.commit().await?;

        Ok(())
    }

    pub async fn nonce_gen(
        &self,
        num_nonces: u32,
    ) -> Result<(u32, Vec<MusigPubNonce>), BridgeError> {
        let (sec_nonces, pub_nonces): (Vec<MusigSecNonce>, Vec<MusigPubNonce>) = (0..num_nonces)
            .map(|_| {
                // nonce pair needs keypair and a rng
                let (sec_nonce, pub_nonce) = musig2::nonce_pair(
                    &self.signer.keypair,
                    &mut bitcoin::secp256k1::rand::thread_rng(),
                )?;
                Ok((sec_nonce, pub_nonce))
            })
            .collect::<Result<Vec<(MusigSecNonce, MusigPubNonce)>, BridgeError>>()?
            .into_iter()
            .unzip(); // TODO: fix extra copies

        let session = NonceSession { nonces: sec_nonces };

        // save the session
        let session_id = {
            let all_sessions = &mut *self.nonces.lock().await;
            let session_id = all_sessions.cur_id;
            all_sessions.sessions.insert(session_id, session);
            all_sessions.cur_id += 1;
            session_id
        };

        Ok((session_id, pub_nonces))
    }

    pub async fn deposit_sign(
        &self,
        mut deposit_data: DepositData,
        session_id: u32,
        mut agg_nonce_rx: mpsc::Receiver<MusigAggNonce>,
    ) -> Result<mpsc::Receiver<MusigPartialSignature>, BridgeError> {
        self.citrea_client
            .check_nofn_correctness(deposit_data.get_nofn_xonly_pk()?)
            .await?;

        let verifier = self.clone();
        let (partial_sig_tx, partial_sig_rx) = mpsc::channel(1280);
        let verifier_index = deposit_data.get_verifier_index(&self.signer.public_key)?;
        let verifiers_public_keys = deposit_data.get_verifiers();

        let deposit_blockhash = self
            .rpc
            .get_blockhash_of_tx(&deposit_data.get_deposit_outpoint().txid)
            .await?;

        tokio::spawn(async move {
            let mut session_map = verifier.nonces.lock().await;
            let session = session_map
                .sessions
                .get_mut(&session_id)
                .ok_or_else(|| eyre::eyre!("Could not find session id {session_id}"))?;
            session.nonces.reverse();

            let mut nonce_idx: usize = 0;

            let mut sighash_stream = Box::pin(create_nofn_sighash_stream(
                verifier.db.clone(),
                verifier.config.clone(),
                deposit_data.clone(),
                deposit_blockhash,
                false,
            ));
            let num_required_sigs = verifier.config.get_num_required_nofn_sigs(&deposit_data);

            assert_eq!(
                num_required_sigs + 2,
                session.nonces.len(),
                "Expected nonce count to be num_required_sigs + 2 (movetx & emergency stop)"
            );

            while let Some(agg_nonce) = agg_nonce_rx.recv().await {
                let sighash = sighash_stream
                    .next()
                    .await
                    .ok_or(eyre::eyre!("No sighash received"))??;
                tracing::debug!("Verifier {} found sighash: {:?}", verifier_index, sighash);

                let nonce = session
                    .nonces
                    .pop()
                    .ok_or(eyre::eyre!("No nonce available"))?;

                let partial_sig = musig2::partial_sign(
                    verifiers_public_keys.clone(),
                    None,
                    nonce,
                    agg_nonce,
                    verifier.signer.keypair,
                    Message::from_digest(*sighash.0.as_byte_array()),
                )?;

                partial_sig_tx
                    .send(partial_sig)
                    .await
                    .wrap_err("Failed to send partial signature")?;

                nonce_idx += 1;
                tracing::debug!(
                    "Verifier {} signed and sent sighash {} of {}",
                    verifier_index,
                    nonce_idx,
                    num_required_sigs
                );
                if nonce_idx == num_required_sigs {
                    break;
                }
            }

            if session.nonces.len() != 2 {
                return Err(eyre::eyre!(
                    "Expected 2 nonces remaining in session, one for move tx and one for emergency stop, got {}",
                    session.nonces.len()
                ).into());
            }

            Ok::<(), BridgeError>(())
        });

        Ok(partial_sig_rx)
    }

    /// TODO: This function should be split in to multiple functions
    pub async fn deposit_finalize(
        &self,
        deposit_data: &mut DepositData,
        session_id: u32,
        mut sig_receiver: mpsc::Receiver<Signature>,
        mut agg_nonce_receiver: mpsc::Receiver<MusigAggNonce>,
        mut operator_sig_receiver: mpsc::Receiver<Signature>,
    ) -> Result<(MusigPartialSignature, MusigPartialSignature), BridgeError> {
        self.citrea_client
            .check_nofn_correctness(deposit_data.get_nofn_xonly_pk()?)
            .await?;

        let mut tweak_cache = TweakCache::default();
        let deposit_blockhash = self
            .rpc
            .get_blockhash_of_tx(&deposit_data.get_deposit_outpoint().txid)
            .await?;

        let mut sighash_stream = pin!(create_nofn_sighash_stream(
            self.db.clone(),
            self.config.clone(),
            deposit_data.clone(),
            deposit_blockhash,
            true,
        ));

        let num_required_nofn_sigs = self.config.get_num_required_nofn_sigs(deposit_data);
        let num_required_nofn_sigs_per_kickoff = self
            .config
            .get_num_required_nofn_sigs_per_kickoff(deposit_data);
        let num_required_op_sigs = self.config.get_num_required_operator_sigs(deposit_data);
        let num_required_op_sigs_per_kickoff = self
            .config
            .get_num_required_operator_sigs_per_kickoff(deposit_data);

        let operator_xonly_pks = deposit_data.get_operators();
        let num_operators = deposit_data.get_num_operators();

        let ProtocolParamset {
            num_round_txs,
            num_kickoffs_per_round,
            ..
        } = *self.config.protocol_paramset();

        let mut verified_sigs = vec![
            vec![
                vec![
                    Vec::<TaggedSignature>::with_capacity(
                        num_required_nofn_sigs_per_kickoff + num_required_op_sigs_per_kickoff
                    );
                    num_kickoffs_per_round
                ];
                num_round_txs
            ];
            num_operators
        ];

        let mut kickoff_txids = vec![vec![vec![]; num_round_txs]; num_operators];

        // ------ N-of-N SIGNATURES VERIFICATION ------

        let mut nonce_idx: usize = 0;

        while let Some(sighash) = sighash_stream.next().await {
            let typed_sighash = sighash.wrap_err("Failed to read from sighash stream")?;

            let &SignatureInfo {
                operator_idx,
                round_idx,
                kickoff_utxo_idx,
                signature_id,
                tweak_data,
                kickoff_txid,
            } = &typed_sighash.1;

            if signature_id == NormalSignatureKind::YieldKickoffTxid.into() {
                kickoff_txids[operator_idx][round_idx].push((kickoff_txid, kickoff_utxo_idx));
                continue;
            }

            let sig = sig_receiver
                .recv()
                .await
                .ok_or_eyre("No signature received")?;

            tracing::debug!("Verifying Final nofn Signature {}", nonce_idx + 1);

            verify_schnorr(
                &sig,
                &Message::from(typed_sighash.0),
                deposit_data.get_nofn_xonly_pk()?,
                tweak_data,
                Some(&mut tweak_cache),
            )
            .wrap_err_with(|| {
                format!(
                    "Failed to verify nofn signature {} with signature info {:?}",
                    nonce_idx + 1,
                    typed_sighash.1
                )
            })?;

            let tagged_sig = TaggedSignature {
                signature: sig.serialize().to_vec(),
                signature_id: Some(signature_id),
            };
            verified_sigs[operator_idx][round_idx][kickoff_utxo_idx].push(tagged_sig);

            tracing::debug!("Final Signature Verified");

            nonce_idx += 1;
        }

        if nonce_idx != num_required_nofn_sigs {
            return Err(eyre::eyre!(
                "Did not receive enough nofn signatures. Needed: {}, received: {}",
                num_required_nofn_sigs,
                nonce_idx
            )
            .into());
        }

        tracing::info!(
            "Verifier{} Finished verifying final signatures of NofN",
            self.signer.xonly_public_key.to_string()
        );

        let move_tx_agg_nonce = agg_nonce_receiver
            .recv()
            .await
            .ok_or(eyre::eyre!("Aggregated nonces channel ended prematurely"))?;

        let emergency_stop_agg_nonce = agg_nonce_receiver
            .recv()
            .await
            .ok_or(eyre::eyre!("Aggregated nonces channel ended prematurely"))?;

        tracing::info!(
            "Verifier{} Received move tx and emergency stop aggregated nonces",
            self.signer.xonly_public_key.to_string()
        );
        // ------ OPERATOR SIGNATURES VERIFICATION ------

        let num_required_total_op_sigs = num_required_op_sigs * deposit_data.get_num_operators();
        let mut total_op_sig_count = 0;

        // get operator data
        let operators_data = deposit_data.get_operators();

        // get signatures of operators and verify them
        for (operator_idx, &op_xonly_pk) in operators_data.iter().enumerate() {
            let mut op_sig_count = 0;
            // generate the sighash stream for operator
            let mut sighash_stream = pin!(create_operator_sighash_stream(
                self.db.clone(),
                op_xonly_pk,
                self.config.clone(),
                deposit_data.clone(),
                deposit_blockhash,
            ));
            while let Some(operator_sig) = operator_sig_receiver.recv().await {
                let typed_sighash = sighash_stream
                    .next()
                    .await
                    .ok_or_eyre("Operator sighash stream ended prematurely")??;

                tracing::debug!(
                    "Verifying Final operator signature {} for operator {}, signature info {:?}",
                    nonce_idx + 1,
                    operator_idx,
                    typed_sighash.1
                );

                let &SignatureInfo {
                    operator_idx,
                    round_idx,
                    kickoff_utxo_idx,
                    signature_id,
                    kickoff_txid: _,
                    tweak_data,
                } = &typed_sighash.1;

                verify_schnorr(
                    &operator_sig,
                    &Message::from(typed_sighash.0),
                    op_xonly_pk,
                    tweak_data,
                    Some(&mut tweak_cache),
                )
                .wrap_err_with(|| {
                    format!(
                        "Operator {} Signature {}: verification failed. Signature info: {:?}.",
                        operator_idx,
                        op_sig_count + 1,
                        typed_sighash.1
                    )
                })?;

                let tagged_sig = TaggedSignature {
                    signature: operator_sig.serialize().to_vec(),
                    signature_id: Some(signature_id),
                };
                verified_sigs[operator_idx][round_idx][kickoff_utxo_idx].push(tagged_sig);

                op_sig_count += 1;
                total_op_sig_count += 1;
                if op_sig_count == num_required_op_sigs {
                    break;
                }
            }
        }

        if total_op_sig_count != num_required_total_op_sigs {
            return Err(eyre::eyre!(
                "Did not receive enough operator signatures. Needed: {}, received: {}",
                num_required_total_op_sigs,
                total_op_sig_count
            )
            .into());
        }

        tracing::info!(
            "Verifier{} Finished verifying final signatures of operators",
            self.signer.xonly_public_key.to_string()
        );
        // ----- MOVE TX SIGNING

        // Generate partial signature for move transaction
        let move_txhandler =
            create_move_to_vault_txhandler(deposit_data, self.config.protocol_paramset())?;

        let move_tx_sighash = move_txhandler.calculate_script_spend_sighash_indexed(
            0,
            0,
            bitcoin::TapSighashType::Default,
        )?;

        let movetx_secnonce = {
            let mut session_map = self.nonces.lock().await;
            let session = session_map
                .sessions
                .get_mut(&session_id)
                .ok_or_else(|| eyre::eyre!("Could not find session id {session_id}"))?;
            session
                .nonces
                .pop()
                .ok_or_eyre("No move tx secnonce in session")?
        };

        let emergency_stop_secnonce = {
            let mut session_map = self.nonces.lock().await;
            let session = session_map
                .sessions
                .get_mut(&session_id)
                .ok_or_else(|| eyre::eyre!("Could not find session id {session_id}"))?;
            session
                .nonces
                .pop()
                .ok_or_eyre("No emergency stop secnonce in session")?
        };

        // sign move tx and save everything to db if everything is correct
        let move_tx_partial_sig = musig2::partial_sign(
            deposit_data.get_verifiers(),
            None,
            movetx_secnonce,
            move_tx_agg_nonce,
            self.signer.keypair,
            Message::from_digest(move_tx_sighash.to_byte_array()),
        )?;

        tracing::info!(
            "Verifier{} Finished signing move tx",
            self.signer.xonly_public_key.to_string()
        );

        let emergency_stop_txhandler = create_emergency_stop_txhandler(
            deposit_data,
            &move_txhandler,
            self.config.protocol_paramset(),
        )?;

        let emergency_stop_sighash = emergency_stop_txhandler
            .calculate_script_spend_sighash_indexed(
                0,
                0,
                bitcoin::TapSighashType::SinglePlusAnyoneCanPay,
            )?;

        let emergency_stop_partial_sig = musig2::partial_sign(
            deposit_data.get_verifiers(),
            None,
            emergency_stop_secnonce,
            emergency_stop_agg_nonce,
            self.signer.keypair,
            Message::from_digest(emergency_stop_sighash.to_byte_array()),
        )?;

        tracing::info!(
            "Verifier{} Finished signing emergency stop tx",
            self.signer.xonly_public_key.to_string()
        );

        // Save signatures to db
        let mut dbtx = self.db.begin_transaction().await?;
        self.db
            .set_deposit_data(
                Some(&mut dbtx),
                deposit_data.clone(),
                *move_txhandler.get_txid(),
            )
            .await?;
        // Deposit is not actually finalized here, its only finalized after the aggregator gets all the partial sigs and checks the aggregated sig
        // TODO: It can create problems if the deposit fails at the end by some verifier not sending movetx partial sig, but we still added sigs to db
        for (operator_idx, (operator_xonly_pk, operator_sigs)) in operator_xonly_pks
            .into_iter()
            .zip(verified_sigs.into_iter())
            .enumerate()
        {
            for (round_idx, mut op_round_sigs) in operator_sigs.into_iter().enumerate() {
                if kickoff_txids[operator_idx][round_idx].len()
                    != self.config.protocol_paramset().num_signed_kickoffs
                {
                    return Err(eyre::eyre!(
                        "Number of signed kickoff utxos for operator: {}, round: {} is wrong. Expected: {}, got: {}",
                            operator_xonly_pk, round_idx, self.config.protocol_paramset().num_signed_kickoffs, kickoff_txids[operator_idx][round_idx].len()
                    ).into());
                }
                for (kickoff_txid, kickoff_idx) in &kickoff_txids[operator_idx][round_idx] {
                    if kickoff_txid.is_none() {
                        return Err(eyre::eyre!(
                            "Kickoff txid not found for {}, {}, {}",
                            operator_xonly_pk,
                            round_idx,
                            kickoff_idx
                        )
                        .into());
                    }

                    tracing::trace!(
                        "Setting deposit signatures for {:?}, {:?}, {:?} {:?}",
                        operator_xonly_pk,
                        round_idx,
                        kickoff_idx,
                        kickoff_txid
                    );

                    self.db
                        .set_deposit_signatures(
                            Some(&mut dbtx),
                            deposit_data.get_deposit_outpoint(),
                            operator_xonly_pk,
                            round_idx,
                            *kickoff_idx,
                            kickoff_txid.expect("Kickoff txid must be Some"),
                            std::mem::take(&mut op_round_sigs[*kickoff_idx]),
                        )
                        .await?;
                }
            }
        }
        dbtx.commit().await?;

        Ok((move_tx_partial_sig, emergency_stop_partial_sig))
    }

    pub async fn set_operator_keys(
        &self,
        deposit_data: DepositData,
        keys: OperatorKeys,
        operator_xonly_pk: XOnlyPublicKey,
    ) -> Result<(), BridgeError> {
        let hashes: Vec<[u8; 20]> = keys
            .challenge_ack_digests
            .into_iter()
            .map(|x| {
                x.hash.try_into().map_err(|e: Vec<u8>| {
                    eyre::eyre!("Invalid hash length, expected 20 bytes, got {}", e.len())
                })
            })
            .collect::<Result<Vec<[u8; 20]>, eyre::Report>>()?;

        if hashes.len() != self.config.get_num_challenge_ack_hashes(&deposit_data) {
            return Err(eyre::eyre!(
                "Invalid number of challenge ack hashes received from operator {:?}: got: {} expected: {}",
                operator_xonly_pk,
                hashes.len(),
                self.config.get_num_challenge_ack_hashes(&deposit_data)
            ).into());
        }

        let operator_data = self
            .db
            .get_operator(None, operator_xonly_pk)
            .await?
            .ok_or(BridgeError::OperatorNotFound(operator_xonly_pk))?;

        self.db
            .set_operator_challenge_ack_hashes(
                None,
                operator_xonly_pk,
                deposit_data.get_deposit_outpoint(),
                &hashes,
            )
            .await?;

        let winternitz_keys: Vec<winternitz::PublicKey> = keys
            .winternitz_pubkeys
            .into_iter()
            .map(|x| x.try_into())
            .collect::<Result<_, BridgeError>>()?;

        if winternitz_keys.len() != ClementineBitVMPublicKeys::number_of_flattened_wpks() {
            tracing::error!(
                "Invalid number of winternitz keys received from operator {:?}: got: {} expected: {}",
                operator_xonly_pk,
                winternitz_keys.len(),
                ClementineBitVMPublicKeys::number_of_flattened_wpks()
            );
            return Err(eyre::eyre!(
                "Invalid number of winternitz keys received from operator {:?}: got: {} expected: {}",
                operator_xonly_pk,
                winternitz_keys.len(),
                ClementineBitVMPublicKeys::number_of_flattened_wpks()
            )
            .into());
        }

        let bitvm_pks = ClementineBitVMPublicKeys::from_flattened_vec(&winternitz_keys);

        let assert_tx_addrs = bitvm_pks
            .get_assert_taproot_leaf_hashes(operator_data.xonly_pk)
            .iter()
            .map(|x| x.to_byte_array())
            .collect::<Vec<_>>();

        // TODO: Use correct verification key and along with a dummy proof.
        let start = std::time::Instant::now();
        let scripts: Vec<ScriptBuf> = bitvm_pks.get_g16_verifier_disprove_scripts();

        let taproot_builder = taproot_builder_with_scripts(&scripts);
        let root_hash = taproot_builder
            .try_into_taptree()
            .expect("taproot builder always builds a full taptree")
            .root_hash()
            .to_byte_array();
        tracing::debug!("Built taproot tree in {:?}", start.elapsed());

        let latest_blockhash_wots = bitvm_pks.latest_blockhash_pk.to_vec();

        let latest_blockhash_script = WinternitzCommit::new(
            vec![(latest_blockhash_wots, 40)],
            operator_data.xonly_pk,
            self.config.protocol_paramset().winternitz_log_d,
        )
        .to_script_buf();

        let latest_blockhash_root_hash = taproot_builder_with_scripts(&[latest_blockhash_script])
            .try_into_taptree()
            .expect("taproot builder always builds a full taptree")
            .root_hash()
            .to_raw_hash()
            .to_byte_array();

        // Save the public input wots to db along with the root hash
        self.db
            .set_bitvm_setup(
                None,
                operator_xonly_pk,
                deposit_data.get_deposit_outpoint(),
                &assert_tx_addrs,
                &root_hash,
                &latest_blockhash_root_hash,
            )
            .await?;

        Ok(())
    }

    /// Checks if the operator who sent the kickoff matches the payout data saved in our db
    /// Payout data in db is updated during citrea sync.
    async fn is_kickoff_malicious(
        &self,
        kickoff_witness: Witness,
        deposit_data: &mut DepositData,
        kickoff_data: KickoffData,
    ) -> Result<bool, BridgeError> {
        let move_txid =
            create_move_to_vault_txhandler(deposit_data, self.config.protocol_paramset())?
                .get_cached_tx()
                .compute_txid();
        let payout_info = self
            .db
            .get_payout_info_from_move_txid(None, move_txid)
            .await;
        if let Err(e) = &payout_info {
            tracing::warn!(
                "Couldn't retrieve payout info from db {}, assuming malicious",
                e
            );
            return Ok(true);
        }
        let payout_info = payout_info?;
        if let Some((operator_xonly_pk, payout_blockhash, _, _)) = payout_info {
            if operator_xonly_pk != kickoff_data.operator_xonly_pk {
                return Ok(true);
            }
            let wt_derive_path = WinternitzDerivationPath::Kickoff(
                kickoff_data.round_idx,
                kickoff_data.kickoff_idx,
                self.config.protocol_paramset(),
            );
            let commits = extract_winternitz_commits(
                kickoff_witness,
                &[wt_derive_path],
                self.config.protocol_paramset(),
            )?;
            let blockhash_data = commits.first();
            // only last 20 bytes of the blockhash is committed
            let truncated_blockhash = &payout_blockhash[12..];
            if let Some(committed_blockhash) = blockhash_data {
                if committed_blockhash != truncated_blockhash {
                    tracing::warn!("Payout blockhash does not match committed hash: committed: {:?}, truncated payout blockhash: {:?}",
                        blockhash_data, truncated_blockhash);
                    return Ok(true);
                }
            } else {
                return Err(BridgeError::Error(
                    "Couldn't retrieve committed data from witness".to_string(),
                ));
            }
            return Ok(false);
        }
        Ok(true)
    }

    /// Checks if the kickoff is malicious and sends the appropriate txs if it is.
    /// Returns true if the kickoff is malicious.
    pub async fn handle_kickoff<'a>(
        &'a self,
        dbtx: DatabaseTransaction<'a, '_>,
        kickoff_witness: Witness,
        mut deposit_data: DepositData,
        kickoff_data: KickoffData,
        challenged_before: bool,
    ) -> Result<bool, BridgeError> {
        let is_malicious = self
            .is_kickoff_malicious(kickoff_witness, &mut deposit_data, kickoff_data)
            .await?;
        if !is_malicious {
            return Ok(false);
        }

        tracing::warn!(
            "Malicious kickoff {:?} for deposit {:?}",
            kickoff_data,
            deposit_data
        );

        let transaction_data = TransactionRequestData {
            deposit_outpoint: deposit_data.get_deposit_outpoint(),
            kickoff_data,
        };
        let signed_txs = create_and_sign_txs(
            self.db.clone(),
            &self.signer,
            self.config.clone(),
            transaction_data,
            None, // No need
        )
        .await?;

        let tx_metadata = Some(TxMetadata {
            tx_type: TransactionType::Dummy, // will be replaced in add_tx_to_queue
            operator_xonly_pk: Some(kickoff_data.operator_xonly_pk),
            round_idx: Some(kickoff_data.round_idx),
            kickoff_idx: Some(kickoff_data.kickoff_idx),
            deposit_outpoint: Some(deposit_data.get_deposit_outpoint()),
        });

        // try to send them
        for (tx_type, signed_tx) in &signed_txs {
            if *tx_type == TransactionType::Challenge && challenged_before {
                // do not send challenge tx operator was already challenged in the same round
                tracing::warn!(
                    "Operator {:?} was already challenged in the same round, skipping challenge tx",
                    kickoff_data.operator_xonly_pk
                );
                continue;
            }
            match *tx_type {
                TransactionType::Challenge
                | TransactionType::AssertTimeout(_)
                | TransactionType::KickoffNotFinalized
                | TransactionType::LatestBlockhashTimeout
                | TransactionType::OperatorChallengeNack(_) => {
                    self.tx_sender
                        .add_tx_to_queue(
                            dbtx,
                            *tx_type,
                            signed_tx,
                            &signed_txs,
                            tx_metadata,
                            &self.config,
                            None,
                        )
                        .await?;
                }
                _ => {}
            }
        }

        Ok(true)
    }

    async fn send_watchtower_challenge(
        &self,
        kickoff_data: KickoffData,
        deposit_data: DepositData,
    ) -> Result<(), BridgeError> {
        let (tx_type, challenge_tx, rbf_info) = self
            .create_watchtower_challenge(
                TransactionRequestData {
                    deposit_outpoint: deposit_data.get_deposit_outpoint(),
                    kickoff_data,
                },
                &vec![0u8; self.config.protocol_paramset().watchtower_challenge_bytes], // dummy challenge
            )
            .await?;
        let mut dbtx = self.db.begin_transaction().await?;

        self.tx_sender
            .add_tx_to_queue(
                &mut dbtx,
                tx_type,
                &challenge_tx,
                &[],
                Some(TxMetadata {
                    tx_type,
                    operator_xonly_pk: Some(kickoff_data.operator_xonly_pk),
                    round_idx: Some(kickoff_data.round_idx),
                    kickoff_idx: Some(kickoff_data.kickoff_idx),
                    deposit_outpoint: Some(deposit_data.get_deposit_outpoint()),
                }),
                &self.config,
                Some(rbf_info),
            )
            .await?;
        dbtx.commit().await?;

        tracing::info!(
            "Commited watchtower challenge for watchtower {}",
            self.signer.xonly_public_key
        );

        Ok(())
    }

    #[tracing::instrument(skip(self, dbtx))]
    async fn update_citrea_deposit_and_withdrawals(
        &self,
        dbtx: &mut DatabaseTransaction<'_, '_>,
        l2_height_start: u64,
        l2_height_end: u64,
        block_height: u32,
    ) -> Result<(), BridgeError> {
        tracing::debug!("Updating citrea deposit and withdrawals");

        let last_deposit_idx = self.db.get_last_deposit_idx(None).await?;
        tracing::info!("Last deposit idx: {:?}", last_deposit_idx);

        let last_withdrawal_idx = self.db.get_last_withdrawal_idx(None).await?;
        tracing::info!("Last withdrawal idx: {:?}", last_withdrawal_idx);

        let new_deposits = self
            .citrea_client
            .collect_deposit_move_txids(last_deposit_idx, l2_height_end)
            .await?;
        tracing::info!("New deposits: {:?}", new_deposits);

        let new_withdrawals = self
            .citrea_client
            .collect_withdrawal_utxos(last_withdrawal_idx, l2_height_end)
            .await?;
        tracing::info!("New Withdrawals: {:?}", new_withdrawals);

        for (idx, move_to_vault_txid) in new_deposits {
            tracing::info!(
                "Setting move to vault txid: {:?} with index {}",
                move_to_vault_txid,
                idx
            );
            self.db
                .set_move_to_vault_txid_from_citrea_deposit(
                    Some(dbtx),
                    idx as u32,
                    &move_to_vault_txid,
                )
                .await?;
        }
        for (idx, withdrawal_utxo_outpoint) in new_withdrawals {
            tracing::info!(
                "Setting withdrawal utxo: {:?} with index {}",
                withdrawal_utxo_outpoint,
                idx
            );
            self.db
                .set_withdrawal_utxo_from_citrea_withdrawal(
                    Some(dbtx),
                    idx as u32,
                    withdrawal_utxo_outpoint,
                    block_height,
                )
                .await?;
        }

        let replacement_move_txids = self
            .citrea_client
            .get_replacement_deposit_move_txids(l2_height_start + 1, l2_height_end)
            .await?;

        for (old_move_txid, new_move_txid) in replacement_move_txids {
            tracing::info!(
                "Setting replacement move txid: {:?} -> {:?}",
                old_move_txid,
                new_move_txid
            );
            self.db
                .set_replacement_deposit_move_txid(Some(dbtx), old_move_txid, new_move_txid)
                .await?;
        }

        Ok(())
    }

    async fn update_finalized_payouts(
        &self,
        dbtx: &mut DatabaseTransaction<'_, '_>,
        block_id: u32,
        block_cache: &block_cache::BlockCache,
    ) -> Result<(), BridgeError> {
        tracing::info!("Updating finalized payouts for block: {:?}", block_id);
        let payout_txids = self
            .db
            .get_payout_txs_for_withdrawal_utxos(Some(dbtx), block_id)
            .await?;

        let block = block_cache
            .block
            .as_ref()
            .ok_or(eyre::eyre!("Block not found"))?;

        let block_hash = block.block_hash();

        let mut payout_txs_and_payer_operator_idx = vec![];
        for (idx, payout_txid) in payout_txids {
            let payout_tx_idx = block_cache.txids.get(&payout_txid);
            if payout_tx_idx.is_none() {
                tracing::error!(
                    "Payout tx not found in block cache: {:?} and in block: {:?}",
                    payout_txid,
                    block_id
                );
                tracing::error!("Block cache: {:?}", block_cache);
                return Err(BridgeError::Error(
                    "Payout tx not found in block cache".to_string(),
                ));
            }
            let payout_tx_idx = payout_tx_idx.expect("Payout tx not found in block cache");
            let payout_tx = &block.txdata[*payout_tx_idx];
            let last_output = &payout_tx.output[payout_tx.output.len() - 1]
                .script_pubkey
                .to_bytes();
            tracing::info!("last_output: {}, idx: {}", hex::encode(last_output), idx);

            // We remove the first 2 bytes which are OP_RETURN OP_PUSH, example: 6a0100
            let mut operator_idx_bytes = [0u8; 32]; // Create a 4-byte array initialized with zeros
            operator_idx_bytes.copy_from_slice(&last_output[2..last_output.len()]);
            let operator_xonly_pk =
                XOnlyPublicKey::from_slice(&operator_idx_bytes).expect("Invalid operator xonly_pk");

            payout_txs_and_payer_operator_idx.push((
                idx,
                payout_txid,
                operator_xonly_pk,
                block_hash,
            ));
        }

        self.db
            .set_payout_txs_and_payer_operator_xonly_pk(
                Some(dbtx),
                payout_txs_and_payer_operator_idx,
            )
            .await?;

        Ok(())
    }

    async fn send_unspent_kickoff_connectors(
        &self,
        round_idx: u32,
        operator_xonly_pk: XOnlyPublicKey,
        used_kickoffs: HashSet<usize>,
    ) -> Result<(), BridgeError> {
        if used_kickoffs.len() == self.config.protocol_paramset().num_kickoffs_per_round {
            // ok, every kickoff spent
            return Ok(());
        }

        let unspent_kickoff_txs = self
            .create_and_sign_unspent_kickoff_connector_txs(round_idx, operator_xonly_pk)
            .await?;
        let mut dbtx = self.db.begin_transaction().await?;
        for (tx_type, tx) in unspent_kickoff_txs {
            if let TransactionType::UnspentKickoff(kickoff_idx) = tx_type {
                if used_kickoffs.contains(&kickoff_idx) {
                    continue;
                }
                self.tx_sender
                    .add_tx_to_queue(
                        &mut dbtx,
                        tx_type,
                        &tx,
                        &[],
                        Some(TxMetadata {
                            tx_type,
                            operator_xonly_pk: Some(operator_xonly_pk),
                            round_idx: Some(round_idx),
                            kickoff_idx: Some(kickoff_idx as u32),
                            deposit_outpoint: None,
                        }),
                        &self.config,
                        None,
                    )
                    .await?;
            }
        }
        dbtx.commit().await?;
        Ok(())
    }
}

#[async_trait]
impl<C> Owner for Verifier<C>
where
    C: CitreaClientT,
{
    const OWNER_TYPE: &'static str = "verifier";

    async fn handle_duty(&self, duty: Duty) -> Result<DutyResult, BridgeError> {
        let verifier_xonly_pk = &self.signer.xonly_public_key;
        match duty {
            Duty::NewReadyToReimburse {
                round_idx,
                operator_xonly_pk,
                used_kickoffs,
            } => {
                tracing::info!(
                    "Verifier {:?} called new ready to reimburse with round_idx: {:?}, operator_idx: {}, used_kickoffs: {:?}",
                    verifier_xonly_pk, round_idx, operator_xonly_pk, used_kickoffs
                );
                self.send_unspent_kickoff_connectors(round_idx, operator_xonly_pk, used_kickoffs)
                    .await?;
                Ok(DutyResult::Handled)
            }
            Duty::WatchtowerChallenge {
                kickoff_data,
                deposit_data,
            } => {
                tracing::warn!(
                    "Verifier {:?} called watchtower challenge with kickoff_data: {:?}, deposit_data: {:?}",
                    verifier_xonly_pk, kickoff_data, deposit_data
                );
                self.send_watchtower_challenge(kickoff_data, deposit_data)
                    .await?;
                Ok(DutyResult::Handled)
            }
            Duty::SendOperatorAsserts { .. } => Ok(DutyResult::Handled),
            Duty::VerifierDisprove {
                kickoff_data,
                deposit_data,
                operator_asserts,
                operator_acks,
                payout_blockhash,
                latest_blockhash,
            } => {
                tracing::warn!(
                    "Verifier {:?} called verifier disprove with kickoff_data: {:?}, deposit_data: {:?}, operator_asserts: {:?}, 
                    operator_acks: {:?}, payout_blockhash: {:?}, latest_blockhash: {:?}",
                    verifier_xonly_pk, kickoff_data, deposit_data, operator_asserts.len(), operator_acks.len(),
                    payout_blockhash.len(), latest_blockhash.len()
                );
                Ok(DutyResult::Handled)
            }
            Duty::SendLatestBlockhash { .. } => Ok(DutyResult::Handled),
            Duty::CheckIfKickoff {
                txid,
                block_height,
                witness,
                challenged_before,
            } => {
                tracing::debug!(
                    "Verifier {:?} called check if kickoff with txid: {:?}, block_height: {:?}",
                    verifier_xonly_pk,
                    txid,
                    block_height,
                );
                let db_kickoff_data = self
                    .db
                    .get_deposit_data_with_kickoff_txid(None, txid)
                    .await?;
                let mut challenged = false;
                if let Some((deposit_data, kickoff_data)) = db_kickoff_data {
                    tracing::debug!(
                        "New kickoff found {:?}, for deposit: {:?}",
                        kickoff_data,
                        deposit_data.get_deposit_outpoint()
                    );
                    // add kickoff machine if there is a new kickoff
                    let mut dbtx = self.db.begin_transaction().await?;
                    StateManager::<Self>::dispatch_new_kickoff_machine(
                        self.db.clone(),
                        &mut dbtx,
                        kickoff_data,
                        block_height,
                        deposit_data.clone(),
                        witness.clone(),
                    )
                    .await?;
                    challenged = self
                        .handle_kickoff(
                            &mut dbtx,
                            witness,
                            deposit_data,
                            kickoff_data,
                            challenged_before,
                        )
                        .await?;
                    dbtx.commit().await?;
                }
                Ok(DutyResult::CheckIfKickoff { challenged })
            }
        }
    }

    async fn create_txhandlers(
        &self,
        tx_type: TransactionType,
        contract_context: ContractContext,
    ) -> Result<BTreeMap<TransactionType, TxHandler>, BridgeError> {
        let mut db_cache = ReimburseDbCache::from_context(self.db.clone(), &contract_context);
        let txhandlers = create_txhandlers(
            tx_type,
            contract_context,
            &mut TxHandlerCache::new(),
            &mut db_cache,
        )
        .await?;
        Ok(txhandlers)
    }

    async fn handle_finalized_block(
        &self,
        mut dbtx: DatabaseTransaction<'_, '_>,
        block_id: u32,
        block_height: u32,
        block_cache: Arc<block_cache::BlockCache>,
        light_client_proof_wait_interval_secs: Option<u32>,
    ) -> Result<(), BridgeError> {
        tracing::debug!(
            "Verifier Handling finalized block height: {:?} and block cache height: {:?}",
            block_height,
            block_cache.block_height
        );
        // before block 60, citrea doesn't produce proofs
        if block_height as u64 > CITREA_LCP_START_HEIGHT {
            let max_attempts = light_client_proof_wait_interval_secs.unwrap_or(TEN_MINUTES_IN_SECS);
            let timeout = Duration::from_secs(max_attempts as u64);

            let l2_range_result = self
                .citrea_client
                .get_citrea_l2_height_range(block_height.into(), timeout)
                .await;
            if let Err(e) = l2_range_result {
                tracing::error!("Error getting citrea l2 height range: {:?}", e);
                return Err(e);
            }
            let (l2_height_start, l2_height_end) =
                l2_range_result.expect("Failed to get citrea l2 height range");

            tracing::info!(
                "l2_height_start: {:?}, l2_height_end: {:?}, collecting deposits and withdrawals",
                l2_height_start,
                l2_height_end
            );
            self.update_citrea_deposit_and_withdrawals(
                &mut dbtx,
                l2_height_start,
                l2_height_end,
                block_height,
            )
            .await?;

<<<<<<< HEAD
            tracing::info!("Getting payout txids for block height: {:?}", block_height);
            self.update_finalized_payouts(&mut dbtx, block_id, &block_cache)
                .await?;
        }

        self.header_chain_prover
            .save_unproven_block_cache(Some(&mut dbtx), &block_cache)
            .await?;
        self.header_chain_prover.prove_if_ready().await?;
=======
        if let Some(header_chain_prover) = &self.header_chain_prover {
            header_chain_prover
                .save_unproven_block_cache(Some(&mut dbtx), &block_cache)
                .await?;
            header_chain_prover.prove_if_ready().await?;
        }
>>>>>>> c25e64b1

        Ok(())
    }
}<|MERGE_RESOLUTION|>--- conflicted
+++ resolved
@@ -1464,24 +1464,17 @@
             )
             .await?;
 
-<<<<<<< HEAD
             tracing::info!("Getting payout txids for block height: {:?}", block_height);
             self.update_finalized_payouts(&mut dbtx, block_id, &block_cache)
                 .await?;
         }
 
-        self.header_chain_prover
-            .save_unproven_block_cache(Some(&mut dbtx), &block_cache)
-            .await?;
-        self.header_chain_prover.prove_if_ready().await?;
-=======
         if let Some(header_chain_prover) = &self.header_chain_prover {
             header_chain_prover
                 .save_unproven_block_cache(Some(&mut dbtx), &block_cache)
                 .await?;
             header_chain_prover.prove_if_ready().await?;
         }
->>>>>>> c25e64b1
 
         Ok(())
     }
