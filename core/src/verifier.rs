use crate::actor::{verify_schnorr, Actor, TweakCache, WinternitzDerivationPath};
use crate::bitcoin_syncer::BitcoinSyncer;
use crate::bitvm_client::ClementineBitVMPublicKeys;
use crate::builder::address::taproot_builder_with_scripts;
use crate::builder::script::extract_winternitz_commits;
use crate::builder::sighash::{
    create_nofn_sighash_stream, create_operator_sighash_stream, PartialSignatureInfo, SignatureInfo,
};
use crate::builder::transaction::deposit_signature_owner::EntityType;
use crate::builder::transaction::sign::{create_and_sign_txs, TransactionRequestData};
use crate::builder::transaction::{
    create_move_to_vault_txhandler, create_txhandlers, ContractContext, DepositData, KickoffData,
    OperatorData, ReimburseDbCache, TransactionType, TxHandler, TxHandlerCache,
};
use crate::builder::transaction::{create_round_txhandlers, KickoffWinternitzKeys};
use crate::citrea::CitreaClientT;
use crate::config::protocol::ProtocolParamset;
use crate::config::BridgeConfig;
use crate::constants::TEN_MINUTES_IN_SECS;
use crate::database::{Database, DatabaseTransaction};
use crate::errors::BridgeError;
use crate::extended_rpc::ExtendedRpc;
<<<<<<< HEAD
use crate::musig2::{self, AggregateFromPublicKeys};
use crate::rpc::clementine::{KickoffId, NormalSignatureKind, OperatorKeys, TaggedSignature};
use crate::states::context::DutyResult;
=======
use crate::musig2::{self};
use crate::rpc::clementine::{NormalSignatureKind, OperatorKeys, TaggedSignature};
>>>>>>> 4cb874f2
use crate::states::{block_cache, StateManager};
use crate::states::{Duty, Owner};
use crate::task::manager::BackgroundTaskManager;
use crate::task::IntoTask;
use crate::tx_sender::{TxMetadata, TxSender, TxSenderClient};
use bitcoin::hashes::Hash;
use bitcoin::secp256k1::schnorr::Signature;
use bitcoin::secp256k1::Message;
use bitcoin::OutPoint;
use bitcoin::{Address, ScriptBuf, Witness, XOnlyPublicKey};
use bitvm::signatures::winternitz;
use eyre::{Context, OptionExt, Result};
use secp256k1::musig::{MusigAggNonce, MusigPartialSignature, MusigPubNonce, MusigSecNonce};
use std::collections::{BTreeMap, HashMap, HashSet};
use std::pin::pin;
use std::sync::Arc;
use std::time::Duration;
use tokio::sync::mpsc;
use tokio_stream::StreamExt;
use tonic::async_trait;

#[derive(Debug)]
pub struct NonceSession {
    /// Nonces used for a deposit session (last nonce is for the movetx signature)
    pub nonces: Vec<MusigSecNonce>,
}

#[derive(Debug)]
pub struct AllSessions {
    pub cur_id: u32,
    pub sessions: HashMap<u32, NonceSession>,
}

pub struct VerifierServer<C: CitreaClientT> {
    pub verifier: Verifier<C>,
    background_tasks: BackgroundTaskManager<Verifier<C>>,
}

impl<C> VerifierServer<C>
where
    C: CitreaClientT,
{
    pub async fn new(config: BridgeConfig) -> Result<Self, BridgeError> {
        let verifier = Verifier::new(config.clone()).await?;
        let db = verifier.db.clone();
        let mut background_tasks = BackgroundTaskManager::default();

        let rpc = ExtendedRpc::connect(
            config.bitcoin_rpc_url.clone(),
            config.bitcoin_rpc_user.clone(),
            config.bitcoin_rpc_password.clone(),
        )
        .await?;

        // TODO: Removing index causes to remove the index from the tx_sender handle as well
        let tx_sender = TxSender::new(
            verifier.signer.clone(),
            rpc.clone(),
            verifier.db.clone(),
            "verifier_".to_string(),
            config.protocol_paramset().network,
        );

        background_tasks.loop_and_monitor(tx_sender.into_task());

        // initialize and run state manager
        let state_manager =
            StateManager::new(db.clone(), verifier.clone(), config.protocol_paramset()).await?;

        let should_run_state_mgr = {
            #[cfg(test)]
            {
                config.test_params.should_run_state_manager
            }
            #[cfg(not(test))]
            {
                true
            }
        };

        if should_run_state_mgr {
            background_tasks.loop_and_monitor(state_manager.block_fetcher_task().await?);
            background_tasks.loop_and_monitor(state_manager.into_task());
        }

        let syncer = BitcoinSyncer::new(db, rpc, config.protocol_paramset()).await?;

        background_tasks.loop_and_monitor(syncer.into_task());

        Ok(VerifierServer {
            verifier,
            background_tasks,
        })
    }

    pub async fn shutdown(&mut self) {
        self.background_tasks
            .graceful_shutdown_with_timeout(Duration::from_secs(10))
            .await;
    }
}

#[derive(Debug, Clone)]
pub struct Verifier<C: CitreaClientT> {
    rpc: ExtendedRpc,

    pub(crate) signer: Actor,
    pub(crate) db: Database,
    pub(crate) config: BridgeConfig,
    pub(crate) nonces: Arc<tokio::sync::Mutex<AllSessions>>,
    pub tx_sender: TxSenderClient,
    pub citrea_client: C,
}

impl<C> Verifier<C>
where
    C: CitreaClientT,
{
    pub async fn new(config: BridgeConfig) -> Result<Self, BridgeError> {
        let signer = Actor::new(
            config.secret_key,
            config.winternitz_secret_key,
            config.protocol_paramset().network,
        );

        let rpc = ExtendedRpc::connect(
            config.bitcoin_rpc_url.clone(),
            config.bitcoin_rpc_user.clone(),
            config.bitcoin_rpc_password.clone(),
        )
        .await?;

        let db = Database::new(&config).await?;

        let citrea_client = C::new(
            config.citrea_rpc_url.clone(),
            config.citrea_light_client_prover_url.clone(),
            None,
        )
        .await?;

        let all_sessions = AllSessions {
            cur_id: 0,
            sessions: HashMap::new(),
        };

        // TODO: Removing index causes to remove the index from the tx_sender handle as well
        let tx_sender = TxSenderClient::new(db.clone(), "verifier_".to_string());

        let verifier = Verifier {
            rpc,
            signer,
            db: db.clone(),
            config: config.clone(),
            nonces: Arc::new(tokio::sync::Mutex::new(all_sessions)),
            tx_sender,
            citrea_client,
        };
        Ok(verifier)
    }

    /// Verifies all unspent kickoff signatures sent by the operator, converts them to TaggedSignature
    /// as they will be saved as TaggedSignatures to the db.
    fn verify_unspent_kickoff_sigs(
        &self,
        collateral_funding_outpoint: OutPoint,
        operator_xonly_pk: XOnlyPublicKey,
        wallet_reimburse_address: Address,
        unspent_kickoff_sigs: Vec<Signature>,
        kickoff_wpks: &KickoffWinternitzKeys,
    ) -> Result<Vec<TaggedSignature>, BridgeError> {
        let mut tweak_cache = TweakCache::default();
        let mut tagged_sigs = Vec::with_capacity(unspent_kickoff_sigs.len());
        let mut prev_ready_to_reimburse: Option<TxHandler> = None;
        let operator_data = OperatorData {
            xonly_pk: operator_xonly_pk,
            collateral_funding_outpoint,
            reimburse_addr: wallet_reimburse_address.clone(),
        };
        let mut cur_sig_index = 0;
        for round_idx in 0..self.config.protocol_paramset().num_round_txs {
            let txhandlers = create_round_txhandlers(
                self.config.protocol_paramset(),
                round_idx,
                &operator_data,
                kickoff_wpks,
                prev_ready_to_reimburse.as_ref(),
            )?;
            for txhandler in txhandlers {
                if let TransactionType::UnspentKickoff(kickoff_idx) =
                    txhandler.get_transaction_type()
                {
                    let partial = PartialSignatureInfo {
                        operator_idx: 0, // dummy value
                        round_idx,
                        kickoff_utxo_idx: kickoff_idx,
                    };
                    let sighashes = txhandler
                        .calculate_shared_txins_sighash(EntityType::OperatorSetup, partial)?;
                    for sighash in sighashes {
                        let message = Message::from_digest(sighash.0.to_byte_array());
                        verify_schnorr(
                            &unspent_kickoff_sigs[cur_sig_index],
                            &message,
                            operator_xonly_pk,
                            sighash.1.tweak_data,
                            Some(&mut tweak_cache),
                        )
                        .map_err(|e| {
                            eyre::eyre!(
                                "Unspent kickoff signature verification failed for num sig {}: {}",
                                cur_sig_index + 1,
                                e
                            )
                        })?;
                        tagged_sigs.push(TaggedSignature {
                            signature: unspent_kickoff_sigs[cur_sig_index].serialize().to_vec(),
                            signature_id: Some(sighash.1.signature_id),
                        });
                        cur_sig_index += 1;
                    }
                } else if let TransactionType::ReadyToReimburse = txhandler.get_transaction_type() {
                    prev_ready_to_reimburse = Some(txhandler);
                }
            }
        }

        Ok(tagged_sigs)
    }

    pub async fn set_operator(
        &self,
        collateral_funding_outpoint: OutPoint,
        operator_xonly_pk: XOnlyPublicKey,
        wallet_reimburse_address: Address,
        operator_winternitz_public_keys: Vec<winternitz::PublicKey>,
        unspent_kickoff_sigs: Vec<Signature>,
    ) -> Result<(), BridgeError> {
        let kickoff_wpks = KickoffWinternitzKeys::new(
            operator_winternitz_public_keys,
            self.config.protocol_paramset().num_kickoffs_per_round,
        );
        let tagged_sigs = self.verify_unspent_kickoff_sigs(
            collateral_funding_outpoint,
            operator_xonly_pk,
            wallet_reimburse_address.clone(),
            unspent_kickoff_sigs,
            &kickoff_wpks,
        )?;

        let operator_winternitz_public_keys = kickoff_wpks.keys;
        let mut dbtx = self.db.begin_transaction().await?;
        // Save the operator details to the db
        self.db
            .set_operator(
                Some(&mut dbtx),
                operator_xonly_pk,
                wallet_reimburse_address.to_string(),
                collateral_funding_outpoint,
            )
            .await?;

        self.db
            .set_operator_kickoff_winternitz_public_keys(
                Some(&mut dbtx),
                operator_xonly_pk,
                operator_winternitz_public_keys,
            )
            .await?;

        let sigs_per_round = self.config.get_num_unspent_kickoff_sigs()
            / self.config.protocol_paramset().num_round_txs;
        let tagged_sigs_per_round: Vec<Vec<TaggedSignature>> = tagged_sigs
            .chunks(sigs_per_round)
            .map(|chunk| chunk.to_vec())
            .collect();

        for (round_idx, sigs) in tagged_sigs_per_round.into_iter().enumerate() {
            self.db
                .set_unspent_kickoff_sigs(Some(&mut dbtx), operator_xonly_pk, round_idx, sigs)
                .await?;
        }

        let operator_data = OperatorData {
            xonly_pk: operator_xonly_pk,
            collateral_funding_outpoint,
            reimburse_addr: wallet_reimburse_address,
        };

        StateManager::<Self>::dispatch_new_round_machine(self.db.clone(), &mut dbtx, operator_data)
            .await?;

        dbtx.commit().await?;

        Ok(())
    }

    pub async fn nonce_gen(
        &self,
        num_nonces: u32,
    ) -> Result<(u32, Vec<MusigPubNonce>), BridgeError> {
        let (sec_nonces, pub_nonces): (Vec<MusigSecNonce>, Vec<MusigPubNonce>) = (0..num_nonces)
            .map(|_| {
                // nonce pair needs keypair and a rng
                let (sec_nonce, pub_nonce) = musig2::nonce_pair(
                    &self.signer.keypair,
                    &mut bitcoin::secp256k1::rand::thread_rng(),
                )?;
                Ok((sec_nonce, pub_nonce))
            })
            .collect::<Result<Vec<(MusigSecNonce, MusigPubNonce)>, BridgeError>>()?
            .into_iter()
            .unzip(); // TODO: fix extra copies

        let session = NonceSession { nonces: sec_nonces };

        // save the session
        let session_id = {
            let all_sessions = &mut *self.nonces.lock().await;
            let session_id = all_sessions.cur_id;
            all_sessions.sessions.insert(session_id, session);
            all_sessions.cur_id += 1;
            session_id
        };

        Ok((session_id, pub_nonces))
    }

    pub async fn deposit_sign(
        &self,
        mut deposit_data: DepositData,
        session_id: u32,
        mut agg_nonce_rx: mpsc::Receiver<MusigAggNonce>,
    ) -> Result<mpsc::Receiver<MusigPartialSignature>, BridgeError> {
        self.citrea_client
            .check_nofn_correctness(deposit_data.get_nofn_xonly_pk()?)
            .await?;

        let verifier = self.clone();
        let (partial_sig_tx, partial_sig_rx) = mpsc::channel(1280);
        let verifier_index = deposit_data.get_verifier_index(&self.signer.public_key)?;
        let verifiers_public_keys = deposit_data.get_verifiers();

        let deposit_blockhash = self
            .rpc
            .get_blockhash_of_tx(&deposit_data.get_deposit_outpoint().txid)
            .await?;

        tokio::spawn(async move {
            let mut session_map = verifier.nonces.lock().await;
            let session = session_map
                .sessions
                .get_mut(&session_id)
                .ok_or_else(|| eyre::eyre!("Could not find session id {session_id}"))?;
            session.nonces.reverse();

            let mut nonce_idx: usize = 0;

            let mut sighash_stream = Box::pin(create_nofn_sighash_stream(
                verifier.db.clone(),
                verifier.config.clone(),
                deposit_data.clone(),
                deposit_blockhash,
                false,
            ));
            let num_required_sigs = verifier.config.get_num_required_nofn_sigs(&deposit_data);

            assert_eq!(
                num_required_sigs + 1,
                session.nonces.len(),
                "Expected nonce count to be num_required_sigs + 1 (movetx)"
            );

            while let Some(agg_nonce) = agg_nonce_rx.recv().await {
                let sighash = sighash_stream
                    .next()
                    .await
                    .ok_or(eyre::eyre!("No sighash received"))??;
                tracing::debug!("Verifier {} found sighash: {:?}", verifier_index, sighash);

                let nonce = session
                    .nonces
                    .pop()
                    .ok_or(eyre::eyre!("No nonce available"))?;

                let partial_sig = musig2::partial_sign(
                    verifiers_public_keys.clone(),
                    None,
                    nonce,
                    agg_nonce,
                    verifier.signer.keypair,
                    Message::from_digest(*sighash.0.as_byte_array()),
                )?;

                partial_sig_tx
                    .send(partial_sig)
                    .await
                    .wrap_err("Failed to send partial signature")?;

                nonce_idx += 1;
                tracing::debug!(
                    "Verifier {} signed and sent sighash {} of {}",
                    verifier_index,
                    nonce_idx,
                    num_required_sigs
                );
                if nonce_idx == num_required_sigs {
                    break;
                }
            }

            let last_nonce = session
                .nonces
                .pop()
                .ok_or(eyre::eyre!("No last nonce available"))?;
            session.nonces.clear();
            session.nonces.push(last_nonce);

            Ok::<(), BridgeError>(())
        });

        Ok(partial_sig_rx)
    }

    /// TODO: This function should be split in to multiple functions
    pub async fn deposit_finalize(
        &self,
        deposit_data: &mut DepositData,
        session_id: u32,
        mut sig_receiver: mpsc::Receiver<Signature>,
        mut agg_nonce_receiver: mpsc::Receiver<MusigAggNonce>,
        mut operator_sig_receiver: mpsc::Receiver<Signature>,
    ) -> Result<MusigPartialSignature, BridgeError> {
        self.citrea_client
            .check_nofn_correctness(deposit_data.get_nofn_xonly_pk()?)
            .await?;

        let mut tweak_cache = TweakCache::default();
        let deposit_blockhash = self
            .rpc
            .get_blockhash_of_tx(&deposit_data.get_deposit_outpoint().txid)
            .await?;

        let mut sighash_stream = pin!(create_nofn_sighash_stream(
            self.db.clone(),
            self.config.clone(),
            deposit_data.clone(),
            deposit_blockhash,
            true,
        ));

        let num_required_nofn_sigs = self.config.get_num_required_nofn_sigs(deposit_data);
        let num_required_nofn_sigs_per_kickoff = self
            .config
            .get_num_required_nofn_sigs_per_kickoff(deposit_data);
        let num_required_op_sigs = self.config.get_num_required_operator_sigs(deposit_data);
        let num_required_op_sigs_per_kickoff = self
            .config
            .get_num_required_operator_sigs_per_kickoff(deposit_data);

        let operator_xonly_pks = deposit_data.get_operators();
        let num_operators = deposit_data.get_num_operators();

        let ProtocolParamset {
            num_round_txs,
            num_kickoffs_per_round,
            ..
        } = *self.config.protocol_paramset();

        let mut verified_sigs = vec![
            vec![
                vec![
                    Vec::<TaggedSignature>::with_capacity(
                        num_required_nofn_sigs_per_kickoff + num_required_op_sigs_per_kickoff
                    );
                    num_kickoffs_per_round
                ];
                num_round_txs
            ];
            num_operators
        ];

        let mut kickoff_txids = vec![vec![vec![]; num_round_txs]; num_operators];

        // ------ N-of-N SIGNATURES VERIFICATION ------

        let mut nonce_idx: usize = 0;

        while let Some(sighash) = sighash_stream.next().await {
            let typed_sighash = sighash.wrap_err("Failed to read from sighash stream")?;

            let &SignatureInfo {
                operator_idx,
                round_idx,
                kickoff_utxo_idx,
                signature_id,
                tweak_data,
                kickoff_txid,
            } = &typed_sighash.1;

            if signature_id == NormalSignatureKind::YieldKickoffTxid.into() {
                kickoff_txids[operator_idx][round_idx].push((kickoff_txid, kickoff_utxo_idx));
                continue;
            }

            let sig = sig_receiver
                .recv()
                .await
                .ok_or_eyre("No signature received")?;

            tracing::debug!("Verifying Final nofn Signature {}", nonce_idx + 1);

            verify_schnorr(
                &sig,
                &Message::from(typed_sighash.0),
                deposit_data.get_nofn_xonly_pk()?,
                tweak_data,
                Some(&mut tweak_cache),
            )
            .wrap_err_with(|| {
                format!(
                    "Failed to verify nofn signature {} with signature info {:?}",
                    nonce_idx + 1,
                    typed_sighash.1
                )
            })?;

            let tagged_sig = TaggedSignature {
                signature: sig.serialize().to_vec(),
                signature_id: Some(signature_id),
            };
            verified_sigs[operator_idx][round_idx][kickoff_utxo_idx].push(tagged_sig);

            tracing::debug!("Final Signature Verified");

            nonce_idx += 1;
        }

        if nonce_idx != num_required_nofn_sigs {
            return Err(eyre::eyre!(
                "Did not receive enough nofn signatures. Needed: {}, received: {}",
                num_required_nofn_sigs,
                nonce_idx
            )
            .into());
        }

        // ------ OPERATOR SIGNATURES VERIFICATION ------

        let num_required_total_op_sigs = num_required_op_sigs * deposit_data.get_num_operators();
        let mut total_op_sig_count = 0;

        // get operator data
        let operators_data = deposit_data.get_operators();

        // get signatures of operators and verify them
        for (operator_idx, &op_xonly_pk) in operators_data.iter().enumerate() {
            let mut op_sig_count = 0;
            // generate the sighash stream for operator
            let mut sighash_stream = pin!(create_operator_sighash_stream(
                self.db.clone(),
                op_xonly_pk,
                self.config.clone(),
                deposit_data.clone(),
                deposit_blockhash,
            ));
            while let Some(operator_sig) = operator_sig_receiver.recv().await {
                let typed_sighash = sighash_stream
                    .next()
                    .await
                    .ok_or_eyre("Operator sighash stream ended prematurely")??;

                tracing::debug!(
                    "Verifying Final operator signature {} for operator {}, signature info {:?}",
                    nonce_idx + 1,
                    operator_idx,
                    typed_sighash.1
                );

                let &SignatureInfo {
                    operator_idx,
                    round_idx,
                    kickoff_utxo_idx,
                    signature_id,
                    kickoff_txid: _,
                    tweak_data,
                } = &typed_sighash.1;

                verify_schnorr(
                    &operator_sig,
                    &Message::from(typed_sighash.0),
                    op_xonly_pk,
                    tweak_data,
                    Some(&mut tweak_cache),
                )
                .wrap_err_with(|| {
                    format!(
                        "Operator {} Signature {}: verification failed. Signature info: {:?}.",
                        operator_idx,
                        op_sig_count + 1,
                        typed_sighash.1
                    )
                })?;

                let tagged_sig = TaggedSignature {
                    signature: operator_sig.serialize().to_vec(),
                    signature_id: Some(signature_id),
                };
                verified_sigs[operator_idx][round_idx][kickoff_utxo_idx].push(tagged_sig);

                op_sig_count += 1;
                total_op_sig_count += 1;
                if op_sig_count == num_required_op_sigs {
                    break;
                }
            }
        }

        if total_op_sig_count != num_required_total_op_sigs {
            return Err(eyre::eyre!(
                "Did not receive enough operator signatures. Needed: {}, received: {}",
                num_required_total_op_sigs,
                total_op_sig_count
            )
            .into());
        }

        // ----- MOVE TX SIGNING

        // Generate partial signature for move transaction
        let move_txhandler =
            create_move_to_vault_txhandler(deposit_data, self.config.protocol_paramset())?;

        let move_tx_sighash = move_txhandler.calculate_script_spend_sighash_indexed(
            0,
            0,
            bitcoin::TapSighashType::Default,
        )?;

        let agg_nonce = agg_nonce_receiver
            .recv()
            .await
            .ok_or(eyre::eyre!("Aggregated nonces channel ended prematurely"))?;

        let movetx_secnonce = {
            let mut session_map = self.nonces.lock().await;
            let session = session_map
                .sessions
                .get_mut(&session_id)
                .ok_or_else(|| eyre::eyre!("Could not find session id {session_id}"))?;
            session
                .nonces
                .pop()
                .ok_or_eyre("No move tx secnonce in session")?
        };

        // sign move tx and save everything to db if everything is correct
        let partial_sig = musig2::partial_sign(
            deposit_data.get_verifiers(),
            None,
            movetx_secnonce,
            agg_nonce,
            self.signer.keypair,
            Message::from_digest(move_tx_sighash.to_byte_array()),
        )?;

        // Save signatures to db
        let mut dbtx = self.db.begin_transaction().await?;
        self.db
            .set_deposit_data(
                Some(&mut dbtx),
                deposit_data.clone(),
                *move_txhandler.get_txid(),
            )
            .await?;
        // Deposit is not actually finalized here, its only finalized after the aggregator gets all the partial sigs and checks the aggregated sig
        // TODO: It can create problems if the deposit fails at the end by some verifier not sending movetx partial sig, but we still added sigs to db
        for (operator_idx, (operator_xonly_pk, operator_sigs)) in operator_xonly_pks
            .into_iter()
            .zip(verified_sigs.into_iter())
            .enumerate()
        {
            for (round_idx, mut op_round_sigs) in operator_sigs.into_iter().enumerate() {
                if kickoff_txids[operator_idx][round_idx].len()
                    != self.config.protocol_paramset().num_signed_kickoffs
                {
                    return Err(eyre::eyre!(
                        "Number of signed kickoff utxos for operator: {}, round: {} is wrong. Expected: {}, got: {}",
                            operator_xonly_pk, round_idx, self.config.protocol_paramset().num_signed_kickoffs, kickoff_txids[operator_idx][round_idx].len()
                    ).into());
                }
                for (kickoff_txid, kickoff_idx) in &kickoff_txids[operator_idx][round_idx] {
                    if kickoff_txid.is_none() {
                        return Err(eyre::eyre!(
                            "Kickoff txid not found for {}, {}, {}",
                            operator_xonly_pk,
                            round_idx,
                            kickoff_idx
                        )
                        .into());
                    }

                    tracing::trace!(
                        "Setting deposit signatures for {:?}, {:?}, {:?} {:?}",
                        operator_xonly_pk,
                        round_idx,
                        kickoff_idx,
                        kickoff_txid
                    );

                    self.db
                        .set_deposit_signatures(
                            Some(&mut dbtx),
                            deposit_data.get_deposit_outpoint(),
                            operator_xonly_pk,
                            round_idx,
                            *kickoff_idx,
                            kickoff_txid.expect("Kickoff txid must be Some"),
                            std::mem::take(&mut op_round_sigs[*kickoff_idx]),
                        )
                        .await?;
                }
            }
        }
        dbtx.commit().await?;

        Ok(partial_sig)
    }

    pub async fn set_operator_keys(
        &self,
        deposit_data: DepositData,
        keys: OperatorKeys,
        operator_xonly_pk: XOnlyPublicKey,
    ) -> Result<(), BridgeError> {
        let hashes: Vec<[u8; 20]> = keys
            .challenge_ack_digests
            .into_iter()
            .map(|x| {
                x.hash.try_into().map_err(|e: Vec<u8>| {
                    eyre::eyre!("Invalid hash length, expected 20 bytes, got {}", e.len())
                })
            })
            .collect::<Result<Vec<[u8; 20]>, eyre::Report>>()?;

        if hashes.len() != self.config.get_num_challenge_ack_hashes(&deposit_data) {
            return Err(eyre::eyre!(
                "Invalid number of challenge ack hashes received from operator {:?}: got: {} expected: {}",
                operator_xonly_pk,
                hashes.len(),
                self.config.get_num_challenge_ack_hashes(&deposit_data)
            ).into());
        }

        let operator_data = self
            .db
            .get_operator(None, operator_xonly_pk)
            .await?
            .ok_or(BridgeError::OperatorNotFound(operator_xonly_pk))?;

        self.db
            .set_operator_challenge_ack_hashes(
                None,
                operator_xonly_pk,
                deposit_data.get_deposit_outpoint(),
                &hashes,
            )
            .await?;

        let winternitz_keys: Vec<winternitz::PublicKey> = keys
            .winternitz_pubkeys
            .into_iter()
            .map(|x| x.try_into())
            .collect::<Result<_, BridgeError>>()?;

        if winternitz_keys.len() != ClementineBitVMPublicKeys::number_of_flattened_wpks() {
            tracing::error!(
                "Invalid number of winternitz keys received from operator {:?}: got: {} expected: {}",
                operator_xonly_pk,
                winternitz_keys.len(),
                ClementineBitVMPublicKeys::number_of_flattened_wpks()
            );
            return Err(eyre::eyre!(
                "Invalid number of winternitz keys received from operator {:?}: got: {} expected: {}",
                operator_xonly_pk,
                winternitz_keys.len(),
                ClementineBitVMPublicKeys::number_of_flattened_wpks()
            )
            .into());
        }

        let bitvm_pks = ClementineBitVMPublicKeys::from_flattened_vec(&winternitz_keys);
        let assert_tx_addrs = bitvm_pks
            .get_assert_taproot_leaf_hashes(operator_data.xonly_pk)
            .iter()
            .map(|x| x.to_byte_array())
            .collect::<Vec<_>>();

        // TODO: Use correct verification key and along with a dummy proof.
        let start = std::time::Instant::now();
        let scripts: Vec<ScriptBuf> = bitvm_pks.get_g16_verifier_disprove_scripts();

        let taproot_builder = taproot_builder_with_scripts(&scripts);
        let root_hash = taproot_builder
            .try_into_taptree()
            .expect("taproot builder always builds a full taptree")
            .root_hash();
        let root_hash_bytes = root_hash.to_raw_hash().to_byte_array();
        tracing::debug!("Built taproot tree in {:?}", start.elapsed());
        // let root_hash_bytes = [0u8; 32];

        // Save the public input wots to db along with the root hash
        self.db
            .set_bitvm_setup(
                None,
                operator_xonly_pk,
                deposit_data.get_deposit_outpoint(),
                &assert_tx_addrs,
                &root_hash_bytes,
            )
            .await?;

        Ok(())
    }

    /// Checks if the operator who sent the kickoff matches the payout data saved in our db
    /// Payout data in db is updated during citrea sync.
    async fn is_kickoff_malicious(
        &self,
        kickoff_witness: Witness,
        deposit_data: &mut DepositData,
        kickoff_data: KickoffData,
    ) -> Result<bool, BridgeError> {
        let move_txid =
            create_move_to_vault_txhandler(deposit_data, self.config.protocol_paramset())?
                .get_cached_tx()
                .compute_txid();
        let payout_info = self
            .db
            .get_payout_info_from_move_txid(None, move_txid)
            .await;
        if let Err(e) = &payout_info {
            tracing::warn!(
                "Couldn't retrieve payout info from db {}, assuming malicious",
                e
            );
            return Ok(true);
        }
        let payout_info = payout_info?;
        if let Some((operator_xonly_pk, payout_blockhash)) = payout_info {
            if operator_xonly_pk != kickoff_data.operator_xonly_pk {
                return Ok(true);
            }
            let wt_derive_path = WinternitzDerivationPath::Kickoff(
                kickoff_data.round_idx,
                kickoff_data.kickoff_idx,
                self.config.protocol_paramset(),
            );
            let commits = extract_winternitz_commits(
                kickoff_witness,
                &[wt_derive_path],
                self.config.protocol_paramset(),
            )?;
            let blockhash_data = commits.first();
            // only last 20 bytes of the blockhash is committed
            let truncated_blockhash = &payout_blockhash[12..];
            if let Some(committed_blockhash) = blockhash_data {
                if committed_blockhash != truncated_blockhash {
                    tracing::warn!("Payout blockhash does not match committed hash: committed: {:?}, truncated payout blockhash: {:?}",
                        blockhash_data, truncated_blockhash);
                    return Ok(true);
                }
            } else {
                return Err(BridgeError::Error(
                    "Couldn't retrieve committed data from witness".to_string(),
                ));
            }
            return Ok(false);
        }
        Ok(true)
    }

    /// Checks if the kickoff is malicious and sends the appropriate txs if it is.
    /// Returns true if the kickoff is malicious.
    pub async fn handle_kickoff<'a>(
        &'a self,
        dbtx: DatabaseTransaction<'a, '_>,
        kickoff_witness: Witness,
<<<<<<< HEAD
        deposit_data: DepositData,
        kickoff_id: KickoffId,
        challenged_before: bool,
    ) -> Result<bool, BridgeError> {
=======
        deposit_data: &mut DepositData,
        kickoff_data: KickoffData,
    ) -> Result<(), BridgeError> {
>>>>>>> 4cb874f2
        let is_malicious = self
            .is_kickoff_malicious(kickoff_witness, deposit_data, kickoff_data)
            .await?;
        if !is_malicious {
            return Ok(false);
        }

        tracing::warn!(
            "Malicious kickoff {:?} for deposit {:?}",
            kickoff_id,
            deposit_data
        );

        let transaction_data = TransactionRequestData {
            deposit_outpoint: deposit_data.get_deposit_outpoint(),
            kickoff_data,
        };
        let signed_txs = create_and_sign_txs(
            self.db.clone(),
            &self.signer,
            self.config.clone(),
            transaction_data,
            None, // No need
        )
        .await?;

        let tx_metadata = Some(TxMetadata {
            tx_type: TransactionType::Dummy, // will be replaced in add_tx_to_queue
            operator_xonly_pk: Some(kickoff_data.operator_xonly_pk),
            round_idx: Some(kickoff_data.round_idx),
            kickoff_idx: Some(kickoff_data.kickoff_idx),
            deposit_outpoint: Some(deposit_data.get_deposit_outpoint()),
        });

        // try to send them
        for (tx_type, signed_tx) in &signed_txs {
            if *tx_type == TransactionType::Challenge && challenged_before {
                // do not send challenge tx operator was already challenged in the same round
                tracing::warn!(
                    "Operator {:?} was already challenged in the same round, skipping challenge tx",
                    kickoff_id.operator_idx
                );
                continue;
            }
            match *tx_type {
                TransactionType::Challenge
                | TransactionType::AssertTimeout(_)
                | TransactionType::KickoffNotFinalized
                | TransactionType::OperatorChallengeNack(_) => {
                    self.tx_sender
                        .add_tx_to_queue(
                            dbtx,
                            *tx_type,
                            signed_tx,
                            &signed_txs,
                            tx_metadata,
                            &self.config,
                        )
                        .await?;
                }
                _ => {}
            }
        }

        Ok(true)
    }

    async fn send_watchtower_challenge(
        &self,
        kickoff_data: KickoffData,
        deposit_data: DepositData,
    ) -> Result<(), BridgeError> {
        let (tx_type, challenge_tx) = self
            .create_and_sign_watchtower_challenge(
                TransactionRequestData {
                    deposit_outpoint: deposit_data.get_deposit_outpoint(),
                    kickoff_data,
                },
                &vec![0u8; self.config.protocol_paramset().watchtower_challenge_bytes], // dummy challenge
            )
            .await?;
        let mut dbtx = self.db.begin_transaction().await?;

        self.tx_sender
            .add_tx_to_queue(
                &mut dbtx,
                tx_type,
                &challenge_tx,
                &[],
                Some(TxMetadata {
                    tx_type,
                    operator_xonly_pk: Some(kickoff_data.operator_xonly_pk),
                    round_idx: Some(kickoff_data.round_idx),
                    kickoff_idx: Some(kickoff_data.kickoff_idx),
                    deposit_outpoint: Some(deposit_data.get_deposit_outpoint()),
                }),
                &self.config,
            )
            .await?;
        dbtx.commit().await?;

        tracing::info!(
            "Commited watchtower challenge for watchtower {}",
            self.signer.xonly_public_key
        );

        Ok(())
    }

    async fn update_citrea_withdrawals(
        &self,
        dbtx: &mut DatabaseTransaction<'_, '_>,
        l2_height_start: u64,
        l2_height_end: u64,
        block_height: u32,
    ) -> Result<(), BridgeError> {
        let new_deposits = self
            .citrea_client
            .collect_deposit_move_txids(l2_height_start + 1, l2_height_end)
            .await?;
        tracing::info!("New Deposits: {:?}", new_deposits);
        let new_withdrawals = self
            .citrea_client
            .collect_withdrawal_utxos(l2_height_start + 1, l2_height_end)
            .await?;
        tracing::info!("New Withdrawals: {:?}", new_withdrawals);
        for (idx, move_to_vault_txid) in new_deposits {
            tracing::info!("Setting move to vault txid: {:?}", move_to_vault_txid);
            self.db
                .set_move_to_vault_txid_from_citrea_deposit(
                    Some(dbtx),
                    idx as u32 - 1,
                    &move_to_vault_txid,
                )
                .await?;
        }
        for (idx, withdrawal_utxo_outpoint) in new_withdrawals {
            tracing::info!("Setting withdrawal utxo: {:?}", withdrawal_utxo_outpoint);
            self.db
                .set_withdrawal_utxo_from_citrea_withdrawal(
                    Some(dbtx),
                    idx as u32,
                    withdrawal_utxo_outpoint,
                    block_height,
                )
                .await?;
        }
        Ok(())
    }

    async fn update_finalized_payouts(
        &self,
        dbtx: &mut DatabaseTransaction<'_, '_>,
        block_id: u32,
        block_cache: &block_cache::BlockCache,
    ) -> Result<(), BridgeError> {
        let payout_txids = self
            .db
            .get_payout_txs_for_withdrawal_utxos(Some(dbtx), block_id)
            .await?;

        let block = block_cache
            .block
            .as_ref()
            .ok_or(eyre::eyre!("Block not found"))?;

        let block_hash = block.block_hash();

        let mut payout_txs_and_payer_operator_idx = vec![];
        for (idx, payout_txid) in payout_txids {
            let payout_tx_idx = block_cache
                .txids
                .get(&payout_txid)
                .ok_or(eyre::eyre!("Payout tx not found"))?;
            let payout_tx = &block.txdata[*payout_tx_idx];
            let last_output = &payout_tx.output[payout_tx.output.len() - 1]
                .script_pubkey
                .to_bytes();
            tracing::info!("last_output: {}, idx: {}", hex::encode(last_output), idx);

            // We remove the first 2 bytes which are OP_RETURN OP_PUSH, example: 6a0100
            let mut operator_idx_bytes = [0u8; 32]; // Create a 4-byte array initialized with zeros
            operator_idx_bytes.copy_from_slice(&last_output[2..last_output.len()]);
            let operator_xonly_pk =
                XOnlyPublicKey::from_slice(&operator_idx_bytes).expect("Invalid operator xonly_pk");

            payout_txs_and_payer_operator_idx.push((
                idx,
                payout_txid,
                operator_xonly_pk,
                block_hash,
            ));
        }

        self.db
            .set_payout_txs_and_payer_operator_xonly_pk(
                Some(dbtx),
                payout_txs_and_payer_operator_idx,
            )
            .await?;

        Ok(())
    }

    async fn send_unspent_kickoff_connectors(
        &self,
        round_idx: u32,
        operator_xonly_pk: XOnlyPublicKey,
        used_kickoffs: HashSet<usize>,
    ) -> Result<(), BridgeError> {
        if used_kickoffs.len() == self.config.protocol_paramset().num_kickoffs_per_round {
            // ok, every kickoff spent
            return Ok(());
        }

        let unspent_kickoff_txs = self
            .create_and_sign_unspent_kickoff_connector_txs(round_idx, operator_xonly_pk)
            .await?;
        let mut dbtx = self.db.begin_transaction().await?;
        for (tx_type, tx) in unspent_kickoff_txs {
            if let TransactionType::UnspentKickoff(kickoff_idx) = tx_type {
                if used_kickoffs.contains(&kickoff_idx) {
                    continue;
                }
                self.tx_sender
                    .add_tx_to_queue(
                        &mut dbtx,
                        tx_type,
                        &tx,
                        &[],
                        Some(TxMetadata {
                            tx_type,
                            operator_xonly_pk: Some(operator_xonly_pk),
                            round_idx: Some(round_idx),
                            kickoff_idx: Some(kickoff_idx as u32),
                            deposit_outpoint: None,
                        }),
                        &self.config,
                    )
                    .await?;
            }
        }
        dbtx.commit().await?;
        Ok(())
    }
}

#[async_trait]
impl<C> Owner for Verifier<C>
where
    C: CitreaClientT,
{
    const OWNER_TYPE: &'static str = "verifier";

<<<<<<< HEAD
    async fn handle_duty(&self, duty: Duty) -> Result<DutyResult, BridgeError> {
        let verifier_index = self
            .idx
            .read()
            .await
            .ok_or(eyre!("Verifier index not set, yet"))?;

=======
    async fn handle_duty(&self, duty: Duty) -> Result<(), BridgeError> {
        let verifier_xonly_pk = &self.signer.xonly_public_key;
>>>>>>> 4cb874f2
        match duty {
            Duty::NewReadyToReimburse {
                round_idx,
                operator_xonly_pk,
                used_kickoffs,
            } => {
                tracing::info!(
                    "Verifier {:?} called new ready to reimburse with round_idx: {:?}, operator_idx: {}, used_kickoffs: {:?}",
                    verifier_xonly_pk, round_idx, operator_xonly_pk, used_kickoffs
                );
                self.send_unspent_kickoff_connectors(round_idx, operator_xonly_pk, used_kickoffs)
                    .await?;
                Ok(DutyResult::Handled)
            }
            Duty::WatchtowerChallenge {
                kickoff_data,
                deposit_data,
            } => {
                tracing::warn!(
                    "Verifier {:?} called watchtower challenge with kickoff_data: {:?}, deposit_data: {:?}",
                    verifier_xonly_pk, kickoff_data, deposit_data
                );
                self.send_watchtower_challenge(kickoff_data, deposit_data)
                    .await?;
                Ok(DutyResult::Handled)
            }
<<<<<<< HEAD
            Duty::SendOperatorAsserts { .. } => Ok(DutyResult::Handled),
=======
            Duty::SendOperatorAsserts {
                kickoff_data,
                deposit_data,
                watchtower_challenges,
                ..
            } => {
                tracing::info!(
                    "Verifier {:?} called send operator asserts with kickoff_data: {:?}, deposit_data: {:?}, watchtower_challenges: {:?}",
                    verifier_xonly_pk, kickoff_data, deposit_data, watchtower_challenges.len()
                );
            }
>>>>>>> 4cb874f2
            Duty::VerifierDisprove {
                kickoff_data,
                deposit_data,
                operator_asserts,
                operator_acks,
                payout_blockhash,
            } => {
<<<<<<< HEAD
                tracing::warn!(
                    "Verifier {} called verifier disprove with kickoff_id: {:?}, deposit_data: {:?}, operator_asserts: {:?}, operator_acks: {:?}
                    payout_blockhash: {:?}", verifier_index, kickoff_id, deposit_data, operator_asserts.len(), operator_acks.len(), payout_blockhash.len());
                Ok(DutyResult::Handled)
=======
                tracing::info!(
                    "Verifier {:?} called verifier disprove with kickoff_data: {:?}, deposit_data: {:?}, operator_asserts: {:?}, operator_acks: {:?}
                    payout_blockhash: {:?}", verifier_xonly_pk, kickoff_data, deposit_data, operator_asserts.len(), operator_acks.len(), payout_blockhash.len());
>>>>>>> 4cb874f2
            }
            Duty::CheckIfKickoff {
                txid,
                block_height,
                witness,
                challenged_before,
            } => {
                tracing::debug!(
<<<<<<< HEAD
                    "Verifier {} called check if kickoff with txid: {:?}, block_height: {:?}",
                    verifier_index,
=======
                    "Verifier {:?} called check if kickoff with txid: {:?}, block_height: {:?}",
                    verifier_xonly_pk,
>>>>>>> 4cb874f2
                    txid,
                    block_height,
                );
                let db_kickoff_data = self
                    .db
                    .get_deposit_data_with_kickoff_txid(None, txid)
                    .await?;
<<<<<<< HEAD
                let mut challenged = false;
                if let Some((deposit_data, kickoff_id)) = kickoff_data {
=======
                if let Some((mut deposit_data, kickoff_data)) = db_kickoff_data {
                    tracing::info!(
                        "New kickoff found {:?}, for deposit: {:?}",
                        kickoff_data,
                        deposit_data.get_deposit_outpoint()
                    );
>>>>>>> 4cb874f2
                    // add kickoff machine if there is a new kickoff
                    let mut dbtx = self.db.begin_transaction().await?;
                    StateManager::<Self>::dispatch_new_kickoff_machine(
                        self.db.clone(),
                        &mut dbtx,
                        kickoff_data,
                        block_height,
                        deposit_data.clone(),
                        witness.clone(),
                    )
                    .await?;
<<<<<<< HEAD
                    challenged = self
                        .handle_kickoff(
                            &mut dbtx,
                            witness,
                            deposit_data,
                            kickoff_id,
                            challenged_before,
                        )
=======
                    self.handle_kickoff(&mut dbtx, witness, &mut deposit_data, kickoff_data)
>>>>>>> 4cb874f2
                        .await?;
                    dbtx.commit().await?;
                }
                Ok(DutyResult::CheckIfKickoff { challenged })
            }
        }
    }

    async fn create_txhandlers(
        &self,
        tx_type: TransactionType,
        contract_context: ContractContext,
    ) -> Result<BTreeMap<TransactionType, TxHandler>, BridgeError> {
        let mut db_cache = ReimburseDbCache::from_context(self.db.clone(), &contract_context);
        let txhandlers = create_txhandlers(
            tx_type,
            contract_context,
            &mut TxHandlerCache::new(),
            &mut db_cache,
        )
        .await?;
        Ok(txhandlers)
    }

    async fn handle_finalized_block(
        &self,
        mut dbtx: DatabaseTransaction<'_, '_>,
        block_id: u32,
        block_height: u32,
        block_cache: Arc<block_cache::BlockCache>,
        light_client_proof_wait_interval_secs: Option<u32>,
    ) -> Result<(), BridgeError> {
        let max_attempts = light_client_proof_wait_interval_secs.unwrap_or(TEN_MINUTES_IN_SECS);
        let timeout = Duration::from_secs(max_attempts as u64);

        let (l2_height_start, l2_height_end) = self
            .citrea_client
            .get_citrea_l2_height_range(block_height.into(), timeout)
            .await?;

        tracing::info!("l2_height_end: {:?}", l2_height_end);
        tracing::info!("l2_height_start: {:?}", l2_height_start);

        tracing::info!("Collecting deposits and withdrawals");
        self.update_citrea_withdrawals(&mut dbtx, l2_height_start, l2_height_end, block_height)
            .await?;

        tracing::info!("Getting payout txids");
        self.update_finalized_payouts(&mut dbtx, block_id, &block_cache)
            .await?;

        Ok(())
    }
}<|MERGE_RESOLUTION|>--- conflicted
+++ resolved
@@ -20,14 +20,9 @@
 use crate::database::{Database, DatabaseTransaction};
 use crate::errors::BridgeError;
 use crate::extended_rpc::ExtendedRpc;
-<<<<<<< HEAD
 use crate::musig2::{self, AggregateFromPublicKeys};
 use crate::rpc::clementine::{KickoffId, NormalSignatureKind, OperatorKeys, TaggedSignature};
 use crate::states::context::DutyResult;
-=======
-use crate::musig2::{self};
-use crate::rpc::clementine::{NormalSignatureKind, OperatorKeys, TaggedSignature};
->>>>>>> 4cb874f2
 use crate::states::{block_cache, StateManager};
 use crate::states::{Duty, Owner};
 use crate::task::manager::BackgroundTaskManager;
@@ -916,18 +911,12 @@
         &'a self,
         dbtx: DatabaseTransaction<'a, '_>,
         kickoff_witness: Witness,
-<<<<<<< HEAD
-        deposit_data: DepositData,
-        kickoff_id: KickoffId,
+        mut deposit_data: DepositData,
+        kickoff_data: KickoffData,
         challenged_before: bool,
-    ) -> Result<bool, BridgeError> {
-=======
-        deposit_data: &mut DepositData,
-        kickoff_data: KickoffData,
     ) -> Result<(), BridgeError> {
->>>>>>> 4cb874f2
         let is_malicious = self
-            .is_kickoff_malicious(kickoff_witness, deposit_data, kickoff_data)
+            .is_kickoff_malicious(kickoff_witness, &mut deposit_data, kickoff_data)
             .await?;
         if !is_malicious {
             return Ok(false);
@@ -1180,18 +1169,8 @@
 {
     const OWNER_TYPE: &'static str = "verifier";
 
-<<<<<<< HEAD
-    async fn handle_duty(&self, duty: Duty) -> Result<DutyResult, BridgeError> {
-        let verifier_index = self
-            .idx
-            .read()
-            .await
-            .ok_or(eyre!("Verifier index not set, yet"))?;
-
-=======
     async fn handle_duty(&self, duty: Duty) -> Result<(), BridgeError> {
         let verifier_xonly_pk = &self.signer.xonly_public_key;
->>>>>>> 4cb874f2
         match duty {
             Duty::NewReadyToReimburse {
                 round_idx,
@@ -1218,21 +1197,7 @@
                     .await?;
                 Ok(DutyResult::Handled)
             }
-<<<<<<< HEAD
             Duty::SendOperatorAsserts { .. } => Ok(DutyResult::Handled),
-=======
-            Duty::SendOperatorAsserts {
-                kickoff_data,
-                deposit_data,
-                watchtower_challenges,
-                ..
-            } => {
-                tracing::info!(
-                    "Verifier {:?} called send operator asserts with kickoff_data: {:?}, deposit_data: {:?}, watchtower_challenges: {:?}",
-                    verifier_xonly_pk, kickoff_data, deposit_data, watchtower_challenges.len()
-                );
-            }
->>>>>>> 4cb874f2
             Duty::VerifierDisprove {
                 kickoff_data,
                 deposit_data,
@@ -1240,16 +1205,11 @@
                 operator_acks,
                 payout_blockhash,
             } => {
-<<<<<<< HEAD
                 tracing::warn!(
-                    "Verifier {} called verifier disprove with kickoff_id: {:?}, deposit_data: {:?}, operator_asserts: {:?}, operator_acks: {:?}
-                    payout_blockhash: {:?}", verifier_index, kickoff_id, deposit_data, operator_asserts.len(), operator_acks.len(), payout_blockhash.len());
+                    "Verifier {:?} called verifier disprove with kickoff_data: {:?}, deposit_data: {:?}, operator_asserts: {:?}, operator_acks: {:?}, payout_blockhash: {:?}",
+                    verifier_xonly_pk, kickoff_data, deposit_data, operator_asserts.len(), operator_acks.len(), payout_blockhash.len()
+                );
                 Ok(DutyResult::Handled)
-=======
-                tracing::info!(
-                    "Verifier {:?} called verifier disprove with kickoff_data: {:?}, deposit_data: {:?}, operator_asserts: {:?}, operator_acks: {:?}
-                    payout_blockhash: {:?}", verifier_xonly_pk, kickoff_data, deposit_data, operator_asserts.len(), operator_acks.len(), payout_blockhash.len());
->>>>>>> 4cb874f2
             }
             Duty::CheckIfKickoff {
                 txid,
@@ -1258,13 +1218,8 @@
                 challenged_before,
             } => {
                 tracing::debug!(
-<<<<<<< HEAD
-                    "Verifier {} called check if kickoff with txid: {:?}, block_height: {:?}",
-                    verifier_index,
-=======
                     "Verifier {:?} called check if kickoff with txid: {:?}, block_height: {:?}",
                     verifier_xonly_pk,
->>>>>>> 4cb874f2
                     txid,
                     block_height,
                 );
@@ -1272,17 +1227,13 @@
                     .db
                     .get_deposit_data_with_kickoff_txid(None, txid)
                     .await?;
-<<<<<<< HEAD
                 let mut challenged = false;
-                if let Some((deposit_data, kickoff_id)) = kickoff_data {
-=======
                 if let Some((mut deposit_data, kickoff_data)) = db_kickoff_data {
-                    tracing::info!(
+                    tracing::debug!(
                         "New kickoff found {:?}, for deposit: {:?}",
                         kickoff_data,
                         deposit_data.get_deposit_outpoint()
                     );
->>>>>>> 4cb874f2
                     // add kickoff machine if there is a new kickoff
                     let mut dbtx = self.db.begin_transaction().await?;
                     StateManager::<Self>::dispatch_new_kickoff_machine(
@@ -1294,18 +1245,14 @@
                         witness.clone(),
                     )
                     .await?;
-<<<<<<< HEAD
                     challenged = self
                         .handle_kickoff(
                             &mut dbtx,
                             witness,
                             deposit_data,
-                            kickoff_id,
+                            kickoff_data,
                             challenged_before,
                         )
-=======
-                    self.handle_kickoff(&mut dbtx, witness, &mut deposit_data, kickoff_data)
->>>>>>> 4cb874f2
                         .await?;
                     dbtx.commit().await?;
                 }
