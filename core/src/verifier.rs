use crate::actor::Actor;
use crate::bitcoin_syncer::BitcoinSyncer;
use crate::bitvm_client::{self, ClementineBitVMPublicKeys, SECP};
use crate::builder::address::taproot_builder_with_scripts;
use crate::builder::script::{SpendableScript, WinternitzCommit};
use crate::builder::sighash::{
    create_nofn_sighash_stream, create_operator_sighash_stream, PartialSignatureInfo, SignatureInfo,
};
use crate::builder::transaction::deposit_signature_owner::EntityType;
use crate::builder::transaction::sign::{create_and_sign_txs, TransactionRequestData};
use crate::builder::transaction::{
    create_move_to_vault_txhandler, create_txhandlers, ContractContext, DepositData, OperatorData,
    ReimburseDbCache, TransactionType, TxHandler, TxHandlerCache,
};
use crate::builder::transaction::{create_round_txhandlers, KickoffWinternitzKeys};
use crate::citrea::CitreaClientT;
use crate::config::protocol::ProtocolParamset;
use crate::config::BridgeConfig;
use crate::constants::TEN_MINUTES_IN_SECS;
use crate::database::{Database, DatabaseTransaction};
use crate::errors::BridgeError;
use crate::extended_rpc::ExtendedRpc;
use crate::musig2::{self, AggregateFromPublicKeys};
use crate::rpc;
use crate::rpc::clementine::clementine_watchtower_client::ClementineWatchtowerClient;
use crate::rpc::clementine::{
    KickoffId, NormalSignatureKind, OperatorKeys, TaggedSignature, TransactionRequest,
    WatchtowerKeys,
};
use crate::states::{block_cache, StateManager};
use crate::states::{Duty, Owner};
use crate::task::manager::BackgroundTaskManager;
use crate::task::IntoTask;
use crate::tx_sender::{TxDataForLogging, TxSender, TxSenderClient};
<<<<<<< HEAD
use alloy::transports::http::reqwest::Url;
=======
use crate::EVMAddress;
use bitcoin::address::NetworkUnchecked;
>>>>>>> c294805c
use bitcoin::hashes::Hash;
use bitcoin::secp256k1::schnorr::Signature;
use bitcoin::secp256k1::Message;
use bitcoin::{secp256k1::PublicKey, OutPoint};
use bitcoin::{Address, ScriptBuf, TapTweakHash, XOnlyPublicKey};
use bitvm::signatures::winternitz;
use secp256k1::musig::{MusigAggNonce, MusigPartialSignature, MusigPubNonce, MusigSecNonce};
use std::collections::{BTreeMap, HashMap};
use std::pin::pin;
use std::sync::Arc;
use std::time::Duration;
use tokio::sync::mpsc;
use tokio_stream::StreamExt;
use tonic::async_trait;

#[derive(Debug)]
pub struct NonceSession {
    /// Nonces used for a deposit session (last nonce is for the movetx signature)
    pub nonces: Vec<MusigSecNonce>,
}

#[derive(Debug)]
pub struct AllSessions {
    pub cur_id: u32,
    pub sessions: HashMap<u32, NonceSession>,
}

#[derive(Debug, Clone)]
pub struct NofN {
    pub public_keys: Vec<bitcoin::secp256k1::PublicKey>,
    pub agg_xonly_pk: bitcoin::secp256k1::XOnlyPublicKey,
    pub idx: usize,
}

impl NofN {
    pub fn new(
        self_pk: bitcoin::secp256k1::PublicKey,
        public_keys: Vec<bitcoin::secp256k1::PublicKey>,
    ) -> Result<Self, BridgeError> {
        let idx = public_keys
            .iter()
            .position(|pk| pk == &self_pk)
            .ok_or(BridgeError::PublicKeyNotFound)?;
        let agg_xonly_pk =
            bitcoin::secp256k1::XOnlyPublicKey::from_musig2_pks(public_keys.clone(), None)?;
        Ok(NofN {
            public_keys,
            agg_xonly_pk,
            idx,
        })
    }
}

pub struct VerifierServer<C: CitreaClientT> {
    pub verifier: Verifier<C>,
    background_tasks: BackgroundTaskManager<Verifier<C>>,
}

impl<C> VerifierServer<C>
where
    C: CitreaClientT,
{
    pub async fn new(config: BridgeConfig) -> Result<Self, BridgeError> {
        let verifier = Verifier::new(config.clone()).await?;
        let db = verifier.db.clone();
        let mut background_tasks = BackgroundTaskManager::default();

        let rpc = ExtendedRpc::connect(
            config.bitcoin_rpc_url.clone(),
            config.bitcoin_rpc_user.clone(),
            config.bitcoin_rpc_password.clone(),
        )
        .await?;

        let tx_sender = TxSender::new(
            verifier.signer.clone(),
            rpc.clone(),
            verifier.db.clone(),
            format!("verifier_{}", verifier.idx).to_string(),
            config.protocol_paramset().network,
        );

        background_tasks.loop_and_monitor(tx_sender.into_task());

        // initialize and run state manager
        let state_manager =
            StateManager::new(db.clone(), verifier.clone(), config.protocol_paramset()).await?;

        background_tasks.loop_and_monitor(state_manager.block_fetcher_task().await?);
        background_tasks.loop_and_monitor(state_manager.into_task());

        let syncer = BitcoinSyncer::new(db, rpc, config.protocol_paramset()).await?;

        background_tasks.loop_and_monitor(syncer.into_task());

        Ok(VerifierServer {
            verifier,
            background_tasks,
        })
    }

    pub async fn shutdown(&mut self) {
        self.background_tasks
            .graceful_shutdown_with_timeout(Duration::from_secs(10))
            .await;
    }
}

#[derive(Debug, Clone)]
pub struct Verifier<C: CitreaClientT> {
    rpc: ExtendedRpc,
    pub idx: usize,

    pub(crate) signer: Actor,
    pub(crate) db: Database,
    pub(crate) config: BridgeConfig,

    pub(crate) nofn_xonly_pk: bitcoin::secp256k1::XOnlyPublicKey,
    pub(crate) nofn: Arc<tokio::sync::RwLock<Option<NofN>>>,
    _operator_xonly_pks: Vec<bitcoin::secp256k1::XOnlyPublicKey>,
    pub(crate) nonces: Arc<tokio::sync::Mutex<AllSessions>>,
    pub tx_sender: TxSenderClient,
    pub citrea_client: C,
}

impl<C> Verifier<C>
where
    C: CitreaClientT,
{
    pub async fn new(config: BridgeConfig) -> Result<Self, BridgeError> {
        let signer = Actor::new(
            config.secret_key,
            config.winternitz_secret_key,
            config.protocol_paramset().network,
        );

        let rpc = ExtendedRpc::connect(
            config.bitcoin_rpc_url.clone(),
            config.bitcoin_rpc_user.clone(),
            config.bitcoin_rpc_password.clone(),
        )
        .await?;

        // TODO: In the future, we won't get verifiers public keys from config files, rather in set_verifiers rpc call.
        let idx = config
            .verifiers_public_keys
            .iter()
            .position(|pk| pk == &signer.public_key)
            .ok_or(BridgeError::PublicKeyNotFound)?;

        let db = Database::new(&config).await?;

        let citrea_client = C::new(
            config.citrea_rpc_url.clone(),
            config.citrea_light_client_prover_url.clone(),
            None,
        )
        .await?;

        let nofn_xonly_pk = bitcoin::secp256k1::XOnlyPublicKey::from_musig2_pks(
            config.verifiers_public_keys.clone(),
            None,
        )?;

        let operator_xonly_pks = config.operators_xonly_pks.clone();

        let all_sessions = AllSessions {
            cur_id: 0,
            sessions: HashMap::new(),
        };

        let verifiers_pks = db.get_verifiers_public_keys(None).await?;

        let nofn = if !verifiers_pks.is_empty() {
            tracing::debug!("Verifier public keys found: {:?}", verifiers_pks);
            let nofn = NofN::new(signer.public_key, verifiers_pks)?;
            Some(nofn)
        } else {
            None
        };

        let tx_sender = TxSenderClient::new(db.clone(), format!("verifier_{}", idx).to_string());

        tracing::info!(
            "Verifier {} created with nofn_xonly_pk: {}",
            idx,
            nofn_xonly_pk
        );

        let verifier = Verifier {
            rpc,
            signer,
            db: db.clone(),
            config: config.clone(),
            nofn_xonly_pk,
            nofn: Arc::new(tokio::sync::RwLock::new(nofn)),
            _operator_xonly_pks: operator_xonly_pks,
            nonces: Arc::new(tokio::sync::Mutex::new(all_sessions)),
            idx,
            tx_sender,
            citrea_client,
        };
        Ok(verifier)
    }

    pub async fn set_verifiers(
        &self,
        verifiers_public_keys: Vec<PublicKey>,
    ) -> Result<(), BridgeError> {
        // Check if verifiers are already set
        if self.nofn.read().await.clone().is_some() {
            return Err(BridgeError::AlreadyInitialized);
        }

        // Save verifiers public keys to db
        self.db
            .set_verifiers_public_keys(None, &verifiers_public_keys)
            .await?;

        // Save the nofn to memory for fast access
        let nofn = NofN::new(self.signer.public_key, verifiers_public_keys.clone())?;
        self.nofn.write().await.replace(nofn);

        Ok(())
    }

    /// Verifies all unspent kickoff signatures sent by the operator, converts them to TaggedSignature
    /// as they will be saved as TaggedSignatures to the db.
    fn verify_unspent_kickoff_sigs(
        &self,
        operator_index: u32,
        collateral_funding_outpoint: OutPoint,
        operator_xonly_pk: XOnlyPublicKey,
        wallet_reimburse_address: Address,
        unspent_kickoff_sigs: Vec<Signature>,
        kickoff_wpks: &KickoffWinternitzKeys,
    ) -> Result<Vec<TaggedSignature>, BridgeError> {
        let mut tagged_sigs = Vec::with_capacity(unspent_kickoff_sigs.len());
        let mut prev_ready_to_reimburse: Option<TxHandler> = None;
        let operator_data = OperatorData {
            xonly_pk: operator_xonly_pk,
            collateral_funding_outpoint,
            reimburse_addr: wallet_reimburse_address.clone(),
        };
        let mut cur_sig_index = 0;
        for idx in 0..self.config.protocol_paramset().num_round_txs {
            let txhandlers = create_round_txhandlers(
                self.config.protocol_paramset(),
                idx,
                &operator_data,
                kickoff_wpks,
                prev_ready_to_reimburse.as_ref(),
            )?;
            for txhandler in txhandlers {
                if let TransactionType::UnspentKickoff(kickoff_idx) =
                    txhandler.get_transaction_type()
                {
                    let partial = PartialSignatureInfo {
                        operator_idx: operator_index as usize,
                        round_idx: idx,
                        kickoff_utxo_idx: kickoff_idx,
                    };
                    let sighashes = txhandler
                        .calculate_shared_txins_sighash(EntityType::OperatorSetup, partial)?;
                    for sighash in sighashes {
                        let message = Message::from_digest(sighash.0.to_byte_array());
                        bitvm_client::SECP
                            .verify_schnorr(
                                &unspent_kickoff_sigs[cur_sig_index],
                                &message,
                                &operator_xonly_pk,
                            )
                            .map_err(|e| {
                                BridgeError::Error(format!(
                                    "Unspent kickoff signature verification failed for num sig {}: {}",
                                    cur_sig_index + 1,
                                    e
                                ))
                            })?;
                        tagged_sigs.push(TaggedSignature {
                            signature: unspent_kickoff_sigs[cur_sig_index].serialize().to_vec(),
                            signature_id: Some(sighash.1.signature_id),
                        });
                        cur_sig_index += 1;
                    }
                }
                if let TransactionType::ReadyToReimburse = txhandler.get_transaction_type() {
                    prev_ready_to_reimburse = Some(txhandler);
                }
            }
        }

        Ok(tagged_sigs)
    }

    pub async fn set_operator(
        &self,
        operator_index: u32,
        collateral_funding_outpoint: OutPoint,
        operator_xonly_pk: XOnlyPublicKey,
        wallet_reimburse_address: Address,
        operator_winternitz_public_keys: Vec<winternitz::PublicKey>,
        unspent_kickoff_sigs: Vec<Signature>,
    ) -> Result<(), BridgeError> {
        let kickoff_wpks = KickoffWinternitzKeys::new(
            operator_winternitz_public_keys,
            self.config.protocol_paramset().num_kickoffs_per_round,
        );
        let tagged_sigs = self.verify_unspent_kickoff_sigs(
            operator_index,
            collateral_funding_outpoint,
            operator_xonly_pk,
            wallet_reimburse_address.clone(),
            unspent_kickoff_sigs,
            &kickoff_wpks,
        )?;

        let operator_winternitz_public_keys = kickoff_wpks.keys;
        let mut dbtx = self.db.begin_transaction().await?;
        // Save the operator details to the db
        self.db
            .set_operator(
                Some(&mut dbtx),
                operator_index as i32,
                operator_xonly_pk,
                wallet_reimburse_address.to_string(),
                collateral_funding_outpoint,
            )
            .await?;

        self.db
            .set_operator_kickoff_winternitz_public_keys(
                Some(&mut dbtx),
                operator_index,
                operator_winternitz_public_keys,
            )
            .await?;

        let sigs_per_round = self.config.get_num_unspent_kickoff_sigs()
            / self.config.protocol_paramset().num_round_txs;
        let tagged_sigs_per_round: Vec<Vec<TaggedSignature>> = tagged_sigs
            .chunks(sigs_per_round)
            .map(|chunk| chunk.to_vec())
            .collect();

        for (round_idx, sigs) in tagged_sigs_per_round.into_iter().enumerate() {
            self.db
                .set_unspent_kickoff_sigs(Some(&mut dbtx), operator_index as usize, round_idx, sigs)
                .await?;
        }

        let operator_data = OperatorData {
            xonly_pk: operator_xonly_pk,
            collateral_funding_outpoint,
            reimburse_addr: wallet_reimburse_address,
        };

        StateManager::<Self>::dispatch_new_round_machine(
            self.db.clone(),
            &mut dbtx,
            operator_data,
            operator_index,
        )
        .await?;

        dbtx.commit().await?;

        Ok(())
    }

    #[tracing::instrument(skip(self, xonly_pk), fields(verifier_idx = self.idx), ret)]
    pub async fn set_watchtower(
        &self,
        watchtower_idx: u32,
        xonly_pk: XOnlyPublicKey,
    ) -> Result<(), BridgeError> {
        self.db
            .set_watchtower_xonly_pk(None, watchtower_idx, &xonly_pk)
            .await?;

        Ok(())
    }

    pub async fn nonce_gen(
        &self,
        num_nonces: u32,
    ) -> Result<(u32, Vec<MusigPubNonce>), BridgeError> {
        let (sec_nonces, pub_nonces): (Vec<MusigSecNonce>, Vec<MusigPubNonce>) = (0..num_nonces)
            .map(|_| {
                // nonce pair needs keypair and a rng
                let (sec_nonce, pub_nonce) = musig2::nonce_pair(
                    &self.signer.keypair,
                    &mut bitcoin::secp256k1::rand::thread_rng(),
                )?;
                Ok((sec_nonce, pub_nonce))
            })
            .collect::<Result<Vec<(MusigSecNonce, MusigPubNonce)>, BridgeError>>()?
            .into_iter()
            .unzip(); // TODO: fix extra copies

        let session = NonceSession { nonces: sec_nonces };

        // save the session
        let session_id = {
            let all_sessions = &mut *self.nonces.lock().await;
            let session_id = all_sessions.cur_id;
            all_sessions.sessions.insert(session_id, session);
            all_sessions.cur_id += 1;
            session_id
        };

        Ok((session_id, pub_nonces))
    }

    pub async fn deposit_sign(
        &self,
        deposit_data: DepositData,
        session_id: u32,
        mut agg_nonce_rx: mpsc::Receiver<MusigAggNonce>,
    ) -> Result<mpsc::Receiver<MusigPartialSignature>, BridgeError> {
        let verifier = self.clone();
        let (partial_sig_tx, partial_sig_rx) = mpsc::channel(1280);

        let deposit_blockhash = self
            .rpc
            .get_blockhash_of_tx(&deposit_data.get_deposit_outpoint().txid)
            .await?;

        tokio::spawn(async move {
            let mut session_map = verifier.nonces.lock().await;
            let session = session_map.sessions.get_mut(&session_id).ok_or_else(|| {
                BridgeError::Error(format!("Could not find session id {session_id}"))
            })?;
            session.nonces.reverse();

            let mut nonce_idx: usize = 0;

            let mut sighash_stream = Box::pin(create_nofn_sighash_stream(
                verifier.db.clone(),
                verifier.config.clone(),
                deposit_data,
                deposit_blockhash,
                false,
            ));
            let num_required_sigs = verifier.config.get_num_required_nofn_sigs();

            assert_eq!(
                num_required_sigs + 1,
                session.nonces.len(),
                "Expected nonce count to be num_required_sigs + 1 (movetx)"
            );

            while let Some(agg_nonce) = agg_nonce_rx.recv().await {
                let sighash = sighash_stream
                    .next()
                    .await
                    .ok_or(BridgeError::Error("No sighash received".to_string()))??;
                tracing::debug!("Verifier {} found sighash: {:?}", verifier.idx, sighash);

                let nonce = session
                    .nonces
                    .pop()
                    .ok_or(BridgeError::Error("No nonce available".to_string()))?;
                let partial_sig = musig2::partial_sign(
                    verifier.config.verifiers_public_keys.clone(),
                    None,
                    nonce,
                    agg_nonce,
                    verifier.signer.keypair,
                    Message::from_digest(*sighash.0.as_byte_array()),
                )?;
                partial_sig_tx
                    .send(partial_sig)
                    .await
                    .map_err(|e| BridgeError::SendError("partial signature", e.to_string()))?;

                nonce_idx += 1;
                tracing::debug!(
                    "Verifier {} signed and sent sighash {} of {}",
                    verifier.idx,
                    nonce_idx,
                    num_required_sigs
                );
                if nonce_idx == num_required_sigs {
                    break;
                }
            }

            let last_nonce = session
                .nonces
                .pop()
                .ok_or(BridgeError::Error("No last nonce available".to_string()))?;
            session.nonces.clear();
            session.nonces.push(last_nonce);

            Ok::<(), BridgeError>(())
        });

        Ok(partial_sig_rx)
    }

    pub async fn deposit_finalize(
        &self,
        deposit_data: DepositData,
        session_id: u32,
        mut sig_receiver: mpsc::Receiver<Signature>,
        mut agg_nonce_receiver: mpsc::Receiver<MusigAggNonce>,
        mut operator_sig_receiver: mpsc::Receiver<Signature>,
    ) -> Result<MusigPartialSignature, BridgeError> {
        let deposit_blockhash = self
            .rpc
            .get_blockhash_of_tx(&deposit_data.get_deposit_outpoint().txid)
            .await?;

        let mut sighash_stream = pin!(create_nofn_sighash_stream(
            self.db.clone(),
            self.config.clone(),
            deposit_data.clone(),
            deposit_blockhash,
            true,
        ));

        let num_required_nofn_sigs = self.config.get_num_required_nofn_sigs();
        let num_required_nofn_sigs_per_kickoff =
            self.config.get_num_required_nofn_sigs_per_kickoff();
        let num_required_op_sigs = self.config.get_num_required_operator_sigs();
        let num_required_op_sigs_per_kickoff =
            self.config.get_num_required_operator_sigs_per_kickoff();
        let &BridgeConfig { num_operators, .. } = &self.config;

        let ProtocolParamset {
            num_round_txs,
            num_kickoffs_per_round,
            ..
        } = *self.config.protocol_paramset();

        let mut verified_sigs = vec![
            vec![
                vec![
                    Vec::<TaggedSignature>::with_capacity(
                        num_required_nofn_sigs_per_kickoff + num_required_op_sigs_per_kickoff
                    );
                    num_kickoffs_per_round
                ];
                num_round_txs
            ];
            num_operators
        ];

        let mut kickoff_txids = vec![vec![vec![]; num_round_txs]; num_operators];

        // ------ N-of-N SIGNATURES VERIFICATION ------

        let mut nonce_idx: usize = 0;

        while let Some(sighash) = sighash_stream.next().await {
            let sighash = sighash.map_err(|_| BridgeError::SighashStreamEndedPrematurely)?;

            let &SignatureInfo {
                operator_idx,
                round_idx,
                kickoff_utxo_idx,
                signature_id,
                kickoff_txid,
            } = &sighash.1;

            if signature_id == NormalSignatureKind::YieldKickoffTxid.into() {
                kickoff_txids[operator_idx][round_idx].push((kickoff_txid, kickoff_utxo_idx));
                continue;
            }

            let sig = sig_receiver
                .recv()
                .await
                .ok_or(BridgeError::Error("No signature received".to_string()))?;

            tracing::debug!("Verifying Final nofn Signature {}", nonce_idx + 1);
            bitvm_client::SECP
                .verify_schnorr(&sig, &Message::from(sighash.0), &self.nofn_xonly_pk)
                .map_err(|x| {
                    BridgeError::Error(format!(
                        "Nofn Signature {} Verification Failed: {}.",
                        nonce_idx + 1,
                        x
                    ))
                })?;

            let tagged_sig = TaggedSignature {
                signature: sig.serialize().to_vec(),
                signature_id: Some(signature_id),
            };
            verified_sigs[operator_idx][round_idx][kickoff_utxo_idx].push(tagged_sig);
            tracing::debug!("Final Signature Verified");

            nonce_idx += 1;
        }

        if nonce_idx != num_required_nofn_sigs {
            return Err(BridgeError::Error(format!(
                "Not received enough nofn signatures. Needed: {}, received: {}",
                num_required_nofn_sigs, nonce_idx
            )));
        }

        // ------ OPERATOR SIGNATURES VERIFICATION ------

        let num_required_total_op_sigs = num_required_op_sigs * self.config.num_operators;
        let mut total_op_sig_count = 0;

        // get operator data
        let operators_data: Vec<(XOnlyPublicKey, bitcoin::Address, OutPoint)> =
            self.db.get_operators(None).await?;

        // get signatures of operators and verify them
        for (operator_idx, (op_xonly_pk, _, _)) in operators_data.iter().enumerate() {
            let mut op_sig_count = 0;
            // tweak the operator xonly public key with None (because merkle root is empty as operator utxos have no scripts)
            let scalar = TapTweakHash::from_key_and_tweak(*op_xonly_pk, None).to_scalar();
            let tweaked_op_xonly_pk = op_xonly_pk
                .add_tweak(&SECP, &scalar)
                .map_err(|x| {
                    BridgeError::Error(format!("Failed to tweak operator xonly public key: {}", x))
                })?
                .0;
            // generate the sighash stream for operator
            let mut sighash_stream = pin!(create_operator_sighash_stream(
                self.db.clone(),
                operator_idx,
                self.config.clone(),
                deposit_data.clone(),
                deposit_blockhash,
            ));
            while let Some(operator_sig) = operator_sig_receiver.recv().await {
                let sighash = sighash_stream
                    .next()
                    .await
                    .ok_or(BridgeError::SighashStreamEndedPrematurely)??;

                tracing::debug!(
                    "Verifying Final operator Signature {} for operator {}",
                    nonce_idx + 1,
                    operator_idx
                );

                bitvm_client::SECP
                    .verify_schnorr(
                        &operator_sig,
                        &Message::from(sighash.0),
                        &tweaked_op_xonly_pk,
                    )
                    .map_err(|x| {
                        BridgeError::Error(format!(
                            "Operator {} Signature {}: verification failed: {}.",
                            operator_idx,
                            op_sig_count + 1,
                            x
                        ))
                    })?;

                let &SignatureInfo {
                    operator_idx,
                    round_idx,
                    kickoff_utxo_idx,
                    signature_id,
                    kickoff_txid: _,
                } = &sighash.1;
                let tagged_sig = TaggedSignature {
                    signature: operator_sig.serialize().to_vec(),
                    signature_id: Some(signature_id),
                };
                verified_sigs[operator_idx][round_idx][kickoff_utxo_idx].push(tagged_sig);

                op_sig_count += 1;
                total_op_sig_count += 1;
                if op_sig_count == num_required_op_sigs {
                    break;
                }
            }
        }

        if total_op_sig_count != num_required_total_op_sigs {
            return Err(BridgeError::Error(format!(
                "Not enough operator signatures. Needed: {}, received: {}",
                num_required_total_op_sigs, total_op_sig_count
            )));
        }

        // ----- MOVE TX SIGNING

        // Generate partial signature for move transaction
        let move_txhandler =
            create_move_to_vault_txhandler(deposit_data.clone(), self.config.protocol_paramset())?;

        let move_tx_sighash = move_txhandler.calculate_script_spend_sighash_indexed(
            0,
            0,
            bitcoin::TapSighashType::Default,
        )?;

        let agg_nonce =
            agg_nonce_receiver
                .recv()
                .await
                .ok_or(BridgeError::ChannelEndedPrematurely(
                    "verifier::deposit_finalize",
                    "aggregated nonces",
                ))?;

        let movetx_secnonce = {
            let mut session_map = self.nonces.lock().await;
            let session = session_map.sessions.get_mut(&session_id).ok_or_else(|| {
                BridgeError::Error(format!(
                    "could not find session with id {} in session cache",
                    session_id
                ))
            })?;
            session
                .nonces
                .pop()
                .ok_or_else(|| BridgeError::Error("No move tx secnonce in session".to_string()))?
        };

        // sign move tx and save everything to db if everything is correct
        let partial_sig = musig2::partial_sign(
            self.config.verifiers_public_keys.clone(),
            None,
            movetx_secnonce,
            agg_nonce,
            self.signer.keypair,
            Message::from_digest(move_tx_sighash.to_byte_array()),
        )?;

        // Save signatures to db
        let mut dbtx = self.db.begin_transaction().await?;
        self.db
<<<<<<< HEAD
            .set_deposit_data(Some(&mut dbtx), deposit_data.clone())
=======
            .set_deposit_data(
                Some(&mut dbtx),
                DepositData {
                    deposit_outpoint,
                    evm_address,
                    recovery_taproot_address: recovery_taproot_address.clone(),
                    nofn_xonly_pk: self.nofn_xonly_pk,
                },
                *move_txhandler.get_txid(),
            )
>>>>>>> c294805c
            .await?;
        // Deposit is not actually finalized here, its only finalized after the aggregator gets all the partial sigs and checks the aggregated sig
        // TODO: It can create problems if the deposit fails at the end by some verifier not sending movetx partial sig, but we still added sigs to db
        for (operator_idx, operator_sigs) in verified_sigs.into_iter().enumerate() {
            for (round_idx, mut op_round_sigs) in operator_sigs.into_iter().enumerate() {
                if kickoff_txids[operator_idx][round_idx].len()
                    != self.config.protocol_paramset().num_signed_kickoffs
                {
                    return Err(BridgeError::Error(format!(
                        "Number of signed kickoff utxos for operator: {}, round: {} is wrong. Expected: {}, got: {}",
                        operator_idx, round_idx, self.config.protocol_paramset().num_signed_kickoffs, kickoff_txids[operator_idx][round_idx].len()
                    )));
                }
                for (kickoff_txid, kickoff_idx) in &kickoff_txids[operator_idx][round_idx] {
                    if kickoff_txid.is_none() {
                        return Err(BridgeError::Error(format!(
                            "Kickoff txid not found for {}, {}, {}",
                            operator_idx, round_idx, kickoff_idx
                        )));
                    }

                    self.db
                        .set_deposit_signatures(
                            Some(&mut dbtx),
                            deposit_data.get_deposit_outpoint(),
                            operator_idx,
                            round_idx,
                            *kickoff_idx,
                            kickoff_txid.expect("Kickoff txid must be Some"),
                            std::mem::take(&mut op_round_sigs[*kickoff_idx]),
                        )
                        .await?;
                }
            }
        }
        dbtx.commit().await?;

        Ok(partial_sig)
    }

    pub async fn set_operator_keys(
        &self,
        deposit_data: DepositData,
        keys: OperatorKeys,
        operator_idx: u32,
    ) -> Result<(), BridgeError> {
        let hashes: Vec<[u8; 20]> = keys
            .challenge_ack_digests
            .into_iter()
            .map(|x| {
                x.hash
                    .try_into()
                    .map_err(|_| BridgeError::Error("Invalid hash length".to_string()))
            })
            .collect::<Result<Vec<[u8; 20]>, BridgeError>>()?;

        if hashes.len() != self.config.get_num_challenge_ack_hashes() {
            return Err(BridgeError::Error(
                format!(
                    "Invalid number of challenge ack hashes received from operator {}: got: {} expected: {}",
                    operator_idx,
                    hashes.len(),
                    self.config.get_num_challenge_ack_hashes()
                )
            ));
        }

        let operator_data = self
            .db
            .get_operator(None, operator_idx as i32)
            .await?
            .ok_or(BridgeError::OperatorNotFound(operator_idx))?;

        self.db
            .set_operator_challenge_ack_hashes(
                None,
                operator_idx as i32,
                deposit_data.get_deposit_outpoint(),
                &hashes,
            )
            .await?;

        let winternitz_keys: Vec<winternitz::PublicKey> = keys
            .winternitz_pubkeys
            .into_iter()
            .map(|x| x.try_into())
            .collect::<Result<_, BridgeError>>()?;

        if winternitz_keys.len() != ClementineBitVMPublicKeys::number_of_flattened_wpks() {
            tracing::error!(
                "Invalid number of winternitz keys received from operator {}: got: {} expected: {}",
                operator_idx,
                winternitz_keys.len(),
                ClementineBitVMPublicKeys::number_of_flattened_wpks()
            );
            return Err(BridgeError::Error(format!(
                "Invalid number of winternitz keys received from operator {}: got: {} expected: {}",
                operator_idx,
                winternitz_keys.len(),
                ClementineBitVMPublicKeys::number_of_flattened_wpks()
            )));
        }

        let bitvm_pks = ClementineBitVMPublicKeys::from_flattened_vec(&winternitz_keys);
        let assert_tx_addrs = bitvm_pks
            .get_assert_taproot_leaf_hashes(operator_data.xonly_pk)
            .iter()
            .map(|x| x.to_byte_array())
            .collect::<Vec<_>>();

        // TODO: Use correct verification key and along with a dummy proof.
        let start = std::time::Instant::now();
        let scripts: Vec<ScriptBuf> = bitvm_pks.get_g16_verifier_disprove_scripts();

        let taproot_builder = taproot_builder_with_scripts(&scripts);
        let root_hash = taproot_builder
            .try_into_taptree()
            .expect("taproot builder always builds a full taptree")
            .root_hash();
        let root_hash_bytes = root_hash.to_raw_hash().to_byte_array();
        tracing::debug!("Built taproot tree in {:?}", start.elapsed());
        // let root_hash_bytes = [0u8; 32];

        // Save the public input wots to db along with the root hash
        self.db
            .set_bitvm_setup(
                None,
                operator_idx as i32,
                deposit_data.get_deposit_outpoint(),
                &assert_tx_addrs,
                &root_hash_bytes,
            )
            .await?;

        Ok(())
    }

    pub async fn set_watchtower_keys(
        &self,
        deposit_id: DepositData,
        keys: WatchtowerKeys,
        watchtower_idx: u32,
    ) -> Result<(), BridgeError> {
        let watchtower_xonly_pk = self
            .db
            .get_watchtower_xonly_pk(None, watchtower_idx)
            .await?;

        let winternitz_keys: Vec<winternitz::PublicKey> = keys
            .winternitz_pubkeys
            .into_iter()
            .map(|x| x.try_into())
            .collect::<Result<_, BridgeError>>()?;

        for (operator_id, winternitz_key) in winternitz_keys.into_iter().enumerate() {
            self.db
                .set_watchtower_winternitz_public_keys(
                    None,
                    watchtower_idx,
                    operator_id as u32,
                    deposit_id.get_deposit_outpoint(),
                    &winternitz_key,
                )
                .await?;

            let script = WinternitzCommit::new(
                vec![(
                    winternitz_key,
                    self.config
                        .protocol_paramset()
                        .watchtower_challenge_message_length as u32,
                )],
                watchtower_xonly_pk,
                self.config.protocol_paramset().winternitz_log_d,
            )
            .to_script_buf();

            let taproot_builder = taproot_builder_with_scripts(&[script]);
            let root_hash = taproot_builder
                .try_into_taptree()
                .expect("taproot builder always builds a full taptree")
                .root_hash();
            let root_hash_bytes = root_hash.to_raw_hash().to_byte_array();

            self.db
                .set_watchtower_challenge_hash(
                    None,
                    watchtower_idx,
                    operator_id as u32,
                    root_hash_bytes,
                    deposit_id.get_deposit_outpoint(),
                )
                .await?;
        }

        Ok(())
    }

    // TODO: #402
    async fn is_kickoff_malicious(
        &self,
        _kickoff_txid: bitcoin::Txid,
    ) -> Result<bool, BridgeError> {
        Ok(true)
    }

    pub async fn handle_kickoff<'a>(
        &'a self,
        dbtx: DatabaseTransaction<'a, '_>,
        kickoff_txid: bitcoin::Txid,
    ) -> Result<(), BridgeError> {
        let is_malicious = self.is_kickoff_malicious(kickoff_txid).await?;
        if !is_malicious {
            return Ok(());
        }

        let (deposit_data, kickoff_id, _) = self
            .db
            .get_deposit_signatures_with_kickoff_txid(None, kickoff_txid)
            .await?
            .ok_or(BridgeError::Error("Kickoff txid not found".to_string()))?;

        let transaction_data = TransactionRequestData {
            deposit_data: deposit_data.clone(),
            transaction_type: TransactionType::AllNeededForDeposit,
            kickoff_id,
        };
        let signed_txs = create_and_sign_txs(
            self.db.clone(),
            &self.signer,
            self.config.clone(),
            transaction_data,
            None, // No need
        )
        .await?;

        let tx_data_for_logging = Some(TxDataForLogging {
            tx_type: TransactionType::Dummy, // will be replaced in add_tx_to_queue
            operator_idx: Some(kickoff_id.operator_idx),
            verifier_idx: Some(self.idx as u32),
            round_idx: Some(kickoff_id.round_idx),
            kickoff_idx: Some(kickoff_id.kickoff_idx),
            deposit_outpoint: Some(deposit_data.get_deposit_outpoint()),
        });

        // self._rpc.client.import_descriptors(vec!["tr("])

        // try to send them
        for (tx_type, signed_tx) in &signed_txs {
            match *tx_type {
                TransactionType::Challenge
                | TransactionType::AssertTimeout(_)
                | TransactionType::KickoffNotFinalized
                | TransactionType::OperatorChallengeNack(_) => {
                    self.tx_sender
                        .add_tx_to_queue(
                            dbtx,
                            *tx_type,
                            signed_tx,
                            &signed_txs,
                            tx_data_for_logging,
                            &self.config,
                        )
                        .await?;
                }
                _ => {}
            }
        }

        Ok(())
    }

    async fn send_watchtower_challenge(
        &self,
        kickoff_id: KickoffId,
        deposit_data: DepositData,
    ) -> Result<(), BridgeError> {
<<<<<<< HEAD
        let watchtower_path = format!("{}/watchtower_{}.sock", self.config.socket_path, self.idx);
        let watchtower_client =
            rpc::get_clients(vec![watchtower_path], ClementineWatchtowerClient::new).await;

        if let Ok(mut watchtower) = watchtower_client {
            let raw_challenge_tx = watchtower[0]
                .internal_create_watchtower_challenge(TransactionRequest {
                    deposit_params: Some(deposit_data.clone().into()),
                    transaction_type: Some(TransactionType::WatchtowerChallenge(self.idx).into()),
                    kickoff_id: Some(kickoff_id),
                })
                .await?
                .into_inner()
                .raw_tx;
            let challenge_tx = bitcoin::consensus::deserialize(&raw_challenge_tx)?;
            let mut dbtx = self.db.begin_transaction().await?;
            self.tx_sender
                .add_tx_to_queue(
                    &mut dbtx,
                    TransactionType::WatchtowerChallenge(self.idx),
                    &challenge_tx,
                    &[],
                    Some(TxDataForLogging {
                        tx_type: TransactionType::WatchtowerChallenge(self.idx),
                        operator_idx: None,
                        verifier_idx: Some(self.idx as u32),
                        round_idx: Some(kickoff_id.round_idx),
                        kickoff_idx: Some(kickoff_id.kickoff_idx),
                        deposit_outpoint: Some(deposit_data.get_deposit_outpoint()),
                    }),
                    &self.config,
                )
                .await?;
            dbtx.commit().await?;
            tracing::warn!("Commited watchtower challenge for watchtower {}", self.idx);
=======
        let watchtower_endpoint = self.config.trusted_watchtower_endpoint.clone();
        if watchtower_endpoint.is_none() {
            tracing::error!("No watchtower endpoint provided, cannot send challenge");
            return Ok(());
>>>>>>> c294805c
        }
        let watchtower_endpoint =
            watchtower_endpoint.expect("Watchtower endpoint must be provided");
        let mut watchtower =
            rpc::get_clients(vec![watchtower_endpoint], ClementineWatchtowerClient::new).await?[0]
                .clone();

        let raw_challenge_tx = watchtower
            .internal_create_watchtower_challenge(TransactionRequest {
                deposit_params: Some(DepositParams {
                    deposit_outpoint: Some(deposit_data.deposit_outpoint.into()),
                    evm_address: deposit_data.evm_address.0.to_vec(),
                    recovery_taproot_address: deposit_data
                        .recovery_taproot_address
                        .assume_checked()
                        .to_string(),
                    nofn_xonly_pk: deposit_data.nofn_xonly_pk.serialize().to_vec(),
                }),
                transaction_type: Some(TransactionType::WatchtowerChallenge(self.idx).into()),
                kickoff_id: Some(kickoff_id),
            })
            .await?
            .into_inner()
            .raw_tx;
        let challenge_tx = bitcoin::consensus::deserialize(&raw_challenge_tx)?;
        let mut dbtx = self.db.begin_transaction().await?;
        self.tx_sender
            .add_tx_to_queue(
                &mut dbtx,
                TransactionType::WatchtowerChallenge(self.idx),
                &challenge_tx,
                &[],
                Some(TxDataForLogging {
                    tx_type: TransactionType::WatchtowerChallenge(self.idx),
                    operator_idx: None,
                    verifier_idx: Some(self.idx as u32),
                    round_idx: Some(kickoff_id.round_idx),
                    kickoff_idx: Some(kickoff_id.kickoff_idx),
                    deposit_outpoint: Some(deposit_data.deposit_outpoint),
                }),
                &self.config,
            )
            .await?;
        dbtx.commit().await?;
        tracing::warn!("Commited watchtower challenge for watchtower {}", self.idx);
        Ok(())
    }

    async fn update_citrea_withdrawals(
        &self,
        dbtx: &mut DatabaseTransaction<'_, '_>,
        l2_height_start: u64,
        l2_height_end: u64,
        block_height: u32,
    ) -> Result<(), BridgeError> {
        let new_deposits = self
            .citrea_client
            .collect_deposit_move_txids(l2_height_start + 1, l2_height_end)
            .await?;
        tracing::info!("New Deposits: {:?}", new_deposits);
        let new_withdrawals = self
            .citrea_client
            .collect_withdrawal_utxos(l2_height_start + 1, l2_height_end)
            .await?;
        tracing::info!("New Withdrawals: {:?}", new_withdrawals);
        for (idx, move_to_vault_txid) in new_deposits {
            tracing::info!("Setting move to vault txid: {:?}", move_to_vault_txid);
            self.db
                .set_move_to_vault_txid_from_citrea_deposit(
                    Some(dbtx),
                    idx as u32 - 1,
                    &move_to_vault_txid,
                )
                .await?;
        }
        for (idx, withdrawal_utxo_outpoint) in new_withdrawals {
            tracing::info!("Setting withdrawal utxo: {:?}", withdrawal_utxo_outpoint);
            self.db
                .set_withdrawal_utxo_from_citrea_withdrawal(
                    Some(dbtx),
                    idx as u32,
                    withdrawal_utxo_outpoint,
                    block_height,
                )
                .await?;
        }
        Ok(())
    }

    async fn update_finalized_payouts(
        &self,
        dbtx: &mut DatabaseTransaction<'_, '_>,
        block_id: u32,
        block_cache: &block_cache::BlockCache,
    ) -> Result<(), BridgeError> {
        let payout_txids = self
            .db
            .get_payout_txs_for_withdrawal_utxos(Some(dbtx), block_id)
            .await?;

        let block = block_cache
            .block
            .as_ref()
            .ok_or(BridgeError::Error("Block not found".to_string()))?;

        let block_hash = block.block_hash();

        let mut payout_txs_and_payer_operator_idx = vec![];
        for (idx, payout_txid) in payout_txids {
            let payout_tx_idx = block_cache
                .txids
                .get(&payout_txid)
                .ok_or(BridgeError::Error("Payout tx not found".to_string()))?;
            let payout_tx = &block.txdata[*payout_tx_idx];
            let last_output = &payout_tx.output[payout_tx.output.len() - 1]
                .script_pubkey
                .to_bytes();
            tracing::info!("last_output: {}, idx: {}", hex::encode(last_output), idx);

            // We remove the first 2 bytes which are OP_RETURN OP_PUSH, example: 6a0100
            let mut operator_idx_bytes = [0u8; 4]; // Create a 4-byte array initialized with zeros
            operator_idx_bytes[..last_output.len() - 3]
                .copy_from_slice(&last_output[2..last_output.len() - 1]);
            let operator_idx = u32::from_le_bytes(operator_idx_bytes);

            payout_txs_and_payer_operator_idx.push((idx, payout_txid, operator_idx, block_hash));
        }

        self.db
            .set_payout_txs_and_payer_operator_idx(Some(dbtx), payout_txs_and_payer_operator_idx)
            .await?;

        Ok(())
    }
}

#[async_trait]
impl<C> Owner for Verifier<C>
where
    C: CitreaClientT,
{
    const OWNER_TYPE: &'static str = "verifier";

    async fn handle_duty(&self, duty: Duty) -> Result<(), BridgeError> {
        match duty {
            Duty::NewReadyToReimburse {
                round_idx,
                operator_idx,
                used_kickoffs,
            } => {
                tracing::info!(
                    "Verifier {} called new ready to reimburse with round_idx: {}, operator_idx: {}, used_kickoffs: {:?}",
                    self.idx, round_idx, operator_idx, used_kickoffs
                );
            }
            Duty::WatchtowerChallenge {
                kickoff_id,
                deposit_data,
            } => {
                tracing::warn!(
                    "Verifier {} called watchtower challenge with kickoff_id: {:?}, deposit_data: {:?}",
                    self.idx, kickoff_id, deposit_data
                );
                self.send_watchtower_challenge(kickoff_id, deposit_data)
                    .await?;
            }
            Duty::SendOperatorAsserts {
                kickoff_id,
                deposit_data,
                watchtower_challenges,
                ..
            } => {
                tracing::info!(
                    "Verifier {} called send operator asserts with kickoff_id: {:?}, deposit_data: {:?}, watchtower_challenges: {:?}",
                    self.idx, kickoff_id, deposit_data, watchtower_challenges.len()
                );
            }
            Duty::VerifierDisprove {
                kickoff_id,
                deposit_data,
                operator_asserts,
                operator_acks,
                payout_blockhash,
            } => {
                tracing::warn!(
                    "Verifier {} called verifier disprove with kickoff_id: {:?}, deposit_data: {:?}, operator_asserts: {:?}, operator_acks: {:?}
                    payout_blockhash: {:?}", self.idx, kickoff_id, deposit_data, operator_asserts.len(), operator_acks.len(), payout_blockhash);
            }
            Duty::CheckIfKickoff {
                txid,
                block_height,
                witness,
            } => {
                tracing::info!(
                    "Verifier {} called check if kickoff with txid: {:?}, block_height: {:?}",
                    self.idx,
                    txid,
                    block_height,
                );
                let kickoff_data = self
                    .db
                    .get_deposit_signatures_with_kickoff_txid(None, txid)
                    .await?;
                if let Some((deposit_data, kickoff_id, _)) = kickoff_data {
                    // add kickoff machine if there is a new kickoff
                    let mut dbtx = self.db.begin_transaction().await?;
                    StateManager::<Self>::dispatch_new_kickoff_machine(
                        self.db.clone(),
                        &mut dbtx,
                        kickoff_id,
                        block_height,
                        deposit_data,
                        witness,
                    )
                    .await?;
                    self.handle_kickoff(&mut dbtx, txid).await?;
                    dbtx.commit().await?;
                }
            }
        }
        Ok(())
    }

    async fn create_txhandlers(
        &self,
        tx_type: TransactionType,
        contract_context: ContractContext,
    ) -> Result<BTreeMap<TransactionType, TxHandler>, BridgeError> {
        let mut db_cache =
            ReimburseDbCache::from_context(self.db.clone(), contract_context.clone());
        let txhandlers = create_txhandlers(
            tx_type,
            contract_context,
            &mut TxHandlerCache::new(),
            &mut db_cache,
        )
        .await?;
        Ok(txhandlers)
    }

    async fn handle_finalized_block(
        &self,
        mut dbtx: DatabaseTransaction<'_, '_>,
        block_id: u32,
        block_height: u32,
        block_cache: Arc<block_cache::BlockCache>,
        light_client_proof_wait_interval_secs: Option<u32>,
    ) -> Result<(), BridgeError> {
        let max_attempts = light_client_proof_wait_interval_secs.unwrap_or(TEN_MINUTES_IN_SECS);
        let timeout = Duration::from_secs(max_attempts as u64);

        let (l2_height_start, l2_height_end) = self
            .citrea_client
            .get_citrea_l2_height_range(block_height.into(), timeout)
            .await?;

        tracing::info!("l2_height_end: {:?}", l2_height_end);
        tracing::info!("l2_height_start: {:?}", l2_height_start);

        tracing::info!("Collecting deposits and withdrawals");
        self.update_citrea_withdrawals(&mut dbtx, l2_height_start, l2_height_end, block_height)
            .await?;

        tracing::info!("Getting payout txids");
        self.update_finalized_payouts(&mut dbtx, block_id, &block_cache)
            .await?;

        Ok(())
    }
}<|MERGE_RESOLUTION|>--- conflicted
+++ resolved
@@ -32,12 +32,6 @@
 use crate::task::manager::BackgroundTaskManager;
 use crate::task::IntoTask;
 use crate::tx_sender::{TxDataForLogging, TxSender, TxSenderClient};
-<<<<<<< HEAD
-use alloy::transports::http::reqwest::Url;
-=======
-use crate::EVMAddress;
-use bitcoin::address::NetworkUnchecked;
->>>>>>> c294805c
 use bitcoin::hashes::Hash;
 use bitcoin::secp256k1::schnorr::Signature;
 use bitcoin::secp256k1::Message;
@@ -773,20 +767,11 @@
         // Save signatures to db
         let mut dbtx = self.db.begin_transaction().await?;
         self.db
-<<<<<<< HEAD
-            .set_deposit_data(Some(&mut dbtx), deposit_data.clone())
-=======
             .set_deposit_data(
                 Some(&mut dbtx),
-                DepositData {
-                    deposit_outpoint,
-                    evm_address,
-                    recovery_taproot_address: recovery_taproot_address.clone(),
-                    nofn_xonly_pk: self.nofn_xonly_pk,
-                },
+                deposit_data.clone(),
                 *move_txhandler.get_txid(),
             )
->>>>>>> c294805c
             .await?;
         // Deposit is not actually finalized here, its only finalized after the aggregator gets all the partial sigs and checks the aggregated sig
         // TODO: It can create problems if the deposit fails at the end by some verifier not sending movetx partial sig, but we still added sigs to db
@@ -1064,48 +1049,10 @@
         kickoff_id: KickoffId,
         deposit_data: DepositData,
     ) -> Result<(), BridgeError> {
-<<<<<<< HEAD
-        let watchtower_path = format!("{}/watchtower_{}.sock", self.config.socket_path, self.idx);
-        let watchtower_client =
-            rpc::get_clients(vec![watchtower_path], ClementineWatchtowerClient::new).await;
-
-        if let Ok(mut watchtower) = watchtower_client {
-            let raw_challenge_tx = watchtower[0]
-                .internal_create_watchtower_challenge(TransactionRequest {
-                    deposit_params: Some(deposit_data.clone().into()),
-                    transaction_type: Some(TransactionType::WatchtowerChallenge(self.idx).into()),
-                    kickoff_id: Some(kickoff_id),
-                })
-                .await?
-                .into_inner()
-                .raw_tx;
-            let challenge_tx = bitcoin::consensus::deserialize(&raw_challenge_tx)?;
-            let mut dbtx = self.db.begin_transaction().await?;
-            self.tx_sender
-                .add_tx_to_queue(
-                    &mut dbtx,
-                    TransactionType::WatchtowerChallenge(self.idx),
-                    &challenge_tx,
-                    &[],
-                    Some(TxDataForLogging {
-                        tx_type: TransactionType::WatchtowerChallenge(self.idx),
-                        operator_idx: None,
-                        verifier_idx: Some(self.idx as u32),
-                        round_idx: Some(kickoff_id.round_idx),
-                        kickoff_idx: Some(kickoff_id.kickoff_idx),
-                        deposit_outpoint: Some(deposit_data.get_deposit_outpoint()),
-                    }),
-                    &self.config,
-                )
-                .await?;
-            dbtx.commit().await?;
-            tracing::warn!("Commited watchtower challenge for watchtower {}", self.idx);
-=======
         let watchtower_endpoint = self.config.trusted_watchtower_endpoint.clone();
         if watchtower_endpoint.is_none() {
             tracing::error!("No watchtower endpoint provided, cannot send challenge");
             return Ok(());
->>>>>>> c294805c
         }
         let watchtower_endpoint =
             watchtower_endpoint.expect("Watchtower endpoint must be provided");
@@ -1115,15 +1062,7 @@
 
         let raw_challenge_tx = watchtower
             .internal_create_watchtower_challenge(TransactionRequest {
-                deposit_params: Some(DepositParams {
-                    deposit_outpoint: Some(deposit_data.deposit_outpoint.into()),
-                    evm_address: deposit_data.evm_address.0.to_vec(),
-                    recovery_taproot_address: deposit_data
-                        .recovery_taproot_address
-                        .assume_checked()
-                        .to_string(),
-                    nofn_xonly_pk: deposit_data.nofn_xonly_pk.serialize().to_vec(),
-                }),
+                deposit_params: Some(deposit_data.clone().into()),
                 transaction_type: Some(TransactionType::WatchtowerChallenge(self.idx).into()),
                 kickoff_id: Some(kickoff_id),
             })
@@ -1144,7 +1083,7 @@
                     verifier_idx: Some(self.idx as u32),
                     round_idx: Some(kickoff_id.round_idx),
                     kickoff_idx: Some(kickoff_id.kickoff_idx),
-                    deposit_outpoint: Some(deposit_data.deposit_outpoint),
+                    deposit_outpoint: Some(deposit_data.get_deposit_outpoint()),
                 }),
                 &self.config,
             )
