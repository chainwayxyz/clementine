use crate::actor::{verify_schnorr, Actor, TweakCache, WinternitzDerivationPath};
use crate::bitcoin_syncer::BitcoinSyncer;
use crate::bitvm_client::{ClementineBitVMPublicKeys, REPLACE_SCRIPTS_LOCK};
use crate::builder::address::{create_taproot_address, taproot_builder_with_scripts};
use crate::builder::block_cache;
use crate::builder::script::{
    extract_winternitz_commits, extract_winternitz_commits_with_sigs, SpendableScript,
    TimelockScript, WinternitzCommit,
};
use crate::builder::sighash::{
    create_nofn_sighash_stream, create_operator_sighash_stream, PartialSignatureInfo, SignatureInfo,
};
use crate::builder::transaction::deposit_signature_owner::EntityType;
use crate::builder::transaction::input::UtxoVout;
use crate::builder::transaction::sign::{create_and_sign_txs, TransactionRequestData};
use crate::builder::transaction::{
    create_emergency_stop_txhandler, create_move_to_vault_txhandler,
    create_optimistic_payout_txhandler, ContractContext, TransactionType, TxHandler,
};
use crate::builder::transaction::{create_round_txhandlers, KickoffWinternitzKeys};
use crate::citrea::CitreaClientT;
use crate::config::protocol::ProtocolParamset;
use crate::config::BridgeConfig;
use crate::constants::{
    self, MAX_ALL_SESSIONS_BYTES, MAX_NUM_SESSIONS, NON_EPHEMERAL_ANCHOR_AMOUNT, NUM_NONCES_LIMIT,
    TEN_MINUTES_IN_SECS,
};
use crate::database::{Database, DatabaseTransaction};
use crate::deposit::{DepositData, KickoffData, OperatorData};
use crate::errors::{BridgeError, TxError};
use crate::extended_bitcoin_rpc::ExtendedBitcoinRpc;
use crate::header_chain_prover::HeaderChainProver;
use crate::metrics::L1SyncStatusProvider;
use crate::operator::RoundIndex;
use crate::rpc::clementine::{EntityStatus, NormalSignatureKind, OperatorKeys, TaggedSignature};
use crate::rpc::ecdsa_verification_sig::{
    recover_address_from_ecdsa_signature, OptimisticPayoutMessage,
};
#[cfg(feature = "automation")]
use crate::states::StateManager;
use crate::task::entity_metric_publisher::{
    EntityMetricPublisher, ENTITY_METRIC_PUBLISHER_INTERVAL,
};
use crate::task::manager::BackgroundTaskManager;
use crate::task::{IntoTask, TaskExt};
#[cfg(feature = "automation")]
use crate::tx_sender::{TxSender, TxSenderClient};
use crate::utils::TxMetadata;
use crate::utils::{monitor_standalone_task, NamedEntity};
use crate::{musig2, UTXO};
use alloy::primitives::PrimitiveSignature;
use bitcoin::hashes::Hash;
use bitcoin::key::rand::Rng;
use bitcoin::key::Secp256k1;
use bitcoin::script::Instruction;
use bitcoin::secp256k1::schnorr::Signature;
use bitcoin::secp256k1::Message;
use bitcoin::taproot::TaprootBuilder;
use bitcoin::{Address, Amount, ScriptBuf, Witness, XOnlyPublicKey};
use bitcoin::{OutPoint, TxOut};
use bitcoin_script::builder::StructuredScript;
use bitvm::chunk::api::validate_assertions;
use bitvm::clementine::additional_disprove::{
    replace_placeholders_in_script, validate_assertions_for_additional_script,
};
use bitvm::signatures::winternitz;
#[cfg(feature = "automation")]
use circuits_lib::bridge_circuit::groth16::CircuitGroth16Proof;
use circuits_lib::bridge_circuit::transaction::CircuitTransaction;
use circuits_lib::bridge_circuit::{
    deposit_constant, get_first_op_return_output, parse_op_return_data,
};
use eyre::{Context, ContextCompat, OptionExt, Result};
use secp256k1::ffi::MUSIG_SECNONCE_LEN;
use secp256k1::musig::{AggregatedNonce, PartialSignature, PublicNonce, SecretNonce};
#[cfg(feature = "automation")]
use std::collections::BTreeMap;
use std::collections::{HashMap, HashSet, VecDeque};
use std::pin::pin;
use std::sync::Arc;
use std::time::Duration;
use tokio::sync::mpsc;
use tokio_stream::StreamExt;

#[derive(Debug)]
pub struct NonceSession {
    /// Nonces used for a deposit session (last nonce is for the movetx signature)
    pub nonces: Vec<SecretNonce>,
}

#[derive(Debug)]
pub struct AllSessions {
    sessions: HashMap<u128, NonceSession>,
    session_queue: VecDeque<u128>,
    /// store all previously used ids to never use them again
    /// reason is that we remove a session in deposit_sign and add it back later, we might
    /// create a new one with the same id in between removal and addition
    used_ids: HashSet<u128>,
}

impl AllSessions {
    pub fn new() -> Self {
        Self {
            sessions: HashMap::new(),
            session_queue: VecDeque::new(),
            used_ids: HashSet::new(),
        }
    }

    /// Adds a new session to the AllSessions with the given id..
    /// If the current byte size of all sessions exceeds MAX_ALL_SESSIONS_BYTES, the oldest session is removed until the byte size is under the limit.
    pub fn add_new_session_with_id(
        &mut self,
        new_nonce_session: NonceSession,
        id: u128,
    ) -> Result<(), eyre::Report> {
        if new_nonce_session.nonces.is_empty() {
            // empty session, return error
            return Err(eyre::eyre!("Empty session attempted to be added"));
        }

        if self.sessions.contains_key(&id) {
            return Err(eyre::eyre!("Nonce session with id {id} already exists"));
        }

        let mut total_needed = Self::session_bytes(&new_nonce_session)?
            .checked_add(self.total_sessions_byte_size()?)
            .ok_or_else(|| eyre::eyre!("Session size calculation overflow in add_new_session"))?;

        loop {
            // check byte size and session count, if session count is already at the limit or byte size is higher than limit
            // we remove the oldest session until the conditions are met
            if total_needed <= MAX_ALL_SESSIONS_BYTES && self.sessions.len() < MAX_NUM_SESSIONS {
                break;
            }
            total_needed = total_needed
                .checked_sub(self.remove_oldest_session()?)
                .ok_or_else(|| eyre::eyre!("Session size calculation overflow"))?;
        }

        // save the session to the HashMap and the session id queue
        self.sessions.insert(id, new_nonce_session);
        self.session_queue.push_back(id);
        self.used_ids.insert(id);
        Ok(())
    }

    /// Adds a new session to the AllSessions with a random id.
    /// Returns the id of the added session.
    pub fn add_new_session_with_random_id(
        &mut self,
        new_nonce_session: NonceSession,
    ) -> Result<u128, eyre::Report> {
        // generate unused id
        let random_id = self.get_new_unused_id();
        self.add_new_session_with_id(new_nonce_session, random_id)?;
        Ok(random_id)
    }

    /// Removes a session from the AllSessions with the given id.
    /// Also removes it from the session queue, because we might add the session with the same id later
    /// (as in [`deposit_sign`]).
    /// Returns the removed session.
    pub fn remove_session_with_id(&mut self, id: u128) -> Result<NonceSession, eyre::Report> {
        let session = self.sessions.remove(&id).ok_or_eyre("Session not found")?;
        // remove the id from the session queue
        self.session_queue.retain(|x| *x != id);
        Ok(session)
    }

    /// Generates a new unused id for a nonce session.
    /// The important thing it that the id not easily predictable.
    fn get_new_unused_id(&mut self) -> u128 {
        let mut random_id = bitcoin::secp256k1::rand::thread_rng().gen_range(0..=u128::MAX);
        while self.used_ids.contains(&random_id) {
            random_id = bitcoin::secp256k1::rand::thread_rng().gen_range(0..=u128::MAX);
        }
        random_id
    }

    /// Removes the oldest session from the AllSessions.
    /// Returns the number of bytes removed.
    fn remove_oldest_session(&mut self) -> Result<usize, eyre::Report> {
        match self.session_queue.pop_front() {
            Some(oldest_id) => {
                let removed_session = self.sessions.remove(&oldest_id);
                match removed_session {
                    Some(session) => Ok(Self::session_bytes(&session)?),
                    None => Ok(0),
                }
            }
            None => Err(eyre::eyre!("No session to remove")),
        }
    }

    fn session_bytes(session: &NonceSession) -> Result<usize, eyre::Report> {
        // 132 bytes per nonce
        session
            .nonces
            .len()
            .checked_mul(MUSIG_SECNONCE_LEN)
            .ok_or_eyre("Calculation overflow in session_bytes")
    }

    /// Returns the total byte size of all secnonces in the AllSessions.
    pub fn total_sessions_byte_size(&self) -> Result<usize, eyre::Report> {
        // Should never overflow as it counts bytes in usize
        let mut total_bytes: usize = 0;

        for (_, session) in self.sessions.iter() {
            total_bytes = total_bytes
                .checked_add(Self::session_bytes(session)?)
                .ok_or_eyre("Calculation overflow in total_byte_size")?;
        }

        Ok(total_bytes)
    }
}

impl Default for AllSessions {
    fn default() -> Self {
        Self::new()
    }
}

pub struct VerifierServer<C: CitreaClientT> {
    pub verifier: Verifier<C>,
    background_tasks: BackgroundTaskManager,
}

impl<C> VerifierServer<C>
where
    C: CitreaClientT,
{
    pub async fn new(config: BridgeConfig) -> Result<Self, BridgeError> {
        let verifier = Verifier::new(config.clone()).await?;
        let background_tasks = BackgroundTaskManager::default();

        Ok(VerifierServer {
            verifier,
            background_tasks,
        })
    }

    /// Starts the background tasks for the verifier.
    /// If called multiple times, it will restart only the tasks that are not already running.
    pub async fn start_background_tasks(&self) -> Result<(), BridgeError> {
        let rpc = ExtendedBitcoinRpc::connect(
            self.verifier.config.bitcoin_rpc_url.clone(),
            self.verifier.config.bitcoin_rpc_user.clone(),
            self.verifier.config.bitcoin_rpc_password.clone(),
            None,
        )
        .await?;

        // initialize and run automation features
        #[cfg(feature = "automation")]
        {
            let tx_sender = TxSender::new(
                self.verifier.signer.clone(),
                rpc.clone(),
                self.verifier.db.clone(),
                Verifier::<C>::TX_SENDER_CONSUMER_ID.to_string(),
                self.verifier.config.protocol_paramset(),
                self.verifier.config.mempool_api_host.clone(),
                self.verifier.config.mempool_api_endpoint.clone(),
            );

            self.background_tasks
                .ensure_task_looping(tx_sender.into_task())
                .await;
            let state_manager = StateManager::new(
                self.verifier.db.clone(),
                self.verifier.clone(),
                self.verifier.rpc.clone(),
                self.verifier.config.protocol_paramset(),
            )
            .await?;

            let should_run_state_mgr = {
                #[cfg(test)]
                {
                    self.verifier.config.test_params.should_run_state_manager
                }
                #[cfg(not(test))]
                {
                    true
                }
            };

            if should_run_state_mgr {
                // start tracking operators if they exist in the db
                let operators = self.verifier.db.get_operators(None).await?;
                if !operators.is_empty() {
                    let mut dbtx = self.verifier.db.begin_transaction().await?;
                    for operator in operators {
                        StateManager::<Verifier<C>>::dispatch_new_round_machine(
                            self.verifier.db.clone(),
                            &mut dbtx,
                            OperatorData {
                                xonly_pk: operator.0,
                                reimburse_addr: operator.1,
                                collateral_funding_outpoint: operator.2,
                            },
                        )
                        .await?;
                    }
                    dbtx.commit().await?;
                }
                self.background_tasks
                    .ensure_task_looping(state_manager.block_fetcher_task().await?)
                    .await;
                self.background_tasks
                    .ensure_task_looping(state_manager.into_task())
                    .await;
            }
        }
        #[cfg(not(feature = "automation"))]
        {
            // get the next finalized block height to start from
            let next_height = self
                .verifier
                .db
                .get_next_finalized_block_height_for_consumer(
                    None,
                    Verifier::<C>::FINALIZED_BLOCK_CONSUMER_ID_NO_AUTOMATION,
                    self.verifier.config.protocol_paramset(),
                )
                .await?;

            self.background_tasks
                .ensure_task_looping(
                    crate::bitcoin_syncer::FinalizedBlockFetcherTask::new(
                        self.verifier.db.clone(),
                        Verifier::<C>::FINALIZED_BLOCK_CONSUMER_ID_NO_AUTOMATION.to_string(),
                        self.verifier.config.protocol_paramset(),
                        next_height,
                        self.verifier.clone(),
                    )
                    .into_buffered_errors(50)
                    .with_delay(crate::bitcoin_syncer::BTC_SYNCER_POLL_DELAY),
                )
                .await;
        }

        let syncer = BitcoinSyncer::new(
            self.verifier.db.clone(),
            rpc.clone(),
            self.verifier.config.protocol_paramset(),
        )
        .await?;

        self.background_tasks
            .ensure_task_looping(syncer.into_task())
            .await;

        self.background_tasks
            .ensure_task_looping(
                EntityMetricPublisher::<Verifier<C>>::new(self.verifier.db.clone(), rpc.clone())
                    .with_delay(ENTITY_METRIC_PUBLISHER_INTERVAL),
            )
            .await;

        Ok(())
    }

    pub async fn get_current_status(&self) -> Result<EntityStatus, BridgeError> {
        let stopped_tasks = self.background_tasks.get_stopped_tasks().await?;
        // Determine if automation is enabled
        let automation_enabled = cfg!(feature = "automation");

        let l1_sync_status =
            Verifier::<C>::get_l1_status(&self.verifier.db, &self.verifier.rpc).await?;

        Ok(EntityStatus {
            automation: automation_enabled,
            wallet_balance: l1_sync_status
                .wallet_balance
                .map(|balance| format!("{} BTC", balance.to_btc())),
            tx_sender_synced_height: l1_sync_status.tx_sender_synced_height,
            finalized_synced_height: l1_sync_status.finalized_synced_height,
            hcp_last_proven_height: l1_sync_status.hcp_last_proven_height,
            rpc_tip_height: l1_sync_status.rpc_tip_height,
            bitcoin_syncer_synced_height: l1_sync_status.btc_syncer_synced_height,
            stopped_tasks: Some(stopped_tasks),
            state_manager_next_height: l1_sync_status.state_manager_next_height,
        })
    }

    pub async fn shutdown(&mut self) {
        self.background_tasks.graceful_shutdown().await;
    }
}

#[derive(Debug, Clone)]
pub struct Verifier<C: CitreaClientT> {
    rpc: ExtendedBitcoinRpc,

    pub(crate) signer: Actor,
    pub(crate) db: Database,
    pub(crate) config: BridgeConfig,
    pub(crate) nonces: Arc<tokio::sync::Mutex<AllSessions>>,
    #[cfg(feature = "automation")]
    pub tx_sender: TxSenderClient,
    #[cfg(feature = "automation")]
    pub header_chain_prover: HeaderChainProver,
    pub citrea_client: C,
}

impl<C> Verifier<C>
where
    C: CitreaClientT,
{
    pub async fn new(config: BridgeConfig) -> Result<Self, BridgeError> {
        let signer = Actor::new(
            config.secret_key,
            config.winternitz_secret_key,
            config.protocol_paramset().network,
        );

        let rpc = ExtendedBitcoinRpc::connect(
            config.bitcoin_rpc_url.clone(),
            config.bitcoin_rpc_user.clone(),
            config.bitcoin_rpc_password.clone(),
            None,
        )
        .await?;

        let db = Database::new(&config).await?;

        let citrea_client = C::new(
            config.citrea_rpc_url.clone(),
            config.citrea_light_client_prover_url.clone(),
            config.citrea_chain_id,
            None,
            config.citrea_request_timeout,
        )
        .await?;

        let all_sessions = AllSessions::new();

        #[cfg(feature = "automation")]
        let tx_sender = TxSenderClient::new(db.clone(), Self::TX_SENDER_CONSUMER_ID.to_string());

        #[cfg(feature = "automation")]
        let header_chain_prover = HeaderChainProver::new(&config, rpc.clone()).await?;

        let verifier = Verifier {
            rpc,
            signer,
            db: db.clone(),
            config: config.clone(),
            nonces: Arc::new(tokio::sync::Mutex::new(all_sessions)),
            #[cfg(feature = "automation")]
            tx_sender,
            #[cfg(feature = "automation")]
            header_chain_prover,
            citrea_client,
        };
        Ok(verifier)
    }

    /// Verifies all unspent kickoff signatures sent by the operator, converts them to TaggedSignature
    /// as they will be saved as TaggedSignatures to the db.
    fn verify_unspent_kickoff_sigs(
        &self,
        collateral_funding_outpoint: OutPoint,
        operator_xonly_pk: XOnlyPublicKey,
        wallet_reimburse_address: Address,
        unspent_kickoff_sigs: Vec<Signature>,
        kickoff_wpks: &KickoffWinternitzKeys,
    ) -> Result<Vec<TaggedSignature>, BridgeError> {
        let mut tweak_cache = TweakCache::default();
        let mut tagged_sigs = Vec::with_capacity(unspent_kickoff_sigs.len());
        let mut prev_ready_to_reimburse: Option<TxHandler> = None;
        let operator_data = OperatorData {
            xonly_pk: operator_xonly_pk,
            collateral_funding_outpoint,
            reimburse_addr: wallet_reimburse_address.clone(),
        };
        let mut cur_sig_index = 0;
        for round_idx in RoundIndex::iter_rounds(self.config.protocol_paramset().num_round_txs) {
            let txhandlers = create_round_txhandlers(
                self.config.protocol_paramset(),
                round_idx,
                &operator_data,
                kickoff_wpks,
                prev_ready_to_reimburse.as_ref(),
            )?;
            for txhandler in txhandlers {
                if let TransactionType::UnspentKickoff(kickoff_idx) =
                    txhandler.get_transaction_type()
                {
                    let partial = PartialSignatureInfo {
                        operator_idx: 0, // dummy value
                        round_idx,
                        kickoff_utxo_idx: kickoff_idx,
                    };
                    let sighashes = txhandler
                        .calculate_shared_txins_sighash(EntityType::OperatorSetup, partial)?;
                    for sighash in sighashes {
                        let message = Message::from_digest(sighash.0.to_byte_array());
                        verify_schnorr(
                            &unspent_kickoff_sigs[cur_sig_index],
                            &message,
                            operator_xonly_pk,
                            sighash.1.tweak_data,
                            Some(&mut tweak_cache),
                        )
                        .map_err(|e| {
                            eyre::eyre!(
                                "Verifier{}: Unspent kickoff signature verification failed for num sig {}: {}",
                                self.signer.xonly_public_key.to_string(),
                                cur_sig_index + 1,
                                e
                            )
                        })?;
                        tagged_sigs.push(TaggedSignature {
                            signature: unspent_kickoff_sigs[cur_sig_index].serialize().to_vec(),
                            signature_id: Some(sighash.1.signature_id),
                        });
                        cur_sig_index += 1;
                    }
                } else if let TransactionType::ReadyToReimburse = txhandler.get_transaction_type() {
                    prev_ready_to_reimburse = Some(txhandler);
                }
            }
        }

        Ok(tagged_sigs)
    }

    /// Checks if all operators in verifier's db that are still in protocol are in the deposit.
    /// Checks if all operators in the deposit data from aggregator are in the verifier's DB.
    /// Afterwards, it checks if the given deposit outpoint is valid. First it checks if the tx exists on chain,
    /// then it checks if the amount in TxOut is equal to bridge_amount and if the script is correct.
    ///
    /// # Arguments
    /// * `deposit_data` - The deposit data to check.
    ///
    /// # Returns
    /// * `()` if the deposit is valid, `BridgeError::InvalidDeposit` if the deposit is invalid.
    async fn is_deposit_valid(&self, deposit_data: &mut DepositData) -> Result<(), BridgeError> {
        // check if security council is the same as in our config
        if deposit_data.security_council != self.config.security_council {
            let reason = format!(
                "Security council in deposit is not the same as in the config, expected {:?}, got {:?}",
                self.config.security_council,
                deposit_data.security_council
            );
            tracing::error!("{reason}");
            return Err(BridgeError::InvalidDeposit(reason));
        }
        let operators_in_deposit_data = deposit_data.get_operators();
        // check if all operators that still have collateral are in the deposit
        let operators_in_db = self.db.get_operators(None).await?;
        for (xonly_pk, reimburse_addr, collateral_funding_outpoint) in operators_in_db.iter() {
            let operator_data = OperatorData {
                xonly_pk: *xonly_pk,
                collateral_funding_outpoint: *collateral_funding_outpoint,
                reimburse_addr: reimburse_addr.clone(),
            };
            let kickoff_winternitz_pks = self
                .db
                .get_operator_kickoff_winternitz_public_keys(None, *xonly_pk)
                .await?;
            let kickoff_wpks = KickoffWinternitzKeys::new(
                kickoff_winternitz_pks,
                self.config.protocol_paramset().num_kickoffs_per_round,
                self.config.protocol_paramset().num_round_txs,
            );
            let is_collateral_usable = self
                .rpc
                .collateral_check(
                    &operator_data,
                    &kickoff_wpks,
                    self.config.protocol_paramset(),
                )
                .await?;
            // if operator is not in deposit but its collateral is still on chain, return false
            if !operators_in_deposit_data.contains(xonly_pk) && is_collateral_usable {
                let reason = format!(
                    "Operator {:?} is is still in protocol but not in the deposit data from aggregator",
                    xonly_pk
                );
                tracing::error!("{reason}");
                return Err(BridgeError::InvalidDeposit(reason));
            }
            // if operator is in deposit, but the collateral is not usable, return false
            if operators_in_deposit_data.contains(xonly_pk) && !is_collateral_usable {
                let reason = format!(
                    "Operator {:?} is in the deposit data from aggregator but its collateral is spent, operator cannot fulfill withdrawals anymore",
                    xonly_pk
                );
                tracing::error!("{reason}");
                return Err(BridgeError::InvalidDeposit(reason));
            }
        }
        // check if there are any operators in the deposit that are not in the DB.
        for operator_xonly_pk in operators_in_deposit_data {
            if !operators_in_db
                .iter()
                .any(|(xonly_pk, _, _)| xonly_pk == &operator_xonly_pk)
            {
                let reason = format!(
                    "Operator {:?} is in the deposit data from aggregator but not in the verifier's DB, cannot sign deposit",
                    operator_xonly_pk
                );
                tracing::error!("{reason}");
                return Err(BridgeError::InvalidDeposit(reason));
            }
        }
        // check if deposit script in deposit_outpoint is valid
        let deposit_scripts: Vec<ScriptBuf> = deposit_data
            .get_deposit_scripts(self.config.protocol_paramset())?
            .into_iter()
            .map(|s| s.to_script_buf())
            .collect();
        // what the deposit scriptpubkey is in the deposit_outpoint should be according to the deposit data
        let expected_scriptpubkey = create_taproot_address(
            &deposit_scripts,
            None,
            self.config.protocol_paramset().network,
        )
        .0
        .script_pubkey();
        let deposit_outpoint = deposit_data.get_deposit_outpoint();
        let deposit_txid = deposit_outpoint.txid;
        let deposit_tx = self
            .rpc
            .get_tx_of_txid(&deposit_txid)
            .await
            .wrap_err("Deposit tx could not be found on chain")?;
        let deposit_txout_in_chain = deposit_tx
            .output
            .get(deposit_outpoint.vout as usize)
            .ok_or(eyre::eyre!(
                "Deposit vout not found in tx {}, vout: {}",
                deposit_txid,
                deposit_outpoint.vout
            ))?;
        if deposit_txout_in_chain.value != self.config.protocol_paramset().bridge_amount {
            let reason = format!(
                "Deposit amount is not correct, expected {}, got {}",
                self.config.protocol_paramset().bridge_amount,
                deposit_txout_in_chain.value
            );
            tracing::error!("{reason}");
            return Err(BridgeError::InvalidDeposit(reason));
        }
        if deposit_txout_in_chain.script_pubkey != expected_scriptpubkey {
            let reason = format!(
                "Deposit script pubkey in deposit outpoint does not match the deposit data, expected {:?}, got {:?}",
                expected_scriptpubkey,
                deposit_txout_in_chain.script_pubkey
            );
            tracing::error!("{reason}");
            return Err(BridgeError::InvalidDeposit(reason));
        }
        Ok(())
    }

    pub async fn set_operator(
        &self,
        collateral_funding_outpoint: OutPoint,
        operator_xonly_pk: XOnlyPublicKey,
        wallet_reimburse_address: Address,
        operator_winternitz_public_keys: Vec<winternitz::PublicKey>,
        unspent_kickoff_sigs: Vec<Signature>,
    ) -> Result<(), BridgeError> {
        tracing::info!("Setting operator: {:?}", operator_xonly_pk);
        let operator_data = OperatorData {
            xonly_pk: operator_xonly_pk,
            collateral_funding_outpoint,
            reimburse_addr: wallet_reimburse_address,
        };

        let kickoff_wpks = KickoffWinternitzKeys::new(
            operator_winternitz_public_keys,
            self.config.protocol_paramset().num_kickoffs_per_round,
            self.config.protocol_paramset().num_round_txs,
        );

        if !self
            .rpc
            .collateral_check(
                &operator_data,
                &kickoff_wpks,
                self.config.protocol_paramset(),
            )
            .await?
        {
            return Err(eyre::eyre!(
                "Collateral utxo of operator {:?} does not exist or is not usable in bitcoin, cannot set operator",
                operator_xonly_pk,
            )
            .into());
        }

        let tagged_sigs = self.verify_unspent_kickoff_sigs(
            collateral_funding_outpoint,
            operator_xonly_pk,
            operator_data.reimburse_addr.clone(),
            unspent_kickoff_sigs,
            &kickoff_wpks,
        )?;

        let operator_winternitz_public_keys = kickoff_wpks.keys;
        let mut dbtx = self.db.begin_transaction().await?;
        // Save the operator details to the db
        self.db
            .insert_operator_if_not_exists(
                Some(&mut dbtx),
                operator_xonly_pk,
                &operator_data.reimburse_addr,
                collateral_funding_outpoint,
            )
            .await?;

        self.db
            .insert_operator_kickoff_winternitz_public_keys_if_not_exist(
                Some(&mut dbtx),
                operator_xonly_pk,
                operator_winternitz_public_keys,
            )
            .await?;

        let sigs_per_round = self.config.get_num_unspent_kickoff_sigs()
            / self.config.protocol_paramset().num_round_txs;
        let tagged_sigs_per_round: Vec<Vec<TaggedSignature>> = tagged_sigs
            .chunks(sigs_per_round)
            .map(|chunk| chunk.to_vec())
            .collect();

        for (round_idx, sigs) in tagged_sigs_per_round.into_iter().enumerate() {
            self.db
                .insert_unspent_kickoff_sigs_if_not_exist(
                    Some(&mut dbtx),
                    operator_xonly_pk,
                    RoundIndex::Round(round_idx),
                    sigs,
                )
                .await?;
        }

        #[cfg(feature = "automation")]
        {
            StateManager::<Self>::dispatch_new_round_machine(
                self.db.clone(),
                &mut dbtx,
                operator_data,
            )
            .await?;
        }
        dbtx.commit().await?;
        tracing::info!("Operator: {:?} set successfully", operator_xonly_pk);
        Ok(())
    }

    pub async fn nonce_gen(
        &self,
        num_nonces: u32,
    ) -> Result<(u128, Vec<PublicNonce>), BridgeError> {
        // reject if too many nonces are requested
        if num_nonces > NUM_NONCES_LIMIT {
            return Err(eyre::eyre!(
                "Number of nonces requested is too high, max allowed is {}, requested: {}",
                NUM_NONCES_LIMIT,
                num_nonces
            )
            .into());
        }
        if num_nonces == 0 {
            return Err(
                eyre::eyre!("Number of nonces requested is 0, cannot generate nonces").into(),
            );
        }
        let (sec_nonces, pub_nonces): (Vec<SecretNonce>, Vec<PublicNonce>) = (0..num_nonces)
            .map(|_| {
                // nonce pair needs keypair and a rng
                let (sec_nonce, pub_nonce) = musig2::nonce_pair(&self.signer.keypair)?;
                Ok((sec_nonce, pub_nonce))
            })
            .collect::<Result<Vec<(SecretNonce, PublicNonce)>, BridgeError>>()?
            .into_iter()
            .unzip();

        let session = NonceSession { nonces: sec_nonces };

        // save the session
        let session_id = {
            let all_sessions = &mut *self.nonces.lock().await;
            all_sessions.add_new_session_with_random_id(session)?
        };

        Ok((session_id, pub_nonces))
    }

    pub async fn deposit_sign(
        &self,
        mut deposit_data: DepositData,
        session_id: u128,
        mut agg_nonce_rx: mpsc::Receiver<AggregatedNonce>,
    ) -> Result<mpsc::Receiver<PartialSignature>, BridgeError> {
        self.citrea_client
            .check_nofn_correctness(deposit_data.get_nofn_xonly_pk()?)
            .await?;

        self.is_deposit_valid(&mut deposit_data).await?;

        // set deposit data to db before starting to sign, ensures that if the deposit data already exists in db, it matches the one
        // given by the aggregator currently. We do not want to sign 2 different deposits for same deposit_outpoint
        self.db
            .insert_deposit_data_if_not_exists(
                None,
                &mut deposit_data,
                self.config.protocol_paramset(),
            )
            .await?;

        let verifier = self.clone();
        let (partial_sig_tx, partial_sig_rx) = mpsc::channel(constants::DEFAULT_CHANNEL_SIZE);
        let verifier_index = deposit_data.get_verifier_index(&self.signer.public_key)?;
        let verifiers_public_keys = deposit_data.get_verifiers();

        let deposit_blockhash = self
            .rpc
            .get_blockhash_of_tx(&deposit_data.get_deposit_outpoint().txid)
            .await?;

        let handle = tokio::spawn(async move {
            // Take the lock and extract the session before entering the async block
            // Extract the session and remove it from the map to release the lock early
            let mut session = {
                let mut session_map = verifier.nonces.lock().await;
                session_map.remove_session_with_id(session_id)?
            };
            session.nonces.reverse();

            let mut nonce_idx: usize = 0;

            let mut sighash_stream = Box::pin(create_nofn_sighash_stream(
                verifier.db.clone(),
                verifier.config.clone(),
                deposit_data.clone(),
                deposit_blockhash,
                false,
            ));
            let num_required_sigs = verifier.config.get_num_required_nofn_sigs(&deposit_data);

            assert_eq!(
                num_required_sigs + 2,
                session.nonces.len(),
                "Expected nonce count to be num_required_sigs + 2 (movetx & emergency stop)"
            );

            while let Some(agg_nonce) = agg_nonce_rx.recv().await {
                let sighash = sighash_stream
                    .next()
                    .await
                    .ok_or(eyre::eyre!("No sighash received"))??;
                tracing::debug!("Verifier {} found sighash: {:?}", verifier_index, sighash);

                let nonce = session
                    .nonces
                    .pop()
                    .ok_or(eyre::eyre!("No nonce available"))?;

                let partial_sig = musig2::partial_sign(
                    verifiers_public_keys.clone(),
                    None,
                    nonce,
                    agg_nonce,
                    verifier.signer.keypair,
                    Message::from_digest(*sighash.0.as_byte_array()),
                )?;

                partial_sig_tx
                    .send(partial_sig)
                    .await
                    .wrap_err("Failed to send partial signature")?;

                nonce_idx += 1;
                tracing::debug!(
                    "Verifier {} signed and sent sighash {} of {}",
                    verifier_index,
                    nonce_idx,
                    num_required_sigs
                );
                if nonce_idx == num_required_sigs {
                    break;
                }
            }

            if session.nonces.len() != 2 {
                return Err(eyre::eyre!(
                    "Expected 2 nonces remaining in session, one for move tx and one for emergency stop, got {}",
                    session.nonces.len()
                ).into());
            }

            let mut session_map = verifier.nonces.lock().await;
            session_map.add_new_session_with_id(session, session_id)?;

            Ok::<(), BridgeError>(())
        });
        monitor_standalone_task(handle, "Verifier deposit_sign");

        Ok(partial_sig_rx)
    }

    pub async fn deposit_finalize(
        &self,
        deposit_data: &mut DepositData,
        session_id: u128,
        mut sig_receiver: mpsc::Receiver<Signature>,
        mut agg_nonce_receiver: mpsc::Receiver<AggregatedNonce>,
        mut operator_sig_receiver: mpsc::Receiver<Signature>,
    ) -> Result<(PartialSignature, PartialSignature), BridgeError> {
        self.citrea_client
            .check_nofn_correctness(deposit_data.get_nofn_xonly_pk()?)
            .await?;

        self.is_deposit_valid(deposit_data).await?;

        let mut tweak_cache = TweakCache::default();
        let deposit_blockhash = self
            .rpc
            .get_blockhash_of_tx(&deposit_data.get_deposit_outpoint().txid)
            .await?;

        let mut sighash_stream = pin!(create_nofn_sighash_stream(
            self.db.clone(),
            self.config.clone(),
            deposit_data.clone(),
            deposit_blockhash,
            true,
        ));

        let num_required_nofn_sigs = self.config.get_num_required_nofn_sigs(deposit_data);
        let num_required_nofn_sigs_per_kickoff = self
            .config
            .get_num_required_nofn_sigs_per_kickoff(deposit_data);
        let num_required_op_sigs = self.config.get_num_required_operator_sigs(deposit_data);
        let num_required_op_sigs_per_kickoff = self
            .config
            .get_num_required_operator_sigs_per_kickoff(deposit_data);

        let operator_xonly_pks = deposit_data.get_operators();
        let num_operators = deposit_data.get_num_operators();

        let ProtocolParamset {
            num_round_txs,
            num_kickoffs_per_round,
            ..
        } = *self.config.protocol_paramset();

        let mut verified_sigs = vec![
            vec![
                vec![
                    Vec::<TaggedSignature>::with_capacity(
                        num_required_nofn_sigs_per_kickoff + num_required_op_sigs_per_kickoff
                    );
                    num_kickoffs_per_round
                ];
                num_round_txs + 1
            ];
            num_operators
        ];

        let mut kickoff_txids = vec![vec![vec![]; num_round_txs + 1]; num_operators];

        // ------ N-of-N SIGNATURES VERIFICATION ------

        let mut nonce_idx: usize = 0;

        while let Some(sighash) = sighash_stream.next().await {
            let typed_sighash = sighash.wrap_err("Failed to read from sighash stream")?;

            let &SignatureInfo {
                operator_idx,
                round_idx,
                kickoff_utxo_idx,
                signature_id,
                tweak_data,
                kickoff_txid,
            } = &typed_sighash.1;

            if signature_id == NormalSignatureKind::YieldKickoffTxid.into() {
                kickoff_txids[operator_idx][round_idx.to_index()]
                    .push((kickoff_txid, kickoff_utxo_idx));
                continue;
            }

            let sig = sig_receiver
                .recv()
                .await
                .ok_or_eyre("No signature received")?;

            tracing::debug!("Verifying Final nofn Signature {}", nonce_idx + 1);

            verify_schnorr(
                &sig,
                &Message::from(typed_sighash.0),
                deposit_data.get_nofn_xonly_pk()?,
                tweak_data,
                Some(&mut tweak_cache),
            )
            .wrap_err_with(|| {
                format!(
                    "Failed to verify nofn signature {} with signature info {:?}",
                    nonce_idx + 1,
                    typed_sighash.1
                )
            })?;

            let tagged_sig = TaggedSignature {
                signature: sig.serialize().to_vec(),
                signature_id: Some(signature_id),
            };
            verified_sigs[operator_idx][round_idx.to_index()][kickoff_utxo_idx].push(tagged_sig);

            tracing::debug!("Final Signature Verified");

            nonce_idx += 1;
        }

        if nonce_idx != num_required_nofn_sigs {
            return Err(eyre::eyre!(
                "Did not receive enough nofn signatures. Needed: {}, received: {}",
                num_required_nofn_sigs,
                nonce_idx
            )
            .into());
        }

        tracing::info!(
            "Verifier{} Finished verifying final signatures of NofN",
            self.signer.xonly_public_key.to_string()
        );

        let move_tx_agg_nonce = agg_nonce_receiver
            .recv()
            .await
            .ok_or(eyre::eyre!("Aggregated nonces channel ended prematurely"))?;

        let emergency_stop_agg_nonce = agg_nonce_receiver
            .recv()
            .await
            .ok_or(eyre::eyre!("Aggregated nonces channel ended prematurely"))?;

        tracing::info!(
            "Verifier{} Received move tx and emergency stop aggregated nonces",
            self.signer.xonly_public_key.to_string()
        );
        // ------ OPERATOR SIGNATURES VERIFICATION ------

        let num_required_total_op_sigs = num_required_op_sigs * deposit_data.get_num_operators();
        let mut total_op_sig_count = 0;

        // get operator data
        let operators_data = deposit_data.get_operators();

        // get signatures of operators and verify them
        for (operator_idx, &op_xonly_pk) in operators_data.iter().enumerate() {
            let mut op_sig_count = 0;
            // generate the sighash stream for operator
            let mut sighash_stream = pin!(create_operator_sighash_stream(
                self.db.clone(),
                op_xonly_pk,
                self.config.clone(),
                deposit_data.clone(),
                deposit_blockhash,
            ));
            while let Some(operator_sig) = operator_sig_receiver.recv().await {
                let typed_sighash = sighash_stream
                    .next()
                    .await
                    .ok_or_eyre("Operator sighash stream ended prematurely")??;

                tracing::debug!(
                    "Verifying Final operator signature {} for operator {}, signature info {:?}",
                    op_sig_count + 1,
                    operator_idx,
                    typed_sighash.1
                );

                let &SignatureInfo {
                    operator_idx,
                    round_idx,
                    kickoff_utxo_idx,
                    signature_id,
                    kickoff_txid: _,
                    tweak_data,
                } = &typed_sighash.1;

                verify_schnorr(
                    &operator_sig,
                    &Message::from(typed_sighash.0),
                    op_xonly_pk,
                    tweak_data,
                    Some(&mut tweak_cache),
                )
                .wrap_err_with(|| {
                    format!(
                        "Operator {} Signature {}: verification failed. Signature info: {:?}.",
                        operator_idx,
                        op_sig_count + 1,
                        typed_sighash.1
                    )
                })?;

                let tagged_sig = TaggedSignature {
                    signature: operator_sig.serialize().to_vec(),
                    signature_id: Some(signature_id),
                };
                verified_sigs[operator_idx][round_idx.to_index()][kickoff_utxo_idx]
                    .push(tagged_sig);

                op_sig_count += 1;
                total_op_sig_count += 1;
                if op_sig_count == num_required_op_sigs {
                    break;
                }
            }
        }

        if total_op_sig_count != num_required_total_op_sigs {
            return Err(eyre::eyre!(
                "Did not receive enough operator signatures. Needed: {}, received: {}",
                num_required_total_op_sigs,
                total_op_sig_count
            )
            .into());
        }

        tracing::info!(
            "Verifier{} Finished verifying final signatures of operators",
            self.signer.xonly_public_key.to_string()
        );
        // ----- MOVE TX SIGNING

        // Generate partial signature for move transaction
        let move_txhandler =
            create_move_to_vault_txhandler(deposit_data, self.config.protocol_paramset())?;

        let move_tx_sighash = move_txhandler.calculate_script_spend_sighash_indexed(
            0,
            0,
            bitcoin::TapSighashType::Default,
        )?;

        let movetx_secnonce = {
            let mut session_map = self.nonces.lock().await;
            let session = session_map
                .sessions
                .get_mut(&session_id)
                .ok_or_else(|| eyre::eyre!("Could not find session id {session_id}"))?;
            session
                .nonces
                .pop()
                .ok_or_eyre("No move tx secnonce in session")?
        };

        let emergency_stop_secnonce = {
            let mut session_map = self.nonces.lock().await;
            let session = session_map
                .sessions
                .get_mut(&session_id)
                .ok_or_else(|| eyre::eyre!("Could not find session id {session_id}"))?;
            session
                .nonces
                .pop()
                .ok_or_eyre("No emergency stop secnonce in session")?
        };

        // sign move tx and save everything to db if everything is correct
        let move_tx_partial_sig = musig2::partial_sign(
            deposit_data.get_verifiers(),
            None,
            movetx_secnonce,
            move_tx_agg_nonce,
            self.signer.keypair,
            Message::from_digest(move_tx_sighash.to_byte_array()),
        )?;

        tracing::info!(
            "Verifier{} Finished signing move tx",
            self.signer.xonly_public_key.to_string()
        );

        let emergency_stop_txhandler = create_emergency_stop_txhandler(
            deposit_data,
            &move_txhandler,
            self.config.protocol_paramset(),
        )?;

        let emergency_stop_sighash = emergency_stop_txhandler
            .calculate_script_spend_sighash_indexed(
                0,
                0,
                bitcoin::TapSighashType::SinglePlusAnyoneCanPay,
            )?;

        let emergency_stop_partial_sig = musig2::partial_sign(
            deposit_data.get_verifiers(),
            None,
            emergency_stop_secnonce,
            emergency_stop_agg_nonce,
            self.signer.keypair,
            Message::from_digest(emergency_stop_sighash.to_byte_array()),
        )?;

        tracing::info!(
            "Verifier{} Finished signing emergency stop tx",
            self.signer.xonly_public_key.to_string()
        );

        // Save signatures to db
        let mut dbtx = self.db.begin_transaction().await?;
        // Deposit is not actually finalized here, its only finalized after the aggregator gets all the partial sigs and checks the aggregated sig
        for (operator_idx, (operator_xonly_pk, operator_sigs)) in operator_xonly_pks
            .into_iter()
            .zip(verified_sigs.into_iter())
            .enumerate()
        {
            // skip indexes until round 0 (currently 0th index corresponds to collateral, which doesn't have any sigs)
            for (round_idx, mut op_round_sigs) in operator_sigs
                .into_iter()
                .enumerate()
                .skip(RoundIndex::Round(0).to_index())
            {
                if kickoff_txids[operator_idx][round_idx].len()
                    != self.config.protocol_paramset().num_signed_kickoffs
                {
                    return Err(eyre::eyre!(
                        "Number of signed kickoff utxos for operator: {}, round: {} is wrong. Expected: {}, got: {}",
                                operator_xonly_pk, round_idx, self.config.protocol_paramset().num_signed_kickoffs, kickoff_txids[operator_idx][round_idx].len()
                    ).into());
                }
                for (kickoff_txid, kickoff_idx) in &kickoff_txids[operator_idx][round_idx] {
                    if kickoff_txid.is_none() {
                        return Err(eyre::eyre!(
                            "Kickoff txid not found for {}, {}, {}",
                            operator_xonly_pk,
                            round_idx, // rounds start from 1
                            kickoff_idx
                        )
                        .into());
                    }

                    tracing::trace!(
                        "Setting deposit signatures for {:?}, {:?}, {:?} {:?}",
                        operator_xonly_pk,
                        round_idx, // rounds start from 1
                        kickoff_idx,
                        kickoff_txid
                    );

                    self.db
                        .insert_deposit_signatures_if_not_exist(
                            Some(&mut dbtx),
                            deposit_data.get_deposit_outpoint(),
                            operator_xonly_pk,
                            RoundIndex::from_index(round_idx),
                            *kickoff_idx,
                            kickoff_txid.expect("Kickoff txid must be Some"),
                            std::mem::take(&mut op_round_sigs[*kickoff_idx]),
                        )
                        .await?;
                }
            }
        }
        dbtx.commit().await?;

        Ok((move_tx_partial_sig, emergency_stop_partial_sig))
    }

    #[allow(clippy::too_many_arguments)]
    pub async fn sign_optimistic_payout(
        &self,
        nonce_session_id: u128,
        agg_nonce: AggregatedNonce,
        deposit_id: u32,
        input_signature: Signature,
        input_outpoint: OutPoint,
        output_script_pubkey: ScriptBuf,
        output_amount: Amount,
        verification_signature: Option<PrimitiveSignature>,
    ) -> Result<PartialSignature, BridgeError> {
        // if the withdrawal utxo is spent, no reason to sign optimistic payout
        if self.rpc.is_utxo_spent(&input_outpoint).await? {
            return Err(
                eyre::eyre!("Withdrawal utxo {:?} is already spent", input_outpoint).into(),
            );
        }
        // if verification address is set in config, check if verification signature is valid
        if let Some(address_in_config) = self.config.aggregator_verification_address {
            // check if verification signature is provided by aggregator
            if let Some(verification_signature) = verification_signature {
                let address_from_sig =
                    recover_address_from_ecdsa_signature::<OptimisticPayoutMessage>(
                        deposit_id,
                        input_signature,
                        input_outpoint,
                        output_script_pubkey.clone(),
                        output_amount,
                        verification_signature,
                    )?;

                // check if verification signature is signed by the address in config
                if address_from_sig != address_in_config {
                    return Err(BridgeError::InvalidECDSAVerificationSignature);
                }
            } else {
                // if verification signature is not provided, but verification address is set in config, return error
                return Err(BridgeError::ECDSAVerificationSignatureMissing);
            }
        }

        // check if withdrawal is valid first
        let move_txid = self
            .db
            .get_move_to_vault_txid_from_citrea_deposit(None, deposit_id)
            .await?
            .ok_or_else(|| {
                BridgeError::from(eyre::eyre!("Deposit not found for id: {}", deposit_id))
            })?;

        // amount in move_tx is exactly the bridge amount
        if output_amount
            > self.config.protocol_paramset().bridge_amount - NON_EPHEMERAL_ANCHOR_AMOUNT
        {
            return Err(eyre::eyre!(
                "Output amount is greater than the bridge amount: {} > {}",
                output_amount,
                self.config.protocol_paramset().bridge_amount - NON_EPHEMERAL_ANCHOR_AMOUNT
            )
            .into());
        }

        // check if withdrawal utxo is correct
        let withdrawal_utxo = self
            .db
            .get_withdrawal_utxo_from_citrea_withdrawal(None, deposit_id)
            .await?;

        if withdrawal_utxo != input_outpoint {
            return Err(eyre::eyre!(
                "Withdrawal utxo is not correct: {:?} != {:?}",
                withdrawal_utxo,
                input_outpoint
            )
            .into());
        }

        let mut deposit_data = self
            .db
            .get_deposit_data_with_move_tx(None, move_txid)
            .await?
            .ok_or_eyre("Deposit data corresponding to move txid not found")?;

        let withdrawal_prevout = self.rpc.get_txout_from_outpoint(&input_outpoint).await?;
        let withdrawal_utxo = UTXO {
            outpoint: input_outpoint,
            txout: withdrawal_prevout,
        };
        let output_txout = TxOut {
            value: output_amount,
            script_pubkey: output_script_pubkey,
        };

        let opt_payout_txhandler = create_optimistic_payout_txhandler(
            &mut deposit_data,
            withdrawal_utxo,
            output_txout,
            input_signature,
            self.config.protocol_paramset(),
        )?;
        // txin at index 1 is deposited utxo in movetx
        let sighash = opt_payout_txhandler.calculate_script_spend_sighash_indexed(
            1,
            0,
            bitcoin::TapSighashType::Default,
        )?;

        let opt_payout_secnonce = {
            let mut session_map = self.nonces.lock().await;
            let session = session_map
                .sessions
                .get_mut(&nonce_session_id)
                .ok_or_else(|| eyre::eyre!("Could not find session id {nonce_session_id}"))?;
            session
                .nonces
                .pop()
                .ok_or_eyre("No move tx secnonce in session")?
        };

        let opt_payout_partial_sig = musig2::partial_sign(
            deposit_data.get_verifiers(),
            None,
            opt_payout_secnonce,
            agg_nonce,
            self.signer.keypair,
            Message::from_digest(sighash.to_byte_array()),
        )?;

        Ok(opt_payout_partial_sig)
    }

    pub async fn set_operator_keys(
        &self,
        mut deposit_data: DepositData,
        keys: OperatorKeys,
        operator_xonly_pk: XOnlyPublicKey,
    ) -> Result<(), BridgeError> {
        self.citrea_client
            .check_nofn_correctness(deposit_data.get_nofn_xonly_pk()?)
            .await?;

        self.is_deposit_valid(&mut deposit_data).await?;

        self.db
            .insert_deposit_data_if_not_exists(
                None,
                &mut deposit_data,
                self.config.protocol_paramset(),
            )
            .await?;

        let hashes: Vec<[u8; 20]> = keys
            .challenge_ack_digests
            .into_iter()
            .map(|x| {
                x.hash.try_into().map_err(|e: Vec<u8>| {
                    eyre::eyre!("Invalid hash length, expected 20 bytes, got {}", e.len())
                })
            })
            .collect::<Result<Vec<[u8; 20]>, eyre::Report>>()?;

        if hashes.len() != self.config.get_num_challenge_ack_hashes(&deposit_data) {
            return Err(eyre::eyre!(
                "Invalid number of challenge ack hashes received from operator {:?}: got: {} expected: {}",
                operator_xonly_pk,
                hashes.len(),
                self.config.get_num_challenge_ack_hashes(&deposit_data)
            ).into());
        }

        let operator_data = self
            .db
            .get_operator(None, operator_xonly_pk)
            .await?
            .ok_or(BridgeError::OperatorNotFound(operator_xonly_pk))?;

        self.db
            .insert_operator_challenge_ack_hashes_if_not_exist(
                None,
                operator_xonly_pk,
                deposit_data.get_deposit_outpoint(),
                &hashes,
            )
            .await?;

        if keys.winternitz_pubkeys.len() != ClementineBitVMPublicKeys::number_of_flattened_wpks() {
            tracing::error!(
                "Invalid number of winternitz keys received from operator {:?}: got: {} expected: {}",
                operator_xonly_pk,
                keys.winternitz_pubkeys.len(),
                ClementineBitVMPublicKeys::number_of_flattened_wpks()
            );
            return Err(eyre::eyre!(
                "Invalid number of winternitz keys received from operator {:?}: got: {} expected: {}",
                operator_xonly_pk,
                keys.winternitz_pubkeys.len(),
                ClementineBitVMPublicKeys::number_of_flattened_wpks()
            )
            .into());
        }

        let winternitz_keys: Vec<winternitz::PublicKey> = keys
            .winternitz_pubkeys
            .into_iter()
            .map(|x| x.try_into())
            .collect::<Result<_, BridgeError>>()?;

        let bitvm_pks = ClementineBitVMPublicKeys::from_flattened_vec(&winternitz_keys);

        let assert_tx_addrs = bitvm_pks
            .get_assert_taproot_leaf_hashes(operator_data.xonly_pk)
            .iter()
            .map(|x| x.to_byte_array())
            .collect::<Vec<_>>();

        // wrap around a mutex lock to avoid OOM
        let guard = REPLACE_SCRIPTS_LOCK.lock().await;
        let start = std::time::Instant::now();
        let scripts: Vec<ScriptBuf> = bitvm_pks.get_g16_verifier_disprove_scripts()?;

        let taproot_builder = taproot_builder_with_scripts(scripts);

        let root_hash = taproot_builder
            .try_into_taptree()
            .expect("taproot builder always builds a full taptree")
            .root_hash()
            .to_byte_array();

        // bitvm scripts are dropped, release the lock
        drop(guard);
        tracing::debug!("Built taproot tree in {:?}", start.elapsed());

        let latest_blockhash_wots = bitvm_pks.latest_blockhash_pk.to_vec();

        let latest_blockhash_script = WinternitzCommit::new(
            vec![(latest_blockhash_wots, 40)],
            operator_data.xonly_pk,
            self.config.protocol_paramset().winternitz_log_d,
        )
        .to_script_buf();

        let latest_blockhash_root_hash = taproot_builder_with_scripts(&[latest_blockhash_script])
            .try_into_taptree()
            .expect("taproot builder always builds a full taptree")
            .root_hash()
            .to_raw_hash()
            .to_byte_array();

        self.db
            .insert_operator_bitvm_keys_if_not_exist(
                None,
                operator_xonly_pk,
                deposit_data.get_deposit_outpoint(),
                bitvm_pks.to_flattened_vec(),
            )
            .await?;
        // Save the public input wots to db along with the root hash
        self.db
            .insert_bitvm_setup_if_not_exists(
                None,
                operator_xonly_pk,
                deposit_data.get_deposit_outpoint(),
                &assert_tx_addrs,
                &root_hash,
                &latest_blockhash_root_hash,
            )
            .await?;

        Ok(())
    }

    /// Checks if the operator who sent the kickoff matches the payout data saved in our db
    /// Payout data in db is updated during citrea sync.
    async fn is_kickoff_malicious(
        &self,
        kickoff_witness: Witness,
        deposit_data: &mut DepositData,
        kickoff_data: KickoffData,
        dbtx: DatabaseTransaction<'_, '_>,
    ) -> Result<bool, BridgeError> {
        let move_txid =
            create_move_to_vault_txhandler(deposit_data, self.config.protocol_paramset())?
                .get_cached_tx()
                .compute_txid();
        let payout_info = self
            .db
<<<<<<< HEAD
            .get_payout_info_from_move_txid(Some(dbtx), move_txid)
            .await;
        if let Err(e) = &payout_info {
=======
            .get_payout_info_from_move_txid(dbtx, move_txid)
            .await?;

        let Some((operator_xonly_pk_opt, payout_blockhash, _, _)) = payout_info else {
>>>>>>> 231ce041
            tracing::warn!(
                "No payout info found in db for move txid {move_txid}, assuming malicious"
            );
            return Ok(true);
        };

        let Some(operator_xonly_pk) = operator_xonly_pk_opt else {
            tracing::warn!("No operator xonly pk found in payout tx OP_RETURN, assuming malicious");
            return Ok(true);
        };

        if operator_xonly_pk != kickoff_data.operator_xonly_pk {
            tracing::warn!("Operator xonly pk for the payout does not match with the kickoff_data");
            return Ok(true);
        }

        let wt_derive_path = WinternitzDerivationPath::Kickoff(
            kickoff_data.round_idx,
            kickoff_data.kickoff_idx,
            self.config.protocol_paramset(),
        );
        let commits = extract_winternitz_commits(
            kickoff_witness,
            &[wt_derive_path],
            self.config.protocol_paramset(),
        )?;
        let blockhash_data = commits.first();
        // only last 20 bytes of the blockhash is committed
        let truncated_blockhash = &payout_blockhash[12..];
        if let Some(committed_blockhash) = blockhash_data {
            if committed_blockhash != truncated_blockhash {
                tracing::warn!("Payout blockhash does not match committed hash: committed: {:?}, truncated payout blockhash: {:?}",
                        blockhash_data, truncated_blockhash);
                return Ok(true);
            }
        } else {
            return Err(eyre::eyre!("Couldn't retrieve committed data from witness").into());
        }
        Ok(false)
    }

    /// Checks if the kickoff is malicious and sends the appropriate txs if it is.
    /// Returns true if the kickoff is malicious.
    pub async fn handle_kickoff<'a>(
        &'a self,
        dbtx: DatabaseTransaction<'a, '_>,
        kickoff_witness: Witness,
        mut deposit_data: DepositData,
        kickoff_data: KickoffData,
        challenged_before: bool,
    ) -> Result<bool, BridgeError> {
        let is_malicious = self
            .is_kickoff_malicious(kickoff_witness, &mut deposit_data, kickoff_data, dbtx)
            .await?;

        if !is_malicious {
            // do not add anything to the txsender if its not considered malicious
            return Ok(false);
        }

        tracing::warn!(
            "Malicious kickoff {:?} for deposit {:?}",
            kickoff_data,
            deposit_data
        );

        let context = ContractContext::new_context_with_signer(
            kickoff_data,
            deposit_data.clone(),
            self.config.protocol_paramset(),
            self.signer.clone(),
        );

        let signed_txs = create_and_sign_txs(
            self.db.clone(),
            &self.signer,
            self.config.clone(),
            context,
            None, // No need, verifier will not send kickoff tx
            Some(dbtx),
        )
        .await?;

        let tx_metadata = Some(TxMetadata {
            tx_type: TransactionType::Dummy, // will be replaced in add_tx_to_queue
            operator_xonly_pk: Some(kickoff_data.operator_xonly_pk),
            round_idx: Some(kickoff_data.round_idx),
            kickoff_idx: Some(kickoff_data.kickoff_idx),
            deposit_outpoint: Some(deposit_data.get_deposit_outpoint()),
        });

        // try to send them
        for (tx_type, signed_tx) in &signed_txs {
            if *tx_type == TransactionType::Challenge && challenged_before {
                // do not send challenge tx if malicious but operator was already challenged in the same round
                tracing::warn!(
                    "Operator {:?} was already challenged in the same round, skipping challenge tx",
                    kickoff_data.operator_xonly_pk
                );
                continue;
            }
            match *tx_type {
                TransactionType::Challenge
                | TransactionType::AssertTimeout(_)
                | TransactionType::KickoffNotFinalized
                | TransactionType::LatestBlockhashTimeout
                | TransactionType::OperatorChallengeNack(_) => {
                    #[cfg(feature = "automation")]
                    self.tx_sender
                        .add_tx_to_queue(
                            dbtx,
                            *tx_type,
                            signed_tx,
                            &signed_txs,
                            tx_metadata,
                            &self.config,
                            None,
                        )
                        .await?;
                }
                _ => {}
            }
        }

        Ok(true)
    }

    #[cfg(feature = "automation")]
    async fn send_watchtower_challenge(
        &self,
        kickoff_data: KickoffData,
        deposit_data: DepositData,
        dbtx: DatabaseTransaction<'_, '_>,
    ) -> Result<(), BridgeError> {
        let current_tip_hcp = self
            .header_chain_prover
            .get_tip_header_chain_proof()
            .await?;

        let (work_only_proof, work_output) = self
            .header_chain_prover
            .prove_work_only(current_tip_hcp.0)?;

        let g16: [u8; 256] = work_only_proof
            .inner
            .groth16()
            .wrap_err("Work only receipt is not groth16")?
            .seal
            .to_owned()
            .try_into()
            .map_err(|e: Vec<u8>| {
                eyre::eyre!(
                    "Invalid g16 proof length, expected 256 bytes, got {}",
                    e.len()
                )
            })?;

        let g16_proof = CircuitGroth16Proof::from_seal(&g16);
        let mut commit_data: Vec<u8> = g16_proof
            .to_compressed()
            .wrap_err("Couldn't compress g16 proof")?
            .to_vec();

        let total_work =
            borsh::to_vec(&work_output.work_u128).wrap_err("Couldn't serialize total work")?;

        #[cfg(test)]
        {
            let wt_ind = self
                .config
                .test_params
                .all_verifiers_secret_keys
                .iter()
                .position(|x| x == &self.config.secret_key)
                .ok_or_else(|| eyre::eyre!("Verifier secret key not found in test params"))?;

            self.config
                .test_params
                .maybe_disrupt_commit_data_for_total_work(&mut commit_data, wt_ind);
        }

        commit_data.extend_from_slice(&total_work);

        tracing::info!("Watchtower prepared commit data, trying to send watchtower challenge");

        self.queue_watchtower_challenge(kickoff_data, deposit_data, commit_data, dbtx)
            .await
    }

    async fn queue_watchtower_challenge(
        &self,
        kickoff_data: KickoffData,
        deposit_data: DepositData,
        commit_data: Vec<u8>,
        dbtx: DatabaseTransaction<'_, '_>,
    ) -> Result<(), BridgeError> {
        let (tx_type, challenge_tx, rbf_info) = self
            .create_watchtower_challenge(
                TransactionRequestData {
                    deposit_outpoint: deposit_data.get_deposit_outpoint(),
                    kickoff_data,
                },
                &commit_data,
                Some(dbtx),
            )
            .await?;

        #[cfg(test)]
        let challenge_tx = {
            let mut challenge_tx = challenge_tx;
            if let Some(annex_bytes) = rbf_info.annex.clone() {
                challenge_tx.input[0].witness.push(annex_bytes);
            }
            challenge_tx
        };

        #[cfg(feature = "automation")]
        {
            self.tx_sender
                .add_tx_to_queue(
                    dbtx,
                    tx_type,
                    &challenge_tx,
                    &[],
                    Some(TxMetadata {
                        tx_type,
                        operator_xonly_pk: Some(kickoff_data.operator_xonly_pk),
                        round_idx: Some(kickoff_data.round_idx),
                        kickoff_idx: Some(kickoff_data.kickoff_idx),
                        deposit_outpoint: Some(deposit_data.get_deposit_outpoint()),
                    }),
                    &self.config,
                    Some(rbf_info),
                )
                .await?;

            tracing::info!(
                "Committed watchtower challenge, commit data: {:?}",
                commit_data
            );
        }

        Ok(())
    }

    #[tracing::instrument(skip(self, dbtx))]
    async fn update_citrea_deposit_and_withdrawals(
        &self,
        dbtx: &mut DatabaseTransaction<'_, '_>,
        l2_height_start: u64,
        l2_height_end: u64,
        block_height: u32,
    ) -> Result<(), BridgeError> {
        let last_deposit_idx = self.db.get_last_deposit_idx(Some(dbtx)).await?;
        tracing::debug!("Last Citrea deposit idx: {:?}", last_deposit_idx);

        let last_withdrawal_idx = self.db.get_last_withdrawal_idx(Some(dbtx)).await?;
        tracing::debug!("Last Citrea withdrawal idx: {:?}", last_withdrawal_idx);

        let new_deposits = self
            .citrea_client
            .collect_deposit_move_txids(last_deposit_idx, l2_height_end)
            .await?;
        tracing::debug!("New deposits received from Citrea: {:?}", new_deposits);

        let new_withdrawals = self
            .citrea_client
            .collect_withdrawal_utxos(last_withdrawal_idx, l2_height_end)
            .await?;
        tracing::debug!(
            "New withdrawals received from Citrea: {:?}",
            new_withdrawals
        );

        for (idx, move_to_vault_txid) in new_deposits {
            tracing::info!(
                "Saving move to vault txid {:?} with index {} for Citrea deposits",
                move_to_vault_txid,
                idx
            );
            self.db
                .upsert_move_to_vault_txid_from_citrea_deposit(
                    Some(dbtx),
                    idx as u32,
                    &move_to_vault_txid,
                )
                .await?;
        }

        for (idx, withdrawal_utxo_outpoint) in new_withdrawals {
            tracing::info!(
                "Saving withdrawal utxo {:?} with index {} for Citrea withdrawals",
                withdrawal_utxo_outpoint,
                idx
            );
            self.db
                .update_withdrawal_utxo_from_citrea_withdrawal(
                    Some(dbtx),
                    idx as u32,
                    withdrawal_utxo_outpoint,
                    block_height,
                )
                .await?;
        }

        let replacement_move_txids = self
            .citrea_client
            .get_replacement_deposit_move_txids(l2_height_start + 1, l2_height_end)
            .await?;

        for (idx, new_move_txid) in replacement_move_txids {
            tracing::info!(
                "Setting replacement move txid: {:?} -> {:?}",
                idx,
                new_move_txid
            );
            self.db
                .update_replacement_deposit_move_txid(dbtx, idx, new_move_txid)
                .await?;
        }

        Ok(())
    }

    async fn update_finalized_payouts(
        &self,
        dbtx: &mut DatabaseTransaction<'_, '_>,
        block_id: u32,
        block_cache: &block_cache::BlockCache,
    ) -> Result<(), BridgeError> {
        let payout_txids = self
            .db
            .get_payout_txs_for_withdrawal_utxos(Some(dbtx), block_id)
            .await?;

        let block = &block_cache.block;

        let block_hash = block.block_hash();

        let mut payout_txs_and_payer_operator_idx = vec![];
        for (idx, payout_txid) in payout_txids {
            let payout_tx_idx = block_cache.txids.get(&payout_txid);
            if payout_tx_idx.is_none() {
                tracing::error!(
                    "Payout tx not found in block cache: {:?} and in block: {:?}",
                    payout_txid,
                    block_id
                );
                tracing::error!("Block cache: {:?}", block_cache);
                return Err(eyre::eyre!("Payout tx not found in block cache").into());
            }
            let payout_tx_idx = payout_tx_idx.expect("Payout tx not found in block cache");
            let payout_tx = &block.txdata[*payout_tx_idx];
            // Find the first output that contains OP_RETURN
            let circuit_payout_tx = CircuitTransaction::from(payout_tx.clone());
            let op_return_output = get_first_op_return_output(&circuit_payout_tx);

            // If OP_RETURN doesn't exist in any outputs, or the data in OP_RETURN is not a valid xonly_pubkey,
            // operator_xonly_pk will be set to None, and the corresponding column in DB set to NULL.
            // This can happen if optimistic payout is used, or an operator constructs the payout tx wrong.
            let operator_xonly_pk = op_return_output
                .and_then(|output| parse_op_return_data(&output.script_pubkey))
                .and_then(|bytes| XOnlyPublicKey::from_slice(bytes).ok());

            if operator_xonly_pk.is_none() {
                tracing::info!(
                    "No valid operator xonly pk found in payout tx {:?} OP_RETURN. Either it is an optimistic payout or the operator constructed the payout tx wrong",
                    payout_txid
                );
            }

            tracing::info!(
                "A new payout tx detected for withdrawal {}, payout txid: {:?}, operator xonly pk: {:?}",
                idx,
                payout_txid,
                operator_xonly_pk
            );

            payout_txs_and_payer_operator_idx.push((
                idx,
                payout_txid,
                operator_xonly_pk,
                block_hash,
            ));
        }

        self.db
            .update_payout_txs_and_payer_operator_xonly_pk(
                Some(dbtx),
                payout_txs_and_payer_operator_idx,
            )
            .await?;

        Ok(())
    }

    async fn send_unspent_kickoff_connectors(
        &self,
        dbtx: DatabaseTransaction<'_, '_>,
        round_idx: RoundIndex,
        operator_xonly_pk: XOnlyPublicKey,
        used_kickoffs: HashSet<usize>,
    ) -> Result<(), BridgeError> {
        if used_kickoffs.len() == self.config.protocol_paramset().num_kickoffs_per_round {
            // ok, every kickoff spent
            return Ok(());
        }

        let unspent_kickoff_txs = self
            .create_and_sign_unspent_kickoff_connector_txs(round_idx, operator_xonly_pk, Some(dbtx))
            .await?;
        for (tx_type, tx) in unspent_kickoff_txs {
            if let TransactionType::UnspentKickoff(kickoff_idx) = tx_type {
                if used_kickoffs.contains(&kickoff_idx) {
                    continue;
                }
                #[cfg(feature = "automation")]
                self.tx_sender
                    .add_tx_to_queue(
                        dbtx,
                        tx_type,
                        &tx,
                        &[],
                        Some(TxMetadata {
                            tx_type,
                            operator_xonly_pk: Some(operator_xonly_pk),
                            round_idx: Some(round_idx),
                            kickoff_idx: Some(kickoff_idx as u32),
                            deposit_outpoint: None,
                        }),
                        &self.config,
                        None,
                    )
                    .await?;
            }
        }
        Ok(())
    }

    /// Verifies the conditions required to disprove an operator's actions using the "additional" disprove path.
    ///
    /// This function handles specific, non-Groth16 challenges. It reconstructs a unique challenge script
    /// based on on-chain data and constants (`deposit_constant`). It then validates the operator's
    /// provided assertions (`operator_asserts`) and acknowledgements (`operator_acks`) against this script.
    /// The goal is to produce a spendable witness for the disprove transaction if the operator is found to be at fault.
    ///
    /// # Arguments
    /// * `deposit_data` - Mutable data for the specific deposit being challenged.
    /// * `kickoff_data` - Information about the kickoff transaction that initiated this challenge.
    /// * `latest_blockhash` - The witness containing Winternitz signature for the latest Bitcoin blockhash.
    /// * `payout_blockhash` - The witness containing Winternitz signature for the payout transaction's blockhash.
    /// * `operator_asserts` - A map of witnesses from the operator, containing their assertions (claims).
    /// * `operator_acks` - A map of witnesses from the operator, containing their acknowledgements of watchtower challenges.
    /// * `txhandlers` - A map of transaction builders, used here to retrieve TXIDs of dependent transactions.
    ///
    /// # Returns
    /// - `Ok(Some(bitcoin::Witness))` if the operator's claims are successfully proven false, returning the complete witness needed to spend the disprove script path.
    /// - `Ok(None)` if the operator's claims are valid under this specific challenge, and no disprove is possible.
    /// - `Err(BridgeError)` if any error occurs during script reconstruction or validation.
    #[cfg(feature = "automation")]
    #[allow(clippy::too_many_arguments)]
    async fn verify_additional_disprove_conditions(
        &self,
        deposit_data: &mut DepositData,
        kickoff_data: &KickoffData,
        latest_blockhash: &Witness,
        payout_blockhash: &Witness,
        operator_asserts: &HashMap<usize, Witness>,
        operator_acks: &HashMap<usize, Witness>,
        txhandlers: &BTreeMap<TransactionType, TxHandler>,
        dbtx: DatabaseTransaction<'_, '_>,
    ) -> Result<Option<bitcoin::Witness>, BridgeError> {
        use bitvm::clementine::additional_disprove::debug_assertions_for_additional_script;

        use crate::builder::transaction::ReimburseDbCache;

        let mut reimburse_db_cache = ReimburseDbCache::new_for_deposit(
            self.db.clone(),
            kickoff_data.operator_xonly_pk,
            deposit_data.get_deposit_outpoint(),
            self.config.protocol_paramset(),
            Some(dbtx),
        );

        let nofn_key = deposit_data.get_nofn_xonly_pk().inspect_err(|e| {
            tracing::error!("Error getting nofn xonly pk: {:?}", e);
        })?;

        let move_txid = txhandlers
            .get(&TransactionType::MoveToVault)
            .ok_or(TxError::TxHandlerNotFound(TransactionType::MoveToVault))?
            .get_txid()
            .to_byte_array();

        let round_txid = txhandlers
            .get(&TransactionType::Round)
            .ok_or(TxError::TxHandlerNotFound(TransactionType::Round))?
            .get_txid()
            .to_byte_array();

        let vout = UtxoVout::Kickoff(kickoff_data.kickoff_idx as usize).get_vout();

        let watchtower_challenge_start_idx =
            u16::try_from(UtxoVout::WatchtowerChallenge(0).get_vout())
                .wrap_err("Watchtower challenge start index overflow")?;

        let secp = Secp256k1::verification_only();

        let watchtower_xonly_pk = deposit_data.get_watchtowers();
        let watchtower_pubkeys = watchtower_xonly_pk
            .iter()
            .map(|xonly_pk| {
                // Create timelock script that this watchtower key will commit to
                let nofn_2week = Arc::new(TimelockScript::new(
                    Some(nofn_key),
                    self.config
                        .protocol_paramset
                        .watchtower_challenge_timeout_timelock,
                ));

                let builder = TaprootBuilder::new();
                let tweaked = builder
                    .add_leaf(0, nofn_2week.to_script_buf())
                    .expect("Valid script leaf")
                    .finalize(&secp, *xonly_pk)
                    .expect("taproot finalize must succeed");

                tweaked.output_key().serialize()
            })
            .collect::<Vec<_>>();

        let deposit_constant = deposit_constant(
            kickoff_data.operator_xonly_pk.serialize(),
            watchtower_challenge_start_idx,
            &watchtower_pubkeys,
            move_txid,
            round_txid,
            vout,
            self.config.protocol_paramset.genesis_chain_state_hash,
        );

        tracing::debug!("Deposit constant: {:?}", deposit_constant);

        let kickoff_winternitz_keys = reimburse_db_cache
            .get_kickoff_winternitz_keys()
            .await?
            .clone();

        let payout_tx_blockhash_pk = kickoff_winternitz_keys
            .get_keys_for_round(kickoff_data.round_idx)?
            .get(kickoff_data.kickoff_idx as usize)
            .ok_or(TxError::IndexOverflow)?
            .clone();

        let replaceable_additional_disprove_script = reimburse_db_cache
            .get_replaceable_additional_disprove_script()
            .await?;

        let additional_disprove_script = replace_placeholders_in_script(
            replaceable_additional_disprove_script.clone(),
            payout_tx_blockhash_pk,
            deposit_constant.0,
        );

        let witness = operator_asserts
            .get(&0)
            .wrap_err("No witness found in operator asserts")?
            .clone();

        let deposit_outpoint = deposit_data.get_deposit_outpoint();
        let paramset = self.config.protocol_paramset();

        let commits = extract_winternitz_commits_with_sigs(
            witness,
            &ClementineBitVMPublicKeys::mini_assert_derivations_0(deposit_outpoint, paramset),
            self.config.protocol_paramset(),
        )?;

        let mut challenge_sending_watchtowers_signature = Witness::new();
        let len = commits.len();

        for elem in commits[len - 1].iter() {
            challenge_sending_watchtowers_signature.push(elem);
        }

        let mut g16_public_input_signature = Witness::new();

        for elem in commits[len - 2].iter() {
            g16_public_input_signature.push(elem);
        }

        let num_of_watchtowers = deposit_data.get_num_watchtowers();

        let mut operator_acks_vec: Vec<Option<[u8; 20]>> = vec![None; num_of_watchtowers];

        for (idx, witness) in operator_acks.iter() {
            tracing::debug!(
                "Processing operator ack for idx: {}, witness: {:?}",
                idx,
                witness
            );

            let pre_image: [u8; 20] = witness
                .nth(1)
                .wrap_err("No pre-image found in operator ack witness")?
                .try_into()
                .wrap_err("Invalid pre-image length, expected 20 bytes")?;
            if *idx >= operator_acks_vec.len() {
                return Err(eyre::eyre!(
                    "Operator ack index {} out of bounds for vec of length {}",
                    idx,
                    operator_acks_vec.len()
                )
                .into());
            }
            operator_acks_vec[*idx] = Some(pre_image);

            tracing::debug!(target: "ci", "Operator ack for idx {}", idx);
        }

        let latest_blockhash: Vec<Vec<u8>> = latest_blockhash
            .iter()
            .skip(1)
            .take(88)
            .map(|x| x.to_vec())
            .collect();

        let mut latest_blockhash_new = Witness::new();
        for element in latest_blockhash {
            latest_blockhash_new.push(element);
        }

        let payout_blockhash: Vec<Vec<u8>> = payout_blockhash
            .iter()
            .skip(1)
            .take(88)
            .map(|x| x.to_vec())
            .collect();

        let mut payout_blockhash_new = Witness::new();
        for element in payout_blockhash {
            payout_blockhash_new.push(element);
        }

        tracing::debug!(
            target: "ci",
            "Verify additional disprove conditions - Genesis height: {:?}, operator_xonly_pk: {:?}, move_txid: {:?}, round_txid: {:?}, vout: {:?}, watchtower_challenge_start_idx: {:?}, genesis_chain_state_hash: {:?}, deposit_constant: {:?}",
            self.config.protocol_paramset.genesis_height,
            kickoff_data.operator_xonly_pk,
            move_txid,
            round_txid,
            vout,
            watchtower_challenge_start_idx,
            self.config.protocol_paramset.genesis_chain_state_hash,
            deposit_constant
        );

        tracing::debug!(
            target: "ci",
            "Payout blockhash: {:?}\nLatest blockhash: {:?}\nChallenge sending watchtowers signature: {:?}\nG16 public input signature: {:?}",
            payout_blockhash_new,
            latest_blockhash_new,
            challenge_sending_watchtowers_signature,
            g16_public_input_signature
        );

        let additional_disprove_witness = validate_assertions_for_additional_script(
            additional_disprove_script.clone(),
            g16_public_input_signature.clone(),
            payout_blockhash_new.clone(),
            latest_blockhash_new.clone(),
            challenge_sending_watchtowers_signature.clone(),
            operator_acks_vec.clone(),
        );

        let debug_additional_disprove_script = debug_assertions_for_additional_script(
            additional_disprove_script.clone(),
            g16_public_input_signature.clone(),
            payout_blockhash_new.clone(),
            latest_blockhash_new.clone(),
            challenge_sending_watchtowers_signature.clone(),
            operator_acks_vec,
        );

        tracing::info!(
            "Debug additional disprove script: {:?}",
            debug_additional_disprove_script
        );

        tracing::info!(
            "Additional disprove witness: {:?}",
            additional_disprove_witness
        );

        Ok(additional_disprove_witness)
    }

    /// Constructs, signs, and broadcasts the "additional" disprove transaction.
    ///
    /// This function is called after `verify_additional_disprove_conditions` successfully returns a witness.
    /// It takes this witness, places it into the disprove transaction's script spend path, adds the required
    /// operator and verifier signatures, and broadcasts the finalized transaction to the Bitcoin network.
    ///
    /// # Arguments
    /// * `txhandlers` - A map containing the pre-built `Disprove` transaction handler.
    /// * `kickoff_data` - Contextual data from the kickoff transaction.
    /// * `deposit_data` - Contextual data for the deposit being challenged.
    /// * `additional_disprove_witness` - The witness generated by `verify_additional_disprove_conditions`, proving the operator's fault.
    ///
    /// # Returns
    /// - `Ok(())` on successful broadcast of the transaction.
    /// - `Err(BridgeError)` if signing or broadcasting fails.
    #[cfg(feature = "automation")]
    async fn send_disprove_tx_additional(
        &self,
        dbtx: DatabaseTransaction<'_, '_>,
        txhandlers: &BTreeMap<TransactionType, TxHandler>,
        kickoff_data: KickoffData,
        deposit_data: DepositData,
        additional_disprove_witness: Witness,
    ) -> Result<(), BridgeError> {
        let verifier_xonly_pk = self.signer.xonly_public_key;

        let mut disprove_txhandler = txhandlers
            .get(&TransactionType::Disprove)
            .wrap_err("Disprove txhandler not found in txhandlers")?
            .clone();

        let disprove_input = additional_disprove_witness
            .iter()
            .map(|x| x.to_vec())
            .collect::<Vec<_>>();

        disprove_txhandler
            .set_p2tr_script_spend_witness(&disprove_input, 0, 1)
            .inspect_err(|e| {
                tracing::error!("Error setting disprove input witness: {:?}", e);
            })?;

        let operators_sig = self
            .db
            .get_deposit_signatures(
                Some(dbtx),
                deposit_data.get_deposit_outpoint(),
                kickoff_data.operator_xonly_pk,
                kickoff_data.round_idx,
                kickoff_data.kickoff_idx as usize,
            )
            .await?
            .ok_or_eyre("No operator signature found for the disprove tx")?;

        let mut tweak_cache = TweakCache::default();

        self.signer
            .tx_sign_and_fill_sigs(
                &mut disprove_txhandler,
                operators_sig.as_ref(),
                Some(&mut tweak_cache),
            )
            .inspect_err(|e| {
                tracing::error!(
                    "Error signing disprove tx for verifier {:?}: {:?}",
                    verifier_xonly_pk,
                    e
                );
            })?;

        let disprove_tx = disprove_txhandler.get_cached_tx().clone();

        tracing::debug!("Disprove txid: {:?}", disprove_tx.compute_txid());

        tracing::warn!(
            "Additional disprove tx created for verifier {:?} with kickoff_data: {:?}, deposit_data: {:?}",
            verifier_xonly_pk,
            kickoff_data,
            deposit_data
        );

        self.tx_sender
            .add_tx_to_queue(
                dbtx,
                TransactionType::Disprove,
                &disprove_tx,
                &[],
                Some(TxMetadata {
                    tx_type: TransactionType::Disprove,
                    deposit_outpoint: Some(deposit_data.get_deposit_outpoint()),
                    operator_xonly_pk: Some(kickoff_data.operator_xonly_pk),
                    round_idx: Some(kickoff_data.round_idx),
                    kickoff_idx: Some(kickoff_data.kickoff_idx),
                }),
                &self.config,
                None,
            )
            .await?;
        Ok(())
    }

    /// Performs the primary G16 proof verification to disprove an operator's claim.
    ///
    /// This is a complex function that aggregates all of the operator's assertions, which are commitments
    /// from a Winternitz one-time signature scheme. It meticulously parses and reorganizes these commitments
    /// into the precise input format required by the underlying Groth16 SNARK verifier (`validate_assertions`).
    /// It then invokes the verifier to check for a faulty computation.
    ///
    /// # Arguments
    /// * `deposit_data` - Mutable data for the specific deposit being challenged.
    /// * `operator_asserts` - A map containing all 33 required operator assertion witnesses.
    ///
    /// # Returns
    /// - `Ok(Some((index, script)))` if the ZK proof is faulty. The tuple contains the `StructuredScript`
    ///   that can be executed on-chain and its `index` in the Taproot tree.
    /// - `Ok(None)` if the ZK proof is valid.
    /// - `Err(BridgeError)` if any error occurs during data processing or ZK proof verification.
    #[cfg(feature = "automation")]
    async fn verify_disprove_conditions(
        &self,
        deposit_data: &mut DepositData,
        operator_asserts: &HashMap<usize, Witness>,
    ) -> Result<Option<(usize, StructuredScript)>, BridgeError> {
        use bridge_circuit_host::utils::get_verifying_key;

        let bitvm_pks = self.signer.generate_bitvm_pks_for_deposit(
            deposit_data.get_deposit_outpoint(),
            self.config.protocol_paramset,
        )?;
        let disprove_scripts = bitvm_pks.get_g16_verifier_disprove_scripts()?;

        let deposit_outpoint = deposit_data.get_deposit_outpoint();
        let paramset = self.config.protocol_paramset();

        // Pre-allocate commit vectors. Initializing with known sizes or empty vectors
        // is slightly more efficient as it can prevent reallocations.
        let mut g16_public_input_commit: Vec<Vec<Vec<u8>>> = vec![vec![vec![]]; 1];
        let mut num_u256_commits: Vec<Vec<Vec<u8>>> = vec![vec![vec![]]; 14];
        let mut intermediate_value_commits: Vec<Vec<Vec<u8>>> = vec![vec![vec![]]; 363];

        tracing::info!("Number of operator asserts: {}", operator_asserts.len());

        if operator_asserts.len() != ClementineBitVMPublicKeys::number_of_assert_txs() {
            return Err(eyre::eyre!(
                "Expected exactly {} operator asserts, got {}",
                ClementineBitVMPublicKeys::number_of_assert_txs(),
                operator_asserts.len()
            )
            .into());
        }

        for i in 0..operator_asserts.len() {
            let witness = operator_asserts
                .get(&i)
                .expect("indexed from 0 to 32")
                .clone();

            let mut commits = extract_winternitz_commits_with_sigs(
                witness,
                &ClementineBitVMPublicKeys::get_assert_derivations(i, deposit_outpoint, paramset),
                self.config.protocol_paramset(),
            )?;

            // Similar to the original operator asserts ordering, here we reorder into the format that BitVM expects.
            // For the first transaction, we have specific commits that need to be assigned to their respective arrays.
            // It includes the g16 public input commit, the last 2 num_u256 commits, and the last 3 intermediate value commits.
            // The rest of the commits are assigned to the num_u256_commits and intermediate_value_commits arrays.
            match i {
                0 => {
                    // Remove the last commit, which is for challenge-sending watchtowers
                    commits.pop();
                    let len = commits.len();

                    // Assign specific commits to their respective arrays by removing from the end.
                    // This is slightly more efficient than removing from arbitrary indices.
                    g16_public_input_commit[0] = commits.remove(len - 1);
                    num_u256_commits[12] = commits.remove(len - 2);
                    num_u256_commits[13] = commits.remove(len - 3);
                    intermediate_value_commits[360] = commits.remove(len - 4);
                    intermediate_value_commits[361] = commits.remove(len - 5);
                    intermediate_value_commits[362] = commits.remove(len - 6);
                }
                1 | 2 => {
                    // Handles i = 1 and i = 2
                    for j in 0..6 {
                        num_u256_commits[6 * (i - 1) + j] = commits
                            .pop()
                            .expect("Should not panic: `num_u256_commits` index out of bounds");
                    }
                }
                3..=32 => {
                    // Handles i from 3 to 32
                    for j in 0..12 {
                        intermediate_value_commits[12 * (i - 3) + j] = commits.pop().expect(
                            "Should not panic: `intermediate_value_commits` index out of bounds",
                        );
                    }
                }
                _ => {
                    // Catch-all for any other 'i' values
                    panic!("Unexpected operator assert index: {}; expected 0 to 32.", i);
                }
            }
        }

        tracing::info!("Converting assert commits to required format");
        tracing::info!(
            "g16_public_input_commit[0]: {:?}",
            g16_public_input_commit[0]
        );

        // Helper closure to parse commit data into the ([u8; 20], u8) format.
        // This avoids code repetition and improves readability.
        let fill_from_commits = |source: &Vec<Vec<u8>>,
                                 target: &mut [[u8; 21]]|
         -> Result<(), BridgeError> {
            // We iterate over chunks of 2 `Vec<u8>` elements at a time.
            for (i, chunk) in source.chunks_exact(2).enumerate() {
                let mut sig_array: [u8; 21] = [0; 21];
                let sig: [u8; 20] = <[u8; 20]>::try_from(chunk[0].as_slice()).map_err(|_| {
                    eyre::eyre!(
                        "Invalid signature length, expected 20 bytes, got {}",
                        chunk[0].len()
                    )
                })?;

                sig_array[..20].copy_from_slice(&sig);

                let u8_part: u8 = *chunk[1].first().unwrap_or(&0);
                sig_array[20] = u8_part;

                target[i] = sig_array;
            }
            Ok(())
        };

        let mut first_box = Box::new([[[0u8; 21]; 68]; 1]);
        fill_from_commits(&g16_public_input_commit[0], &mut first_box[0])?;

        let mut second_box = Box::new([[[0u8; 21]; 68]; 14]);
        for i in 0..14 {
            fill_from_commits(&num_u256_commits[i], &mut second_box[i])?;
        }

        let mut third_box = Box::new([[[0u8; 21]; 36]; 363]);
        for i in 0..363 {
            fill_from_commits(&intermediate_value_commits[i], &mut third_box[i])?;
        }

        tracing::info!("Boxes created");

        let vk = get_verifying_key();

        let res = tokio::task::spawn_blocking(move || {
            validate_assertions(
                &vk,
                (first_box, second_box, third_box),
                bitvm_pks.bitvm_pks,
                disprove_scripts
                    .as_slice()
                    .try_into()
                    .expect("static bitvm_cache contains exactly 364 disprove scripts"),
            )
        })
        .await
        .wrap_err("Validate assertions thread failed with error")?;

        tracing::info!("Disprove validation result: {:?}", res);

        match res {
            None => {
                tracing::info!("No disprove witness found");
                Ok(None)
            }
            Some((index, disprove_script)) => {
                tracing::info!("Disprove witness found");
                Ok(Some((index, disprove_script)))
            }
        }
    }

    /// Constructs, signs, and broadcasts the primary disprove transaction based on the operator assertions.
    ///
    /// This function takes the `StructuredScript` and its `index` returned by `verify_disprove_conditions`.
    /// It compiles the script, extracts the witness data (the push-only elements), and places it into the correct
    /// script path (`index`) of the disprove transaction. It then adds the necessary operator and verifier
    /// signatures before broadcasting the transaction to the Bitcoin network.
    ///
    /// # Arguments
    /// * `txhandlers` - A map containing the pre-built `Disprove` transaction handler.
    /// * `kickoff_data` - Contextual data from the kickoff transaction.
    /// * `deposit_data` - Contextual data for the deposit being challenged.
    /// * `disprove_script` - A tuple containing the executable `StructuredScript` and its Taproot leaf `index`, as returned by `verify_disprove_conditions`.
    ///
    /// # Returns
    /// - `Ok(())` on successful broadcast of the transaction.
    /// - `Err(BridgeError)` if signing or broadcasting fails.
    #[cfg(feature = "automation")]
    async fn send_disprove_tx(
        &self,
        dbtx: DatabaseTransaction<'_, '_>,
        txhandlers: &BTreeMap<TransactionType, TxHandler>,
        kickoff_data: KickoffData,
        deposit_data: DepositData,
        disprove_script: (usize, StructuredScript),
    ) -> Result<(), BridgeError> {
        let verifier_xonly_pk = self.signer.xonly_public_key;

        let mut disprove_txhandler = txhandlers
            .get(&TransactionType::Disprove)
            .wrap_err("Disprove txhandler not found in txhandlers")?
            .clone();

        let disprove_inputs: Vec<Vec<u8>> = disprove_script
            .1
            .compile()
            .instructions()
            .filter_map(|ins_res| match ins_res {
                Ok(Instruction::PushBytes(bytes)) => Some(bytes.as_bytes().to_vec()),
                _ => None,
            })
            .collect();

        disprove_txhandler
            .set_p2tr_script_spend_witness(&disprove_inputs, 0, disprove_script.0 + 2)
            .inspect_err(|e| {
                tracing::error!("Error setting disprove input witness: {:?}", e);
            })?;

        let operators_sig = self
            .db
            .get_deposit_signatures(
                Some(dbtx),
                deposit_data.get_deposit_outpoint(),
                kickoff_data.operator_xonly_pk,
                kickoff_data.round_idx,
                kickoff_data.kickoff_idx as usize,
            )
            .await?
            .ok_or_eyre("No operator signature found for the disprove tx")?;

        let mut tweak_cache = TweakCache::default();

        self.signer
            .tx_sign_and_fill_sigs(
                &mut disprove_txhandler,
                operators_sig.as_ref(),
                Some(&mut tweak_cache),
            )
            .inspect_err(|e| {
                tracing::error!(
                    "Error signing disprove tx for verifier {:?}: {:?}",
                    verifier_xonly_pk,
                    e
                );
            })?;

        let disprove_tx = disprove_txhandler.get_cached_tx().clone();

        tracing::debug!("Disprove txid: {:?}", disprove_tx.compute_txid());

        tracing::warn!(
            "BitVM disprove tx created for verifier {:?} with kickoff_data: {:?}, deposit_data: {:?}",
            verifier_xonly_pk,
            kickoff_data,
            deposit_data
        );

        self.tx_sender
            .add_tx_to_queue(
                dbtx,
                TransactionType::Disprove,
                &disprove_tx,
                &[],
                Some(TxMetadata {
                    tx_type: TransactionType::Disprove,
                    deposit_outpoint: Some(deposit_data.get_deposit_outpoint()),
                    operator_xonly_pk: Some(kickoff_data.operator_xonly_pk),
                    round_idx: Some(kickoff_data.round_idx),
                    kickoff_idx: Some(kickoff_data.kickoff_idx),
                }),
                &self.config,
                None,
            )
            .await?;
        Ok(())
    }

    async fn handle_finalized_block(
        &self,
        mut dbtx: DatabaseTransaction<'_, '_>,
        block_id: u32,
        block_height: u32,
        block_cache: Arc<block_cache::BlockCache>,
        light_client_proof_wait_interval_secs: Option<u32>,
    ) -> Result<(), BridgeError> {
        tracing::info!("Verifier handling finalized block height: {}", block_height);

        // before a certain number of blocks, citrea doesn't produce proofs (defined in citrea config)
        let max_attempts = light_client_proof_wait_interval_secs.unwrap_or(TEN_MINUTES_IN_SECS);
        let timeout = Duration::from_secs(max_attempts as u64);

        let (l2_height_start, l2_height_end) = self
            .citrea_client
            .get_citrea_l2_height_range(
                block_height.into(),
                timeout,
                self.config.protocol_paramset(),
            )
            .await
            .inspect_err(|e| tracing::error!("Error getting citrea l2 height range: {:?}", e))?;

        tracing::debug!(
            "l2_height_start: {:?}, l2_height_end: {:?}, collecting deposits and withdrawals...",
            l2_height_start,
            l2_height_end
        );
        self.update_citrea_deposit_and_withdrawals(
            &mut dbtx,
            l2_height_start,
            l2_height_end,
            block_height,
        )
        .await?;

        self.update_finalized_payouts(&mut dbtx, block_id, &block_cache)
            .await?;

        #[cfg(feature = "automation")]
        {
            // Save unproven block cache to the database
            self.header_chain_prover
                .save_unproven_block_cache(Some(&mut dbtx), &block_cache)
                .await?;
            while (self.header_chain_prover.prove_if_ready().await?).is_some() {
                // Continue until prove_if_ready returns None
                // If it doesn't return None, it means next batch_size amount of blocks were proven
            }
        }

        Ok(())
    }
}

// This implementation is only relevant for non-automation mode, where the verifier is run as a standalone process
#[cfg(not(feature = "automation"))]
#[async_trait::async_trait]
impl<C> crate::bitcoin_syncer::BlockHandler for Verifier<C>
where
    C: CitreaClientT,
{
    async fn handle_new_block(
        &mut self,
        dbtx: DatabaseTransaction<'_, '_>,
        block_id: u32,
        block: bitcoin::Block,
        height: u32,
    ) -> Result<(), BridgeError> {
        self.handle_finalized_block(
            dbtx,
            block_id,
            height,
            Arc::new(block_cache::BlockCache::from_block(&block, height)),
            None,
        )
        .await
    }
}

impl<C> NamedEntity for Verifier<C>
where
    C: CitreaClientT,
{
    const ENTITY_NAME: &'static str = "verifier";
    const TX_SENDER_CONSUMER_ID: &'static str = "verifier_tx_sender";
    const FINALIZED_BLOCK_CONSUMER_ID_AUTOMATION: &'static str =
        "verifier_finalized_block_fetcher_automation";
    const FINALIZED_BLOCK_CONSUMER_ID_NO_AUTOMATION: &'static str =
        "verifier_finalized_block_fetcher_no_automation";
}

#[cfg(feature = "automation")]
mod states {
    use super::*;
    use crate::builder::transaction::{
        create_txhandlers, ContractContext, ReimburseDbCache, TxHandlerCache,
    };
    use crate::states::context::DutyResult;
    use crate::states::{block_cache, Duty, Owner};
    use std::collections::BTreeMap;
    use tonic::async_trait;

    #[async_trait]
    impl<C> Owner for Verifier<C>
    where
        C: CitreaClientT,
    {
        async fn handle_duty(
            &self,
            dbtx: DatabaseTransaction<'_, '_>,
            duty: Duty,
        ) -> Result<DutyResult, BridgeError> {
            let verifier_xonly_pk = &self.signer.xonly_public_key;
            match duty {
                Duty::NewReadyToReimburse {
                    round_idx,
                    operator_xonly_pk,
                    used_kickoffs,
                } => {
                    tracing::info!(
                    "Verifier {:?} called new ready to reimburse with round_idx: {:?}, operator_idx: {}, used_kickoffs: {:?}",
                    verifier_xonly_pk, round_idx, operator_xonly_pk, used_kickoffs
                );
                    self.send_unspent_kickoff_connectors(
                        dbtx,
                        round_idx,
                        operator_xonly_pk,
                        used_kickoffs,
                    )
                    .await?;
                    Ok(DutyResult::Handled)
                }
                Duty::WatchtowerChallenge {
                    kickoff_data,
                    deposit_data,
                } => {
                    tracing::warn!(
                    "Verifier {:?} called watchtower challenge with kickoff_data: {:?}, deposit_data: {:?}",
                    verifier_xonly_pk, kickoff_data, deposit_data
                );
                    self.send_watchtower_challenge(kickoff_data, deposit_data, dbtx)
                        .await?;

                    tracing::info!("Verifier sent watchtower challenge",);

                    Ok(DutyResult::Handled)
                }
                Duty::SendOperatorAsserts { .. } => Ok(DutyResult::Handled),
                Duty::VerifierDisprove {
                    kickoff_data,
                    mut deposit_data,
                    operator_asserts,
                    operator_acks,
                    payout_blockhash,
                    latest_blockhash,
                } => {
                    #[cfg(test)]
                    {
                        if !self
                            .config
                            .test_params
                            .should_disprove(&self.signer.public_key, &deposit_data)?
                        {
                            return Ok(DutyResult::Handled);
                        }
                    }
                    let context = ContractContext::new_context_with_signer(
                        kickoff_data,
                        deposit_data.clone(),
                        self.config.protocol_paramset(),
                        self.signer.clone(),
                    );
                    let mut db_cache =
                        ReimburseDbCache::from_context(self.db.clone(), &context, Some(dbtx));

                    let txhandlers = create_txhandlers(
                        TransactionType::Disprove,
                        context,
                        &mut TxHandlerCache::new(),
                        &mut db_cache,
                    )
                    .await?;

                    // Attempt to find an additional disprove witness first
                    if let Some(additional_disprove_witness) = self
                        .verify_additional_disprove_conditions(
                            &mut deposit_data,
                            &kickoff_data,
                            &latest_blockhash,
                            &payout_blockhash,
                            &operator_asserts,
                            &operator_acks,
                            &txhandlers,
                            dbtx,
                        )
                        .await?
                    {
                        tracing::info!(
                            "The additional public inputs for the bridge proof provided by operator {:?} for the deposit are incorrect.",
                            kickoff_data.operator_xonly_pk
                        );
                        self.send_disprove_tx_additional(
                            dbtx,
                            &txhandlers,
                            kickoff_data,
                            deposit_data,
                            additional_disprove_witness,
                        )
                        .await?;
                    } else {
                        tracing::info!(
                            "The additional public inputs for the bridge proof provided by operator {:?} for the deposit are correct.",
                            kickoff_data.operator_xonly_pk
                        );

                        // If no additional witness, try to find a standard disprove witness
                        match self
                            .verify_disprove_conditions(&mut deposit_data, &operator_asserts)
                            .await?
                        {
                            Some((index, disprove_script)) => {
                                tracing::info!(
                                    "The public inputs for the bridge proof provided by operator {:?} for the deposit are incorrect.",
                                    kickoff_data.operator_xonly_pk
                                );

                                self.send_disprove_tx(
                                    dbtx,
                                    &txhandlers,
                                    kickoff_data,
                                    deposit_data,
                                    (index, disprove_script),
                                )
                                .await?;
                            }
                            None => {
                                tracing::info!(
                                    "The public inputs for the bridge proof provided by operator {:?} for the deposit are correct.",
                                    kickoff_data.operator_xonly_pk
                                );
                            }
                        }
                    }

                    Ok(DutyResult::Handled)
                }
                Duty::SendLatestBlockhash { .. } => Ok(DutyResult::Handled),
                Duty::CheckIfKickoff {
                    txid,
                    block_height,
                    witness,
                    challenged_before,
                } => {
                    tracing::debug!(
                        "Verifier {:?} called check if kickoff with txid: {:?}, block_height: {:?}",
                        verifier_xonly_pk,
                        txid,
                        block_height,
                    );
                    let db_kickoff_data = self
                        .db
                        .get_deposit_data_with_kickoff_txid(Some(dbtx), txid)
                        .await?;
                    let mut challenged = false;
                    if let Some((deposit_data, kickoff_data)) = db_kickoff_data {
                        tracing::debug!(
                            "New kickoff found {:?}, for deposit: {:?}",
                            kickoff_data,
                            deposit_data.get_deposit_outpoint()
                        );
                        let mut dbtx = self.db.begin_transaction().await?;
                        // add kickoff machine if there is a new kickoff
                        // do not add if kickoff finalizer is already spent => kickoff is finished
                        // this can happen if we are resyncing
                        StateManager::<Self>::dispatch_new_kickoff_machine(
                            self.db.clone(),
                            &mut dbtx,
                            kickoff_data,
                            block_height,
                            deposit_data.clone(),
                            witness.clone(),
                        )
                        .await?;
                        challenged = self
                            .handle_kickoff(
                                &mut dbtx,
                                witness,
                                deposit_data,
                                kickoff_data,
                                challenged_before,
                            )
                            .await?;
                        dbtx.commit().await?;
                    }
                    Ok(DutyResult::CheckIfKickoff { challenged })
                }
            }
        }

        async fn create_txhandlers(
            &self,
            dbtx: DatabaseTransaction<'_, '_>,
            tx_type: TransactionType,
            contract_context: ContractContext,
        ) -> Result<BTreeMap<TransactionType, TxHandler>, BridgeError> {
            let mut db_cache =
                ReimburseDbCache::from_context(self.db.clone(), &contract_context, Some(dbtx));
            let txhandlers = create_txhandlers(
                tx_type,
                contract_context,
                &mut TxHandlerCache::new(),
                &mut db_cache,
            )
            .await?;
            Ok(txhandlers)
        }

        async fn handle_finalized_block(
            &self,
            dbtx: DatabaseTransaction<'_, '_>,
            block_id: u32,
            block_height: u32,
            block_cache: Arc<block_cache::BlockCache>,
            light_client_proof_wait_interval_secs: Option<u32>,
        ) -> Result<(), BridgeError> {
            self.handle_finalized_block(
                dbtx,
                block_id,
                block_height,
                block_cache,
                light_client_proof_wait_interval_secs,
            )
            .await
        }
    }
}

#[cfg(test)]
mod tests {
    use super::*;
    use crate::rpc::ecdsa_verification_sig::OperatorWithdrawalMessage;
    use crate::test::common::citrea::MockCitreaClient;
    use crate::test::common::*;
    use bitcoin::Block;
    use std::str::FromStr;
    use std::sync::Arc;

    #[tokio::test]
    #[ignore]
    async fn test_handle_finalized_block_idempotency() {
        let mut config = create_test_config_with_thread_name().await;
        let _regtest = create_regtest_rpc(&mut config).await;

        let verifier = Verifier::<MockCitreaClient>::new(config.clone())
            .await
            .unwrap();

        // Create test block data
        let block_id = 1u32;
        let block_height = 100u32;
        let test_block = Block {
            header: bitcoin::block::Header {
                version: bitcoin::block::Version::ONE,
                prev_blockhash: bitcoin::BlockHash::all_zeros(),
                merkle_root: bitcoin::TxMerkleNode::all_zeros(),
                time: 1234567890,
                bits: bitcoin::CompactTarget::from_consensus(0x207fffff),
                nonce: 12345,
            },
            txdata: vec![], // empty transactions
        };
        let block_cache = Arc::new(block_cache::BlockCache::from_block(
            test_block,
            block_height,
        ));

        // First call to handle_finalized_block
        let mut dbtx1 = verifier.db.begin_transaction().await.unwrap();
        let result1 = verifier
            .handle_finalized_block(
                &mut dbtx1,
                block_id,
                block_height,
                block_cache.clone(),
                None,
            )
            .await;
        // Should succeed or fail gracefully - testing idempotency, not functionality
        tracing::info!("First call result: {:?}", result1);

        // Commit the first transaction
        dbtx1.commit().await.unwrap();

        // Second call with identical parameters should also succeed (idempotent)
        let mut dbtx2 = verifier.db.begin_transaction().await.unwrap();
        let result2 = verifier
            .handle_finalized_block(
                &mut dbtx2,
                block_id,
                block_height,
                block_cache.clone(),
                None,
            )
            .await;
        // Should succeed or fail gracefully - testing idempotency, not functionality
        tracing::info!("Second call result: {:?}", result2);

        // Commit the second transaction
        dbtx2.commit().await.unwrap();

        // Both calls should have same outcome (both succeed or both fail with same error type)
        assert_eq!(
            result1.is_ok(),
            result2.is_ok(),
            "Both calls should have the same outcome"
        );
    }

    #[tokio::test]
    #[cfg(feature = "automation")]
    async fn test_database_operations_idempotency() {
        let mut config = create_test_config_with_thread_name().await;
        let _regtest = create_regtest_rpc(&mut config).await;

        let verifier = Verifier::<MockCitreaClient>::new(config.clone())
            .await
            .unwrap();

        // Test header chain prover save operation idempotency
        let test_block = Block {
            header: bitcoin::block::Header {
                version: bitcoin::block::Version::ONE,
                prev_blockhash: bitcoin::BlockHash::all_zeros(),
                merkle_root: bitcoin::TxMerkleNode::all_zeros(),
                time: 1234567890,
                bits: bitcoin::CompactTarget::from_consensus(0x207fffff),
                nonce: 12345,
            },
            txdata: vec![], // empty transactions
        };
        let block_cache = block_cache::BlockCache::from_block(test_block, 100u32);

        // First save
        let mut dbtx1 = verifier.db.begin_transaction().await.unwrap();
        let result1 = verifier
            .header_chain_prover
            .save_unproven_block_cache(Some(&mut dbtx1), &block_cache)
            .await;
        assert!(result1.is_ok(), "First save should succeed");
        dbtx1.commit().await.unwrap();

        // Second save with same data should be idempotent
        let mut dbtx2 = verifier.db.begin_transaction().await.unwrap();
        let result2 = verifier
            .header_chain_prover
            .save_unproven_block_cache(Some(&mut dbtx2), &block_cache)
            .await;
        assert!(result2.is_ok(), "Second save should succeed (idempotent)");
        dbtx2.commit().await.unwrap();
    }

    #[tokio::test]
    async fn test_recover_address_from_signature() {
        let input_signature = Signature::from_str("e8b82defd5e7745731737d210ad3f649541fd1e3173424fe6f9152b11cf8a1f9e24a176690c2ab243fb80ccc43369b2aba095b011d7a3a7c2a6953ef6b102643")
		.unwrap();
        let input_outpoint = OutPoint::from_str(
            "0000000000000000000000000000000000000000000000000000000000000000:0",
        )
        .unwrap();
        let output_script_pubkey =
            ScriptBuf::from_hex("0000000000000000000000000000000000000000000000000000000000000000")
                .unwrap();
        let output_amount = Amount::from_sat(1000000000000000000);
        let deposit_id = 1;

        let opt_payout_sig = PrimitiveSignature::from_str("0x165b7303ffe40149e297be9f1112c1484fcbd464bec26036e5a6142da92249ed7de398295ecac9e41943e326d44037073643a89049177b43c4a09f98787eafa91b")
		.unwrap();
        let address = recover_address_from_ecdsa_signature::<OptimisticPayoutMessage>(
            deposit_id,
            input_signature,
            input_outpoint,
            output_script_pubkey.clone(),
            output_amount,
            opt_payout_sig,
        )
        .unwrap();
        assert_eq!(
            address,
            alloy::primitives::Address::from_str("0x281df03154e98484B786EDEf7EfF592a270F1Fb1")
                .unwrap()
        );

        let op_withdrawal_sig = PrimitiveSignature::from_str("0xe540662d2ea0aeb29adeeb81a824bcb00e3d2a51d2c28e3eab6305168904e4cb7549e5abe78a91e58238a3986a5faf2ca9bbaaa79e0d0489a96ee275f7db9b111c")
				.unwrap();
        let address = recover_address_from_ecdsa_signature::<OperatorWithdrawalMessage>(
            deposit_id,
            input_signature,
            input_outpoint,
            output_script_pubkey.clone(),
            output_amount,
            op_withdrawal_sig,
        )
        .unwrap();
        assert_eq!(
            address,
            alloy::primitives::Address::from_str("0x281df03154e98484B786EDEf7EfF592a270F1Fb1")
                .unwrap()
        );

        // using OperatorWithdrawalMessage signature for OptimisticPayoutMessage should fail
        let address = recover_address_from_ecdsa_signature::<OptimisticPayoutMessage>(
            deposit_id,
            input_signature,
            input_outpoint,
            output_script_pubkey,
            output_amount,
            op_withdrawal_sig,
        )
        .unwrap();
        assert_ne!(
            address,
            alloy::primitives::Address::from_str("0x281df03154e98484B786EDEf7EfF592a270F1Fb1")
                .unwrap()
        );
    }
}<|MERGE_RESOLUTION|>--- conflicted
+++ resolved
@@ -1563,16 +1563,9 @@
                 .compute_txid();
         let payout_info = self
             .db
-<<<<<<< HEAD
-            .get_payout_info_from_move_txid(Some(dbtx), move_txid)
+            .get_payout_info_from_move_txid(dbtx, move_txid)
             .await;
         if let Err(e) = &payout_info {
-=======
-            .get_payout_info_from_move_txid(dbtx, move_txid)
-            .await?;
-
-        let Some((operator_xonly_pk_opt, payout_blockhash, _, _)) = payout_info else {
->>>>>>> 231ce041
             tracing::warn!(
                 "No payout info found in db for move txid {move_txid}, assuming malicious"
             );
