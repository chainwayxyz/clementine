use crate::actor::{verify_schnorr, Actor, TweakCache, WinternitzDerivationPath};
use crate::bitcoin_syncer::BitcoinSyncer;
use crate::bitvm_client::ClementineBitVMPublicKeys;
use crate::builder::address::taproot_builder_with_scripts;
use crate::builder::script::{extract_winternitz_commits, SpendableScript, WinternitzCommit};
use crate::builder::sighash::{
    create_nofn_sighash_stream, create_operator_sighash_stream, PartialSignatureInfo, SignatureInfo,
};
use crate::builder::transaction::deposit_signature_owner::EntityType;
use crate::builder::transaction::sign::{create_and_sign_txs, TransactionRequestData};
use crate::builder::transaction::{
    create_move_to_vault_txhandler, create_txhandlers, ContractContext, DepositData, KickoffData,
    OperatorData, ReimburseDbCache, TransactionType, TxHandler, TxHandlerCache,
};
use crate::builder::transaction::{create_round_txhandlers, KickoffWinternitzKeys};
use crate::citrea::CitreaClientT;
use crate::config::protocol::ProtocolParamset;
use crate::config::BridgeConfig;
use crate::constants::TEN_MINUTES_IN_SECS;
use crate::database::{Database, DatabaseTransaction};
use crate::errors::BridgeError;
use crate::extended_rpc::ExtendedRpc;
use crate::header_chain_prover::HeaderChainProver;
use crate::musig2;
use crate::rpc::clementine::{NormalSignatureKind, OperatorKeys, TaggedSignature};
use crate::states::context::DutyResult;
use crate::states::{block_cache, StateManager};
use crate::states::{Duty, Owner};
use crate::task::manager::BackgroundTaskManager;
use crate::task::IntoTask;
use crate::tx_sender::{TxMetadata, TxSender, TxSenderClient};
use bitcoin::hashes::Hash;
use bitcoin::secp256k1::schnorr::Signature;
use bitcoin::secp256k1::Message;
use bitcoin::OutPoint;
use bitcoin::{Address, ScriptBuf, Witness, XOnlyPublicKey};
use bitvm::signatures::winternitz;
use eyre::{Context, OptionExt, Result};
use secp256k1::musig::{MusigAggNonce, MusigPartialSignature, MusigPubNonce, MusigSecNonce};
use std::collections::{BTreeMap, HashMap, HashSet};
use std::pin::pin;
use std::sync::Arc;
use std::time::Duration;
use tokio::sync::mpsc;
use tokio_stream::StreamExt;
use tonic::async_trait;

#[derive(Debug)]
pub struct NonceSession {
    /// Nonces used for a deposit session (last nonce is for the movetx signature)
    pub nonces: Vec<MusigSecNonce>,
}

#[derive(Debug)]
pub struct AllSessions {
    pub cur_id: u32,
    pub sessions: HashMap<u32, NonceSession>,
}

pub struct VerifierServer<C: CitreaClientT> {
    pub verifier: Verifier<C>,
    background_tasks: BackgroundTaskManager<Verifier<C>>,
}

impl<C> VerifierServer<C>
where
    C: CitreaClientT,
{
    pub async fn new(config: BridgeConfig) -> Result<Self, BridgeError> {
        let verifier = Verifier::new(config.clone()).await?;
        let db = verifier.db.clone();
        let mut background_tasks = BackgroundTaskManager::default();

        let rpc = ExtendedRpc::connect(
            config.bitcoin_rpc_url.clone(),
            config.bitcoin_rpc_user.clone(),
            config.bitcoin_rpc_password.clone(),
        )
        .await?;

        // TODO: Removing index causes to remove the index from the tx_sender handle as well
        let tx_sender = TxSender::new(
            verifier.signer.clone(),
            rpc.clone(),
            verifier.db.clone(),
            "verifier_".to_string(),
            config.protocol_paramset().network,
        );

        background_tasks.loop_and_monitor(tx_sender.into_task());

        // initialize and run state manager
        let state_manager =
            StateManager::new(db.clone(), verifier.clone(), config.protocol_paramset()).await?;

        let should_run_state_mgr = {
            #[cfg(test)]
            {
                config.test_params.should_run_state_manager
            }
            #[cfg(not(test))]
            {
                true
            }
        };

        if should_run_state_mgr {
            background_tasks.loop_and_monitor(state_manager.block_fetcher_task().await?);
            background_tasks.loop_and_monitor(state_manager.into_task());
        }

        let syncer = BitcoinSyncer::new(db, rpc, config.protocol_paramset()).await?;

        background_tasks.loop_and_monitor(syncer.into_task());

        Ok(VerifierServer {
            verifier,
            background_tasks,
        })
    }

    pub async fn shutdown(&mut self) {
        self.background_tasks
            .graceful_shutdown_with_timeout(Duration::from_secs(10))
            .await;
    }
}

#[derive(Debug, Clone)]
pub struct Verifier<C: CitreaClientT> {
    rpc: ExtendedRpc,

    pub(crate) signer: Actor,
    pub(crate) db: Database,
    pub(crate) config: BridgeConfig,
    pub(crate) nonces: Arc<tokio::sync::Mutex<AllSessions>>,
    pub tx_sender: TxSenderClient,
    pub header_chain_prover: HeaderChainProver,
    pub citrea_client: C,
}

impl<C> Verifier<C>
where
    C: CitreaClientT,
{
    pub async fn new(config: BridgeConfig) -> Result<Self, BridgeError> {
        let signer = Actor::new(
            config.secret_key,
            config.winternitz_secret_key,
            config.protocol_paramset().network,
        );

        let rpc = ExtendedRpc::connect(
            config.bitcoin_rpc_url.clone(),
            config.bitcoin_rpc_user.clone(),
            config.bitcoin_rpc_password.clone(),
        )
        .await?;

        let db = Database::new(&config).await?;

        let citrea_client = C::new(
            config.citrea_rpc_url.clone(),
            config.citrea_light_client_prover_url.clone(),
            None,
        )
        .await?;

        let all_sessions = AllSessions {
            cur_id: 0,
            sessions: HashMap::new(),
        };

        // TODO: Removing index causes to remove the index from the tx_sender handle as well
        let tx_sender = TxSenderClient::new(db.clone(), "verifier_".to_string());

        let header_chain_prover = HeaderChainProver::new(&config, rpc.clone()).await?;

        let verifier = Verifier {
            rpc,
            signer,
            db: db.clone(),
            config: config.clone(),
            nonces: Arc::new(tokio::sync::Mutex::new(all_sessions)),
            tx_sender,
            header_chain_prover,
            citrea_client,
        };
        Ok(verifier)
    }

    /// Verifies all unspent kickoff signatures sent by the operator, converts them to TaggedSignature
    /// as they will be saved as TaggedSignatures to the db.
    fn verify_unspent_kickoff_sigs(
        &self,
        collateral_funding_outpoint: OutPoint,
        operator_xonly_pk: XOnlyPublicKey,
        wallet_reimburse_address: Address,
        unspent_kickoff_sigs: Vec<Signature>,
        kickoff_wpks: &KickoffWinternitzKeys,
    ) -> Result<Vec<TaggedSignature>, BridgeError> {
        let mut tweak_cache = TweakCache::default();
        let mut tagged_sigs = Vec::with_capacity(unspent_kickoff_sigs.len());
        let mut prev_ready_to_reimburse: Option<TxHandler> = None;
        let operator_data = OperatorData {
            xonly_pk: operator_xonly_pk,
            collateral_funding_outpoint,
            reimburse_addr: wallet_reimburse_address.clone(),
        };
        let mut cur_sig_index = 0;
        for round_idx in 0..self.config.protocol_paramset().num_round_txs {
            let txhandlers = create_round_txhandlers(
                self.config.protocol_paramset(),
                round_idx,
                &operator_data,
                kickoff_wpks,
                prev_ready_to_reimburse.as_ref(),
            )?;
            for txhandler in txhandlers {
                if let TransactionType::UnspentKickoff(kickoff_idx) =
                    txhandler.get_transaction_type()
                {
                    let partial = PartialSignatureInfo {
                        operator_idx: 0, // dummy value
                        round_idx,
                        kickoff_utxo_idx: kickoff_idx,
                    };
                    let sighashes = txhandler
                        .calculate_shared_txins_sighash(EntityType::OperatorSetup, partial)?;
                    for sighash in sighashes {
                        let message = Message::from_digest(sighash.0.to_byte_array());
                        verify_schnorr(
                            &unspent_kickoff_sigs[cur_sig_index],
                            &message,
                            operator_xonly_pk,
                            sighash.1.tweak_data,
                            Some(&mut tweak_cache),
                        )
                        .map_err(|e| {
                            eyre::eyre!(
                                "Unspent kickoff signature verification failed for num sig {}: {}",
                                cur_sig_index + 1,
                                e
                            )
                        })?;
                        tagged_sigs.push(TaggedSignature {
                            signature: unspent_kickoff_sigs[cur_sig_index].serialize().to_vec(),
                            signature_id: Some(sighash.1.signature_id),
                        });
                        cur_sig_index += 1;
                    }
                } else if let TransactionType::ReadyToReimburse = txhandler.get_transaction_type() {
                    prev_ready_to_reimburse = Some(txhandler);
                }
            }
        }

        Ok(tagged_sigs)
    }

    pub async fn set_operator(
        &self,
        collateral_funding_outpoint: OutPoint,
        operator_xonly_pk: XOnlyPublicKey,
        wallet_reimburse_address: Address,
        operator_winternitz_public_keys: Vec<winternitz::PublicKey>,
        unspent_kickoff_sigs: Vec<Signature>,
    ) -> Result<(), BridgeError> {
        let kickoff_wpks = KickoffWinternitzKeys::new(
            operator_winternitz_public_keys,
            self.config.protocol_paramset().num_kickoffs_per_round,
        );
        let tagged_sigs = self.verify_unspent_kickoff_sigs(
            collateral_funding_outpoint,
            operator_xonly_pk,
            wallet_reimburse_address.clone(),
            unspent_kickoff_sigs,
            &kickoff_wpks,
        )?;

        let operator_winternitz_public_keys = kickoff_wpks.keys;
        let mut dbtx = self.db.begin_transaction().await?;
        // Save the operator details to the db
        self.db
            .set_operator(
                Some(&mut dbtx),
                operator_xonly_pk,
                wallet_reimburse_address.to_string(),
                collateral_funding_outpoint,
            )
            .await?;

        self.db
            .set_operator_kickoff_winternitz_public_keys(
                Some(&mut dbtx),
                operator_xonly_pk,
                operator_winternitz_public_keys,
            )
            .await?;

        let sigs_per_round = self.config.get_num_unspent_kickoff_sigs()
            / self.config.protocol_paramset().num_round_txs;
        let tagged_sigs_per_round: Vec<Vec<TaggedSignature>> = tagged_sigs
            .chunks(sigs_per_round)
            .map(|chunk| chunk.to_vec())
            .collect();

        for (round_idx, sigs) in tagged_sigs_per_round.into_iter().enumerate() {
            self.db
                .set_unspent_kickoff_sigs(Some(&mut dbtx), operator_xonly_pk, round_idx, sigs)
                .await?;
        }

        let operator_data = OperatorData {
            xonly_pk: operator_xonly_pk,
            collateral_funding_outpoint,
            reimburse_addr: wallet_reimburse_address,
        };

        StateManager::<Self>::dispatch_new_round_machine(self.db.clone(), &mut dbtx, operator_data)
            .await?;

        dbtx.commit().await?;

        Ok(())
    }

    pub async fn nonce_gen(
        &self,
        num_nonces: u32,
    ) -> Result<(u32, Vec<MusigPubNonce>), BridgeError> {
        let (sec_nonces, pub_nonces): (Vec<MusigSecNonce>, Vec<MusigPubNonce>) = (0..num_nonces)
            .map(|_| {
                // nonce pair needs keypair and a rng
                let (sec_nonce, pub_nonce) = musig2::nonce_pair(
                    &self.signer.keypair,
                    &mut bitcoin::secp256k1::rand::thread_rng(),
                )?;
                Ok((sec_nonce, pub_nonce))
            })
            .collect::<Result<Vec<(MusigSecNonce, MusigPubNonce)>, BridgeError>>()?
            .into_iter()
            .unzip(); // TODO: fix extra copies

        let session = NonceSession { nonces: sec_nonces };

        // save the session
        let session_id = {
            let all_sessions = &mut *self.nonces.lock().await;
            let session_id = all_sessions.cur_id;
            all_sessions.sessions.insert(session_id, session);
            all_sessions.cur_id += 1;
            session_id
        };

        Ok((session_id, pub_nonces))
    }

    pub async fn deposit_sign(
        &self,
        mut deposit_data: DepositData,
        session_id: u32,
        mut agg_nonce_rx: mpsc::Receiver<MusigAggNonce>,
    ) -> Result<mpsc::Receiver<MusigPartialSignature>, BridgeError> {
        self.citrea_client
            .check_nofn_correctness(deposit_data.get_nofn_xonly_pk()?)
            .await?;

        let verifier = self.clone();
        let (partial_sig_tx, partial_sig_rx) = mpsc::channel(1280);
        let verifier_index = deposit_data.get_verifier_index(&self.signer.public_key)?;
        let verifiers_public_keys = deposit_data.get_verifiers();

        let deposit_blockhash = self
            .rpc
            .get_blockhash_of_tx(&deposit_data.get_deposit_outpoint().txid)
            .await?;

        tokio::spawn(async move {
            let mut session_map = verifier.nonces.lock().await;
            let session = session_map
                .sessions
                .get_mut(&session_id)
                .ok_or_else(|| eyre::eyre!("Could not find session id {session_id}"))?;
            session.nonces.reverse();

            let mut nonce_idx: usize = 0;

            let mut sighash_stream = Box::pin(create_nofn_sighash_stream(
                verifier.db.clone(),
                verifier.config.clone(),
                deposit_data.clone(),
                deposit_blockhash,
                false,
            ));
            let num_required_sigs = verifier.config.get_num_required_nofn_sigs(&deposit_data);

            assert_eq!(
                num_required_sigs + 1,
                session.nonces.len(),
                "Expected nonce count to be num_required_sigs + 1 (movetx)"
            );

            while let Some(agg_nonce) = agg_nonce_rx.recv().await {
                let sighash = sighash_stream
                    .next()
                    .await
                    .ok_or(eyre::eyre!("No sighash received"))??;
                tracing::debug!("Verifier {} found sighash: {:?}", verifier_index, sighash);

                let nonce = session
                    .nonces
                    .pop()
                    .ok_or(eyre::eyre!("No nonce available"))?;

                let partial_sig = musig2::partial_sign(
                    verifiers_public_keys.clone(),
                    None,
                    nonce,
                    agg_nonce,
                    verifier.signer.keypair,
                    Message::from_digest(*sighash.0.as_byte_array()),
                )?;

                partial_sig_tx
                    .send(partial_sig)
                    .await
                    .wrap_err("Failed to send partial signature")?;

                nonce_idx += 1;
                tracing::debug!(
                    "Verifier {} signed and sent sighash {} of {}",
                    verifier_index,
                    nonce_idx,
                    num_required_sigs
                );
                if nonce_idx == num_required_sigs {
                    break;
                }
            }

            let last_nonce = session
                .nonces
                .pop()
                .ok_or(eyre::eyre!("No last nonce available"))?;
            session.nonces.clear();
            session.nonces.push(last_nonce);

            Ok::<(), BridgeError>(())
        });

        Ok(partial_sig_rx)
    }

    /// TODO: This function should be split in to multiple functions
    pub async fn deposit_finalize(
        &self,
        deposit_data: &mut DepositData,
        session_id: u32,
        mut sig_receiver: mpsc::Receiver<Signature>,
        mut agg_nonce_receiver: mpsc::Receiver<MusigAggNonce>,
        mut operator_sig_receiver: mpsc::Receiver<Signature>,
    ) -> Result<MusigPartialSignature, BridgeError> {
        self.citrea_client
            .check_nofn_correctness(deposit_data.get_nofn_xonly_pk()?)
            .await?;

        let mut tweak_cache = TweakCache::default();
        let deposit_blockhash = self
            .rpc
            .get_blockhash_of_tx(&deposit_data.get_deposit_outpoint().txid)
            .await?;

        let mut sighash_stream = pin!(create_nofn_sighash_stream(
            self.db.clone(),
            self.config.clone(),
            deposit_data.clone(),
            deposit_blockhash,
            true,
        ));

        let num_required_nofn_sigs = self.config.get_num_required_nofn_sigs(deposit_data);
        let num_required_nofn_sigs_per_kickoff = self
            .config
            .get_num_required_nofn_sigs_per_kickoff(deposit_data);
        let num_required_op_sigs = self.config.get_num_required_operator_sigs(deposit_data);
        let num_required_op_sigs_per_kickoff = self
            .config
            .get_num_required_operator_sigs_per_kickoff(deposit_data);

        let operator_xonly_pks = deposit_data.get_operators();
        let num_operators = deposit_data.get_num_operators();

        let ProtocolParamset {
            num_round_txs,
            num_kickoffs_per_round,
            ..
        } = *self.config.protocol_paramset();

        let mut verified_sigs = vec![
            vec![
                vec![
                    Vec::<TaggedSignature>::with_capacity(
                        num_required_nofn_sigs_per_kickoff + num_required_op_sigs_per_kickoff
                    );
                    num_kickoffs_per_round
                ];
                num_round_txs
            ];
            num_operators
        ];

        let mut kickoff_txids = vec![vec![vec![]; num_round_txs]; num_operators];

        // ------ N-of-N SIGNATURES VERIFICATION ------

        let mut nonce_idx: usize = 0;

        while let Some(sighash) = sighash_stream.next().await {
            let typed_sighash = sighash.wrap_err("Failed to read from sighash stream")?;

            let &SignatureInfo {
                operator_idx,
                round_idx,
                kickoff_utxo_idx,
                signature_id,
                tweak_data,
                kickoff_txid,
            } = &typed_sighash.1;

            if signature_id == NormalSignatureKind::YieldKickoffTxid.into() {
                kickoff_txids[operator_idx][round_idx].push((kickoff_txid, kickoff_utxo_idx));
                continue;
            }

            let sig = sig_receiver
                .recv()
                .await
                .ok_or_eyre("No signature received")?;

            tracing::debug!("Verifying Final nofn Signature {}", nonce_idx + 1);

            verify_schnorr(
                &sig,
                &Message::from(typed_sighash.0),
                deposit_data.get_nofn_xonly_pk()?,
                tweak_data,
                Some(&mut tweak_cache),
            )
            .wrap_err_with(|| {
                format!(
                    "Failed to verify nofn signature {} with signature info {:?}",
                    nonce_idx + 1,
                    typed_sighash.1
                )
            })?;

            let tagged_sig = TaggedSignature {
                signature: sig.serialize().to_vec(),
                signature_id: Some(signature_id),
            };
            verified_sigs[operator_idx][round_idx][kickoff_utxo_idx].push(tagged_sig);

            tracing::debug!("Final Signature Verified");

            nonce_idx += 1;
        }

        if nonce_idx != num_required_nofn_sigs {
            return Err(eyre::eyre!(
                "Did not receive enough nofn signatures. Needed: {}, received: {}",
                num_required_nofn_sigs,
                nonce_idx
            )
            .into());
        }

        // ------ OPERATOR SIGNATURES VERIFICATION ------

        let num_required_total_op_sigs = num_required_op_sigs * deposit_data.get_num_operators();
        let mut total_op_sig_count = 0;

        // get operator data
        let operators_data = deposit_data.get_operators();

        // get signatures of operators and verify them
        for (operator_idx, &op_xonly_pk) in operators_data.iter().enumerate() {
            let mut op_sig_count = 0;
            // generate the sighash stream for operator
            let mut sighash_stream = pin!(create_operator_sighash_stream(
                self.db.clone(),
                op_xonly_pk,
                self.config.clone(),
                deposit_data.clone(),
                deposit_blockhash,
            ));
            while let Some(operator_sig) = operator_sig_receiver.recv().await {
                let typed_sighash = sighash_stream
                    .next()
                    .await
                    .ok_or_eyre("Operator sighash stream ended prematurely")??;

                tracing::debug!(
                    "Verifying Final operator signature {} for operator {}, signature info {:?}",
                    nonce_idx + 1,
                    operator_idx,
                    typed_sighash.1
                );

                let &SignatureInfo {
                    operator_idx,
                    round_idx,
                    kickoff_utxo_idx,
                    signature_id,
                    kickoff_txid: _,
                    tweak_data,
                } = &typed_sighash.1;

                verify_schnorr(
                    &operator_sig,
                    &Message::from(typed_sighash.0),
                    op_xonly_pk,
                    tweak_data,
                    Some(&mut tweak_cache),
                )
                .wrap_err_with(|| {
                    format!(
                        "Operator {} Signature {}: verification failed. Signature info: {:?}.",
                        operator_idx,
                        op_sig_count + 1,
                        typed_sighash.1
                    )
                })?;

                let tagged_sig = TaggedSignature {
                    signature: operator_sig.serialize().to_vec(),
                    signature_id: Some(signature_id),
                };
                verified_sigs[operator_idx][round_idx][kickoff_utxo_idx].push(tagged_sig);

                op_sig_count += 1;
                total_op_sig_count += 1;
                if op_sig_count == num_required_op_sigs {
                    break;
                }
            }
        }

        if total_op_sig_count != num_required_total_op_sigs {
            return Err(eyre::eyre!(
                "Did not receive enough operator signatures. Needed: {}, received: {}",
                num_required_total_op_sigs,
                total_op_sig_count
            )
            .into());
        }

        // ----- MOVE TX SIGNING

        // Generate partial signature for move transaction
        let move_txhandler =
            create_move_to_vault_txhandler(deposit_data, self.config.protocol_paramset())?;

        let move_tx_sighash = move_txhandler.calculate_script_spend_sighash_indexed(
            0,
            0,
            bitcoin::TapSighashType::Default,
        )?;

        let agg_nonce = agg_nonce_receiver
            .recv()
            .await
            .ok_or(eyre::eyre!("Aggregated nonces channel ended prematurely"))?;

        let movetx_secnonce = {
            let mut session_map = self.nonces.lock().await;
            let session = session_map
                .sessions
                .get_mut(&session_id)
                .ok_or_else(|| eyre::eyre!("Could not find session id {session_id}"))?;
            session
                .nonces
                .pop()
                .ok_or_eyre("No move tx secnonce in session")?
        };

        // sign move tx and save everything to db if everything is correct
        let partial_sig = musig2::partial_sign(
            deposit_data.get_verifiers(),
            None,
            movetx_secnonce,
            agg_nonce,
            self.signer.keypair,
            Message::from_digest(move_tx_sighash.to_byte_array()),
        )?;

        // Save signatures to db
        let mut dbtx = self.db.begin_transaction().await?;
        self.db
            .set_deposit_data(
                Some(&mut dbtx),
                deposit_data.clone(),
                *move_txhandler.get_txid(),
            )
            .await?;
        // Deposit is not actually finalized here, its only finalized after the aggregator gets all the partial sigs and checks the aggregated sig
        // TODO: It can create problems if the deposit fails at the end by some verifier not sending movetx partial sig, but we still added sigs to db
        for (operator_idx, (operator_xonly_pk, operator_sigs)) in operator_xonly_pks
            .into_iter()
            .zip(verified_sigs.into_iter())
            .enumerate()
        {
            for (round_idx, mut op_round_sigs) in operator_sigs.into_iter().enumerate() {
                if kickoff_txids[operator_idx][round_idx].len()
                    != self.config.protocol_paramset().num_signed_kickoffs
                {
                    return Err(eyre::eyre!(
                        "Number of signed kickoff utxos for operator: {}, round: {} is wrong. Expected: {}, got: {}",
                            operator_xonly_pk, round_idx, self.config.protocol_paramset().num_signed_kickoffs, kickoff_txids[operator_idx][round_idx].len()
                    ).into());
                }
                for (kickoff_txid, kickoff_idx) in &kickoff_txids[operator_idx][round_idx] {
                    if kickoff_txid.is_none() {
                        return Err(eyre::eyre!(
                            "Kickoff txid not found for {}, {}, {}",
                            operator_xonly_pk,
                            round_idx,
                            kickoff_idx
                        )
                        .into());
                    }

                    tracing::trace!(
                        "Setting deposit signatures for {:?}, {:?}, {:?} {:?}",
                        operator_xonly_pk,
                        round_idx,
                        kickoff_idx,
                        kickoff_txid
                    );

                    self.db
                        .set_deposit_signatures(
                            Some(&mut dbtx),
                            deposit_data.get_deposit_outpoint(),
                            operator_xonly_pk,
                            round_idx,
                            *kickoff_idx,
                            kickoff_txid.expect("Kickoff txid must be Some"),
                            std::mem::take(&mut op_round_sigs[*kickoff_idx]),
                        )
                        .await?;
                }
            }
        }
        dbtx.commit().await?;

        Ok(partial_sig)
    }

    pub async fn set_operator_keys(
        &self,
        deposit_data: DepositData,
        keys: OperatorKeys,
        operator_xonly_pk: XOnlyPublicKey,
    ) -> Result<(), BridgeError> {
        let hashes: Vec<[u8; 20]> = keys
            .challenge_ack_digests
            .into_iter()
            .map(|x| {
                x.hash.try_into().map_err(|e: Vec<u8>| {
                    eyre::eyre!("Invalid hash length, expected 20 bytes, got {}", e.len())
                })
            })
            .collect::<Result<Vec<[u8; 20]>, eyre::Report>>()?;

        if hashes.len() != self.config.get_num_challenge_ack_hashes(&deposit_data) {
            return Err(eyre::eyre!(
                "Invalid number of challenge ack hashes received from operator {:?}: got: {} expected: {}",
                operator_xonly_pk,
                hashes.len(),
                self.config.get_num_challenge_ack_hashes(&deposit_data)
            ).into());
        }

        let operator_data = self
            .db
            .get_operator(None, operator_xonly_pk)
            .await?
            .ok_or(BridgeError::OperatorNotFound(operator_xonly_pk))?;

        self.db
            .set_operator_challenge_ack_hashes(
                None,
                operator_xonly_pk,
                deposit_data.get_deposit_outpoint(),
                &hashes,
            )
            .await?;

        let winternitz_keys: Vec<winternitz::PublicKey> = keys
            .winternitz_pubkeys
            .into_iter()
            .map(|x| x.try_into())
            .collect::<Result<_, BridgeError>>()?;

        if winternitz_keys.len() != ClementineBitVMPublicKeys::number_of_flattened_wpks() {
            tracing::error!(
                "Invalid number of winternitz keys received from operator {:?}: got: {} expected: {}",
                operator_xonly_pk,
                winternitz_keys.len(),
                ClementineBitVMPublicKeys::number_of_flattened_wpks()
            );
            return Err(eyre::eyre!(
                "Invalid number of winternitz keys received from operator {:?}: got: {} expected: {}",
                operator_xonly_pk,
                winternitz_keys.len(),
                ClementineBitVMPublicKeys::number_of_flattened_wpks()
            )
            .into());
        }

        let bitvm_pks = ClementineBitVMPublicKeys::from_flattened_vec(&winternitz_keys);

        let assert_tx_addrs = bitvm_pks
            .get_assert_taproot_leaf_hashes(operator_data.xonly_pk)
            .iter()
            .map(|x| x.to_byte_array())
            .collect::<Vec<_>>();

        // TODO: Use correct verification key and along with a dummy proof.
        let start = std::time::Instant::now();
        let scripts: Vec<ScriptBuf> = bitvm_pks.get_g16_verifier_disprove_scripts();

        let taproot_builder = taproot_builder_with_scripts(&scripts);
        let root_hash = taproot_builder
            .try_into_taptree()
            .expect("taproot builder always builds a full taptree")
            .root_hash()
            .to_byte_array();
        tracing::debug!("Built taproot tree in {:?}", start.elapsed());

        let latest_blockhash_wots = bitvm_pks.latest_blockhash_pk.to_vec();

        let latest_blockhash_script = WinternitzCommit::new(
            vec![(latest_blockhash_wots, 40)],
            operator_data.xonly_pk,
            self.config.protocol_paramset().winternitz_log_d,
        )
        .to_script_buf();

        let latest_blockhash_root_hash = taproot_builder_with_scripts(&[latest_blockhash_script])
            .try_into_taptree()
            .expect("taproot builder always builds a full taptree")
            .root_hash()
            .to_raw_hash()
            .to_byte_array();

        // Save the public input wots to db along with the root hash
        self.db
            .set_bitvm_setup(
                None,
                operator_xonly_pk,
                deposit_data.get_deposit_outpoint(),
                &assert_tx_addrs,
                &root_hash,
                &latest_blockhash_root_hash,
            )
            .await?;

        Ok(())
    }

    /// Checks if the operator who sent the kickoff matches the payout data saved in our db
    /// Payout data in db is updated during citrea sync.
    async fn is_kickoff_malicious(
        &self,
        kickoff_witness: Witness,
        deposit_data: &mut DepositData,
        kickoff_data: KickoffData,
    ) -> Result<bool, BridgeError> {
        let move_txid =
            create_move_to_vault_txhandler(deposit_data, self.config.protocol_paramset())?
                .get_cached_tx()
                .compute_txid();
        let payout_info = self
            .db
            .get_payout_info_from_move_txid(None, move_txid)
            .await;
        if let Err(e) = &payout_info {
            tracing::warn!(
                "Couldn't retrieve payout info from db {}, assuming malicious",
                e
            );
            return Ok(true);
        }
        let payout_info = payout_info?;
        if let Some((operator_xonly_pk, payout_blockhash)) = payout_info {
            if operator_xonly_pk != kickoff_data.operator_xonly_pk {
                return Ok(true);
            }
            let wt_derive_path = WinternitzDerivationPath::Kickoff(
                kickoff_data.round_idx,
                kickoff_data.kickoff_idx,
                self.config.protocol_paramset(),
            );
            let commits = extract_winternitz_commits(
                kickoff_witness,
                &[wt_derive_path],
                self.config.protocol_paramset(),
            )?;
            let blockhash_data = commits.first();
            // only last 20 bytes of the blockhash is committed
            let truncated_blockhash = &payout_blockhash[12..];
            if let Some(committed_blockhash) = blockhash_data {
                if committed_blockhash != truncated_blockhash {
                    tracing::warn!("Payout blockhash does not match committed hash: committed: {:?}, truncated payout blockhash: {:?}",
                        blockhash_data, truncated_blockhash);
                    return Ok(true);
                }
            } else {
                return Err(BridgeError::Error(
                    "Couldn't retrieve committed data from witness".to_string(),
                ));
            }
            return Ok(false);
        }
        Ok(true)
    }

    /// Checks if the kickoff is malicious and sends the appropriate txs if it is.
    /// Returns true if the kickoff is malicious.
    pub async fn handle_kickoff<'a>(
        &'a self,
        dbtx: DatabaseTransaction<'a, '_>,
        kickoff_witness: Witness,
        mut deposit_data: DepositData,
        kickoff_data: KickoffData,
        challenged_before: bool,
    ) -> Result<bool, BridgeError> {
        let is_malicious = self
            .is_kickoff_malicious(kickoff_witness, &mut deposit_data, kickoff_data)
            .await?;
        if !is_malicious {
            return Ok(false);
        }

        tracing::warn!(
            "Malicious kickoff {:?} for deposit {:?}",
            kickoff_data,
            deposit_data
        );

        let transaction_data = TransactionRequestData {
            deposit_outpoint: deposit_data.get_deposit_outpoint(),
            kickoff_data,
        };
        let signed_txs = create_and_sign_txs(
            self.db.clone(),
            &self.signer,
            self.config.clone(),
            transaction_data,
            None, // No need
        )
        .await?;

        let tx_metadata = Some(TxMetadata {
            tx_type: TransactionType::Dummy, // will be replaced in add_tx_to_queue
            operator_xonly_pk: Some(kickoff_data.operator_xonly_pk),
            round_idx: Some(kickoff_data.round_idx),
            kickoff_idx: Some(kickoff_data.kickoff_idx),
            deposit_outpoint: Some(deposit_data.get_deposit_outpoint()),
        });

        // try to send them
        for (tx_type, signed_tx) in &signed_txs {
            if *tx_type == TransactionType::Challenge && challenged_before {
                // do not send challenge tx operator was already challenged in the same round
                tracing::warn!(
                    "Operator {:?} was already challenged in the same round, skipping challenge tx",
                    kickoff_data.operator_xonly_pk
                );
                continue;
            }
            match *tx_type {
                TransactionType::Challenge
                | TransactionType::AssertTimeout(_)
                | TransactionType::KickoffNotFinalized
                | TransactionType::LatestBlockhashTimeout
                | TransactionType::OperatorChallengeNack(_) => {
                    self.tx_sender
                        .add_tx_to_queue(
                            dbtx,
                            *tx_type,
                            signed_tx,
                            &signed_txs,
                            tx_metadata,
                            &self.config,
                        )
                        .await?;
                }
                _ => {}
            }
        }

        Ok(true)
    }

    async fn send_watchtower_challenge(
        &self,
        kickoff_data: KickoffData,
        deposit_data: DepositData,
    ) -> Result<(), BridgeError> {
        let (tx_type, challenge_tx) = self
            .create_and_sign_watchtower_challenge(
                TransactionRequestData {
                    deposit_outpoint: deposit_data.get_deposit_outpoint(),
                    kickoff_data,
                },
                &vec![0u8; self.config.protocol_paramset().watchtower_challenge_bytes], // dummy challenge
            )
            .await?;
        let mut dbtx = self.db.begin_transaction().await?;

        self.tx_sender
            .add_tx_to_queue(
                &mut dbtx,
                tx_type,
                &challenge_tx,
                &[],
                Some(TxMetadata {
                    tx_type,
                    operator_xonly_pk: Some(kickoff_data.operator_xonly_pk),
                    round_idx: Some(kickoff_data.round_idx),
                    kickoff_idx: Some(kickoff_data.kickoff_idx),
                    deposit_outpoint: Some(deposit_data.get_deposit_outpoint()),
                }),
                &self.config,
            )
            .await?;
        dbtx.commit().await?;

        tracing::info!(
            "Commited watchtower challenge for watchtower {}",
            self.signer.xonly_public_key
        );

        Ok(())
    }

    #[tracing::instrument(skip(self, dbtx))]
    async fn update_citrea_deposit_and_withdrawals(
        &self,
        dbtx: &mut DatabaseTransaction<'_, '_>,
        l2_height_start: u64,
        l2_height_end: u64,
        block_height: u32,
    ) -> Result<(), BridgeError> {
        tracing::debug!("Updating citrea deposit and withdrawals");

        let last_deposit_idx = self.db.get_last_deposit_idx(None).await?;
        tracing::info!("Last deposit idx: {:?}", last_deposit_idx);

        let last_withdrawal_idx = self.db.get_last_withdrawal_idx(None).await?;
        tracing::info!("Last withdrawal idx: {:?}", last_withdrawal_idx);

        let new_deposits = self
            .citrea_client
            .collect_deposit_move_txids(last_deposit_idx, l2_height_end)
            .await?;
        tracing::info!("New deposits: {:?}", new_deposits);

        let new_withdrawals = self
            .citrea_client
            .collect_withdrawal_utxos(last_withdrawal_idx, l2_height_end)
            .await?;
        tracing::info!("New Withdrawals: {:?}", new_withdrawals);

        for (idx, move_to_vault_txid) in new_deposits {
            tracing::info!(
                "Setting move to vault txid: {:?} with index {}",
                move_to_vault_txid,
                idx
            );
            self.db
                .set_move_to_vault_txid_from_citrea_deposit(
                    Some(dbtx),
                    idx as u32,
                    &move_to_vault_txid,
                )
                .await?;
        }
        for (idx, withdrawal_utxo_outpoint) in new_withdrawals {
            tracing::info!(
                "Setting withdrawal utxo: {:?} with index {}",
                withdrawal_utxo_outpoint,
                idx
            );
            self.db
                .set_withdrawal_utxo_from_citrea_withdrawal(
                    Some(dbtx),
                    idx as u32,
                    withdrawal_utxo_outpoint,
                    block_height,
                )
                .await?;
        }

        let replacement_move_txids = self
            .citrea_client
            .get_replacement_deposit_move_txids(l2_height_start + 1, l2_height_end)
            .await?;

        for (old_move_txid, new_move_txid) in replacement_move_txids {
            tracing::info!(
                "Setting replacement move txid: {:?} -> {:?}",
                old_move_txid,
                new_move_txid
            );
            self.db
                .set_replacement_deposit_move_txid(Some(dbtx), old_move_txid, new_move_txid)
                .await?;
        }

        Ok(())
    }

    async fn update_finalized_payouts(
        &self,
        dbtx: &mut DatabaseTransaction<'_, '_>,
        block_id: u32,
        block_cache: &block_cache::BlockCache,
    ) -> Result<(), BridgeError> {
        tracing::info!("Updating finalized payouts for block: {:?}", block_id);
        let payout_txids = self
            .db
            .get_payout_txs_for_withdrawal_utxos(Some(dbtx), block_id)
            .await?;

        let block = block_cache
            .block
            .as_ref()
            .ok_or(eyre::eyre!("Block not found"))?;

        let block_hash = block.block_hash();

        let mut payout_txs_and_payer_operator_idx = vec![];
        for (idx, payout_txid) in payout_txids {
            let payout_tx_idx = block_cache.txids.get(&payout_txid);
            if payout_tx_idx.is_none() {
                tracing::error!(
                    "Payout tx not found in block cache: {:?} and in block: {:?}",
                    payout_txid,
                    block_id
                );
                tracing::error!("Block cache: {:?}", block_cache);
                return Err(BridgeError::Error(
                    "Payout tx not found in block cache".to_string(),
                ));
            }
            let payout_tx_idx = payout_tx_idx.expect("Payout tx not found in block cache");
            let payout_tx = &block.txdata[*payout_tx_idx];
            let last_output = &payout_tx.output[payout_tx.output.len() - 1]
                .script_pubkey
                .to_bytes();
            tracing::info!("last_output: {}, idx: {}", hex::encode(last_output), idx);

            // We remove the first 2 bytes which are OP_RETURN OP_PUSH, example: 6a0100
            let mut operator_idx_bytes = [0u8; 32]; // Create a 4-byte array initialized with zeros
            operator_idx_bytes.copy_from_slice(&last_output[2..last_output.len()]);
            let operator_xonly_pk =
                XOnlyPublicKey::from_slice(&operator_idx_bytes).expect("Invalid operator xonly_pk");

            payout_txs_and_payer_operator_idx.push((
                idx,
                payout_txid,
                operator_xonly_pk,
                block_hash,
            ));
        }

        self.db
            .set_payout_txs_and_payer_operator_xonly_pk(
                Some(dbtx),
                payout_txs_and_payer_operator_idx,
            )
            .await?;

        Ok(())
    }

    async fn send_unspent_kickoff_connectors(
        &self,
        round_idx: u32,
        operator_xonly_pk: XOnlyPublicKey,
        used_kickoffs: HashSet<usize>,
    ) -> Result<(), BridgeError> {
        if used_kickoffs.len() == self.config.protocol_paramset().num_kickoffs_per_round {
            // ok, every kickoff spent
            return Ok(());
        }

        let unspent_kickoff_txs = self
            .create_and_sign_unspent_kickoff_connector_txs(round_idx, operator_xonly_pk)
            .await?;
        let mut dbtx = self.db.begin_transaction().await?;
        for (tx_type, tx) in unspent_kickoff_txs {
            if let TransactionType::UnspentKickoff(kickoff_idx) = tx_type {
                if used_kickoffs.contains(&kickoff_idx) {
                    continue;
                }
                self.tx_sender
                    .add_tx_to_queue(
                        &mut dbtx,
                        tx_type,
                        &tx,
                        &[],
                        Some(TxMetadata {
                            tx_type,
                            operator_xonly_pk: Some(operator_xonly_pk),
                            round_idx: Some(round_idx),
                            kickoff_idx: Some(kickoff_idx as u32),
                            deposit_outpoint: None,
                        }),
                        &self.config,
                    )
                    .await?;
            }
        }
        dbtx.commit().await?;
        Ok(())
    }
}

#[async_trait]
impl<C> Owner for Verifier<C>
where
    C: CitreaClientT,
{
    const OWNER_TYPE: &'static str = "verifier";

    async fn handle_duty(&self, duty: Duty) -> Result<DutyResult, BridgeError> {
        let verifier_xonly_pk = &self.signer.xonly_public_key;
        match duty {
            Duty::NewReadyToReimburse {
                round_idx,
                operator_xonly_pk,
                used_kickoffs,
            } => {
                tracing::info!(
                    "Verifier {:?} called new ready to reimburse with round_idx: {:?}, operator_idx: {}, used_kickoffs: {:?}",
                    verifier_xonly_pk, round_idx, operator_xonly_pk, used_kickoffs
                );
                self.send_unspent_kickoff_connectors(round_idx, operator_xonly_pk, used_kickoffs)
                    .await?;
                Ok(DutyResult::Handled)
            }
            Duty::WatchtowerChallenge {
                kickoff_data,
                deposit_data,
            } => {
                tracing::warn!(
                    "Verifier {:?} called watchtower challenge with kickoff_data: {:?}, deposit_data: {:?}",
                    verifier_xonly_pk, kickoff_data, deposit_data
                );
                self.send_watchtower_challenge(kickoff_data, deposit_data)
                    .await?;
                Ok(DutyResult::Handled)
            }
            Duty::SendOperatorAsserts { .. } => Ok(DutyResult::Handled),
            Duty::VerifierDisprove {
                kickoff_data,
                deposit_data,
                operator_asserts,
                operator_acks,
                payout_blockhash,
                latest_blockhash,
            } => {
                tracing::warn!(
<<<<<<< HEAD
                    "Verifier {:?} called verifier disprove with kickoff_data: {:?}, deposit_data: {:?}, operator_asserts: {:?}, 
                    operator_acks: {:?}, payout_blockhash: {:?}, latest_blockhash: {:?}",
                    verifier_xonly_pk, kickoff_data, deposit_data, operator_asserts.len(), operator_acks.len(),
                    payout_blockhash.len(), latest_blockhash.len()
                );
=======
                    "Verifier {:?} called verifier disprove with kickoff_data: {:?}, deposit_data: {:?}, operator_asserts: {:?}, operator_acks: {:?}, payout_blockhash: {:?}",
                    verifier_xonly_pk, kickoff_data, deposit_data, operator_asserts.len(), operator_acks.len(), payout_blockhash.len()
                );
                Ok(DutyResult::Handled)
>>>>>>> d4f88aac
            }
            Duty::SendLatestBlockhash { .. } => {}
            Duty::CheckIfKickoff {
                txid,
                block_height,
                witness,
                challenged_before,
            } => {
                tracing::debug!(
                    "Verifier {:?} called check if kickoff with txid: {:?}, block_height: {:?}",
                    verifier_xonly_pk,
                    txid,
                    block_height,
                );
                let db_kickoff_data = self
                    .db
                    .get_deposit_data_with_kickoff_txid(None, txid)
                    .await?;
                let mut challenged = false;
                if let Some((deposit_data, kickoff_data)) = db_kickoff_data {
                    tracing::debug!(
                        "New kickoff found {:?}, for deposit: {:?}",
                        kickoff_data,
                        deposit_data.get_deposit_outpoint()
                    );
                    // add kickoff machine if there is a new kickoff
                    let mut dbtx = self.db.begin_transaction().await?;
                    StateManager::<Self>::dispatch_new_kickoff_machine(
                        self.db.clone(),
                        &mut dbtx,
                        kickoff_data,
                        block_height,
                        deposit_data.clone(),
                        witness.clone(),
                    )
                    .await?;
                    challenged = self
                        .handle_kickoff(
                            &mut dbtx,
                            witness,
                            deposit_data,
                            kickoff_data,
                            challenged_before,
                        )
                        .await?;
                    dbtx.commit().await?;
                }
                Ok(DutyResult::CheckIfKickoff { challenged })
            }
        }
    }

    async fn create_txhandlers(
        &self,
        tx_type: TransactionType,
        contract_context: ContractContext,
    ) -> Result<BTreeMap<TransactionType, TxHandler>, BridgeError> {
        let mut db_cache = ReimburseDbCache::from_context(self.db.clone(), &contract_context);
        let txhandlers = create_txhandlers(
            tx_type,
            contract_context,
            &mut TxHandlerCache::new(),
            &mut db_cache,
        )
        .await?;
        Ok(txhandlers)
    }

    async fn handle_finalized_block(
        &self,
        mut dbtx: DatabaseTransaction<'_, '_>,
        block_id: u32,
        block_height: u32,
        block_cache: Arc<block_cache::BlockCache>,
        light_client_proof_wait_interval_secs: Option<u32>,
    ) -> Result<(), BridgeError> {
        tracing::info!(
            "Handling finalized block height: {:?} and block cache height: {:?}",
            block_height,
            block_cache.block_height
        );
        let max_attempts = light_client_proof_wait_interval_secs.unwrap_or(TEN_MINUTES_IN_SECS);
        let timeout = Duration::from_secs(max_attempts as u64);

        let l2_range_result = self
            .citrea_client
            .get_citrea_l2_height_range(block_height.into(), timeout)
            .await;
        if let Err(e) = l2_range_result {
            tracing::error!("Error getting citrea l2 height range: {:?}", e);
            return Err(e);
        }
        let (l2_height_start, l2_height_end) =
            l2_range_result.expect("Failed to get citrea l2 height range");

        tracing::info!(
            "l2_height_start: {:?}, l2_height_end: {:?}, collecting deposits and withdrawals",
            l2_height_start,
            l2_height_end
        );
        self.update_citrea_deposit_and_withdrawals(
            &mut dbtx,
            l2_height_start,
            l2_height_end,
            block_height,
        )
        .await?;

        tracing::info!("Getting payout txids for block height: {:?}", block_height);
        self.update_finalized_payouts(&mut dbtx, block_id, &block_cache)
            .await?;

        self.header_chain_prover
            .save_unproven_block_cache(Some(&mut dbtx), &block_cache)
            .await?;
        self.header_chain_prover.prove_if_ready().await?;

        Ok(())
    }
}<|MERGE_RESOLUTION|>--- conflicted
+++ resolved
@@ -1276,18 +1276,12 @@
                 latest_blockhash,
             } => {
                 tracing::warn!(
-<<<<<<< HEAD
                     "Verifier {:?} called verifier disprove with kickoff_data: {:?}, deposit_data: {:?}, operator_asserts: {:?}, 
                     operator_acks: {:?}, payout_blockhash: {:?}, latest_blockhash: {:?}",
                     verifier_xonly_pk, kickoff_data, deposit_data, operator_asserts.len(), operator_acks.len(),
                     payout_blockhash.len(), latest_blockhash.len()
                 );
-=======
-                    "Verifier {:?} called verifier disprove with kickoff_data: {:?}, deposit_data: {:?}, operator_asserts: {:?}, operator_acks: {:?}, payout_blockhash: {:?}",
-                    verifier_xonly_pk, kickoff_data, deposit_data, operator_asserts.len(), operator_acks.len(), payout_blockhash.len()
-                );
                 Ok(DutyResult::Handled)
->>>>>>> d4f88aac
             }
             Duty::SendLatestBlockhash { .. } => {}
             Duty::CheckIfKickoff {
