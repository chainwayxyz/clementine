--- conflicted
+++ resolved
@@ -33,7 +33,7 @@
 use bitcoin::OutPoint;
 use bitcoin::{Address, ScriptBuf, Witness, XOnlyPublicKey};
 use bitvm::signatures::winternitz;
-use eyre::{eyre, Context, OptionExt, Result};
+use eyre::{Context, OptionExt, Result};
 use secp256k1::musig::{MusigAggNonce, MusigPartialSignature, MusigPubNonce, MusigSecNonce};
 use std::collections::{BTreeMap, HashMap, HashSet};
 use std::pin::pin;
@@ -127,20 +127,10 @@
 #[derive(Debug, Clone)]
 pub struct Verifier<C: CitreaClientT> {
     rpc: ExtendedRpc,
-<<<<<<< HEAD
-=======
-    pub idx: Arc<tokio::sync::RwLock<Option<usize>>>,
->>>>>>> 33f8178f
 
     pub(crate) signer: Actor,
     pub(crate) db: Database,
     pub(crate) config: BridgeConfig,
-<<<<<<< HEAD
-=======
-
-    pub(crate) nofn: Arc<tokio::sync::RwLock<Option<NofN>>>,
-    _operator_xonly_pks: Vec<bitcoin::secp256k1::XOnlyPublicKey>,
->>>>>>> 33f8178f
     pub(crate) nonces: Arc<tokio::sync::Mutex<AllSessions>>,
     pub tx_sender: TxSenderClient,
     pub citrea_client: C,
@@ -178,18 +168,6 @@
             sessions: HashMap::new(),
         };
 
-<<<<<<< HEAD
-=======
-        let verifiers_pks = db.get_verifiers_public_keys(None).await?;
-        let nofn = if !verifiers_pks.is_empty() {
-            tracing::debug!("Verifier public keys found: {:?}", verifiers_pks);
-            let nofn = NofN::new(signer.public_key, verifiers_pks)?;
-            Some(nofn)
-        } else {
-            None
-        };
-
->>>>>>> 33f8178f
         // TODO: Removing index causes to remove the index from the tx_sender handle as well
         let tx_sender = TxSenderClient::new(db.clone(), "verifier_".to_string());
 
@@ -198,63 +176,12 @@
             signer,
             db: db.clone(),
             config: config.clone(),
-<<<<<<< HEAD
             nonces: Arc::new(tokio::sync::Mutex::new(all_sessions)),
-=======
-            nofn: Arc::new(tokio::sync::RwLock::new(nofn)),
-            _operator_xonly_pks: config.operators_xonly_pks.clone(),
-            nonces: Arc::new(tokio::sync::Mutex::new(all_sessions)),
-            idx: Arc::new(tokio::sync::RwLock::new(None)),
->>>>>>> 33f8178f
             tx_sender,
             citrea_client,
         };
         Ok(verifier)
     }
-
-<<<<<<< HEAD
-    // pub async fn set_verifiers(
-    //     &self,
-    //     verifiers_public_keys: Vec<PublicKey>,
-    // ) -> Result<(), BridgeError> {
-    //     // Check if verifiers are already set
-    //     if self.nofn.read().await.clone().is_some() {
-    //         return Err(eyre!("Verifiers already set").into());
-    //     }
-=======
-    pub async fn set_verifiers(
-        &self,
-        verifiers_public_keys: Vec<PublicKey>,
-    ) -> Result<(), BridgeError> {
-        // Check if verifiers are already set
-        if self.nofn.read().await.clone().is_some() && self.idx.read().await.is_some() {
-            return Err(eyre!("Verifiers already set").into());
-        }
->>>>>>> 33f8178f
-
-    //     // Save verifiers public keys to db
-    //     self.db
-    //         .set_verifiers_public_keys(None, &verifiers_public_keys)
-    //         .await?;
-
-<<<<<<< HEAD
-    //     // Save the nofn to memory for fast access
-    //     let nofn = NofN::new(self.signer.public_key, verifiers_public_keys.clone())?;
-    //     self.nofn.write().await.replace(nofn);
-=======
-        let idx = verifiers_public_keys
-            .iter()
-            .position(|pk| pk == &self.signer.public_key)
-            .ok_or(eyre!("Public key is not present in received public keys"))?;
-        self.idx.write().await.replace(idx);
-
-        // Save the nofn to memory for fast access
-        let nofn = NofN::new(self.signer.public_key, verifiers_public_keys.clone())?;
-        self.nofn.write().await.replace(nofn);
->>>>>>> 33f8178f
-
-    //     Ok(())
-    // }
 
     /// Verifies all unspent kickoff signatures sent by the operator, converts them to TaggedSignature
     /// as they will be saved as TaggedSignatures to the db.
@@ -431,17 +358,8 @@
     ) -> Result<mpsc::Receiver<MusigPartialSignature>, BridgeError> {
         let verifier = self.clone();
         let (partial_sig_tx, partial_sig_rx) = mpsc::channel(1280);
-<<<<<<< HEAD
-        let verifier_index = deposit_data.get_watchtower_index(&self.signer.xonly_public_key)?;
+        let verifier_index = deposit_data.get_verifier_index(&self.signer.public_key)?;
         let verifiers_public_keys = deposit_data.get_verifiers();
-=======
-        let verifier_index = self
-            .idx
-            .read()
-            .await
-            .ok_or(eyre!("Verifier index not set, yet"))?;
-        let verifiers_public_keys = self.db.get_verifiers_public_keys(None).await?;
->>>>>>> 33f8178f
 
         let deposit_blockhash = self
             .rpc
@@ -607,21 +525,11 @@
                 .ok_or_eyre("No signature received")?;
 
             tracing::debug!("Verifying Final nofn Signature {}", nonce_idx + 1);
-            let nofn = self
-                .nofn
-                .read()
-                .await
-                .clone()
-                .ok_or(eyre!("N-of-N not set, yet"))?;
 
             verify_schnorr(
                 &sig,
                 &Message::from(typed_sighash.0),
-<<<<<<< HEAD
                 deposit_data.get_nofn_xonly_pk()?,
-=======
-                nofn.agg_xonly_pk,
->>>>>>> 33f8178f
                 tweak_data,
                 Some(&mut tweak_cache),
             )
@@ -763,13 +671,8 @@
         };
 
         // sign move tx and save everything to db if everything is correct
-        let verifiers_public_keys = self.db.get_verifiers_public_keys(None).await?;
         let partial_sig = musig2::partial_sign(
-<<<<<<< HEAD
             deposit_data.get_verifiers(),
-=======
-            verifiers_public_keys,
->>>>>>> 33f8178f
             None,
             movetx_secnonce,
             agg_nonce,
@@ -1020,24 +923,11 @@
         )
         .await?;
 
-        let verifier_idx = self
-            .idx
-            .read()
-            .await
-            .ok_or(eyre!("Verifier index not set, yet"))?;
-
         let tx_metadata = Some(TxMetadata {
             tx_type: TransactionType::Dummy, // will be replaced in add_tx_to_queue
-<<<<<<< HEAD
             operator_xonly_pk: Some(kickoff_data.operator_xonly_pk),
             round_idx: Some(kickoff_data.round_idx),
             kickoff_idx: Some(kickoff_data.kickoff_idx),
-=======
-            operator_idx: Some(kickoff_id.operator_idx),
-            verifier_idx: Some(verifier_idx as u32),
-            round_idx: Some(kickoff_id.round_idx),
-            kickoff_idx: Some(kickoff_id.kickoff_idx),
->>>>>>> 33f8178f
             deposit_outpoint: Some(deposit_data.get_deposit_outpoint()),
         });
 
@@ -1084,15 +974,6 @@
             .await?;
         let mut dbtx = self.db.begin_transaction().await?;
 
-<<<<<<< HEAD
-=======
-        let verifier_index = self
-            .idx
-            .read()
-            .await
-            .ok_or(eyre!("Verifier index not set, yet"))?;
-
->>>>>>> 33f8178f
         self.tx_sender
             .add_tx_to_queue(
                 &mut dbtx,
@@ -1101,16 +982,9 @@
                 &[],
                 Some(TxMetadata {
                     tx_type,
-<<<<<<< HEAD
-                    operator_xonly_pk: None,
+                    operator_xonly_pk: Some(kickoff_data.operator_xonly_pk),
                     round_idx: Some(kickoff_data.round_idx),
                     kickoff_idx: Some(kickoff_data.kickoff_idx),
-=======
-                    operator_idx: None,
-                    verifier_idx: Some(verifier_index as u32),
-                    round_idx: Some(kickoff_id.round_idx),
-                    kickoff_idx: Some(kickoff_id.kickoff_idx),
->>>>>>> 33f8178f
                     deposit_outpoint: Some(deposit_data.get_deposit_outpoint()),
                 }),
                 &self.config,
@@ -1120,11 +994,7 @@
 
         tracing::info!(
             "Commited watchtower challenge for watchtower {}",
-<<<<<<< HEAD
             self.signer.xonly_public_key
-=======
-            verifier_index
->>>>>>> 33f8178f
         );
 
         Ok(())
@@ -1236,16 +1106,6 @@
             return Ok(());
         }
 
-<<<<<<< HEAD
-=======
-        let verifier_idx = Some(
-            self.idx
-                .read()
-                .await
-                .ok_or(eyre!("Verifier index not set, yet"))? as u32,
-        );
-
->>>>>>> 33f8178f
         let unspent_kickoff_txs = self
             .create_and_sign_unspent_kickoff_connector_txs(round_idx, operator_xonly_pk)
             .await?;
@@ -1263,12 +1123,7 @@
                         &[],
                         Some(TxMetadata {
                             tx_type,
-<<<<<<< HEAD
                             operator_xonly_pk: Some(operator_xonly_pk),
-=======
-                            operator_idx: Some(operator_idx),
-                            verifier_idx,
->>>>>>> 33f8178f
                             round_idx: Some(round_idx),
                             kickoff_idx: Some(kickoff_idx as u32),
                             deposit_outpoint: None,
@@ -1291,16 +1146,7 @@
     const OWNER_TYPE: &'static str = "verifier";
 
     async fn handle_duty(&self, duty: Duty) -> Result<(), BridgeError> {
-<<<<<<< HEAD
         let verifier_xonly_pk = &self.signer.xonly_public_key;
-=======
-        let verifier_index = self
-            .idx
-            .read()
-            .await
-            .ok_or(eyre!("Verifier index not set, yet"))?;
-
->>>>>>> 33f8178f
         match duty {
             Duty::NewReadyToReimburse {
                 round_idx,
@@ -1308,13 +1154,8 @@
                 used_kickoffs,
             } => {
                 tracing::info!(
-<<<<<<< HEAD
                     "Verifier {:?} called new ready to reimburse with round_idx: {:?}, operator_idx: {}, used_kickoffs: {:?}",
                     verifier_xonly_pk, round_idx, operator_xonly_pk, used_kickoffs
-=======
-                    "Verifier {} called new ready to reimburse with round_idx: {}, operator_idx: {}, used_kickoffs: {:?}",
-                    verifier_index, round_idx, operator_idx, used_kickoffs
->>>>>>> 33f8178f
                 );
                 self.send_unspent_kickoff_connectors(round_idx, operator_xonly_pk, used_kickoffs)
                     .await?;
@@ -1324,13 +1165,8 @@
                 deposit_data,
             } => {
                 tracing::warn!(
-<<<<<<< HEAD
                     "Verifier {:?} called watchtower challenge with kickoff_data: {:?}, deposit_data: {:?}",
                     verifier_xonly_pk, kickoff_data, deposit_data
-=======
-                    "Verifier {} called watchtower challenge with kickoff_id: {:?}, deposit_data: {:?}",
-                    verifier_index, kickoff_id, deposit_data
->>>>>>> 33f8178f
                 );
                 self.send_watchtower_challenge(kickoff_data, deposit_data)
                     .await?;
@@ -1342,13 +1178,8 @@
                 ..
             } => {
                 tracing::info!(
-<<<<<<< HEAD
                     "Verifier {:?} called send operator asserts with kickoff_data: {:?}, deposit_data: {:?}, watchtower_challenges: {:?}",
                     verifier_xonly_pk, kickoff_data, deposit_data, watchtower_challenges.len()
-=======
-                    "Verifier {} called send operator asserts with kickoff_id: {:?}, deposit_data: {:?}, watchtower_challenges: {:?}",
-                    verifier_index, kickoff_id, deposit_data, watchtower_challenges.len()
->>>>>>> 33f8178f
                 );
             }
             Duty::VerifierDisprove {
@@ -1358,30 +1189,18 @@
                 operator_acks,
                 payout_blockhash,
             } => {
-<<<<<<< HEAD
                 tracing::info!(
                     "Verifier {:?} called verifier disprove with kickoff_data: {:?}, deposit_data: {:?}, operator_asserts: {:?}, operator_acks: {:?}
                     payout_blockhash: {:?}", verifier_xonly_pk, kickoff_data, deposit_data, operator_asserts.len(), operator_acks.len(), payout_blockhash.len());
-=======
-                tracing::warn!(
-                    "Verifier {} called verifier disprove with kickoff_id: {:?}, deposit_data: {:?}, operator_asserts: {:?}, operator_acks: {:?}
-                    payout_blockhash: {:?}", verifier_index, kickoff_id, deposit_data, operator_asserts.len(), operator_acks.len(), payout_blockhash.len());
->>>>>>> 33f8178f
             }
             Duty::CheckIfKickoff {
                 txid,
                 block_height,
                 witness,
             } => {
-<<<<<<< HEAD
                 tracing::debug!(
                     "Verifier {:?} called check if kickoff with txid: {:?}, block_height: {:?}",
                     verifier_xonly_pk,
-=======
-                tracing::info!(
-                    "Verifier {} called check if kickoff with txid: {:?}, block_height: {:?}",
-                    verifier_index,
->>>>>>> 33f8178f
                     txid,
                     block_height,
                 );
