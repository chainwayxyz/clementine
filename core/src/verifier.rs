--- conflicted
+++ resolved
@@ -2006,16 +2006,11 @@
 
         let mut dbtx = self.db.begin_transaction().await?;
         self.tx_sender
-<<<<<<< HEAD
-            .insert_try_to_send(
-                &mut dbtx,
-=======
             .add_tx_to_queue(
                 &mut dbtx,
                 TransactionType::Disprove,
                 &disprove_tx,
                 &[],
->>>>>>> f6ffdfe5
                 Some(TxMetadata {
                     tx_type: TransactionType::Disprove,
                     deposit_outpoint: Some(deposit_data.get_deposit_outpoint()),
@@ -2023,18 +2018,8 @@
                     round_idx: Some(kickoff_data.round_idx),
                     kickoff_idx: Some(kickoff_data.kickoff_idx),
                 }),
-<<<<<<< HEAD
-                &disprove_tx,
-                FeePayingType::RBF,
-                None,
-                &[],
-                &[],
-                &[],
-                &[],
-=======
                 &self.config,
                 None,
->>>>>>> f6ffdfe5
             )
             .await?;
         dbtx.commit().await?;
@@ -2297,16 +2282,11 @@
 
         let mut dbtx = self.db.begin_transaction().await?;
         self.tx_sender
-<<<<<<< HEAD
-            .insert_try_to_send(
-                &mut dbtx,
-=======
             .add_tx_to_queue(
                 &mut dbtx,
                 TransactionType::Disprove,
                 &disprove_tx,
                 &[],
->>>>>>> f6ffdfe5
                 Some(TxMetadata {
                     tx_type: TransactionType::Disprove,
                     deposit_outpoint: Some(deposit_data.get_deposit_outpoint()),
@@ -2314,18 +2294,8 @@
                     round_idx: Some(kickoff_data.round_idx),
                     kickoff_idx: Some(kickoff_data.kickoff_idx),
                 }),
-<<<<<<< HEAD
-                &disprove_tx,
-                FeePayingType::RBF,
-                None,
-                &[],
-                &[],
-                &[],
-                &[],
-=======
                 &self.config,
                 None,
->>>>>>> f6ffdfe5
             )
             .await?;
         dbtx.commit().await?;
@@ -2581,30 +2551,10 @@
                             kickoff_data,
                             deposit_data.get_deposit_outpoint()
                         );
-<<<<<<< HEAD
-                        let kickoff_finalizer = OutPoint {
-                            txid,
-                            vout: UtxoVout::KickoffFinalizer.get_vout(),
-                        };
-=======
->>>>>>> f6ffdfe5
                         let mut dbtx = self.db.begin_transaction().await?;
                         // add kickoff machine if there is a new kickoff
                         // do not add if kickoff finalizer is already spent => kickoff is finished
                         // this can happen if we are resyncing
-<<<<<<< HEAD
-                        if !self.rpc.is_utxo_spent(&kickoff_finalizer).await? {
-                            StateManager::<Self>::dispatch_new_kickoff_machine(
-                                self.db.clone(),
-                                &mut dbtx,
-                                kickoff_data,
-                                block_height,
-                                deposit_data.clone(),
-                                witness.clone(),
-                            )
-                            .await?;
-                        }
-=======
                         StateManager::<Self>::dispatch_new_kickoff_machine(
                             self.db.clone(),
                             &mut dbtx,
@@ -2614,7 +2564,6 @@
                             witness.clone(),
                         )
                         .await?;
->>>>>>> f6ffdfe5
                         challenged = self
                             .handle_kickoff(
                                 &mut dbtx,
