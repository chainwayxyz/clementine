use crate::actor::{verify_schnorr, Actor, TweakCache, WinternitzDerivationPath};
use crate::bitcoin_syncer::BitcoinSyncer;
use crate::bitvm_client::{ClementineBitVMPublicKeys, REPLACE_SCRIPTS_LOCK};
use crate::builder::address::{create_taproot_address, taproot_builder_with_scripts};
use crate::builder::block_cache;
use crate::builder::script::{
    extract_winternitz_commits, extract_winternitz_commits_with_sigs, SpendableScript,
    TimelockScript, WinternitzCommit,
};
use crate::builder::sighash::{
    create_nofn_sighash_stream, create_operator_sighash_stream, PartialSignatureInfo, SignatureInfo,
};
use crate::builder::transaction::deposit_signature_owner::EntityType;
use crate::builder::transaction::input::UtxoVout;
use crate::builder::transaction::sign::{create_and_sign_txs, TransactionRequestData};
use crate::builder::transaction::{
    create_emergency_stop_txhandler, create_move_to_vault_txhandler,
    create_optimistic_payout_txhandler, TransactionType, TxHandler,
};
use crate::builder::transaction::{create_round_txhandlers, KickoffWinternitzKeys};
use crate::citrea::CitreaClientT;
use crate::config::protocol::ProtocolParamset;
use crate::config::BridgeConfig;
use crate::constants::{
    self, MAX_ALL_SESSIONS_BYTES, MAX_NUM_SESSIONS, NON_EPHEMERAL_ANCHOR_AMOUNT, NUM_NONCES_LIMIT,
    TEN_MINUTES_IN_SECS,
};
use crate::database::{Database, DatabaseTransaction};
use crate::deposit::{DepositData, KickoffData, OperatorData};
use crate::errors::{BridgeError, TxError};
use crate::extended_rpc::ExtendedRpc;
use crate::header_chain_prover::HeaderChainProver;
use crate::metrics::L1SyncStatusProvider;
use crate::operator::RoundIndex;
use crate::rpc::clementine::{EntityStatus, NormalSignatureKind, OperatorKeys, TaggedSignature};
use crate::task::entity_metric_publisher::{
    EntityMetricPublisher, ENTITY_METRIC_PUBLISHER_INTERVAL,
};
use crate::task::manager::BackgroundTaskManager;
use crate::task::{IntoTask, TaskExt};
#[cfg(feature = "automation")]
use crate::tx_sender::{TxSender, TxSenderClient};
use crate::utils::NamedEntity;
use crate::utils::TxMetadata;
use crate::{musig2, UTXO};
use alloy::primitives::PrimitiveSignature;
use alloy::sol_types::Eip712Domain;
use alloy_sol_types::SolStruct;
use bitcoin::hashes::Hash;
use bitcoin::key::rand::Rng;
use bitcoin::key::Secp256k1;
use bitcoin::script::Instruction;
use bitcoin::secp256k1::schnorr::Signature;
use bitcoin::secp256k1::Message;
use bitcoin::taproot::TaprootBuilder;
use bitcoin::{Address, Amount, ScriptBuf, Witness, XOnlyPublicKey};
use bitcoin::{OutPoint, TxOut};
use bitcoin_script::builder::StructuredScript;
use bitvm::chunk::api::validate_assertions;
use bitvm::clementine::additional_disprove::{
    replace_placeholders_in_script, validate_assertions_for_additional_script,
};
use bitvm::signatures::winternitz;
#[cfg(feature = "automation")]
use circuits_lib::bridge_circuit::groth16::CircuitGroth16Proof;
use circuits_lib::bridge_circuit::transaction::CircuitTransaction;
use circuits_lib::bridge_circuit::{
    deposit_constant, get_first_op_return_output, parse_op_return_data,
};
use eyre::{Context, ContextCompat, OptionExt, Result};
use secp256k1::ffi::MUSIG_SECNONCE_LEN;
use secp256k1::musig::{AggregatedNonce, PartialSignature, PublicNonce, SecretNonce};
#[cfg(feature = "automation")]
use std::collections::BTreeMap;
use std::collections::{HashMap, HashSet, VecDeque};
use std::pin::pin;
use std::sync::Arc;
use std::time::Duration;
use tokio::sync::mpsc;
use tokio_stream::StreamExt;

alloy_sol_types::sol! {
    #[derive(Debug)]
    struct ClementineOptimisticPayoutMessage {
        uint32 withdrawal_id;
        bytes input_signature;
        bytes32 input_outpoint_txid;
        uint32 input_outpoint_vout;
        bytes output_script_pubkey;
        uint64 output_amount;
    }
}

pub static DOMAIN: Eip712Domain = alloy_sol_types::eip712_domain! {
    name: "ClementineOptimisticPayoutMessage",
    version: "1",
};

#[derive(Debug)]
pub struct NonceSession {
    /// Nonces used for a deposit session (last nonce is for the movetx signature)
    pub nonces: Vec<SecretNonce>,
}

#[derive(Debug)]
pub struct AllSessions {
    sessions: HashMap<u128, NonceSession>,
    session_queue: VecDeque<u128>,
}

impl AllSessions {
    pub fn new() -> Self {
        Self {
            sessions: HashMap::new(),
            session_queue: VecDeque::new(),
        }
    }

    /// Adds a new session to the AllSessions with the given id..
    /// If the current byte size of all sessions exceeds MAX_ALL_SESSIONS_BYTES, the oldest session is removed until the byte size is under the limit.
    pub fn add_new_session_with_id(
        &mut self,
        new_nonce_session: NonceSession,
        id: u128,
    ) -> Result<(), eyre::Report> {
        if new_nonce_session.nonces.is_empty() {
            // empty session, return error
            return Err(eyre::eyre!("Empty session attempted to be added"));
        }

        let mut total_needed = Self::session_bytes(&new_nonce_session)?
            .checked_add(self.total_sessions_byte_size()?)
            .ok_or_else(|| eyre::eyre!("Session size calculation overflow in add_new_session"))?;

        loop {
            // check byte size and session count, if session count is already at the limit or byte size is higher than limit
            // we remove the oldest session until the conditions are met
            if total_needed <= MAX_ALL_SESSIONS_BYTES && self.sessions.len() < MAX_NUM_SESSIONS {
                break;
            }
            total_needed = total_needed
                .checked_sub(self.remove_oldest_session()?)
                .ok_or_else(|| eyre::eyre!("Session size calculation overflow"))?;
        }

        // save the session to the HashMap and the session id queue
        self.sessions.insert(id, new_nonce_session);
        self.session_queue.push_back(id);
        Ok(())
    }

    /// Adds a new session to the AllSessions with a random id.
    /// Returns the id of the added session.
    pub fn add_new_session_with_random_id(
        &mut self,
        new_nonce_session: NonceSession,
    ) -> Result<u128, eyre::Report> {
        // generate unused id
        let random_id = self.get_new_unused_id();
        self.add_new_session_with_id(new_nonce_session, random_id)?;
        Ok(random_id)
    }

    /// Removes a session from the AllSessions with the given id.
    /// Also removes it from the session queue, because we might add the session with the same id later
    /// (as in [`deposit_sign`]).
    /// Returns the removed session.
    pub fn remove_session_with_id(&mut self, id: u128) -> Result<NonceSession, eyre::Report> {
        let session = self.sessions.remove(&id).ok_or_eyre("Session not found")?;
        // remove the id from the session queue
        self.session_queue.retain(|x| *x != id);
        Ok(session)
    }

    /// Generates a new unused id for a nonce session.
    /// The important thing it that the id not easily predictable.
    fn get_new_unused_id(&mut self) -> u128 {
        let mut random_id = bitcoin::secp256k1::rand::thread_rng().gen_range(0..=u128::MAX);
        while self.sessions.contains_key(&random_id) {
            random_id = bitcoin::secp256k1::rand::thread_rng().gen_range(0..=u128::MAX);
        }
        random_id
    }

    /// Removes the oldest session from the AllSessions.
    /// Returns the number of bytes removed.
    fn remove_oldest_session(&mut self) -> Result<usize, eyre::Report> {
        match self.session_queue.pop_front() {
            Some(oldest_id) => {
                let removed_session = self.sessions.remove(&oldest_id);
                match removed_session {
                    Some(session) => Ok(Self::session_bytes(&session)?),
                    None => Ok(0),
                }
            }
            None => Err(eyre::eyre!("No session to remove")),
        }
    }

    fn session_bytes(session: &NonceSession) -> Result<usize, eyre::Report> {
        // 132 bytes per nonce
        session
            .nonces
            .len()
            .checked_mul(MUSIG_SECNONCE_LEN)
            .ok_or_eyre("Calculation overflow in session_bytes")
    }

    /// Returns the total byte size of all secnonces in the AllSessions.
    pub fn total_sessions_byte_size(&self) -> Result<usize, eyre::Report> {
        // Should never overflow as it counts bytes in usize
        let mut total_bytes: usize = 0;

        for (_, session) in self.sessions.iter() {
            total_bytes = total_bytes
                .checked_add(Self::session_bytes(session)?)
                .ok_or_eyre("Calculation overflow in total_byte_size")?;
        }

        Ok(total_bytes)
    }
}

impl Default for AllSessions {
    fn default() -> Self {
        Self::new()
    }
}

pub struct VerifierServer<C: CitreaClientT> {
    pub verifier: Verifier<C>,
    background_tasks: BackgroundTaskManager,
}

impl<C> VerifierServer<C>
where
    C: CitreaClientT,
{
    pub async fn new(config: BridgeConfig) -> Result<Self, BridgeError> {
        let verifier = Verifier::new(config.clone()).await?;
        let background_tasks = BackgroundTaskManager::default();

        Ok(VerifierServer {
            verifier,
            background_tasks,
        })
    }

    /// Starts the background tasks for the verifier.
    /// If called multiple times, it will restart only the tasks that are not already running.
    pub async fn start_background_tasks(&self) -> Result<(), BridgeError> {
        let rpc = ExtendedRpc::connect(
            self.verifier.config.bitcoin_rpc_url.clone(),
            self.verifier.config.bitcoin_rpc_user.clone(),
            self.verifier.config.bitcoin_rpc_password.clone(),
        )
        .await?;

        // initialize and run automation features
        #[cfg(feature = "automation")]
        {
            // TODO: Removing index causes to remove the index from the tx_sender handle as well
            let tx_sender = TxSender::new(
                self.verifier.signer.clone(),
                rpc.clone(),
                self.verifier.db.clone(),
                Verifier::<C>::TX_SENDER_CONSUMER_ID.to_string(),
                self.verifier.config.protocol_paramset(),
                self.verifier.config.mempool_api_host.clone(),
                self.verifier.config.mempool_api_endpoint.clone(),
            );

            self.background_tasks
                .ensure_task_looping(tx_sender.into_task())
                .await;
            let state_manager = crate::states::StateManager::new(
                self.verifier.db.clone(),
                self.verifier.clone(),
                self.verifier.config.protocol_paramset(),
            )
            .await?;

            let should_run_state_mgr = {
                #[cfg(test)]
                {
                    self.verifier.config.test_params.should_run_state_manager
                }
                #[cfg(not(test))]
                {
                    true
                }
            };

            if should_run_state_mgr {
                self.background_tasks
                    .ensure_task_looping(state_manager.block_fetcher_task().await?)
                    .await;
                self.background_tasks
                    .ensure_task_looping(state_manager.into_task())
                    .await;
            }
        }
        #[cfg(not(feature = "automation"))]
        {
            use crate::metrics::get_btc_syncer_consumer_last_processed_block_height;
            use crate::task::TaskExt;
            // get current next height from the database
            // some blocks might still be processed again (if last processed block height is a reorged block)
            // processing same blocks again is not a problem, here we want to avoid starting from the beginning if verifier
            // has been restarted
            let last_processed_height = get_btc_syncer_consumer_last_processed_block_height(
                &self.verifier.db,
                &Verifier::<C>::FINALIZED_BLOCK_CONSUMER_ID.to_string(),
            )
            .await?;
            let next_height = match last_processed_height {
                // if last processed height is not None, start from the last processed height - finality depth + 1 as next height
                Some(height) => height
                    .checked_sub(self.verifier.config.protocol_paramset().finality_depth)
                    .map(|height| height + 1)
                    .unwrap_or(self.verifier.config.protocol_paramset().start_height),
                // if db is empty, start from the start height
                None => self.verifier.config.protocol_paramset().start_height,
            };

            self.background_tasks
                .ensure_task_looping(
                    crate::bitcoin_syncer::FinalizedBlockFetcherTask::new(
                        self.verifier.db.clone(),
                        Verifier::<C>::FINALIZED_BLOCK_CONSUMER_ID.to_string(),
                        self.verifier.config.protocol_paramset(),
                        next_height,
                        self.verifier.clone(),
                    )
                    .into_buffered_errors(50)
                    .with_delay(crate::bitcoin_syncer::BTC_SYNCER_POLL_DELAY),
                )
                .await;
        }

        let syncer = BitcoinSyncer::new(
            self.verifier.db.clone(),
            rpc.clone(),
            self.verifier.config.protocol_paramset(),
        )
        .await?;

        self.background_tasks
            .ensure_task_looping(syncer.into_task())
            .await;

        self.background_tasks
            .ensure_task_looping(
                EntityMetricPublisher::<Verifier<C>>::new(self.verifier.db.clone(), rpc.clone())
                    .with_delay(ENTITY_METRIC_PUBLISHER_INTERVAL),
            )
            .await;

        Ok(())
    }

    pub async fn get_current_status(&self) -> Result<EntityStatus, BridgeError> {
        let stopped_tasks = self.background_tasks.get_stopped_tasks().await?;
        // Determine if automation is enabled
        let automation_enabled = cfg!(feature = "automation");

        let l1_sync_status =
            Verifier::<C>::get_l1_status(&self.verifier.db, &self.verifier.rpc).await?;

        Ok(EntityStatus {
            automation: automation_enabled,
            wallet_balance: format!("{} BTC", l1_sync_status.wallet_balance.to_btc()),
            tx_sender_synced_height: l1_sync_status.tx_sender_synced_height.unwrap_or(0),
            finalized_synced_height: l1_sync_status.finalized_synced_height.unwrap_or(0),
            hcp_last_proven_height: l1_sync_status.hcp_last_proven_height.unwrap_or(0),
            rpc_tip_height: l1_sync_status.rpc_tip_height,
            bitcoin_syncer_synced_height: l1_sync_status.btc_syncer_synced_height.unwrap_or(0),
            stopped_tasks: Some(stopped_tasks),
            state_manager_next_height: l1_sync_status.state_manager_next_height.unwrap_or(0),
        })
    }

    pub async fn shutdown(&mut self) {
        self.background_tasks.graceful_shutdown().await;
    }
}

#[derive(Debug, Clone)]
pub struct Verifier<C: CitreaClientT> {
    rpc: ExtendedRpc,

    pub(crate) signer: Actor,
    pub(crate) db: Database,
    pub(crate) config: BridgeConfig,
    pub(crate) nonces: Arc<tokio::sync::Mutex<AllSessions>>,
    #[cfg(feature = "automation")]
    pub tx_sender: TxSenderClient,
    #[cfg(feature = "automation")]
    pub header_chain_prover: HeaderChainProver,
    pub citrea_client: C,
}

impl<C> Verifier<C>
where
    C: CitreaClientT,
{
    pub async fn new(config: BridgeConfig) -> Result<Self, BridgeError> {
        let signer = Actor::new(
            config.secret_key,
            config.winternitz_secret_key,
            config.protocol_paramset().network,
        );

        let rpc = ExtendedRpc::connect(
            config.bitcoin_rpc_url.clone(),
            config.bitcoin_rpc_user.clone(),
            config.bitcoin_rpc_password.clone(),
        )
        .await?;

        let db = Database::new(&config).await?;

        let citrea_client = C::new(
            config.citrea_rpc_url.clone(),
            config.citrea_light_client_prover_url.clone(),
            config.citrea_chain_id,
            None,
            config.citrea_request_timeout,
        )
        .await?;

        let all_sessions = AllSessions::new();

        // TODO: Removing index causes to remove the index from the tx_sender handle as well
        #[cfg(feature = "automation")]
        let tx_sender = TxSenderClient::new(db.clone(), Self::TX_SENDER_CONSUMER_ID.to_string());

        #[cfg(feature = "automation")]
        let header_chain_prover = HeaderChainProver::new(&config, rpc.clone()).await?;

        let verifier = Verifier {
            rpc,
            signer,
            db: db.clone(),
            config: config.clone(),
            nonces: Arc::new(tokio::sync::Mutex::new(all_sessions)),
            #[cfg(feature = "automation")]
            tx_sender,
            #[cfg(feature = "automation")]
            header_chain_prover,
            citrea_client,
        };
        Ok(verifier)
    }

    /// Verifies all unspent kickoff signatures sent by the operator, converts them to TaggedSignature
    /// as they will be saved as TaggedSignatures to the db.
    fn verify_unspent_kickoff_sigs(
        &self,
        collateral_funding_outpoint: OutPoint,
        operator_xonly_pk: XOnlyPublicKey,
        wallet_reimburse_address: Address,
        unspent_kickoff_sigs: Vec<Signature>,
        kickoff_wpks: &KickoffWinternitzKeys,
    ) -> Result<Vec<TaggedSignature>, BridgeError> {
        let mut tweak_cache = TweakCache::default();
        let mut tagged_sigs = Vec::with_capacity(unspent_kickoff_sigs.len());
        let mut prev_ready_to_reimburse: Option<TxHandler> = None;
        let operator_data = OperatorData {
            xonly_pk: operator_xonly_pk,
            collateral_funding_outpoint,
            reimburse_addr: wallet_reimburse_address.clone(),
        };
        let mut cur_sig_index = 0;
        for round_idx in RoundIndex::iter_rounds(self.config.protocol_paramset().num_round_txs) {
            let txhandlers = create_round_txhandlers(
                self.config.protocol_paramset(),
                round_idx,
                &operator_data,
                kickoff_wpks,
                prev_ready_to_reimburse.as_ref(),
            )?;
            for txhandler in txhandlers {
                if let TransactionType::UnspentKickoff(kickoff_idx) =
                    txhandler.get_transaction_type()
                {
                    let partial = PartialSignatureInfo {
                        operator_idx: 0, // dummy value
                        round_idx,
                        kickoff_utxo_idx: kickoff_idx,
                    };
                    let sighashes = txhandler
                        .calculate_shared_txins_sighash(EntityType::OperatorSetup, partial)?;
                    for sighash in sighashes {
                        let message = Message::from_digest(sighash.0.to_byte_array());
                        verify_schnorr(
                            &unspent_kickoff_sigs[cur_sig_index],
                            &message,
                            operator_xonly_pk,
                            sighash.1.tweak_data,
                            Some(&mut tweak_cache),
                        )
                        .map_err(|e| {
                            eyre::eyre!(
                                "Verifier{}: Unspent kickoff signature verification failed for num sig {}: {}",
                                self.signer.xonly_public_key.to_string(),
                                cur_sig_index + 1,
                                e
                            )
                        })?;
                        tagged_sigs.push(TaggedSignature {
                            signature: unspent_kickoff_sigs[cur_sig_index].serialize().to_vec(),
                            signature_id: Some(sighash.1.signature_id),
                        });
                        cur_sig_index += 1;
                    }
                } else if let TransactionType::ReadyToReimburse = txhandler.get_transaction_type() {
                    prev_ready_to_reimburse = Some(txhandler);
                }
            }
        }

        Ok(tagged_sigs)
    }

    /// Checks if all operators in verifier's db that are still in protocol are in the deposit.
    /// Checks if all operators in the deposit data from aggregator are in the verifier's DB.
    /// Afterwards, it checks if the given deposit outpoint is valid. First it checks if the tx exists on chain,
    /// then it checks if the amount in TxOut is equal to bridge_amount and if the script is correct.
    ///
    /// # Arguments
    /// * `deposit_data` - The deposit data to check.
    ///
    /// # Returns
    /// * `()` if the deposit is valid, `BridgeError::InvalidDeposit` if the deposit is invalid.
    async fn is_deposit_valid(&self, deposit_data: &mut DepositData) -> Result<(), BridgeError> {
        // check if security council is the same as in our config
        if deposit_data.security_council != self.config.security_council {
            let reason = format!(
                "Security council in deposit is not the same as in the config, expected {:?}, got {:?}",
                self.config.security_council,
                deposit_data.security_council
            );
            tracing::error!("{reason}");
            return Err(BridgeError::InvalidDeposit(reason));
        }
        let operators_in_deposit_data = deposit_data.get_operators();
        // check if all operators that still have collateral are in the deposit
        let operators_in_db = self.db.get_operators(None).await?;
        for (xonly_pk, reimburse_addr, collateral_funding_outpoint) in operators_in_db.iter() {
            let operator_data = OperatorData {
                xonly_pk: *xonly_pk,
                collateral_funding_outpoint: *collateral_funding_outpoint,
                reimburse_addr: reimburse_addr.clone(),
            };
            let kickoff_winternitz_pks = self
                .db
                .get_operator_kickoff_winternitz_public_keys(None, *xonly_pk)
                .await?;
            let kickoff_wpks = KickoffWinternitzKeys::new(
                kickoff_winternitz_pks,
                self.config.protocol_paramset().num_kickoffs_per_round,
                self.config.protocol_paramset().num_round_txs,
            );
            let is_collateral_usable = self
                .rpc
                .collateral_check(
                    &operator_data,
                    &kickoff_wpks,
                    self.config.protocol_paramset(),
                )
                .await?;
            // if operator is not in deposit but its collateral is still on chain, return false
            if !operators_in_deposit_data.contains(xonly_pk) && is_collateral_usable {
                let reason = format!(
                    "Operator {:?} is is still in protocol but not in the deposit data from aggregator",
                    xonly_pk
                );
                tracing::error!("{reason}");
                return Err(BridgeError::InvalidDeposit(reason));
            }
            // if operator is in deposit, but the collateral is not usable, return false
            if operators_in_deposit_data.contains(xonly_pk) && !is_collateral_usable {
                let reason = format!(
                    "Operator {:?} is in the deposit data from aggregator but its collateral is spent, operator cannot fulfill withdrawals anymore",
                    xonly_pk
                );
                tracing::error!("{reason}");
                return Err(BridgeError::InvalidDeposit(reason));
            }
        }
        // check if there are any operators in the deposit that are not in the DB.
        for operator_xonly_pk in operators_in_deposit_data {
            if !operators_in_db
                .iter()
                .any(|(xonly_pk, _, _)| xonly_pk == &operator_xonly_pk)
            {
                let reason = format!(
                    "Operator {:?} is in the deposit data from aggregator but not in the verifier's DB, cannot sign deposit",
                    operator_xonly_pk
                );
                tracing::error!("{reason}");
                return Err(BridgeError::InvalidDeposit(reason));
            }
        }
        // check if deposit script in deposit_outpoint is valid
        let deposit_scripts: Vec<ScriptBuf> = deposit_data
            .get_deposit_scripts(self.config.protocol_paramset())?
            .into_iter()
            .map(|s| s.to_script_buf())
            .collect();
        // what the deposit scriptpubkey is in the deposit_outpoint should be according to the deposit data
        let expected_scriptpubkey = create_taproot_address(
            &deposit_scripts,
            None,
            self.config.protocol_paramset().network,
        )
        .0
        .script_pubkey();
        let deposit_outpoint = deposit_data.get_deposit_outpoint();
        let deposit_txid = deposit_outpoint.txid;
        let deposit_tx = self
            .rpc
            .get_tx_of_txid(&deposit_txid)
            .await
            .wrap_err("Deposit tx could not be found on chain")?;
        let deposit_txout_in_chain = deposit_tx
            .output
            .get(deposit_outpoint.vout as usize)
            .ok_or(eyre::eyre!(
                "Deposit vout not found in tx {}, vout: {}",
                deposit_txid,
                deposit_outpoint.vout
            ))?;
        if deposit_txout_in_chain.value != self.config.protocol_paramset().bridge_amount {
            let reason = format!(
                "Deposit amount is not correct, expected {}, got {}",
                self.config.protocol_paramset().bridge_amount,
                deposit_txout_in_chain.value
            );
            tracing::error!("{reason}");
            return Err(BridgeError::InvalidDeposit(reason));
        }
        if deposit_txout_in_chain.script_pubkey != expected_scriptpubkey {
            let reason = format!(
                "Deposit script pubkey in deposit outpoint does not match the deposit data, expected {:?}, got {:?}",
                expected_scriptpubkey,
                deposit_txout_in_chain.script_pubkey
            );
            tracing::error!("{reason}");
            return Err(BridgeError::InvalidDeposit(reason));
        }
        Ok(())
    }

    pub async fn set_operator(
        &self,
        collateral_funding_outpoint: OutPoint,
        operator_xonly_pk: XOnlyPublicKey,
        wallet_reimburse_address: Address,
        operator_winternitz_public_keys: Vec<winternitz::PublicKey>,
        unspent_kickoff_sigs: Vec<Signature>,
    ) -> Result<(), BridgeError> {
        tracing::info!("Setting operator: {:?}", operator_xonly_pk);
        let operator_data = OperatorData {
            xonly_pk: operator_xonly_pk,
            collateral_funding_outpoint,
            reimburse_addr: wallet_reimburse_address,
        };

        let kickoff_wpks = KickoffWinternitzKeys::new(
            operator_winternitz_public_keys,
            self.config.protocol_paramset().num_kickoffs_per_round,
            self.config.protocol_paramset().num_round_txs,
        );

        if !self
            .rpc
            .collateral_check(
                &operator_data,
                &kickoff_wpks,
                self.config.protocol_paramset(),
            )
            .await?
        {
            return Err(eyre::eyre!(
                "Collateral utxo of operator {:?} does not exist or is not usable in bitcoin, cannot set operator",
                operator_xonly_pk,
            )
            .into());
        }

        let tagged_sigs = self.verify_unspent_kickoff_sigs(
            collateral_funding_outpoint,
            operator_xonly_pk,
            operator_data.reimburse_addr.clone(),
            unspent_kickoff_sigs,
            &kickoff_wpks,
        )?;

        let operator_winternitz_public_keys = kickoff_wpks.keys;
        let mut dbtx = self.db.begin_transaction().await?;
        // Save the operator details to the db
        self.db
            .set_operator(
                Some(&mut dbtx),
                operator_xonly_pk,
                &operator_data.reimburse_addr,
                collateral_funding_outpoint,
            )
            .await?;

        self.db
            .set_operator_kickoff_winternitz_public_keys(
                Some(&mut dbtx),
                operator_xonly_pk,
                operator_winternitz_public_keys,
            )
            .await?;

        let sigs_per_round = self.config.get_num_unspent_kickoff_sigs()
            / self.config.protocol_paramset().num_round_txs;
        let tagged_sigs_per_round: Vec<Vec<TaggedSignature>> = tagged_sigs
            .chunks(sigs_per_round)
            .map(|chunk| chunk.to_vec())
            .collect();

        for (round_idx, sigs) in tagged_sigs_per_round.into_iter().enumerate() {
            self.db
                .set_unspent_kickoff_sigs(
                    Some(&mut dbtx),
                    operator_xonly_pk,
                    RoundIndex::Round(round_idx),
                    sigs,
                )
                .await?;
        }

        #[cfg(feature = "automation")]
        {
            crate::states::StateManager::<Self>::dispatch_new_round_machine(
                self.db.clone(),
                &mut dbtx,
                operator_data,
            )
            .await?;
        }
        dbtx.commit().await?;
        tracing::info!("Operator: {:?} set successfully", operator_xonly_pk);
        Ok(())
    }

    pub async fn nonce_gen(
        &self,
        num_nonces: u32,
    ) -> Result<(u128, Vec<PublicNonce>), BridgeError> {
        // reject if too many nonces are requested
        if num_nonces > NUM_NONCES_LIMIT {
            return Err(eyre::eyre!(
                "Number of nonces requested is too high, max allowed is {}, requested: {}",
                NUM_NONCES_LIMIT,
                num_nonces
            )
            .into());
        }
        if num_nonces == 0 {
            return Err(
                eyre::eyre!("Number of nonces requested is 0, cannot generate nonces").into(),
            );
        }
        let (sec_nonces, pub_nonces): (Vec<SecretNonce>, Vec<PublicNonce>) = (0..num_nonces)
            .map(|_| {
                // nonce pair needs keypair and a rng
                let (sec_nonce, pub_nonce) = musig2::nonce_pair(&self.signer.keypair)?;
                Ok((sec_nonce, pub_nonce))
            })
            .collect::<Result<Vec<(SecretNonce, PublicNonce)>, BridgeError>>()?
            .into_iter()
            .unzip(); // TODO: fix extra copies

        let session = NonceSession { nonces: sec_nonces };

        // save the session
        let session_id = {
            let all_sessions = &mut *self.nonces.lock().await;
            all_sessions.add_new_session_with_random_id(session)?
        };

        Ok((session_id, pub_nonces))
    }

    pub async fn deposit_sign(
        &self,
        mut deposit_data: DepositData,
        session_id: u128,
        mut agg_nonce_rx: mpsc::Receiver<AggregatedNonce>,
    ) -> Result<mpsc::Receiver<PartialSignature>, BridgeError> {
        self.citrea_client
            .check_nofn_correctness(deposit_data.get_nofn_xonly_pk()?)
            .await?;

        self.is_deposit_valid(&mut deposit_data).await?;

        // set deposit data to db before starting to sign, ensures that if the deposit data already exists in db, it matches the one
        // given by the aggregator currently. We do not want to sign 2 different deposits for same deposit_outpoint
        self.db
            .set_deposit_data(None, &mut deposit_data, self.config.protocol_paramset())
            .await?;

        let verifier = self.clone();
        let (partial_sig_tx, partial_sig_rx) = mpsc::channel(constants::DEFAULT_CHANNEL_SIZE);
        let verifier_index = deposit_data.get_verifier_index(&self.signer.public_key)?;
        let verifiers_public_keys = deposit_data.get_verifiers();

        let deposit_blockhash = self
            .rpc
            .get_blockhash_of_tx(&deposit_data.get_deposit_outpoint().txid)
            .await?;

        tokio::spawn(async move {
            // Take the lock and extract the session before entering the async block
            // Extract the session and remove it from the map to release the lock early
            let mut session = {
                let mut session_map = verifier.nonces.lock().await;
                session_map.remove_session_with_id(session_id)?
            };
            session.nonces.reverse();

            let mut nonce_idx: usize = 0;

            let mut sighash_stream = Box::pin(create_nofn_sighash_stream(
                verifier.db.clone(),
                verifier.config.clone(),
                deposit_data.clone(),
                deposit_blockhash,
                false,
            ));
            let num_required_sigs = verifier.config.get_num_required_nofn_sigs(&deposit_data);

            assert_eq!(
                num_required_sigs + 2,
                session.nonces.len(),
                "Expected nonce count to be num_required_sigs + 2 (movetx & emergency stop)"
            );

            while let Some(agg_nonce) = agg_nonce_rx.recv().await {
                let sighash = sighash_stream
                    .next()
                    .await
                    .ok_or(eyre::eyre!("No sighash received"))??;
                tracing::debug!("Verifier {} found sighash: {:?}", verifier_index, sighash);

                let nonce = session
                    .nonces
                    .pop()
                    .ok_or(eyre::eyre!("No nonce available"))?;

                let partial_sig = musig2::partial_sign(
                    verifiers_public_keys.clone(),
                    None,
                    nonce,
                    agg_nonce,
                    verifier.signer.keypair,
                    Message::from_digest(*sighash.0.as_byte_array()),
                )?;

                partial_sig_tx
                    .send(partial_sig)
                    .await
                    .wrap_err("Failed to send partial signature")?;

                nonce_idx += 1;
                tracing::debug!(
                    "Verifier {} signed and sent sighash {} of {}",
                    verifier_index,
                    nonce_idx,
                    num_required_sigs
                );
                if nonce_idx == num_required_sigs {
                    break;
                }
            }

            if session.nonces.len() != 2 {
                return Err(eyre::eyre!(
                    "Expected 2 nonces remaining in session, one for move tx and one for emergency stop, got {}",
                    session.nonces.len()
                ).into());
            }

            let mut session_map = verifier.nonces.lock().await;
            session_map.add_new_session_with_id(session, session_id)?;

            Ok::<(), BridgeError>(())
        });

        Ok(partial_sig_rx)
    }

    /// TODO: This function should be split in to multiple functions
    pub async fn deposit_finalize(
        &self,
        deposit_data: &mut DepositData,
        session_id: u128,
        mut sig_receiver: mpsc::Receiver<Signature>,
        mut agg_nonce_receiver: mpsc::Receiver<AggregatedNonce>,
        mut operator_sig_receiver: mpsc::Receiver<Signature>,
    ) -> Result<(PartialSignature, PartialSignature), BridgeError> {
        self.citrea_client
            .check_nofn_correctness(deposit_data.get_nofn_xonly_pk()?)
            .await?;

        self.is_deposit_valid(deposit_data).await?;

        let mut tweak_cache = TweakCache::default();
        let deposit_blockhash = self
            .rpc
            .get_blockhash_of_tx(&deposit_data.get_deposit_outpoint().txid)
            .await?;

        let mut sighash_stream = pin!(create_nofn_sighash_stream(
            self.db.clone(),
            self.config.clone(),
            deposit_data.clone(),
            deposit_blockhash,
            true,
        ));

        let num_required_nofn_sigs = self.config.get_num_required_nofn_sigs(deposit_data);
        let num_required_nofn_sigs_per_kickoff = self
            .config
            .get_num_required_nofn_sigs_per_kickoff(deposit_data);
        let num_required_op_sigs = self.config.get_num_required_operator_sigs(deposit_data);
        let num_required_op_sigs_per_kickoff = self
            .config
            .get_num_required_operator_sigs_per_kickoff(deposit_data);

        let operator_xonly_pks = deposit_data.get_operators();
        let num_operators = deposit_data.get_num_operators();

        let ProtocolParamset {
            num_round_txs,
            num_kickoffs_per_round,
            ..
        } = *self.config.protocol_paramset();

        let mut verified_sigs = vec![
            vec![
                vec![
                    Vec::<TaggedSignature>::with_capacity(
                        num_required_nofn_sigs_per_kickoff + num_required_op_sigs_per_kickoff
                    );
                    num_kickoffs_per_round
                ];
                num_round_txs + 1
            ];
            num_operators
        ];

        let mut kickoff_txids = vec![vec![vec![]; num_round_txs + 1]; num_operators];

        // ------ N-of-N SIGNATURES VERIFICATION ------

        let mut nonce_idx: usize = 0;

        while let Some(sighash) = sighash_stream.next().await {
            let typed_sighash = sighash.wrap_err("Failed to read from sighash stream")?;

            let &SignatureInfo {
                operator_idx,
                round_idx,
                kickoff_utxo_idx,
                signature_id,
                tweak_data,
                kickoff_txid,
            } = &typed_sighash.1;

            if signature_id == NormalSignatureKind::YieldKickoffTxid.into() {
                kickoff_txids[operator_idx][round_idx.to_index()]
                    .push((kickoff_txid, kickoff_utxo_idx));
                continue;
            }

            let sig = sig_receiver
                .recv()
                .await
                .ok_or_eyre("No signature received")?;

            tracing::debug!("Verifying Final nofn Signature {}", nonce_idx + 1);

            verify_schnorr(
                &sig,
                &Message::from(typed_sighash.0),
                deposit_data.get_nofn_xonly_pk()?,
                tweak_data,
                Some(&mut tweak_cache),
            )
            .wrap_err_with(|| {
                format!(
                    "Failed to verify nofn signature {} with signature info {:?}",
                    nonce_idx + 1,
                    typed_sighash.1
                )
            })?;

            let tagged_sig = TaggedSignature {
                signature: sig.serialize().to_vec(),
                signature_id: Some(signature_id),
            };
            verified_sigs[operator_idx][round_idx.to_index()][kickoff_utxo_idx].push(tagged_sig);

            tracing::debug!("Final Signature Verified");

            nonce_idx += 1;
        }

        if nonce_idx != num_required_nofn_sigs {
            return Err(eyre::eyre!(
                "Did not receive enough nofn signatures. Needed: {}, received: {}",
                num_required_nofn_sigs,
                nonce_idx
            )
            .into());
        }

        tracing::info!(
            "Verifier{} Finished verifying final signatures of NofN",
            self.signer.xonly_public_key.to_string()
        );

        let move_tx_agg_nonce = agg_nonce_receiver
            .recv()
            .await
            .ok_or(eyre::eyre!("Aggregated nonces channel ended prematurely"))?;

        let emergency_stop_agg_nonce = agg_nonce_receiver
            .recv()
            .await
            .ok_or(eyre::eyre!("Aggregated nonces channel ended prematurely"))?;

        tracing::info!(
            "Verifier{} Received move tx and emergency stop aggregated nonces",
            self.signer.xonly_public_key.to_string()
        );
        // ------ OPERATOR SIGNATURES VERIFICATION ------

        let num_required_total_op_sigs = num_required_op_sigs * deposit_data.get_num_operators();
        let mut total_op_sig_count = 0;

        // get operator data
        let operators_data = deposit_data.get_operators();

        // get signatures of operators and verify them
        for (operator_idx, &op_xonly_pk) in operators_data.iter().enumerate() {
            let mut op_sig_count = 0;
            // generate the sighash stream for operator
            let mut sighash_stream = pin!(create_operator_sighash_stream(
                self.db.clone(),
                op_xonly_pk,
                self.config.clone(),
                deposit_data.clone(),
                deposit_blockhash,
            ));
            while let Some(operator_sig) = operator_sig_receiver.recv().await {
                let typed_sighash = sighash_stream
                    .next()
                    .await
                    .ok_or_eyre("Operator sighash stream ended prematurely")??;

                tracing::debug!(
                    "Verifying Final operator signature {} for operator {}, signature info {:?}",
                    nonce_idx + 1,
                    operator_idx,
                    typed_sighash.1
                );

                let &SignatureInfo {
                    operator_idx,
                    round_idx,
                    kickoff_utxo_idx,
                    signature_id,
                    kickoff_txid: _,
                    tweak_data,
                } = &typed_sighash.1;

                verify_schnorr(
                    &operator_sig,
                    &Message::from(typed_sighash.0),
                    op_xonly_pk,
                    tweak_data,
                    Some(&mut tweak_cache),
                )
                .wrap_err_with(|| {
                    format!(
                        "Operator {} Signature {}: verification failed. Signature info: {:?}.",
                        operator_idx,
                        op_sig_count + 1,
                        typed_sighash.1
                    )
                })?;

                let tagged_sig = TaggedSignature {
                    signature: operator_sig.serialize().to_vec(),
                    signature_id: Some(signature_id),
                };
                verified_sigs[operator_idx][round_idx.to_index()][kickoff_utxo_idx]
                    .push(tagged_sig);

                op_sig_count += 1;
                total_op_sig_count += 1;
                if op_sig_count == num_required_op_sigs {
                    break;
                }
            }
        }

        if total_op_sig_count != num_required_total_op_sigs {
            return Err(eyre::eyre!(
                "Did not receive enough operator signatures. Needed: {}, received: {}",
                num_required_total_op_sigs,
                total_op_sig_count
            )
            .into());
        }

        tracing::info!(
            "Verifier{} Finished verifying final signatures of operators",
            self.signer.xonly_public_key.to_string()
        );
        // ----- MOVE TX SIGNING

        // Generate partial signature for move transaction
        let move_txhandler =
            create_move_to_vault_txhandler(deposit_data, self.config.protocol_paramset())?;

        let move_tx_sighash = move_txhandler.calculate_script_spend_sighash_indexed(
            0,
            0,
            bitcoin::TapSighashType::Default,
        )?;

        let movetx_secnonce = {
            let mut session_map = self.nonces.lock().await;
            let session = session_map
                .sessions
                .get_mut(&session_id)
                .ok_or_else(|| eyre::eyre!("Could not find session id {session_id}"))?;
            session
                .nonces
                .pop()
                .ok_or_eyre("No move tx secnonce in session")?
        };

        let emergency_stop_secnonce = {
            let mut session_map = self.nonces.lock().await;
            let session = session_map
                .sessions
                .get_mut(&session_id)
                .ok_or_else(|| eyre::eyre!("Could not find session id {session_id}"))?;
            session
                .nonces
                .pop()
                .ok_or_eyre("No emergency stop secnonce in session")?
        };

        // sign move tx and save everything to db if everything is correct
        let move_tx_partial_sig = musig2::partial_sign(
            deposit_data.get_verifiers(),
            None,
            movetx_secnonce,
            move_tx_agg_nonce,
            self.signer.keypair,
            Message::from_digest(move_tx_sighash.to_byte_array()),
        )?;

        tracing::info!(
            "Verifier{} Finished signing move tx",
            self.signer.xonly_public_key.to_string()
        );

        let emergency_stop_txhandler = create_emergency_stop_txhandler(
            deposit_data,
            &move_txhandler,
            self.config.protocol_paramset(),
        )?;

        let emergency_stop_sighash = emergency_stop_txhandler
            .calculate_script_spend_sighash_indexed(
                0,
                0,
                bitcoin::TapSighashType::SinglePlusAnyoneCanPay,
            )?;

        let emergency_stop_partial_sig = musig2::partial_sign(
            deposit_data.get_verifiers(),
            None,
            emergency_stop_secnonce,
            emergency_stop_agg_nonce,
            self.signer.keypair,
            Message::from_digest(emergency_stop_sighash.to_byte_array()),
        )?;

        tracing::info!(
            "Verifier{} Finished signing emergency stop tx",
            self.signer.xonly_public_key.to_string()
        );

        // Save signatures to db
        let mut dbtx = self.db.begin_transaction().await?;
        // Deposit is not actually finalized here, its only finalized after the aggregator gets all the partial sigs and checks the aggregated sig
        // TODO: It can create problems if the deposit fails at the end by some verifier not sending movetx partial sig, but we still added sigs to db
        for (operator_idx, (operator_xonly_pk, operator_sigs)) in operator_xonly_pks
            .into_iter()
            .zip(verified_sigs.into_iter())
            .enumerate()
        {
            // skip indexes until round 0 (currently 0th index corresponds to collateral, which doesn't have any sigs)
            for (round_idx, mut op_round_sigs) in operator_sigs
                .into_iter()
                .enumerate()
                .skip(RoundIndex::Round(0).to_index())
            {
                if kickoff_txids[operator_idx][round_idx].len()
                    != self.config.protocol_paramset().num_signed_kickoffs
                {
                    return Err(eyre::eyre!(
                        "Number of signed kickoff utxos for operator: {}, round: {} is wrong. Expected: {}, got: {}",
                                operator_xonly_pk, round_idx, self.config.protocol_paramset().num_signed_kickoffs, kickoff_txids[operator_idx][round_idx].len()
                    ).into());
                }
                for (kickoff_txid, kickoff_idx) in &kickoff_txids[operator_idx][round_idx] {
                    if kickoff_txid.is_none() {
                        return Err(eyre::eyre!(
                            "Kickoff txid not found for {}, {}, {}",
                            operator_xonly_pk,
                            round_idx, // rounds start from 1
                            kickoff_idx
                        )
                        .into());
                    }

                    tracing::trace!(
                        "Setting deposit signatures for {:?}, {:?}, {:?} {:?}",
                        operator_xonly_pk,
                        round_idx, // rounds start from 1
                        kickoff_idx,
                        kickoff_txid
                    );

                    self.db
                        .set_deposit_signatures(
                            Some(&mut dbtx),
                            deposit_data.get_deposit_outpoint(),
                            operator_xonly_pk,
                            RoundIndex::from_index(round_idx),
                            *kickoff_idx,
                            kickoff_txid.expect("Kickoff txid must be Some"),
                            std::mem::take(&mut op_round_sigs[*kickoff_idx]),
                        )
                        .await?;
                }
            }
        }
        dbtx.commit().await?;

        Ok((move_tx_partial_sig, emergency_stop_partial_sig))
    }

    /// Recover the address from the signature
    /// EIP712 hash is calculated from optimistic payout params
    /// Signature is the signature of the eip712 hash
    ///
    /// Parameters:
    /// - deposit_id: The id of the deposit
    /// - input_signature: The signature of the withdrawal input
    /// - input_outpoint: The outpoint of the withdrawal input
    /// - output_script_pubkey: The script pubkey of the withdrawal output
    /// - output_amount: The amount of the withdrawal output
    /// - signature: The signature of the eip712 hash of the withdrawal params
    ///
    /// Returns:
    /// - The address recovered from the signature
    pub fn recover_address_from_ecdsa_signature(
        deposit_id: u32,
        input_signature: Signature,
        input_outpoint: OutPoint,
        output_script_pubkey: ScriptBuf,
        output_amount: Amount,
        signature: PrimitiveSignature,
    ) -> Result<alloy::primitives::Address, BridgeError> {
        let input_sig_bytes = input_signature.serialize().to_vec();
        let outpoint_txid_bytes = input_outpoint.txid.to_byte_array();
        let script_pubkey_bytes = output_script_pubkey.as_bytes().to_vec();
        let params = ClementineOptimisticPayoutMessage {
            withdrawal_id: deposit_id,
            input_signature: input_sig_bytes.into(),
            input_outpoint_txid: outpoint_txid_bytes.into(),
            input_outpoint_vout: input_outpoint.vout,
            output_script_pubkey: script_pubkey_bytes.into(),
            output_amount: output_amount.to_sat(),
        };

        let eip712_hash = params.eip712_signing_hash(&DOMAIN);

        let address = signature
            .recover_address_from_prehash(&eip712_hash)
            .wrap_err("Invalid signature")?;
        Ok(address)
    }

    #[allow(clippy::too_many_arguments)]
    pub async fn sign_optimistic_payout(
        &self,
        nonce_session_id: u128,
        agg_nonce: AggregatedNonce,
        deposit_id: u32,
        input_signature: Signature,
        input_outpoint: OutPoint,
        output_script_pubkey: ScriptBuf,
        output_amount: Amount,
        verification_signature: Option<PrimitiveSignature>,
    ) -> Result<PartialSignature, BridgeError> {
<<<<<<< HEAD
        // if the withdrawal utxo is spent, no reason to sign optimistic payout
        if self.rpc.is_utxo_spent(&input_outpoint).await? {
            return Err(
                eyre::eyre!("Withdrawal utxo {:?} is already spent", input_outpoint).into(),
            );
=======
        // if verification address is set in config, check if verification signature is valid
        if let Some(address_in_config) = self.config.opt_payout_verification_address {
            // check if verification signature is provided by aggregator
            if let Some(verification_signature) = verification_signature {
                let address_from_sig = Self::recover_address_from_ecdsa_signature(
                    deposit_id,
                    input_signature,
                    input_outpoint,
                    output_script_pubkey.clone(),
                    output_amount,
                    verification_signature,
                )?;

                // check if verification signature is signed by the address in config
                if address_from_sig != address_in_config {
                    return Err(BridgeError::InvalidOptPayoutVerificationSignature);
                }
            } else {
                // if verification signature is not provided, but verification address is set in config, return error
                return Err(BridgeError::OptPayoutVerificationSignatureMissing);
            }
>>>>>>> 645d9990
        }

        // check if withdrawal is valid first
        let move_txid = self
            .db
            .get_move_to_vault_txid_from_citrea_deposit(None, deposit_id)
            .await?;
        if move_txid.is_none() {
            return Err(eyre::eyre!("Deposit not found for id: {}", deposit_id).into());
        }

        // amount in move_tx is exactly the bridge amount
        if output_amount
            > self.config.protocol_paramset().bridge_amount - NON_EPHEMERAL_ANCHOR_AMOUNT
        {
            return Err(eyre::eyre!(
                "Output amount is greater than the bridge amount: {} > {}",
                output_amount,
                self.config.protocol_paramset().bridge_amount
                    - self.config.protocol_paramset().anchor_amount()
                    - NON_EPHEMERAL_ANCHOR_AMOUNT
            )
            .into());
        }

        // check if withdrawal utxo is correct
        let withdrawal_utxo = self
            .db
            .get_withdrawal_utxo_from_citrea_withdrawal(None, deposit_id)
            .await?;
        if withdrawal_utxo != input_outpoint {
            return Err(eyre::eyre!(
                "Withdrawal utxo is not correct: {:?} != {:?}",
                withdrawal_utxo,
                input_outpoint
            )
            .into());
        }

        let move_txid = move_txid.expect("Withdrawal must be Some");
        let mut deposit_data = self
            .db
            .get_deposit_data_with_move_tx(None, move_txid)
            .await?
            .ok_or_eyre("Deposit data corresponding to move txid not found")?;

        let withdrawal_prevout = self.rpc.get_txout_from_outpoint(&input_outpoint).await?;
        let withdrawal_utxo = UTXO {
            outpoint: input_outpoint,
            txout: withdrawal_prevout,
        };
        let output_txout = TxOut {
            value: output_amount,
            script_pubkey: output_script_pubkey,
        };

        let opt_payout_txhandler = create_optimistic_payout_txhandler(
            &mut deposit_data,
            withdrawal_utxo,
            output_txout,
            input_signature,
            self.config.protocol_paramset(),
        )?;
        // txin at index 1 is deposited utxo in movetx
        let sighash = opt_payout_txhandler.calculate_script_spend_sighash_indexed(
            1,
            0,
            bitcoin::TapSighashType::Default,
        )?;

        let opt_payout_secnonce = {
            let mut session_map = self.nonces.lock().await;
            let session = session_map
                .sessions
                .get_mut(&nonce_session_id)
                .ok_or_else(|| eyre::eyre!("Could not find session id {nonce_session_id}"))?;
            session
                .nonces
                .pop()
                .ok_or_eyre("No move tx secnonce in session")?
        };

        let opt_payout_partial_sig = musig2::partial_sign(
            deposit_data.get_verifiers(),
            None,
            opt_payout_secnonce,
            agg_nonce,
            self.signer.keypair,
            Message::from_digest(sighash.to_byte_array()),
        )?;

        Ok(opt_payout_partial_sig)
    }

    pub async fn set_operator_keys(
        &self,
        mut deposit_data: DepositData,
        keys: OperatorKeys,
        operator_xonly_pk: XOnlyPublicKey,
    ) -> Result<(), BridgeError> {
        self.citrea_client
            .check_nofn_correctness(deposit_data.get_nofn_xonly_pk()?)
            .await?;

        self.is_deposit_valid(&mut deposit_data).await?;

        self.db
            .set_deposit_data(None, &mut deposit_data, self.config.protocol_paramset())
            .await?;

        let hashes: Vec<[u8; 20]> = keys
            .challenge_ack_digests
            .into_iter()
            .map(|x| {
                x.hash.try_into().map_err(|e: Vec<u8>| {
                    eyre::eyre!("Invalid hash length, expected 20 bytes, got {}", e.len())
                })
            })
            .collect::<Result<Vec<[u8; 20]>, eyre::Report>>()?;

        if hashes.len() != self.config.get_num_challenge_ack_hashes(&deposit_data) {
            return Err(eyre::eyre!(
                "Invalid number of challenge ack hashes received from operator {:?}: got: {} expected: {}",
                operator_xonly_pk,
                hashes.len(),
                self.config.get_num_challenge_ack_hashes(&deposit_data)
            ).into());
        }

        let operator_data = self
            .db
            .get_operator(None, operator_xonly_pk)
            .await?
            .ok_or(BridgeError::OperatorNotFound(operator_xonly_pk))?;

        self.db
            .set_operator_challenge_ack_hashes(
                None,
                operator_xonly_pk,
                deposit_data.get_deposit_outpoint(),
                &hashes,
            )
            .await?;

        if keys.winternitz_pubkeys.len() != ClementineBitVMPublicKeys::number_of_flattened_wpks() {
            tracing::error!(
                "Invalid number of winternitz keys received from operator {:?}: got: {} expected: {}",
                operator_xonly_pk,
                keys.winternitz_pubkeys.len(),
                ClementineBitVMPublicKeys::number_of_flattened_wpks()
            );
            return Err(eyre::eyre!(
                "Invalid number of winternitz keys received from operator {:?}: got: {} expected: {}",
                operator_xonly_pk,
                keys.winternitz_pubkeys.len(),
                ClementineBitVMPublicKeys::number_of_flattened_wpks()
            )
            .into());
        }

        let winternitz_keys: Vec<winternitz::PublicKey> = keys
            .winternitz_pubkeys
            .into_iter()
            .map(|x| x.try_into())
            .collect::<Result<_, BridgeError>>()?;

        let bitvm_pks = ClementineBitVMPublicKeys::from_flattened_vec(&winternitz_keys);

        let assert_tx_addrs = bitvm_pks
            .get_assert_taproot_leaf_hashes(operator_data.xonly_pk)
            .iter()
            .map(|x| x.to_byte_array())
            .collect::<Vec<_>>();

        // TODO: Use correct verification key and along with a dummy proof.
        // wrap around a mutex lock to avoid OOM
        let guard = REPLACE_SCRIPTS_LOCK.lock().await;
        let start = std::time::Instant::now();
        let scripts: Vec<ScriptBuf> = bitvm_pks.get_g16_verifier_disprove_scripts()?;

        let taproot_builder = taproot_builder_with_scripts(scripts);

        let root_hash = taproot_builder
            .try_into_taptree()
            .expect("taproot builder always builds a full taptree")
            .root_hash()
            .to_byte_array();

        // bitvm scripts are dropped, release the lock
        drop(guard);
        tracing::debug!("Built taproot tree in {:?}", start.elapsed());

        let latest_blockhash_wots = bitvm_pks.latest_blockhash_pk.to_vec();

        let latest_blockhash_script = WinternitzCommit::new(
            vec![(latest_blockhash_wots, 40)],
            operator_data.xonly_pk,
            self.config.protocol_paramset().winternitz_log_d,
        )
        .to_script_buf();

        let latest_blockhash_root_hash = taproot_builder_with_scripts(&[latest_blockhash_script])
            .try_into_taptree()
            .expect("taproot builder always builds a full taptree")
            .root_hash()
            .to_raw_hash()
            .to_byte_array();

        self.db
            .set_operator_bitvm_keys(
                None,
                operator_xonly_pk,
                deposit_data.get_deposit_outpoint(),
                bitvm_pks.to_flattened_vec(),
            )
            .await?;
        // Save the public input wots to db along with the root hash
        self.db
            .set_bitvm_setup(
                None,
                operator_xonly_pk,
                deposit_data.get_deposit_outpoint(),
                &assert_tx_addrs,
                &root_hash,
                &latest_blockhash_root_hash,
            )
            .await?;

        Ok(())
    }

    /// Checks if the operator who sent the kickoff matches the payout data saved in our db
    /// Payout data in db is updated during citrea sync.
    async fn is_kickoff_malicious(
        &self,
        kickoff_witness: Witness,
        deposit_data: &mut DepositData,
        kickoff_data: KickoffData,
        dbtx: Option<DatabaseTransaction<'_, '_>>,
    ) -> Result<bool, BridgeError> {
        let move_txid =
            create_move_to_vault_txhandler(deposit_data, self.config.protocol_paramset())?
                .get_cached_tx()
                .compute_txid();
        let payout_info = self
            .db
            .get_payout_info_from_move_txid(dbtx, move_txid)
            .await;
        if let Err(e) = &payout_info {
            tracing::warn!(
                "Couldn't retrieve payout info from db {}, assuming malicious",
                e
            );
            return Ok(true);
        }
        let payout_info = payout_info?;
        let Some((operator_xonly_pk_opt, payout_blockhash, _, _)) = payout_info else {
            tracing::warn!("No payout info found in db, assuming malicious");
            return Ok(true);
        };

        let Some(operator_xonly_pk) = operator_xonly_pk_opt else {
            tracing::warn!("No operator xonly pk found in payout tx OP_RETURN, assuming malicious");
            return Ok(true);
        };

        if operator_xonly_pk != kickoff_data.operator_xonly_pk {
            tracing::warn!("Operator xonly pk for the payout does not match with the kickoff_data");
            return Ok(true);
        }

        let wt_derive_path = WinternitzDerivationPath::Kickoff(
            kickoff_data.round_idx,
            kickoff_data.kickoff_idx,
            self.config.protocol_paramset(),
        );
        let commits = extract_winternitz_commits(
            kickoff_witness,
            &[wt_derive_path],
            self.config.protocol_paramset(),
        )?;
        let blockhash_data = commits.first();
        // only last 20 bytes of the blockhash is committed
        let truncated_blockhash = &payout_blockhash[12..];
        if let Some(committed_blockhash) = blockhash_data {
            if committed_blockhash != truncated_blockhash {
                tracing::warn!("Payout blockhash does not match committed hash: committed: {:?}, truncated payout blockhash: {:?}",
                        blockhash_data, truncated_blockhash);
                return Ok(true);
            }
        } else {
            return Err(eyre::eyre!("Couldn't retrieve committed data from witness").into());
        }
        Ok(false)
    }

    /// Checks if the kickoff is malicious and sends the appropriate txs if it is.
    /// Returns true if the kickoff is malicious.
    pub async fn handle_kickoff<'a>(
        &'a self,
        dbtx: DatabaseTransaction<'a, '_>,
        kickoff_witness: Witness,
        mut deposit_data: DepositData,
        kickoff_data: KickoffData,
        challenged_before: bool,
    ) -> Result<bool, BridgeError> {
        let is_malicious = self
            .is_kickoff_malicious(kickoff_witness, &mut deposit_data, kickoff_data, Some(dbtx))
            .await?;
        if !is_malicious {
            return Ok(false);
        }

        tracing::warn!(
            "Malicious kickoff {:?} for deposit {:?}",
            kickoff_data,
            deposit_data
        );

        let transaction_data = TransactionRequestData {
            deposit_outpoint: deposit_data.get_deposit_outpoint(),
            kickoff_data,
        };

        let signed_txs = create_and_sign_txs(
            self.db.clone(),
            &self.signer,
            self.config.clone(),
            transaction_data,
            None, // No need
            Some(dbtx),
        )
        .await?;

        let tx_metadata = Some(TxMetadata {
            tx_type: TransactionType::Dummy, // will be replaced in add_tx_to_queue
            operator_xonly_pk: Some(kickoff_data.operator_xonly_pk),
            round_idx: Some(kickoff_data.round_idx),
            kickoff_idx: Some(kickoff_data.kickoff_idx),
            deposit_outpoint: Some(deposit_data.get_deposit_outpoint()),
        });

        // try to send them
        for (tx_type, signed_tx) in &signed_txs {
            if *tx_type == TransactionType::Challenge && challenged_before {
                // do not send challenge tx operator was already challenged in the same round
                tracing::warn!(
                    "Operator {:?} was already challenged in the same round, skipping challenge tx",
                    kickoff_data.operator_xonly_pk
                );
                continue;
            }
            match *tx_type {
                TransactionType::Challenge
                | TransactionType::AssertTimeout(_)
                | TransactionType::KickoffNotFinalized
                | TransactionType::LatestBlockhashTimeout
                | TransactionType::OperatorChallengeNack(_) => {
                    #[cfg(feature = "automation")]
                    self.tx_sender
                        .add_tx_to_queue(
                            dbtx,
                            *tx_type,
                            signed_tx,
                            &signed_txs,
                            tx_metadata,
                            &self.config,
                            None,
                        )
                        .await?;
                }
                _ => {}
            }
        }

        Ok(true)
    }

    #[cfg(feature = "automation")]
    async fn send_watchtower_challenge(
        &self,
        kickoff_data: KickoffData,
        deposit_data: DepositData,
        dbtx: Option<DatabaseTransaction<'_, '_>>,
    ) -> Result<(), BridgeError> {
        let current_tip_hcp = self
            .header_chain_prover
            .get_tip_header_chain_proof()
            .await?;

        let (work_only_proof, work_output) = self
            .header_chain_prover
            .prove_work_only(current_tip_hcp.0)?;

        let g16: [u8; 256] = work_only_proof
            .inner
            .groth16()
            .wrap_err("Work only receipt is not groth16")?
            .seal
            .to_owned()
            .try_into()
            .map_err(|e: Vec<u8>| {
                eyre::eyre!(
                    "Invalid g16 proof length, expected 256 bytes, got {}",
                    e.len()
                )
            })?;

        let g16_proof = CircuitGroth16Proof::from_seal(&g16);
        let mut commit_data: Vec<u8> = g16_proof
            .to_compressed()
            .wrap_err("Couldn't compress g16 proof")?
            .to_vec();

        let total_work =
            borsh::to_vec(&work_output.work_u128).wrap_err("Couldn't serialize total work")?;

        #[cfg(test)]
        {
            let wt_ind = self
                .config
                .test_params
                .all_verifiers_secret_keys
                .iter()
                .position(|x| x == &self.config.secret_key)
                .ok_or_else(|| eyre::eyre!("Verifier secret key not found in test params"))?;

            self.config
                .test_params
                .maybe_disrupt_commit_data_for_total_work(&mut commit_data, wt_ind);
        }

        commit_data.extend_from_slice(&total_work);

        tracing::info!("Watchtower prepared commit data, trying to send watchtower challenge");

        self.queue_watchtower_challenge(kickoff_data, deposit_data, commit_data, dbtx)
            .await
    }

    async fn queue_watchtower_challenge(
        &self,
        kickoff_data: KickoffData,
        deposit_data: DepositData,
        commit_data: Vec<u8>,
        dbtx: Option<DatabaseTransaction<'_, '_>>,
    ) -> Result<(), BridgeError> {
        let (tx_type, challenge_tx, rbf_info) = self
            .create_watchtower_challenge(
                TransactionRequestData {
                    deposit_outpoint: deposit_data.get_deposit_outpoint(),
                    kickoff_data,
                },
                &commit_data,
                dbtx,
            )
            .await?;

        #[cfg(test)]
        let mut challenge_tx = challenge_tx;

        #[cfg(test)]
        {
            if let Some(annex_bytes) = rbf_info.annex.clone() {
                challenge_tx.input[0].witness.push(annex_bytes);
            }
        }

        #[cfg(feature = "automation")]
        {
            let mut dbtx = self.db.begin_transaction().await?;

            self.tx_sender
                .add_tx_to_queue(
                    &mut dbtx,
                    tx_type,
                    &challenge_tx,
                    &[],
                    Some(TxMetadata {
                        tx_type,
                        operator_xonly_pk: Some(kickoff_data.operator_xonly_pk),
                        round_idx: Some(kickoff_data.round_idx),
                        kickoff_idx: Some(kickoff_data.kickoff_idx),
                        deposit_outpoint: Some(deposit_data.get_deposit_outpoint()),
                    }),
                    &self.config,
                    Some(rbf_info),
                )
                .await?;

            dbtx.commit().await?;
            tracing::info!(
                "Committed watchtower challenge, commit data: {:?}",
                commit_data
            );
        }

        Ok(())
    }

    #[tracing::instrument(skip(self, dbtx))]
    async fn update_citrea_deposit_and_withdrawals(
        &self,
        dbtx: &mut DatabaseTransaction<'_, '_>,
        l2_height_start: u64,
        l2_height_end: u64,
        block_height: u32,
    ) -> Result<(), BridgeError> {
        let last_deposit_idx = self.db.get_last_deposit_idx(None).await?;
        tracing::debug!("Last Citrea deposit idx: {:?}", last_deposit_idx);

        let last_withdrawal_idx = self.db.get_last_withdrawal_idx(None).await?;
        tracing::debug!("Last Citrea withdrawal idx: {:?}", last_withdrawal_idx);

        let new_deposits = self
            .citrea_client
            .collect_deposit_move_txids(last_deposit_idx, l2_height_end)
            .await?;
        tracing::debug!("New deposits received from Citrea: {:?}", new_deposits);

        let new_withdrawals = self
            .citrea_client
            .collect_withdrawal_utxos(last_withdrawal_idx, l2_height_end)
            .await?;
        tracing::debug!(
            "New withdrawals received from Citrea: {:?}",
            new_withdrawals
        );

        for (idx, move_to_vault_txid) in new_deposits {
            tracing::info!(
                "Saving move to vault txid {:?} with index {} for Citrea deposits",
                move_to_vault_txid,
                idx
            );
            self.db
                .set_move_to_vault_txid_from_citrea_deposit(
                    Some(dbtx),
                    idx as u32,
                    &move_to_vault_txid,
                )
                .await?;
        }

        for (idx, withdrawal_utxo_outpoint) in new_withdrawals {
            tracing::info!(
                "Saving withdrawal utxo {:?} with index {} for Citrea withdrawals",
                withdrawal_utxo_outpoint,
                idx
            );
            self.db
                .set_withdrawal_utxo_from_citrea_withdrawal(
                    Some(dbtx),
                    idx as u32,
                    withdrawal_utxo_outpoint,
                    block_height,
                )
                .await?;
        }

        let replacement_move_txids = self
            .citrea_client
            .get_replacement_deposit_move_txids(l2_height_start + 1, l2_height_end)
            .await?;

        for (idx, new_move_txid) in replacement_move_txids {
            tracing::info!(
                "Setting replacement move txid: {:?} -> {:?}",
                idx,
                new_move_txid
            );
            self.db
                .set_replacement_deposit_move_txid(dbtx, idx, new_move_txid)
                .await?;
        }

        Ok(())
    }

    async fn update_finalized_payouts(
        &self,
        dbtx: &mut DatabaseTransaction<'_, '_>,
        block_id: u32,
        block_cache: &block_cache::BlockCache,
    ) -> Result<(), BridgeError> {
        let payout_txids = self
            .db
            .get_payout_txs_for_withdrawal_utxos(Some(dbtx), block_id)
            .await?;

        let block = block_cache
            .block
            .as_ref()
            .ok_or(eyre::eyre!("Block not found"))?;

        let block_hash = block.block_hash();

        let mut payout_txs_and_payer_operator_idx = vec![];
        for (idx, payout_txid) in payout_txids {
            let payout_tx_idx = block_cache.txids.get(&payout_txid);
            if payout_tx_idx.is_none() {
                tracing::error!(
                    "Payout tx not found in block cache: {:?} and in block: {:?}",
                    payout_txid,
                    block_id
                );
                tracing::error!("Block cache: {:?}", block_cache);
                return Err(eyre::eyre!("Payout tx not found in block cache").into());
            }
            let payout_tx_idx = payout_tx_idx.expect("Payout tx not found in block cache");
            let payout_tx = &block.txdata[*payout_tx_idx];
            // Find the first output that contains OP_RETURN
            let circuit_payout_tx = CircuitTransaction::from(payout_tx.clone());
            let op_return_output = get_first_op_return_output(&circuit_payout_tx);

            // If OP_RETURN doesn't exist in any outputs, or the data in OP_RETURN is not a valid xonly_pubkey,
            // operator_xonly_pk will be set to None, and the corresponding column in DB set to NULL.
            // This can happen if optimistic payout is used, or an operator constructs the payout tx wrong.
            let operator_xonly_pk = op_return_output
                .and_then(|output| parse_op_return_data(&output.script_pubkey))
                .and_then(|bytes| XOnlyPublicKey::from_slice(bytes).ok());

            if operator_xonly_pk.is_none() {
                tracing::info!(
                    "No valid operator xonly pk found in payout tx {:?} OP_RETURN. Either it is an optimistic payout or the operator constructed the payout tx wrong",
                    payout_txid
                );
            }

            tracing::info!(
                "A new payout tx detected for withdrawal {}, payout txid: {:?}, operator xonly pk: {:?}",
                idx,
                payout_txid,
                operator_xonly_pk
            );

            payout_txs_and_payer_operator_idx.push((
                idx,
                payout_txid,
                operator_xonly_pk,
                block_hash,
            ));
        }

        self.db
            .set_payout_txs_and_payer_operator_xonly_pk(
                Some(dbtx),
                payout_txs_and_payer_operator_idx,
            )
            .await?;

        Ok(())
    }

    async fn send_unspent_kickoff_connectors(
        &self,
        round_idx: RoundIndex,
        operator_xonly_pk: XOnlyPublicKey,
        used_kickoffs: HashSet<usize>,
    ) -> Result<(), BridgeError> {
        if used_kickoffs.len() == self.config.protocol_paramset().num_kickoffs_per_round {
            // ok, every kickoff spent
            return Ok(());
        }

        let unspent_kickoff_txs = self
            .create_and_sign_unspent_kickoff_connector_txs(round_idx, operator_xonly_pk, None)
            .await?;
        let mut dbtx = self.db.begin_transaction().await?;
        for (tx_type, tx) in unspent_kickoff_txs {
            if let TransactionType::UnspentKickoff(kickoff_idx) = tx_type {
                if used_kickoffs.contains(&kickoff_idx) {
                    continue;
                }
                #[cfg(feature = "automation")]
                self.tx_sender
                    .add_tx_to_queue(
                        &mut dbtx,
                        tx_type,
                        &tx,
                        &[],
                        Some(TxMetadata {
                            tx_type,
                            operator_xonly_pk: Some(operator_xonly_pk),
                            round_idx: Some(round_idx),
                            kickoff_idx: Some(kickoff_idx as u32),
                            deposit_outpoint: None,
                        }),
                        &self.config,
                        None,
                    )
                    .await?;
            }
        }
        dbtx.commit().await?;
        Ok(())
    }

    /// Verifies the conditions required to disprove an operator's actions using the "additional" disprove path.
    ///
    /// This function handles specific, non-Groth16 challenges. It reconstructs a unique challenge script
    /// based on on-chain data and constants (`deposit_constant`). It then validates the operator's
    /// provided assertions (`operator_asserts`) and acknowledgements (`operator_acks`) against this script.
    /// The goal is to produce a spendable witness for the disprove transaction if the operator is found to be at fault.
    ///
    /// # Arguments
    /// * `deposit_data` - Mutable data for the specific deposit being challenged.
    /// * `kickoff_data` - Information about the kickoff transaction that initiated this challenge.
    /// * `latest_blockhash` - The witness containing Winternitz signature for the latest Bitcoin blockhash.
    /// * `payout_blockhash` - The witness containing Winternitz signature for the payout transaction's blockhash.
    /// * `operator_asserts` - A map of witnesses from the operator, containing their assertions (claims).
    /// * `operator_acks` - A map of witnesses from the operator, containing their acknowledgements of watchtower challenges.
    /// * `txhandlers` - A map of transaction builders, used here to retrieve TXIDs of dependent transactions.
    ///
    /// # Returns
    /// - `Ok(Some(bitcoin::Witness))` if the operator's claims are successfully proven false, returning the complete witness needed to spend the disprove script path.
    /// - `Ok(None)` if the operator's claims are valid under this specific challenge, and no disprove is possible.
    /// - `Err(BridgeError)` if any error occurs during script reconstruction or validation.
    #[cfg(feature = "automation")]
    #[allow(clippy::too_many_arguments)]
    async fn verify_additional_disprove_conditions(
        &self,
        deposit_data: &mut DepositData,
        kickoff_data: &KickoffData,
        latest_blockhash: &Witness,
        payout_blockhash: &Witness,
        operator_asserts: &HashMap<usize, Witness>,
        operator_acks: &HashMap<usize, Witness>,
        txhandlers: &BTreeMap<TransactionType, TxHandler>,
        dbtx: Option<DatabaseTransaction<'_, '_>>,
    ) -> Result<Option<bitcoin::Witness>, BridgeError> {
        use bitvm::clementine::additional_disprove::debug_assertions_for_additional_script;

        use crate::builder::transaction::ReimburseDbCache;

        let mut reimburse_db_cache = ReimburseDbCache::new_for_deposit(
            self.db.clone(),
            kickoff_data.operator_xonly_pk,
            deposit_data.get_deposit_outpoint(),
            self.config.protocol_paramset(),
            dbtx,
        );

        let nofn_key = deposit_data.get_nofn_xonly_pk().inspect_err(|e| {
            tracing::error!("Error getting nofn xonly pk: {:?}", e);
        })?;

        let move_txid = txhandlers
            .get(&TransactionType::MoveToVault)
            .ok_or(TxError::TxHandlerNotFound(TransactionType::MoveToVault))?
            .get_txid()
            .to_byte_array();

        let round_txid = txhandlers
            .get(&TransactionType::Round)
            .ok_or(TxError::TxHandlerNotFound(TransactionType::Round))?
            .get_txid()
            .to_byte_array();

        let vout = kickoff_data.kickoff_idx + 1;

        let watchtower_challenge_start_idx =
            u16::try_from(UtxoVout::WatchtowerChallenge(0).get_vout())
                .wrap_err("Watchtower challenge start index overflow")?;

        let secp = Secp256k1::verification_only();

        let watchtower_xonly_pk = deposit_data.get_watchtowers();
        let watchtower_pubkeys = watchtower_xonly_pk
            .iter()
            .map(|xonly_pk| {
                // Create timelock script that this watchtower key will commit to
                let nofn_2week = Arc::new(TimelockScript::new(
                    Some(nofn_key),
                    self.config
                        .protocol_paramset
                        .watchtower_challenge_timeout_timelock,
                ));

                let builder = TaprootBuilder::new();
                let tweaked = builder
                    .add_leaf(0, nofn_2week.to_script_buf())
                    .expect("Valid script leaf")
                    .finalize(&secp, *xonly_pk)
                    .expect("taproot finalize must succeed");

                tweaked.output_key().serialize()
            })
            .collect::<Vec<_>>();

        let deposit_constant = deposit_constant(
            kickoff_data.operator_xonly_pk.serialize(),
            watchtower_challenge_start_idx,
            &watchtower_pubkeys,
            move_txid,
            round_txid,
            vout,
            self.config.protocol_paramset.genesis_chain_state_hash,
        );

        tracing::debug!("Deposit constant: {:?}", deposit_constant);

        let kickoff_winternitz_keys = reimburse_db_cache
            .get_kickoff_winternitz_keys()
            .await?
            .clone();

        let payout_tx_blockhash_pk = kickoff_winternitz_keys
            .get_keys_for_round(kickoff_data.round_idx)?
            .get(kickoff_data.kickoff_idx as usize)
            .ok_or(TxError::IndexOverflow)?
            .clone();

        let replaceable_additional_disprove_script = reimburse_db_cache
            .get_replaceable_additional_disprove_script()
            .await?;

        let additional_disprove_script = replace_placeholders_in_script(
            replaceable_additional_disprove_script.clone(),
            payout_tx_blockhash_pk,
            deposit_constant.0,
        );

        let witness = operator_asserts
            .get(&0)
            .wrap_err("No witness found in operator asserts")?
            .clone();

        let deposit_outpoint = deposit_data.get_deposit_outpoint();
        let paramset = self.config.protocol_paramset();

        let commits = extract_winternitz_commits_with_sigs(
            witness,
            &ClementineBitVMPublicKeys::mini_assert_derivations_0(deposit_outpoint, paramset),
            self.config.protocol_paramset(),
        )?;

        let mut challenge_sending_watchtowers_signature = Witness::new();
        let len = commits.len();

        for elem in commits[len - 1].iter() {
            challenge_sending_watchtowers_signature.push(elem);
        }

        let mut g16_public_input_signature = Witness::new();

        for elem in commits[len - 2].iter() {
            g16_public_input_signature.push(elem);
        }

        let num_of_watchtowers = deposit_data.get_num_watchtowers();

        let mut operator_acks_vec: Vec<Option<[u8; 20]>> = vec![None; num_of_watchtowers];

        for (idx, witness) in operator_acks.iter() {
            tracing::debug!(
                "Processing operator ack for idx: {}, witness: {:?}",
                idx,
                witness
            );

            let pre_image: [u8; 20] = witness
                .nth(1)
                .wrap_err("No pre-image found in operator ack witness")?
                .try_into()
                .wrap_err("Invalid pre-image length, expected 20 bytes")?;
            if *idx >= operator_acks_vec.len() {
                return Err(eyre::eyre!(
                    "Operator ack index {} out of bounds for vec of length {}",
                    idx,
                    operator_acks_vec.len()
                )
                .into());
            }
            operator_acks_vec[*idx] = Some(pre_image);

            tracing::debug!(target: "ci", "Operator ack for idx {}", idx);
        }

        let latest_blockhash: Vec<Vec<u8>> = latest_blockhash
            .iter()
            .skip(1)
            .take(88)
            .map(|x| x.to_vec())
            .collect();

        let mut latest_blockhash_new = Witness::new();
        for element in latest_blockhash {
            latest_blockhash_new.push(element);
        }

        let payout_blockhash: Vec<Vec<u8>> = payout_blockhash
            .iter()
            .skip(1)
            .take(88)
            .map(|x| x.to_vec())
            .collect();

        let mut payout_blockhash_new = Witness::new();
        for element in payout_blockhash {
            payout_blockhash_new.push(element);
        }

        tracing::debug!(
            target: "ci",
            "Verify additional disprove conditions - Genesis height: {:?}, operator_xonly_pk: {:?}, move_txid: {:?}, round_txid: {:?}, vout: {:?}, watchtower_challenge_start_idx: {:?}, genesis_chain_state_hash: {:?}, deposit_constant: {:?}",
            self.config.protocol_paramset.genesis_height,
            kickoff_data.operator_xonly_pk,
            move_txid,
            round_txid,
            vout,
            watchtower_challenge_start_idx,
            self.config.protocol_paramset.genesis_chain_state_hash,
            deposit_constant
        );

        tracing::debug!(
            target: "ci",
            "Payout blockhash: {:?}\nLatest blockhash: {:?}\nChallenge sending watchtowers signature: {:?}\nG16 public input signature: {:?}",
            payout_blockhash_new,
            latest_blockhash_new,
            challenge_sending_watchtowers_signature,
            g16_public_input_signature
        );

        let additional_disprove_witness = validate_assertions_for_additional_script(
            additional_disprove_script.clone(),
            g16_public_input_signature.clone(),
            payout_blockhash_new.clone(),
            latest_blockhash_new.clone(),
            challenge_sending_watchtowers_signature.clone(),
            operator_acks_vec.clone(),
        );

        let debug_additional_disprove_script = debug_assertions_for_additional_script(
            additional_disprove_script.clone(),
            g16_public_input_signature.clone(),
            payout_blockhash_new.clone(),
            latest_blockhash_new.clone(),
            challenge_sending_watchtowers_signature.clone(),
            operator_acks_vec,
        );

        tracing::info!(
            "Debug additional disprove script: {:?}",
            debug_additional_disprove_script
        );

        tracing::info!(
            "Additional disprove witness: {:?}",
            additional_disprove_witness
        );

        Ok(additional_disprove_witness)
    }

    /// Constructs, signs, and broadcasts the "additional" disprove transaction.
    ///
    /// This function is called after `verify_additional_disprove_conditions` successfully returns a witness.
    /// It takes this witness, places it into the disprove transaction's script spend path, adds the required
    /// operator and verifier signatures, and broadcasts the finalized transaction to the Bitcoin network.
    ///
    /// # Arguments
    /// * `txhandlers` - A map containing the pre-built `Disprove` transaction handler.
    /// * `kickoff_data` - Contextual data from the kickoff transaction.
    /// * `deposit_data` - Contextual data for the deposit being challenged.
    /// * `additional_disprove_witness` - The witness generated by `verify_additional_disprove_conditions`, proving the operator's fault.
    ///
    /// # Returns
    /// - `Ok(())` on successful broadcast of the transaction.
    /// - `Err(BridgeError)` if signing or broadcasting fails.
    #[cfg(feature = "automation")]
    async fn send_disprove_tx_additional(
        &self,
        txhandlers: &BTreeMap<TransactionType, TxHandler>,
        kickoff_data: KickoffData,
        deposit_data: DepositData,
        additional_disprove_witness: Witness,
    ) -> Result<(), BridgeError> {
        let verifier_xonly_pk = self.signer.xonly_public_key;

        let mut disprove_txhandler = txhandlers
            .get(&TransactionType::Disprove)
            .wrap_err("Disprove txhandler not found in txhandlers")?
            .clone();

        let disprove_input = additional_disprove_witness
            .iter()
            .map(|x| x.to_vec())
            .collect::<Vec<_>>();

        disprove_txhandler
            .set_p2tr_script_spend_witness(&disprove_input, 0, 1)
            .inspect_err(|e| {
                tracing::error!("Error setting disprove input witness: {:?}", e);
            })?;

        let operators_sig = self
            .db
            .get_deposit_signatures(
                None,
                deposit_data.get_deposit_outpoint(),
                kickoff_data.operator_xonly_pk,
                kickoff_data.round_idx,
                kickoff_data.kickoff_idx as usize,
            )
            .await?
            .ok_or_eyre("No operator signature found for the disprove tx")?;

        let mut tweak_cache = TweakCache::default();

        self.signer
            .tx_sign_and_fill_sigs(
                &mut disprove_txhandler,
                operators_sig.as_ref(),
                Some(&mut tweak_cache),
            )
            .inspect_err(|e| {
                tracing::error!(
                    "Error signing disprove tx for verifier {:?}: {:?}",
                    verifier_xonly_pk,
                    e
                );
            })?;

        let disprove_tx = disprove_txhandler.get_cached_tx().clone();

        tracing::debug!("Disprove txid: {:?}", disprove_tx.compute_txid());

        tracing::warn!(
            "Additional disprove tx created for verifier {:?} with kickoff_data: {:?}, deposit_data: {:?}",
            verifier_xonly_pk,
            kickoff_data,
            deposit_data
        );

        let mut dbtx = self.db.begin_transaction().await?;
        self.tx_sender
            .add_tx_to_queue(
                &mut dbtx,
                TransactionType::Disprove,
                &disprove_tx,
                &[],
                Some(TxMetadata {
                    tx_type: TransactionType::Disprove,
                    deposit_outpoint: Some(deposit_data.get_deposit_outpoint()),
                    operator_xonly_pk: Some(kickoff_data.operator_xonly_pk),
                    round_idx: Some(kickoff_data.round_idx),
                    kickoff_idx: Some(kickoff_data.kickoff_idx),
                }),
                &self.config,
                None,
            )
            .await?;
        dbtx.commit().await?;
        Ok(())
    }

    /// Performs the primary G16 proof verification to disprove an operator's claim.
    ///
    /// This is a complex function that aggregates all of the operator's assertions, which are commitments
    /// from a Winternitz one-time signature scheme. It meticulously parses and reorganizes these commitments
    /// into the precise input format required by the underlying Groth16 SNARK verifier (`validate_assertions`).
    /// It then invokes the verifier to check for a faulty computation.
    ///
    /// # Arguments
    /// * `deposit_data` - Mutable data for the specific deposit being challenged.
    /// * `operator_asserts` - A map containing all 33 required operator assertion witnesses.
    ///
    /// # Returns
    /// - `Ok(Some((index, script)))` if the ZK proof is faulty. The tuple contains the `StructuredScript`
    ///   that can be executed on-chain and its `index` in the Taproot tree.
    /// - `Ok(None)` if the ZK proof is valid.
    /// - `Err(BridgeError)` if any error occurs during data processing or ZK proof verification.
    #[cfg(feature = "automation")]
    async fn verify_disprove_conditions(
        &self,
        deposit_data: &mut DepositData,
        operator_asserts: &HashMap<usize, Witness>,
    ) -> Result<Option<(usize, StructuredScript)>, BridgeError> {
        use bridge_circuit_host::utils::get_verifying_key;

        let bitvm_pks = self.signer.generate_bitvm_pks_for_deposit(
            deposit_data.get_deposit_outpoint(),
            self.config.protocol_paramset,
        )?;
        let disprove_scripts = bitvm_pks.get_g16_verifier_disprove_scripts()?;

        let deposit_outpoint = deposit_data.get_deposit_outpoint();
        let paramset = self.config.protocol_paramset();

        // Pre-allocate commit vectors. Initializing with known sizes or empty vectors
        // is slightly more efficient as it can prevent reallocations.
        let mut g16_public_input_commit: Vec<Vec<Vec<u8>>> = vec![vec![vec![]]; 1];
        let mut num_u256_commits: Vec<Vec<Vec<u8>>> = vec![vec![vec![]]; 14];
        let mut intermediate_value_commits: Vec<Vec<Vec<u8>>> = vec![vec![vec![]]; 363];

        tracing::info!("Number of operator asserts: {}", operator_asserts.len());

        if operator_asserts.len() != ClementineBitVMPublicKeys::number_of_assert_txs() {
            return Err(eyre::eyre!(
                "Expected exactly {} operator asserts, got {}",
                ClementineBitVMPublicKeys::number_of_assert_txs(),
                operator_asserts.len()
            )
            .into());
        }

        for i in 0..operator_asserts.len() {
            let witness = operator_asserts
                .get(&i)
                .expect("indexed from 0 to 32")
                .clone();

            let mut commits = extract_winternitz_commits_with_sigs(
                witness,
                &ClementineBitVMPublicKeys::get_assert_derivations(i, deposit_outpoint, paramset),
                self.config.protocol_paramset(),
            )?;

            // Similar to the original operator asserts ordering, here we reorder into the format that BitVM expects.
            // For the first transaction, we have specific commits that need to be assigned to their respective arrays.
            // It includes the g16 public input commit, the last 2 num_u256 commits, and the last 3 intermediate value commits.
            // The rest of the commits are assigned to the num_u256_commits and intermediate_value_commits arrays.
            match i {
                0 => {
                    // Remove the last commit, which is for challenge-sending watchtowers
                    commits.pop();
                    let len = commits.len();

                    // Assign specific commits to their respective arrays by removing from the end.
                    // This is slightly more efficient than removing from arbitrary indices.
                    g16_public_input_commit[0] = commits.remove(len - 1);
                    num_u256_commits[12] = commits.remove(len - 2);
                    num_u256_commits[13] = commits.remove(len - 3);
                    intermediate_value_commits[360] = commits.remove(len - 4);
                    intermediate_value_commits[361] = commits.remove(len - 5);
                    intermediate_value_commits[362] = commits.remove(len - 6);
                }
                1 | 2 => {
                    // Handles i = 1 and i = 2
                    for j in 0..6 {
                        num_u256_commits[6 * (i - 1) + j] = commits
                            .pop()
                            .expect("Should not panic: `num_u256_commits` index out of bounds");
                    }
                }
                3..=32 => {
                    // Handles i from 3 to 32
                    for j in 0..12 {
                        intermediate_value_commits[12 * (i - 3) + j] = commits.pop().expect(
                            "Should not panic: `intermediate_value_commits` index out of bounds",
                        );
                    }
                }
                _ => {
                    // Catch-all for any other 'i' values
                    panic!("Unexpected operator assert index: {}; expected 0 to 32.", i);
                }
            }
        }

        tracing::info!("Converting assert commits to required format");
        tracing::info!(
            "g16_public_input_commit[0]: {:?}",
            g16_public_input_commit[0]
        );

        // Helper closure to parse commit data into the ([u8; 20], u8) format.
        // This avoids code repetition and improves readability.
        let fill_from_commits = |source: &Vec<Vec<u8>>, target: &mut [([u8; 20], u8)]| {
            // We iterate over chunks of 2 `Vec<u8>` elements at a time.
            for (i, chunk) in source.chunks_exact(2).enumerate() {
                // The first element of the chunk is the 20-byte array.
                let array_part: [u8; 20] = chunk[0]
                    .as_slice()
                    .try_into()
                    .expect("Slice is not 20 bytes");
                // The second element of the chunk is the single byte (u8).
                let u8_part: u8 = *chunk[1].first().unwrap_or(&0);
                target[i] = (array_part, u8_part);
            }
        };

        let mut first_box = Box::new([[([0u8; 20], 0u8); 68]; 1]);
        fill_from_commits(&g16_public_input_commit[0], &mut first_box[0]);

        let mut second_box = Box::new([[([0u8; 20], 0u8); 68]; 14]);
        for i in 0..14 {
            fill_from_commits(&num_u256_commits[i], &mut second_box[i]);
        }

        let mut third_box = Box::new([[([0u8; 20], 0u8); 36]; 363]);
        for i in 0..363 {
            fill_from_commits(&intermediate_value_commits[i], &mut third_box[i]);
        }

        tracing::info!("Boxes created");

        let vk = get_verifying_key();

        let res = tokio::task::spawn_blocking(move || {
            validate_assertions(
                &vk,
                (first_box, second_box, third_box),
                bitvm_pks.bitvm_pks,
                disprove_scripts
                    .as_slice()
                    .try_into()
                    .expect("static bitvm_cache contains exactly 364 disprove scripts"),
            )
        })
        .await
        .wrap_err("Validate assertions thread failed with error")?;

        tracing::info!("Disprove validation result: {:?}", res);

        match res {
            None => {
                tracing::info!("No disprove witness found");
                Ok(None)
            }
            Some((index, disprove_script)) => {
                tracing::info!("Disprove witness found");
                Ok(Some((index, disprove_script)))
            }
        }
    }

    /// Constructs, signs, and broadcasts the primary disprove transaction based on the operator assertions.
    ///
    /// This function takes the `StructuredScript` and its `index` returned by `verify_disprove_conditions`.
    /// It compiles the script, extracts the witness data (the push-only elements), and places it into the correct
    /// script path (`index`) of the disprove transaction. It then adds the necessary operator and verifier
    /// signatures before broadcasting the transaction to the Bitcoin network.
    ///
    /// # Arguments
    /// * `txhandlers` - A map containing the pre-built `Disprove` transaction handler.
    /// * `kickoff_data` - Contextual data from the kickoff transaction.
    /// * `deposit_data` - Contextual data for the deposit being challenged.
    /// * `disprove_script` - A tuple containing the executable `StructuredScript` and its Taproot leaf `index`, as returned by `verify_disprove_conditions`.
    ///
    /// # Returns
    /// - `Ok(())` on successful broadcast of the transaction.
    /// - `Err(BridgeError)` if signing or broadcasting fails.
    #[cfg(feature = "automation")]
    async fn send_disprove_tx(
        &self,
        txhandlers: &BTreeMap<TransactionType, TxHandler>,
        kickoff_data: KickoffData,
        deposit_data: DepositData,
        disprove_script: (usize, StructuredScript),
    ) -> Result<(), BridgeError> {
        let verifier_xonly_pk = self.signer.xonly_public_key;

        let mut disprove_txhandler = txhandlers
            .get(&TransactionType::Disprove)
            .wrap_err("Disprove txhandler not found in txhandlers")?
            .clone();

        let disprove_inputs: Vec<Vec<u8>> = disprove_script
            .1
            .compile()
            .instructions()
            .filter_map(|ins_res| match ins_res {
                Ok(Instruction::PushBytes(bytes)) => Some(bytes.as_bytes().to_vec()),
                _ => None,
            })
            .collect();

        disprove_txhandler
            .set_p2tr_script_spend_witness(&disprove_inputs, 0, disprove_script.0 + 2)
            .inspect_err(|e| {
                tracing::error!("Error setting disprove input witness: {:?}", e);
            })?;

        let operators_sig = self
            .db
            .get_deposit_signatures(
                None,
                deposit_data.get_deposit_outpoint(),
                kickoff_data.operator_xonly_pk,
                kickoff_data.round_idx,
                kickoff_data.kickoff_idx as usize,
            )
            .await?
            .ok_or_eyre("No operator signature found for the disprove tx")?;

        let mut tweak_cache = TweakCache::default();

        self.signer
            .tx_sign_and_fill_sigs(
                &mut disprove_txhandler,
                operators_sig.as_ref(),
                Some(&mut tweak_cache),
            )
            .inspect_err(|e| {
                tracing::error!(
                    "Error signing disprove tx for verifier {:?}: {:?}",
                    verifier_xonly_pk,
                    e
                );
            })?;

        let disprove_tx = disprove_txhandler.get_cached_tx().clone();

        tracing::debug!("Disprove txid: {:?}", disprove_tx.compute_txid());

        tracing::warn!(
            "BitVM disprove tx created for verifier {:?} with kickoff_data: {:?}, deposit_data: {:?}",
            verifier_xonly_pk,
            kickoff_data,
            deposit_data
        );

        let mut dbtx = self.db.begin_transaction().await?;
        self.tx_sender
            .add_tx_to_queue(
                &mut dbtx,
                TransactionType::Disprove,
                &disprove_tx,
                &[],
                Some(TxMetadata {
                    tx_type: TransactionType::Disprove,
                    deposit_outpoint: Some(deposit_data.get_deposit_outpoint()),
                    operator_xonly_pk: Some(kickoff_data.operator_xonly_pk),
                    round_idx: Some(kickoff_data.round_idx),
                    kickoff_idx: Some(kickoff_data.kickoff_idx),
                }),
                &self.config,
                None,
            )
            .await?;
        dbtx.commit().await?;
        Ok(())
    }

    async fn handle_finalized_block(
        &self,
        mut dbtx: DatabaseTransaction<'_, '_>,
        block_id: u32,
        block_height: u32,
        block_cache: Arc<block_cache::BlockCache>,
        light_client_proof_wait_interval_secs: Option<u32>,
    ) -> Result<(), BridgeError> {
        tracing::info!("Verifier handling finalized block height: {}", block_height);

        // before a certain number of blocks, citrea doesn't produce proofs (defined in citrea config)
        let max_attempts = light_client_proof_wait_interval_secs.unwrap_or(TEN_MINUTES_IN_SECS);
        let timeout = Duration::from_secs(max_attempts as u64);

        let (l2_height_start, l2_height_end) = self
            .citrea_client
            .get_citrea_l2_height_range(
                block_height.into(),
                timeout,
                self.config.protocol_paramset().network,
            )
            .await
            .inspect_err(|e| tracing::error!("Error getting citrea l2 height range: {:?}", e))?;

        tracing::debug!(
            "l2_height_start: {:?}, l2_height_end: {:?}, collecting deposits and withdrawals...",
            l2_height_start,
            l2_height_end
        );
        self.update_citrea_deposit_and_withdrawals(
            &mut dbtx,
            l2_height_start,
            l2_height_end,
            block_height,
        )
        .await?;

        self.update_finalized_payouts(&mut dbtx, block_id, &block_cache)
            .await?;

        #[cfg(feature = "automation")]
        {
            // Save unproven block cache to the database
            self.header_chain_prover
                .save_unproven_block_cache(Some(&mut dbtx), &block_cache)
                .await?;
            while (self.header_chain_prover.prove_if_ready().await?).is_some() {
                // Continue until prove_if_ready returns None
                // If it doesn't return None, it means next batch_size amount of blocks were proven
            }
        }

        Ok(())
    }
}

// This implementation is only relevant for non-automation mode, where the verifier is run as a standalone process
#[cfg(not(feature = "automation"))]
#[async_trait::async_trait]
impl<C> crate::bitcoin_syncer::BlockHandler for Verifier<C>
where
    C: CitreaClientT,
{
    async fn handle_new_block(
        &mut self,
        dbtx: DatabaseTransaction<'_, '_>,
        block_id: u32,
        block: bitcoin::Block,
        height: u32,
    ) -> Result<(), BridgeError> {
        self.handle_finalized_block(
            dbtx,
            block_id,
            height,
            Arc::new(block_cache::BlockCache::from_block(&block, height)),
            None,
        )
        .await
    }
}

impl<C> NamedEntity for Verifier<C>
where
    C: CitreaClientT,
{
    const ENTITY_NAME: &'static str = "verifier";
    const TX_SENDER_CONSUMER_ID: &'static str = "verifier_tx_sender";
    const FINALIZED_BLOCK_CONSUMER_ID: &'static str = "verifier_finalized_block_fetcher";
}

#[cfg(feature = "automation")]
mod states {
    use super::*;
    use crate::builder::transaction::{
        create_txhandlers, ContractContext, ReimburseDbCache, TxHandlerCache,
    };
    use crate::states::context::DutyResult;
    use crate::states::{block_cache, StateManager};
    use crate::states::{Duty, Owner};
    use std::collections::BTreeMap;
    use tonic::async_trait;

    #[async_trait]
    impl<C> Owner for Verifier<C>
    where
        C: CitreaClientT,
    {
        async fn handle_duty(&self, duty: Duty) -> Result<DutyResult, BridgeError> {
            let verifier_xonly_pk = &self.signer.xonly_public_key;
            match duty {
                Duty::NewReadyToReimburse {
                    round_idx,
                    operator_xonly_pk,
                    used_kickoffs,
                } => {
                    tracing::info!(
                    "Verifier {:?} called new ready to reimburse with round_idx: {:?}, operator_idx: {}, used_kickoffs: {:?}",
                    verifier_xonly_pk, round_idx, operator_xonly_pk, used_kickoffs
                );
                    self.send_unspent_kickoff_connectors(
                        round_idx,
                        operator_xonly_pk,
                        used_kickoffs,
                    )
                    .await?;
                    Ok(DutyResult::Handled)
                }
                Duty::WatchtowerChallenge {
                    kickoff_data,
                    deposit_data,
                } => {
                    tracing::warn!(
                    "Verifier {:?} called watchtower challenge with kickoff_data: {:?}, deposit_data: {:?}",
                    verifier_xonly_pk, kickoff_data, deposit_data
                );
                    self.send_watchtower_challenge(kickoff_data, deposit_data, None)
                        .await?;

                    tracing::info!("Verifier sent watchtower challenge",);

                    Ok(DutyResult::Handled)
                }
                Duty::SendOperatorAsserts { .. } => Ok(DutyResult::Handled),
                Duty::VerifierDisprove {
                    kickoff_data,
                    mut deposit_data,
                    operator_asserts,
                    operator_acks,
                    payout_blockhash,
                    latest_blockhash,
                } => {
                    #[cfg(test)]
                    {
                        if !self
                            .config
                            .test_params
                            .should_disprove(&self.signer.public_key, &deposit_data)?
                        {
                            return Ok(DutyResult::Handled);
                        }
                    }
                    let context = ContractContext::new_context_with_signer(
                        kickoff_data,
                        deposit_data.clone(),
                        self.config.protocol_paramset(),
                        self.signer.clone(),
                    );
                    let mut db_cache =
                        ReimburseDbCache::from_context(self.db.clone(), &context, None);

                    let txhandlers = create_txhandlers(
                        TransactionType::Disprove,
                        context,
                        &mut TxHandlerCache::new(),
                        &mut db_cache,
                    )
                    .await?;

                    // Attempt to find an additional disprove witness first
                    if let Some(additional_disprove_witness) = self
                        .verify_additional_disprove_conditions(
                            &mut deposit_data,
                            &kickoff_data,
                            &latest_blockhash,
                            &payout_blockhash,
                            &operator_asserts,
                            &operator_acks,
                            &txhandlers,
                            None,
                        )
                        .await?
                    {
                        tracing::info!(
                            "The additional public inputs for the bridge proof provided by operator {:?} for the deposit are incorrect.",
                            kickoff_data.operator_xonly_pk
                        );
                        self.send_disprove_tx_additional(
                            &txhandlers,
                            kickoff_data,
                            deposit_data,
                            additional_disprove_witness,
                        )
                        .await?;
                    } else {
                        tracing::info!(
                            "The additional public inputs for the bridge proof provided by operator {:?} for the deposit are correct.",
                            kickoff_data.operator_xonly_pk
                        );

                        // If no additional witness, try to find a standard disprove witness
                        match self
                            .verify_disprove_conditions(&mut deposit_data, &operator_asserts)
                            .await?
                        {
                            Some((index, disprove_script)) => {
                                tracing::info!(
                                    "The public inputs for the bridge proof provided by operator {:?} for the deposit are incorrect.",
                                    kickoff_data.operator_xonly_pk
                                );

                                self.send_disprove_tx(
                                    &txhandlers,
                                    kickoff_data,
                                    deposit_data,
                                    (index, disprove_script),
                                )
                                .await?;
                            }
                            None => {
                                tracing::info!(
                                    "The public inputs for the bridge proof provided by operator {:?} for the deposit are correct.",
                                    kickoff_data.operator_xonly_pk
                                );
                            }
                        }
                    }

                    Ok(DutyResult::Handled)
                }
                Duty::SendLatestBlockhash { .. } => Ok(DutyResult::Handled),
                Duty::CheckIfKickoff {
                    txid,
                    block_height,
                    witness,
                    challenged_before,
                } => {
                    tracing::debug!(
                        "Verifier {:?} called check if kickoff with txid: {:?}, block_height: {:?}",
                        verifier_xonly_pk,
                        txid,
                        block_height,
                    );
                    let db_kickoff_data = self
                        .db
                        .get_deposit_data_with_kickoff_txid(None, txid)
                        .await?;
                    let mut challenged = false;
                    if let Some((deposit_data, kickoff_data)) = db_kickoff_data {
                        tracing::debug!(
                            "New kickoff found {:?}, for deposit: {:?}",
                            kickoff_data,
                            deposit_data.get_deposit_outpoint()
                        );
                        let mut dbtx = self.db.begin_transaction().await?;
                        // add kickoff machine if there is a new kickoff
                        // do not add if kickoff finalizer is already spent => kickoff is finished
                        // this can happen if we are resyncing
                        StateManager::<Self>::dispatch_new_kickoff_machine(
                            self.db.clone(),
                            &mut dbtx,
                            kickoff_data,
                            block_height,
                            deposit_data.clone(),
                            witness.clone(),
                        )
                        .await?;
                        challenged = self
                            .handle_kickoff(
                                &mut dbtx,
                                witness,
                                deposit_data,
                                kickoff_data,
                                challenged_before,
                            )
                            .await?;
                        dbtx.commit().await?;
                    }
                    Ok(DutyResult::CheckIfKickoff { challenged })
                }
            }
        }

        async fn create_txhandlers(
            &self,
            tx_type: TransactionType,
            contract_context: ContractContext,
        ) -> Result<BTreeMap<TransactionType, TxHandler>, BridgeError> {
            let mut db_cache =
                ReimburseDbCache::from_context(self.db.clone(), &contract_context, None);
            let txhandlers = create_txhandlers(
                tx_type,
                contract_context,
                &mut TxHandlerCache::new(),
                &mut db_cache,
            )
            .await?;
            Ok(txhandlers)
        }

        async fn handle_finalized_block(
            &self,
            dbtx: DatabaseTransaction<'_, '_>,
            block_id: u32,
            block_height: u32,
            block_cache: Arc<block_cache::BlockCache>,
            light_client_proof_wait_interval_secs: Option<u32>,
        ) -> Result<(), BridgeError> {
            self.handle_finalized_block(
                dbtx,
                block_id,
                block_height,
                block_cache,
                light_client_proof_wait_interval_secs,
            )
            .await
        }
    }
}

#[cfg(test)]
mod tests {
    use super::*;
    use crate::test::common::citrea::MockCitreaClient;
    use crate::test::common::*;
    use bitcoin::Block;
    use std::str::FromStr;
    use std::sync::Arc;

    #[tokio::test]
    #[ignore]
    async fn test_handle_finalized_block_idempotency() {
        let mut config = create_test_config_with_thread_name().await;
        let _regtest = create_regtest_rpc(&mut config).await;

        let verifier = Verifier::<MockCitreaClient>::new(config.clone())
            .await
            .unwrap();

        // Create test block data
        let block_id = 1u32;
        let block_height = 100u32;
        let test_block = Block {
            header: bitcoin::block::Header {
                version: bitcoin::block::Version::ONE,
                prev_blockhash: bitcoin::BlockHash::all_zeros(),
                merkle_root: bitcoin::TxMerkleNode::all_zeros(),
                time: 1234567890,
                bits: bitcoin::CompactTarget::from_consensus(0x207fffff),
                nonce: 12345,
            },
            txdata: vec![], // empty transactions
        };
        let block_cache = Arc::new(block_cache::BlockCache::from_block(
            &test_block,
            block_height,
        ));

        // First call to handle_finalized_block
        let mut dbtx1 = verifier.db.begin_transaction().await.unwrap();
        let result1 = verifier
            .handle_finalized_block(
                &mut dbtx1,
                block_id,
                block_height,
                block_cache.clone(),
                None,
            )
            .await;
        // Should succeed or fail gracefully - testing idempotency, not functionality
        tracing::info!("First call result: {:?}", result1);

        // Commit the first transaction
        dbtx1.commit().await.unwrap();

        // Second call with identical parameters should also succeed (idempotent)
        let mut dbtx2 = verifier.db.begin_transaction().await.unwrap();
        let result2 = verifier
            .handle_finalized_block(
                &mut dbtx2,
                block_id,
                block_height,
                block_cache.clone(),
                None,
            )
            .await;
        // Should succeed or fail gracefully - testing idempotency, not functionality
        tracing::info!("Second call result: {:?}", result2);

        // Commit the second transaction
        dbtx2.commit().await.unwrap();

        // Both calls should have same outcome (both succeed or both fail with same error type)
        assert_eq!(
            result1.is_ok(),
            result2.is_ok(),
            "Both calls should have the same outcome"
        );
    }

    #[tokio::test]
    #[cfg(feature = "automation")]
    async fn test_database_operations_idempotency() {
        let mut config = create_test_config_with_thread_name().await;
        let _regtest = create_regtest_rpc(&mut config).await;

        let verifier = Verifier::<MockCitreaClient>::new(config.clone())
            .await
            .unwrap();

        // Test header chain prover save operation idempotency
        let test_block = Block {
            header: bitcoin::block::Header {
                version: bitcoin::block::Version::ONE,
                prev_blockhash: bitcoin::BlockHash::all_zeros(),
                merkle_root: bitcoin::TxMerkleNode::all_zeros(),
                time: 1234567890,
                bits: bitcoin::CompactTarget::from_consensus(0x207fffff),
                nonce: 12345,
            },
            txdata: vec![], // empty transactions
        };
        let block_cache = block_cache::BlockCache::from_block(&test_block, 100u32);

        // First save
        let mut dbtx1 = verifier.db.begin_transaction().await.unwrap();
        let result1 = verifier
            .header_chain_prover
            .save_unproven_block_cache(Some(&mut dbtx1), &block_cache)
            .await;
        assert!(result1.is_ok(), "First save should succeed");
        dbtx1.commit().await.unwrap();

        // Second save with same data should be idempotent
        let mut dbtx2 = verifier.db.begin_transaction().await.unwrap();
        let result2 = verifier
            .header_chain_prover
            .save_unproven_block_cache(Some(&mut dbtx2), &block_cache)
            .await;
        assert!(result2.is_ok(), "Second save should succeed (idempotent)");
        dbtx2.commit().await.unwrap();
    }

    #[tokio::test]
    async fn test_recover_address_from_signature() {
        let signature = PrimitiveSignature::from_str("0x93907632f97f51a91e684a88a9b8ad9bb1e0f7679686f79d6538972f4a759c0c38dddc0c449b7336963275189fb26ea3bb2055ba5d140f5a536c6fac6997ae061b")
            .unwrap();
        let input_signature = Signature::from_str("e8b82defd5e7745731737d210ad3f649541fd1e3173424fe6f9152b11cf8a1f9e24a176690c2ab243fb80ccc43369b2aba095b011d7a3a7c2a6953ef6b102643")
            .unwrap();
        let input_outpoint = OutPoint::from_str(
            "0000000000000000000000000000000000000000000000000000000000000000:0",
        )
        .unwrap();
        let output_script_pubkey =
            ScriptBuf::from_hex("0000000000000000000000000000000000000000000000000000000000000000")
                .unwrap();
        let output_amount = Amount::from_sat(1000000000000000000);
        let deposit_id = 1;
        let address = Verifier::<MockCitreaClient>::recover_address_from_ecdsa_signature(
            deposit_id,
            input_signature,
            input_outpoint,
            output_script_pubkey,
            output_amount,
            signature,
        )
        .unwrap();
        assert_eq!(
            address,
            alloy::primitives::Address::from_str("0xc9f597cbdd1235c986fb079184c785bf25b273b9")
                .unwrap()
        );
    }
}<|MERGE_RESOLUTION|>--- conflicted
+++ resolved
@@ -1320,13 +1320,12 @@
         output_amount: Amount,
         verification_signature: Option<PrimitiveSignature>,
     ) -> Result<PartialSignature, BridgeError> {
-<<<<<<< HEAD
         // if the withdrawal utxo is spent, no reason to sign optimistic payout
         if self.rpc.is_utxo_spent(&input_outpoint).await? {
             return Err(
                 eyre::eyre!("Withdrawal utxo {:?} is already spent", input_outpoint).into(),
             );
-=======
+        }
         // if verification address is set in config, check if verification signature is valid
         if let Some(address_in_config) = self.config.opt_payout_verification_address {
             // check if verification signature is provided by aggregator
@@ -1348,7 +1347,6 @@
                 // if verification signature is not provided, but verification address is set in config, return error
                 return Err(BridgeError::OptPayoutVerificationSignatureMissing);
             }
->>>>>>> 645d9990
         }
 
         // check if withdrawal is valid first
