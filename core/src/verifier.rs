use crate::actor::{verify_schnorr, Actor, TweakCache, WinternitzDerivationPath};
use crate::bitcoin_syncer::BitcoinSyncer;
use crate::bitvm_client::ClementineBitVMPublicKeys;
use crate::builder::address::taproot_builder_with_scripts;
use crate::builder::script::{extract_winternitz_commits, SpendableScript, WinternitzCommit};
use crate::builder::sighash::{
    create_nofn_sighash_stream, create_operator_sighash_stream, PartialSignatureInfo, SignatureInfo,
};
use crate::builder::transaction::deposit_signature_owner::EntityType;
use crate::builder::transaction::sign::{create_and_sign_txs, TransactionRequestData};
use crate::builder::transaction::{
    create_emergency_stop_txhandler, create_move_to_vault_txhandler, create_txhandlers,
    ContractContext, DepositData, KickoffData, OperatorData, ReimburseDbCache, TransactionType,
    TxHandler, TxHandlerCache,
};
use crate::builder::transaction::{create_round_txhandlers, KickoffWinternitzKeys};
use crate::citrea::CitreaClientT;
use crate::config::protocol::ProtocolParamset;
use crate::config::BridgeConfig;
use crate::constants::TEN_MINUTES_IN_SECS;
use crate::database::{Database, DatabaseTransaction};
use crate::errors::BridgeError;
use crate::extended_rpc::ExtendedRpc;
use crate::header_chain_prover::HeaderChainProver;
use crate::musig2;
use crate::rpc::clementine::{NormalSignatureKind, OperatorKeys, TaggedSignature};
use crate::states::context::DutyResult;
use crate::states::{block_cache, StateManager};
use crate::states::{Duty, Owner};
use crate::task::manager::BackgroundTaskManager;
use crate::task::IntoTask;
use crate::tx_sender::{TxMetadata, TxSender, TxSenderClient};
use bitcoin::hashes::Hash;
use bitcoin::secp256k1::schnorr::Signature;
use bitcoin::secp256k1::Message;
use bitcoin::OutPoint;
use bitcoin::{Address, ScriptBuf, Witness, XOnlyPublicKey};
use bitvm::signatures::winternitz;
use eyre::{Context, OptionExt, Result};
use secp256k1::musig::{MusigAggNonce, MusigPartialSignature, MusigPubNonce, MusigSecNonce};
use std::collections::{BTreeMap, HashMap, HashSet};
use std::pin::pin;
use std::sync::Arc;
use std::time::Duration;
use tokio::sync::mpsc;
use tokio_stream::StreamExt;
use tonic::async_trait;

#[derive(Debug)]
pub struct NonceSession {
    /// Nonces used for a deposit session (last nonce is for the movetx signature)
    pub nonces: Vec<MusigSecNonce>,
}

#[derive(Debug)]
pub struct AllSessions {
    pub cur_id: u32,
    pub sessions: HashMap<u32, NonceSession>,
}

pub struct VerifierServer<C: CitreaClientT> {
    pub verifier: Verifier<C>,
    background_tasks: BackgroundTaskManager<Verifier<C>>,
}

impl<C> VerifierServer<C>
where
    C: CitreaClientT,
{
    pub async fn new(config: BridgeConfig) -> Result<Self, BridgeError> {
        let verifier = Verifier::new(config.clone()).await?;
        let db = verifier.db.clone();
        let mut background_tasks = BackgroundTaskManager::default();

        let rpc = ExtendedRpc::connect(
            config.bitcoin_rpc_url.clone(),
            config.bitcoin_rpc_user.clone(),
            config.bitcoin_rpc_password.clone(),
        )
        .await?;

        // TODO: Removing index causes to remove the index from the tx_sender handle as well
        let tx_sender = TxSender::new(
            verifier.signer.clone(),
            rpc.clone(),
            verifier.db.clone(),
            "verifier_".to_string(),
            config.protocol_paramset().network,
        );

        background_tasks.loop_and_monitor(tx_sender.into_task());

        // initialize and run state manager
        let state_manager =
            StateManager::new(db.clone(), verifier.clone(), config.protocol_paramset()).await?;

        let should_run_state_mgr = {
            #[cfg(test)]
            {
                config.test_params.should_run_state_manager
            }
            #[cfg(not(test))]
            {
                true
            }
        };

        if should_run_state_mgr {
            background_tasks.loop_and_monitor(state_manager.block_fetcher_task().await?);
            background_tasks.loop_and_monitor(state_manager.into_task());
        }

        let syncer = BitcoinSyncer::new(db, rpc, config.protocol_paramset()).await?;

        background_tasks.loop_and_monitor(syncer.into_task());

        Ok(VerifierServer {
            verifier,
            background_tasks,
        })
    }

    pub async fn shutdown(&mut self) {
        self.background_tasks
            .graceful_shutdown_with_timeout(Duration::from_secs(10))
            .await;
    }
}

#[derive(Debug, Clone)]
pub struct Verifier<C: CitreaClientT> {
    rpc: ExtendedRpc,

    pub(crate) signer: Actor,
    pub(crate) db: Database,
    pub(crate) config: BridgeConfig,
    pub(crate) nonces: Arc<tokio::sync::Mutex<AllSessions>>,
    pub tx_sender: TxSenderClient,
    pub header_chain_prover: HeaderChainProver,
    pub citrea_client: C,
}

impl<C> Verifier<C>
where
    C: CitreaClientT,
{
    pub async fn new(config: BridgeConfig) -> Result<Self, BridgeError> {
        let signer = Actor::new(
            config.secret_key,
            config.winternitz_secret_key,
            config.protocol_paramset().network,
        );

        let rpc = ExtendedRpc::connect(
            config.bitcoin_rpc_url.clone(),
            config.bitcoin_rpc_user.clone(),
            config.bitcoin_rpc_password.clone(),
        )
        .await?;

        let db = Database::new(&config).await?;

        let citrea_client = C::new(
            config.citrea_rpc_url.clone(),
            config.citrea_light_client_prover_url.clone(),
            config.citrea_chain_id,
            None,
        )
        .await?;

        let all_sessions = AllSessions {
            cur_id: 0,
            sessions: HashMap::new(),
        };

        // TODO: Removing index causes to remove the index from the tx_sender handle as well
        let tx_sender = TxSenderClient::new(db.clone(), "verifier_".to_string());

        let header_chain_prover = HeaderChainProver::new(&config, rpc.clone()).await?;

        let verifier = Verifier {
            rpc,
            signer,
            db: db.clone(),
            config: config.clone(),
            nonces: Arc::new(tokio::sync::Mutex::new(all_sessions)),
            tx_sender,
            header_chain_prover,
            citrea_client,
        };
        Ok(verifier)
    }

    /// Verifies all unspent kickoff signatures sent by the operator, converts them to TaggedSignature
    /// as they will be saved as TaggedSignatures to the db.
    fn verify_unspent_kickoff_sigs(
        &self,
        collateral_funding_outpoint: OutPoint,
        operator_xonly_pk: XOnlyPublicKey,
        wallet_reimburse_address: Address,
        unspent_kickoff_sigs: Vec<Signature>,
        kickoff_wpks: &KickoffWinternitzKeys,
    ) -> Result<Vec<TaggedSignature>, BridgeError> {
        let mut tweak_cache = TweakCache::default();
        let mut tagged_sigs = Vec::with_capacity(unspent_kickoff_sigs.len());
        let mut prev_ready_to_reimburse: Option<TxHandler> = None;
        let operator_data = OperatorData {
            xonly_pk: operator_xonly_pk,
            collateral_funding_outpoint,
            reimburse_addr: wallet_reimburse_address.clone(),
        };
        let mut cur_sig_index = 0;
        for round_idx in 0..self.config.protocol_paramset().num_round_txs {
            let txhandlers = create_round_txhandlers(
                self.config.protocol_paramset(),
                round_idx,
                &operator_data,
                kickoff_wpks,
                prev_ready_to_reimburse.as_ref(),
            )?;
            for txhandler in txhandlers {
                if let TransactionType::UnspentKickoff(kickoff_idx) =
                    txhandler.get_transaction_type()
                {
                    let partial = PartialSignatureInfo {
                        operator_idx: 0, // dummy value
                        round_idx,
                        kickoff_utxo_idx: kickoff_idx,
                    };
                    let sighashes = txhandler
                        .calculate_shared_txins_sighash(EntityType::OperatorSetup, partial)?;
                    for sighash in sighashes {
                        let message = Message::from_digest(sighash.0.to_byte_array());
                        verify_schnorr(
                            &unspent_kickoff_sigs[cur_sig_index],
                            &message,
                            operator_xonly_pk,
                            sighash.1.tweak_data,
                            Some(&mut tweak_cache),
                        )
                        .map_err(|e| {
                            eyre::eyre!(
                                "Unspent kickoff signature verification failed for num sig {}: {}",
                                cur_sig_index + 1,
                                e
                            )
                        })?;
                        tagged_sigs.push(TaggedSignature {
                            signature: unspent_kickoff_sigs[cur_sig_index].serialize().to_vec(),
                            signature_id: Some(sighash.1.signature_id),
                        });
                        cur_sig_index += 1;
                    }
                } else if let TransactionType::ReadyToReimburse = txhandler.get_transaction_type() {
                    prev_ready_to_reimburse = Some(txhandler);
                }
            }
        }

        Ok(tagged_sigs)
    }

    pub async fn set_operator(
        &self,
        collateral_funding_outpoint: OutPoint,
        operator_xonly_pk: XOnlyPublicKey,
        wallet_reimburse_address: Address,
        operator_winternitz_public_keys: Vec<winternitz::PublicKey>,
        unspent_kickoff_sigs: Vec<Signature>,
    ) -> Result<(), BridgeError> {
        let kickoff_wpks = KickoffWinternitzKeys::new(
            operator_winternitz_public_keys,
            self.config.protocol_paramset().num_kickoffs_per_round,
        );
        let tagged_sigs = self.verify_unspent_kickoff_sigs(
            collateral_funding_outpoint,
            operator_xonly_pk,
            wallet_reimburse_address.clone(),
            unspent_kickoff_sigs,
            &kickoff_wpks,
        )?;

        let operator_winternitz_public_keys = kickoff_wpks.keys;
        let mut dbtx = self.db.begin_transaction().await?;
        // Save the operator details to the db
        self.db
            .set_operator(
                Some(&mut dbtx),
                operator_xonly_pk,
                wallet_reimburse_address.to_string(),
                collateral_funding_outpoint,
            )
            .await?;

        self.db
            .set_operator_kickoff_winternitz_public_keys(
                Some(&mut dbtx),
                operator_xonly_pk,
                operator_winternitz_public_keys,
            )
            .await?;

        let sigs_per_round = self.config.get_num_unspent_kickoff_sigs()
            / self.config.protocol_paramset().num_round_txs;
        let tagged_sigs_per_round: Vec<Vec<TaggedSignature>> = tagged_sigs
            .chunks(sigs_per_round)
            .map(|chunk| chunk.to_vec())
            .collect();

        for (round_idx, sigs) in tagged_sigs_per_round.into_iter().enumerate() {
            self.db
                .set_unspent_kickoff_sigs(Some(&mut dbtx), operator_xonly_pk, round_idx, sigs)
                .await?;
        }

        let operator_data = OperatorData {
            xonly_pk: operator_xonly_pk,
            collateral_funding_outpoint,
            reimburse_addr: wallet_reimburse_address,
        };

        StateManager::<Self>::dispatch_new_round_machine(self.db.clone(), &mut dbtx, operator_data)
            .await?;

        dbtx.commit().await?;

        Ok(())
    }

    pub async fn nonce_gen(
        &self,
        num_nonces: u32,
    ) -> Result<(u32, Vec<MusigPubNonce>), BridgeError> {
        let (sec_nonces, pub_nonces): (Vec<MusigSecNonce>, Vec<MusigPubNonce>) = (0..num_nonces)
            .map(|_| {
                // nonce pair needs keypair and a rng
                let (sec_nonce, pub_nonce) = musig2::nonce_pair(
                    &self.signer.keypair,
                    &mut bitcoin::secp256k1::rand::thread_rng(),
                )?;
                Ok((sec_nonce, pub_nonce))
            })
            .collect::<Result<Vec<(MusigSecNonce, MusigPubNonce)>, BridgeError>>()?
            .into_iter()
            .unzip(); // TODO: fix extra copies

        let session = NonceSession { nonces: sec_nonces };

        // save the session
        let session_id = {
            let all_sessions = &mut *self.nonces.lock().await;
            let session_id = all_sessions.cur_id;
            all_sessions.sessions.insert(session_id, session);
            all_sessions.cur_id += 1;
            session_id
        };

        Ok((session_id, pub_nonces))
    }

    pub async fn deposit_sign(
        &self,
        mut deposit_data: DepositData,
        session_id: u32,
        mut agg_nonce_rx: mpsc::Receiver<MusigAggNonce>,
    ) -> Result<mpsc::Receiver<MusigPartialSignature>, BridgeError> {
        self.citrea_client
            .check_nofn_correctness(deposit_data.get_nofn_xonly_pk()?)
            .await?;

        let verifier = self.clone();
        let (partial_sig_tx, partial_sig_rx) = mpsc::channel(1280);
        let verifier_index = deposit_data.get_verifier_index(&self.signer.public_key)?;
        let verifiers_public_keys = deposit_data.get_verifiers();

        let deposit_blockhash = self
            .rpc
            .get_blockhash_of_tx(&deposit_data.get_deposit_outpoint().txid)
            .await?;

        tokio::spawn(async move {
            let mut session_map = verifier.nonces.lock().await;
            let session = session_map
                .sessions
                .get_mut(&session_id)
                .ok_or_else(|| eyre::eyre!("Could not find session id {session_id}"))?;
            session.nonces.reverse();

            let mut nonce_idx: usize = 0;

            let mut sighash_stream = Box::pin(create_nofn_sighash_stream(
                verifier.db.clone(),
                verifier.config.clone(),
                deposit_data.clone(),
                deposit_blockhash,
                false,
            ));
            let num_required_sigs = verifier.config.get_num_required_nofn_sigs(&deposit_data);

            assert_eq!(
                num_required_sigs + 2,
                session.nonces.len(),
                "Expected nonce count to be num_required_sigs + 2 (movetx & emergency stop)"
            );

            while let Some(agg_nonce) = agg_nonce_rx.recv().await {
                let sighash = sighash_stream
                    .next()
                    .await
                    .ok_or(eyre::eyre!("No sighash received"))??;
                tracing::debug!("Verifier {} found sighash: {:?}", verifier_index, sighash);

                let nonce = session
                    .nonces
                    .pop()
                    .ok_or(eyre::eyre!("No nonce available"))?;

                let partial_sig = musig2::partial_sign(
                    verifiers_public_keys.clone(),
                    None,
                    nonce,
                    agg_nonce,
                    verifier.signer.keypair,
                    Message::from_digest(*sighash.0.as_byte_array()),
                )?;

                partial_sig_tx
                    .send(partial_sig)
                    .await
                    .wrap_err("Failed to send partial signature")?;

                nonce_idx += 1;
                tracing::debug!(
                    "Verifier {} signed and sent sighash {} of {}",
                    verifier_index,
                    nonce_idx,
                    num_required_sigs
                );
                if nonce_idx == num_required_sigs {
                    break;
                }
            }

            if session.nonces.len() != 2 {
                return Err(eyre::eyre!(
                    "Expected 2 nonces remaining in session, one for move tx and one for emergency stop, got {}",
                    session.nonces.len()
                ).into());
            }

            Ok::<(), BridgeError>(())
        });

        Ok(partial_sig_rx)
    }

    /// TODO: This function should be split in to multiple functions
    pub async fn deposit_finalize(
        &self,
        deposit_data: &mut DepositData,
        session_id: u32,
        mut sig_receiver: mpsc::Receiver<Signature>,
        mut agg_nonce_receiver: mpsc::Receiver<MusigAggNonce>,
        mut operator_sig_receiver: mpsc::Receiver<Signature>,
    ) -> Result<(MusigPartialSignature, MusigPartialSignature), BridgeError> {
        self.citrea_client
            .check_nofn_correctness(deposit_data.get_nofn_xonly_pk()?)
            .await?;

        let mut tweak_cache = TweakCache::default();
        let deposit_blockhash = self
            .rpc
            .get_blockhash_of_tx(&deposit_data.get_deposit_outpoint().txid)
            .await?;

        let mut sighash_stream = pin!(create_nofn_sighash_stream(
            self.db.clone(),
            self.config.clone(),
            deposit_data.clone(),
            deposit_blockhash,
            true,
        ));

        let num_required_nofn_sigs = self.config.get_num_required_nofn_sigs(deposit_data);
        let num_required_nofn_sigs_per_kickoff = self
            .config
            .get_num_required_nofn_sigs_per_kickoff(deposit_data);
        let num_required_op_sigs = self.config.get_num_required_operator_sigs(deposit_data);
        let num_required_op_sigs_per_kickoff = self
            .config
            .get_num_required_operator_sigs_per_kickoff(deposit_data);

        let operator_xonly_pks = deposit_data.get_operators();
        let num_operators = deposit_data.get_num_operators();

        let ProtocolParamset {
            num_round_txs,
            num_kickoffs_per_round,
            ..
        } = *self.config.protocol_paramset();

        let mut verified_sigs = vec![
            vec![
                vec![
                    Vec::<TaggedSignature>::with_capacity(
                        num_required_nofn_sigs_per_kickoff + num_required_op_sigs_per_kickoff
                    );
                    num_kickoffs_per_round
                ];
                num_round_txs
            ];
            num_operators
        ];

        let mut kickoff_txids = vec![vec![vec![]; num_round_txs]; num_operators];

        // ------ N-of-N SIGNATURES VERIFICATION ------

        let mut nonce_idx: usize = 0;

        while let Some(sighash) = sighash_stream.next().await {
            let typed_sighash = sighash.wrap_err("Failed to read from sighash stream")?;

            let &SignatureInfo {
                operator_idx,
                round_idx,
                kickoff_utxo_idx,
                signature_id,
                tweak_data,
                kickoff_txid,
            } = &typed_sighash.1;

            if signature_id == NormalSignatureKind::YieldKickoffTxid.into() {
                kickoff_txids[operator_idx][round_idx].push((kickoff_txid, kickoff_utxo_idx));
                continue;
            }

            let sig = sig_receiver
                .recv()
                .await
                .ok_or_eyre("No signature received")?;

            tracing::debug!("Verifying Final nofn Signature {}", nonce_idx + 1);

            verify_schnorr(
                &sig,
                &Message::from(typed_sighash.0),
                deposit_data.get_nofn_xonly_pk()?,
                tweak_data,
                Some(&mut tweak_cache),
            )
            .wrap_err_with(|| {
                format!(
                    "Failed to verify nofn signature {} with signature info {:?}",
                    nonce_idx + 1,
                    typed_sighash.1
                )
            })?;

            let tagged_sig = TaggedSignature {
                signature: sig.serialize().to_vec(),
                signature_id: Some(signature_id),
            };
            verified_sigs[operator_idx][round_idx][kickoff_utxo_idx].push(tagged_sig);

            tracing::debug!("Final Signature Verified");

            nonce_idx += 1;
        }

        if nonce_idx != num_required_nofn_sigs {
            return Err(eyre::eyre!(
                "Did not receive enough nofn signatures. Needed: {}, received: {}",
                num_required_nofn_sigs,
                nonce_idx
            )
            .into());
        }

        tracing::info!(
            "Verifier{} Finished verifying final signatures of NofN",
            self.signer.xonly_public_key.to_string()
        );

        let move_tx_agg_nonce = agg_nonce_receiver
            .recv()
            .await
            .ok_or(eyre::eyre!("Aggregated nonces channel ended prematurely"))?;

        let emergency_stop_agg_nonce = agg_nonce_receiver
            .recv()
            .await
            .ok_or(eyre::eyre!("Aggregated nonces channel ended prematurely"))?;

        tracing::info!(
            "Verifier{} Received move tx and emergency stop aggregated nonces",
            self.signer.xonly_public_key.to_string()
        );
        // ------ OPERATOR SIGNATURES VERIFICATION ------

        let num_required_total_op_sigs = num_required_op_sigs * deposit_data.get_num_operators();
        let mut total_op_sig_count = 0;

        // get operator data
        let operators_data = deposit_data.get_operators();

        // get signatures of operators and verify them
        for (operator_idx, &op_xonly_pk) in operators_data.iter().enumerate() {
            let mut op_sig_count = 0;
            // generate the sighash stream for operator
            let mut sighash_stream = pin!(create_operator_sighash_stream(
                self.db.clone(),
                op_xonly_pk,
                self.config.clone(),
                deposit_data.clone(),
                deposit_blockhash,
            ));
            while let Some(operator_sig) = operator_sig_receiver.recv().await {
                let typed_sighash = sighash_stream
                    .next()
                    .await
                    .ok_or_eyre("Operator sighash stream ended prematurely")??;

                tracing::debug!(
                    "Verifying Final operator signature {} for operator {}, signature info {:?}",
                    nonce_idx + 1,
                    operator_idx,
                    typed_sighash.1
                );

                let &SignatureInfo {
                    operator_idx,
                    round_idx,
                    kickoff_utxo_idx,
                    signature_id,
                    kickoff_txid: _,
                    tweak_data,
                } = &typed_sighash.1;

                verify_schnorr(
                    &operator_sig,
                    &Message::from(typed_sighash.0),
                    op_xonly_pk,
                    tweak_data,
                    Some(&mut tweak_cache),
                )
                .wrap_err_with(|| {
                    format!(
                        "Operator {} Signature {}: verification failed. Signature info: {:?}.",
                        operator_idx,
                        op_sig_count + 1,
                        typed_sighash.1
                    )
                })?;

                let tagged_sig = TaggedSignature {
                    signature: operator_sig.serialize().to_vec(),
                    signature_id: Some(signature_id),
                };
                verified_sigs[operator_idx][round_idx][kickoff_utxo_idx].push(tagged_sig);

                op_sig_count += 1;
                total_op_sig_count += 1;
                if op_sig_count == num_required_op_sigs {
                    break;
                }
            }
        }

        if total_op_sig_count != num_required_total_op_sigs {
            return Err(eyre::eyre!(
                "Did not receive enough operator signatures. Needed: {}, received: {}",
                num_required_total_op_sigs,
                total_op_sig_count
            )
            .into());
        }

        tracing::info!(
            "Verifier{} Finished verifying final signatures of operators",
            self.signer.xonly_public_key.to_string()
        );
        // ----- MOVE TX SIGNING

        // Generate partial signature for move transaction
        let move_txhandler =
            create_move_to_vault_txhandler(deposit_data, self.config.protocol_paramset())?;

        let move_tx_sighash = move_txhandler.calculate_script_spend_sighash_indexed(
            0,
            0,
            bitcoin::TapSighashType::Default,
        )?;

        let movetx_secnonce = {
            let mut session_map = self.nonces.lock().await;
            let session = session_map
                .sessions
                .get_mut(&session_id)
                .ok_or_else(|| eyre::eyre!("Could not find session id {session_id}"))?;
            session
                .nonces
                .pop()
                .ok_or_eyre("No move tx secnonce in session")?
        };

        let emergency_stop_secnonce = {
            let mut session_map = self.nonces.lock().await;
            let session = session_map
                .sessions
                .get_mut(&session_id)
                .ok_or_else(|| eyre::eyre!("Could not find session id {session_id}"))?;
            session
                .nonces
                .pop()
                .ok_or_eyre("No emergency stop secnonce in session")?
        };

        // sign move tx and save everything to db if everything is correct
        let move_tx_partial_sig = musig2::partial_sign(
            deposit_data.get_verifiers(),
            None,
            movetx_secnonce,
            move_tx_agg_nonce,
            self.signer.keypair,
            Message::from_digest(move_tx_sighash.to_byte_array()),
        )?;

        tracing::info!(
            "Verifier{} Finished signing move tx",
            self.signer.xonly_public_key.to_string()
        );

        let emergency_stop_txhandler = create_emergency_stop_txhandler(
            deposit_data,
            &move_txhandler,
            self.config.protocol_paramset(),
        )?;

        let emergency_stop_sighash = emergency_stop_txhandler
            .calculate_script_spend_sighash_indexed(
                0,
                0,
                bitcoin::TapSighashType::SinglePlusAnyoneCanPay,
            )?;

        let emergency_stop_partial_sig = musig2::partial_sign(
            deposit_data.get_verifiers(),
            None,
            emergency_stop_secnonce,
            emergency_stop_agg_nonce,
            self.signer.keypair,
            Message::from_digest(emergency_stop_sighash.to_byte_array()),
        )?;

        tracing::info!(
            "Verifier{} Finished signing emergency stop tx",
            self.signer.xonly_public_key.to_string()
        );

        // Save signatures to db
        let mut dbtx = self.db.begin_transaction().await?;
        self.db
            .set_deposit_data(
                Some(&mut dbtx),
                deposit_data.clone(),
                *move_txhandler.get_txid(),
            )
            .await?;
        // Deposit is not actually finalized here, its only finalized after the aggregator gets all the partial sigs and checks the aggregated sig
        // TODO: It can create problems if the deposit fails at the end by some verifier not sending movetx partial sig, but we still added sigs to db
        for (operator_idx, (operator_xonly_pk, operator_sigs)) in operator_xonly_pks
            .into_iter()
            .zip(verified_sigs.into_iter())
            .enumerate()
        {
            for (round_idx, mut op_round_sigs) in operator_sigs.into_iter().enumerate() {
                if kickoff_txids[operator_idx][round_idx].len()
                    != self.config.protocol_paramset().num_signed_kickoffs
                {
                    return Err(eyre::eyre!(
                        "Number of signed kickoff utxos for operator: {}, round: {} is wrong. Expected: {}, got: {}",
                            operator_xonly_pk, round_idx, self.config.protocol_paramset().num_signed_kickoffs, kickoff_txids[operator_idx][round_idx].len()
                    ).into());
                }
                for (kickoff_txid, kickoff_idx) in &kickoff_txids[operator_idx][round_idx] {
                    if kickoff_txid.is_none() {
                        return Err(eyre::eyre!(
                            "Kickoff txid not found for {}, {}, {}",
                            operator_xonly_pk,
                            round_idx,
                            kickoff_idx
                        )
                        .into());
                    }

                    tracing::trace!(
                        "Setting deposit signatures for {:?}, {:?}, {:?} {:?}",
                        operator_xonly_pk,
                        round_idx,
                        kickoff_idx,
                        kickoff_txid
                    );

                    self.db
                        .set_deposit_signatures(
                            Some(&mut dbtx),
                            deposit_data.get_deposit_outpoint(),
                            operator_xonly_pk,
                            round_idx,
                            *kickoff_idx,
                            kickoff_txid.expect("Kickoff txid must be Some"),
                            std::mem::take(&mut op_round_sigs[*kickoff_idx]),
                        )
                        .await?;
                }
            }
        }
        dbtx.commit().await?;

        Ok((move_tx_partial_sig, emergency_stop_partial_sig))
    }

    pub async fn set_operator_keys(
        &self,
        deposit_data: DepositData,
        keys: OperatorKeys,
        operator_xonly_pk: XOnlyPublicKey,
    ) -> Result<(), BridgeError> {
        let hashes: Vec<[u8; 20]> = keys
            .challenge_ack_digests
            .into_iter()
            .map(|x| {
                x.hash.try_into().map_err(|e: Vec<u8>| {
                    eyre::eyre!("Invalid hash length, expected 20 bytes, got {}", e.len())
                })
            })
            .collect::<Result<Vec<[u8; 20]>, eyre::Report>>()?;

        if hashes.len() != self.config.get_num_challenge_ack_hashes(&deposit_data) {
            return Err(eyre::eyre!(
                "Invalid number of challenge ack hashes received from operator {:?}: got: {} expected: {}",
                operator_xonly_pk,
                hashes.len(),
                self.config.get_num_challenge_ack_hashes(&deposit_data)
            ).into());
        }

        let operator_data = self
            .db
            .get_operator(None, operator_xonly_pk)
            .await?
            .ok_or(BridgeError::OperatorNotFound(operator_xonly_pk))?;

        self.db
            .set_operator_challenge_ack_hashes(
                None,
                operator_xonly_pk,
                deposit_data.get_deposit_outpoint(),
                &hashes,
            )
            .await?;

        let winternitz_keys: Vec<winternitz::PublicKey> = keys
            .winternitz_pubkeys
            .into_iter()
            .map(|x| x.try_into())
            .collect::<Result<_, BridgeError>>()?;

        if winternitz_keys.len() != ClementineBitVMPublicKeys::number_of_flattened_wpks() {
            tracing::error!(
                "Invalid number of winternitz keys received from operator {:?}: got: {} expected: {}",
                operator_xonly_pk,
                winternitz_keys.len(),
                ClementineBitVMPublicKeys::number_of_flattened_wpks()
            );
            return Err(eyre::eyre!(
                "Invalid number of winternitz keys received from operator {:?}: got: {} expected: {}",
                operator_xonly_pk,
                winternitz_keys.len(),
                ClementineBitVMPublicKeys::number_of_flattened_wpks()
            )
            .into());
        }

        let bitvm_pks = ClementineBitVMPublicKeys::from_flattened_vec(&winternitz_keys);

        let assert_tx_addrs = bitvm_pks
            .get_assert_taproot_leaf_hashes(operator_data.xonly_pk)
            .iter()
            .map(|x| x.to_byte_array())
            .collect::<Vec<_>>();

        // TODO: Use correct verification key and along with a dummy proof.
        let start = std::time::Instant::now();
        let scripts: Vec<ScriptBuf> = bitvm_pks.get_g16_verifier_disprove_scripts();

        let taproot_builder = taproot_builder_with_scripts(&scripts);
        let root_hash = taproot_builder
            .try_into_taptree()
            .expect("taproot builder always builds a full taptree")
            .root_hash()
            .to_byte_array();
        tracing::debug!("Built taproot tree in {:?}", start.elapsed());

        let latest_blockhash_wots = bitvm_pks.latest_blockhash_pk.to_vec();

        let latest_blockhash_script = WinternitzCommit::new(
            vec![(latest_blockhash_wots, 40)],
            operator_data.xonly_pk,
            self.config.protocol_paramset().winternitz_log_d,
        )
        .to_script_buf();

        let latest_blockhash_root_hash = taproot_builder_with_scripts(&[latest_blockhash_script])
            .try_into_taptree()
            .expect("taproot builder always builds a full taptree")
            .root_hash()
            .to_raw_hash()
            .to_byte_array();

        self.db
            .set_operator_bitvm_keys(
                None,
                operator_xonly_pk,
                deposit_data.get_deposit_outpoint(),
                bitvm_pks.to_flattened_vec(),
<<<<<<< HEAD
=======
                hashes,
>>>>>>> d03a9f0b
            )
            .await?;
        // Save the public input wots to db along with the root hash
        self.db
            .set_bitvm_setup(
                None,
                operator_xonly_pk,
                deposit_data.get_deposit_outpoint(),
                &assert_tx_addrs,
                &root_hash,
                &latest_blockhash_root_hash,
            )
            .await?;

        Ok(())
    }

    /// Checks if the operator who sent the kickoff matches the payout data saved in our db
    /// Payout data in db is updated during citrea sync.
    async fn is_kickoff_malicious(
        &self,
        kickoff_witness: Witness,
        deposit_data: &mut DepositData,
        kickoff_data: KickoffData,
    ) -> Result<bool, BridgeError> {
        let move_txid =
            create_move_to_vault_txhandler(deposit_data, self.config.protocol_paramset())?
                .get_cached_tx()
                .compute_txid();
        let payout_info = self
            .db
            .get_payout_info_from_move_txid(None, move_txid)
            .await;
        if let Err(e) = &payout_info {
            tracing::warn!(
                "Couldn't retrieve payout info from db {}, assuming malicious",
                e
            );
            return Ok(true);
        }
        let payout_info = payout_info?;
        if let Some((operator_xonly_pk, payout_blockhash)) = payout_info {
            if operator_xonly_pk != kickoff_data.operator_xonly_pk {
                return Ok(true);
            }
            let wt_derive_path = WinternitzDerivationPath::Kickoff(
                kickoff_data.round_idx,
                kickoff_data.kickoff_idx,
                self.config.protocol_paramset(),
            );
            let commits = extract_winternitz_commits(
                kickoff_witness,
                &[wt_derive_path],
                self.config.protocol_paramset(),
            )?;
            let blockhash_data = commits.first();
            // only last 20 bytes of the blockhash is committed
            let truncated_blockhash = &payout_blockhash[12..];
            if let Some(committed_blockhash) = blockhash_data {
                if committed_blockhash != truncated_blockhash {
                    tracing::warn!("Payout blockhash does not match committed hash: committed: {:?}, truncated payout blockhash: {:?}",
                        blockhash_data, truncated_blockhash);
                    return Ok(true);
                }
            } else {
                return Err(BridgeError::Error(
                    "Couldn't retrieve committed data from witness".to_string(),
                ));
            }
            return Ok(false);
        }
        Ok(true)
    }

    /// Checks if the kickoff is malicious and sends the appropriate txs if it is.
    /// Returns true if the kickoff is malicious.
    pub async fn handle_kickoff<'a>(
        &'a self,
        dbtx: DatabaseTransaction<'a, '_>,
        kickoff_witness: Witness,
        mut deposit_data: DepositData,
        kickoff_data: KickoffData,
        challenged_before: bool,
    ) -> Result<bool, BridgeError> {
        let is_malicious = self
            .is_kickoff_malicious(kickoff_witness, &mut deposit_data, kickoff_data)
            .await?;
        if !is_malicious {
            return Ok(false);
        }

        tracing::warn!(
            "Malicious kickoff {:?} for deposit {:?}",
            kickoff_data,
            deposit_data
        );

        let transaction_data = TransactionRequestData {
            deposit_outpoint: deposit_data.get_deposit_outpoint(),
            kickoff_data,
        };
        let signed_txs = create_and_sign_txs(
            self.db.clone(),
            &self.signer,
            self.config.clone(),
            transaction_data,
            None, // No need
        )
        .await?;

        let tx_metadata = Some(TxMetadata {
            tx_type: TransactionType::Dummy, // will be replaced in add_tx_to_queue
            operator_xonly_pk: Some(kickoff_data.operator_xonly_pk),
            round_idx: Some(kickoff_data.round_idx),
            kickoff_idx: Some(kickoff_data.kickoff_idx),
            deposit_outpoint: Some(deposit_data.get_deposit_outpoint()),
        });

        // try to send them
        for (tx_type, signed_tx) in &signed_txs {
            if *tx_type == TransactionType::Challenge && challenged_before {
                // do not send challenge tx operator was already challenged in the same round
                tracing::warn!(
                    "Operator {:?} was already challenged in the same round, skipping challenge tx",
                    kickoff_data.operator_xonly_pk
                );
                continue;
            }
            match *tx_type {
                TransactionType::Challenge
                | TransactionType::AssertTimeout(_)
                | TransactionType::KickoffNotFinalized
                | TransactionType::LatestBlockhashTimeout
                | TransactionType::OperatorChallengeNack(_) => {
                    self.tx_sender
                        .add_tx_to_queue(
                            dbtx,
                            *tx_type,
                            signed_tx,
                            &signed_txs,
                            tx_metadata,
                            &self.config,
                        )
                        .await?;
                }
                _ => {}
            }
        }

        Ok(true)
    }

    async fn send_watchtower_challenge(
        &self,
        kickoff_data: KickoffData,
        deposit_data: DepositData,
    ) -> Result<(), BridgeError> {
        let (tx_type, challenge_tx) = self
            .create_and_sign_watchtower_challenge(
                TransactionRequestData {
                    deposit_outpoint: deposit_data.get_deposit_outpoint(),
                    kickoff_data,
                },
                &vec![0u8; self.config.protocol_paramset().watchtower_challenge_bytes], // dummy challenge
            )
            .await?;
        let mut dbtx = self.db.begin_transaction().await?;

        self.tx_sender
            .add_tx_to_queue(
                &mut dbtx,
                tx_type,
                &challenge_tx,
                &[],
                Some(TxMetadata {
                    tx_type,
                    operator_xonly_pk: Some(kickoff_data.operator_xonly_pk),
                    round_idx: Some(kickoff_data.round_idx),
                    kickoff_idx: Some(kickoff_data.kickoff_idx),
                    deposit_outpoint: Some(deposit_data.get_deposit_outpoint()),
                }),
                &self.config,
            )
            .await?;
        dbtx.commit().await?;

        tracing::info!(
            "Commited watchtower challenge for watchtower {}",
            self.signer.xonly_public_key
        );

        Ok(())
    }

    #[tracing::instrument(skip(self, dbtx))]
    async fn update_citrea_deposit_and_withdrawals(
        &self,
        dbtx: &mut DatabaseTransaction<'_, '_>,
        l2_height_start: u64,
        l2_height_end: u64,
        block_height: u32,
    ) -> Result<(), BridgeError> {
        tracing::debug!("Updating citrea deposit and withdrawals");

        let last_deposit_idx = self.db.get_last_deposit_idx(None).await?;
        tracing::info!("Last deposit idx: {:?}", last_deposit_idx);

        let last_withdrawal_idx = self.db.get_last_withdrawal_idx(None).await?;
        tracing::info!("Last withdrawal idx: {:?}", last_withdrawal_idx);

        let new_deposits = self
            .citrea_client
            .collect_deposit_move_txids(last_deposit_idx, l2_height_end)
            .await?;
        tracing::info!("New deposits: {:?}", new_deposits);

        let new_withdrawals = self
            .citrea_client
            .collect_withdrawal_utxos(last_withdrawal_idx, l2_height_end)
            .await?;
        tracing::info!("New Withdrawals: {:?}", new_withdrawals);

        for (idx, move_to_vault_txid) in new_deposits {
            tracing::info!(
                "Setting move to vault txid: {:?} with index {}",
                move_to_vault_txid,
                idx
            );
            self.db
                .set_move_to_vault_txid_from_citrea_deposit(
                    Some(dbtx),
                    idx as u32,
                    &move_to_vault_txid,
                )
                .await?;
        }
        for (idx, withdrawal_utxo_outpoint) in new_withdrawals {
            tracing::info!(
                "Setting withdrawal utxo: {:?} with index {}",
                withdrawal_utxo_outpoint,
                idx
            );
            self.db
                .set_withdrawal_utxo_from_citrea_withdrawal(
                    Some(dbtx),
                    idx as u32,
                    withdrawal_utxo_outpoint,
                    block_height,
                )
                .await?;
        }

        let replacement_move_txids = self
            .citrea_client
            .get_replacement_deposit_move_txids(l2_height_start + 1, l2_height_end)
            .await?;

        for (old_move_txid, new_move_txid) in replacement_move_txids {
            tracing::info!(
                "Setting replacement move txid: {:?} -> {:?}",
                old_move_txid,
                new_move_txid
            );
            self.db
                .set_replacement_deposit_move_txid(Some(dbtx), old_move_txid, new_move_txid)
                .await?;
        }

        Ok(())
    }

    async fn update_finalized_payouts(
        &self,
        dbtx: &mut DatabaseTransaction<'_, '_>,
        block_id: u32,
        block_cache: &block_cache::BlockCache,
    ) -> Result<(), BridgeError> {
        tracing::info!("Updating finalized payouts for block: {:?}", block_id);
        let payout_txids = self
            .db
            .get_payout_txs_for_withdrawal_utxos(Some(dbtx), block_id)
            .await?;

        let block = block_cache
            .block
            .as_ref()
            .ok_or(eyre::eyre!("Block not found"))?;

        let block_hash = block.block_hash();

        let mut payout_txs_and_payer_operator_idx = vec![];
        for (idx, payout_txid) in payout_txids {
            let payout_tx_idx = block_cache.txids.get(&payout_txid);
            if payout_tx_idx.is_none() {
                tracing::error!(
                    "Payout tx not found in block cache: {:?} and in block: {:?}",
                    payout_txid,
                    block_id
                );
                tracing::error!("Block cache: {:?}", block_cache);
                return Err(BridgeError::Error(
                    "Payout tx not found in block cache".to_string(),
                ));
            }
            let payout_tx_idx = payout_tx_idx.expect("Payout tx not found in block cache");
            let payout_tx = &block.txdata[*payout_tx_idx];
            let last_output = &payout_tx.output[payout_tx.output.len() - 1]
                .script_pubkey
                .to_bytes();
            tracing::info!("last_output: {}, idx: {}", hex::encode(last_output), idx);

            // We remove the first 2 bytes which are OP_RETURN OP_PUSH, example: 6a0100
            let mut operator_idx_bytes = [0u8; 32]; // Create a 4-byte array initialized with zeros
            operator_idx_bytes.copy_from_slice(&last_output[2..last_output.len()]);
            let operator_xonly_pk =
                XOnlyPublicKey::from_slice(&operator_idx_bytes).expect("Invalid operator xonly_pk");

            payout_txs_and_payer_operator_idx.push((
                idx,
                payout_txid,
                operator_xonly_pk,
                block_hash,
            ));
        }

        self.db
            .set_payout_txs_and_payer_operator_xonly_pk(
                Some(dbtx),
                payout_txs_and_payer_operator_idx,
            )
            .await?;

        Ok(())
    }

    async fn send_unspent_kickoff_connectors(
        &self,
        round_idx: u32,
        operator_xonly_pk: XOnlyPublicKey,
        used_kickoffs: HashSet<usize>,
    ) -> Result<(), BridgeError> {
        if used_kickoffs.len() == self.config.protocol_paramset().num_kickoffs_per_round {
            // ok, every kickoff spent
            return Ok(());
        }

        let unspent_kickoff_txs = self
            .create_and_sign_unspent_kickoff_connector_txs(round_idx, operator_xonly_pk)
            .await?;
        let mut dbtx = self.db.begin_transaction().await?;
        for (tx_type, tx) in unspent_kickoff_txs {
            if let TransactionType::UnspentKickoff(kickoff_idx) = tx_type {
                if used_kickoffs.contains(&kickoff_idx) {
                    continue;
                }
                self.tx_sender
                    .add_tx_to_queue(
                        &mut dbtx,
                        tx_type,
                        &tx,
                        &[],
                        Some(TxMetadata {
                            tx_type,
                            operator_xonly_pk: Some(operator_xonly_pk),
                            round_idx: Some(round_idx),
                            kickoff_idx: Some(kickoff_idx as u32),
                            deposit_outpoint: None,
                        }),
                        &self.config,
                    )
                    .await?;
            }
        }
        dbtx.commit().await?;
        Ok(())
    }
}

#[async_trait]
impl<C> Owner for Verifier<C>
where
    C: CitreaClientT,
{
    const OWNER_TYPE: &'static str = "verifier";

    async fn handle_duty(&self, duty: Duty) -> Result<DutyResult, BridgeError> {
        let verifier_xonly_pk = &self.signer.xonly_public_key;
        match duty {
            Duty::NewReadyToReimburse {
                round_idx,
                operator_xonly_pk,
                used_kickoffs,
            } => {
                tracing::info!(
                    "Verifier {:?} called new ready to reimburse with round_idx: {:?}, operator_idx: {}, used_kickoffs: {:?}",
                    verifier_xonly_pk, round_idx, operator_xonly_pk, used_kickoffs
                );
                self.send_unspent_kickoff_connectors(round_idx, operator_xonly_pk, used_kickoffs)
                    .await?;
                Ok(DutyResult::Handled)
            }
            Duty::WatchtowerChallenge {
                kickoff_data,
                deposit_data,
            } => {
                tracing::warn!(
                    "Verifier {:?} called watchtower challenge with kickoff_data: {:?}, deposit_data: {:?}",
                    verifier_xonly_pk, kickoff_data, deposit_data
                );
                self.send_watchtower_challenge(kickoff_data, deposit_data)
                    .await?;
                Ok(DutyResult::Handled)
            }
            Duty::SendOperatorAsserts { .. } => Ok(DutyResult::Handled),
            Duty::VerifierDisprove {
                kickoff_data,
                deposit_data,
                operator_asserts,
                operator_acks,
                payout_blockhash,
                latest_blockhash,
            } => {
                tracing::warn!(
                    "Verifier {:?} called verifier disprove with kickoff_data: {:?}, deposit_data: {:?}, operator_asserts: {:?}, 
                    operator_acks: {:?}, payout_blockhash: {:?}, latest_blockhash: {:?}",
                    verifier_xonly_pk, kickoff_data, deposit_data, operator_asserts.len(), operator_acks.len(),
                    payout_blockhash.len(), latest_blockhash.len()
                );
                Ok(DutyResult::Handled)
            }
            Duty::SendLatestBlockhash { .. } => Ok(DutyResult::Handled),
            Duty::CheckIfKickoff {
                txid,
                block_height,
                witness,
                challenged_before,
            } => {
                tracing::debug!(
                    "Verifier {:?} called check if kickoff with txid: {:?}, block_height: {:?}",
                    verifier_xonly_pk,
                    txid,
                    block_height,
                );
                let db_kickoff_data = self
                    .db
                    .get_deposit_data_with_kickoff_txid(None, txid)
                    .await?;
                let mut challenged = false;
                if let Some((deposit_data, kickoff_data)) = db_kickoff_data {
                    tracing::debug!(
                        "New kickoff found {:?}, for deposit: {:?}",
                        kickoff_data,
                        deposit_data.get_deposit_outpoint()
                    );
                    // add kickoff machine if there is a new kickoff
                    let mut dbtx = self.db.begin_transaction().await?;
                    StateManager::<Self>::dispatch_new_kickoff_machine(
                        self.db.clone(),
                        &mut dbtx,
                        kickoff_data,
                        block_height,
                        deposit_data.clone(),
                        witness.clone(),
                    )
                    .await?;
                    challenged = self
                        .handle_kickoff(
                            &mut dbtx,
                            witness,
                            deposit_data,
                            kickoff_data,
                            challenged_before,
                        )
                        .await?;
                    dbtx.commit().await?;
                }
                Ok(DutyResult::CheckIfKickoff { challenged })
            }
        }
    }

    async fn create_txhandlers(
        &self,
        tx_type: TransactionType,
        contract_context: ContractContext,
    ) -> Result<BTreeMap<TransactionType, TxHandler>, BridgeError> {
        let mut db_cache = ReimburseDbCache::from_context(self.db.clone(), &contract_context);
        let txhandlers = create_txhandlers(
            tx_type,
            contract_context,
            &mut TxHandlerCache::new(),
            &mut db_cache,
        )
        .await?;
        Ok(txhandlers)
    }

    async fn handle_finalized_block(
        &self,
        mut dbtx: DatabaseTransaction<'_, '_>,
        block_id: u32,
        block_height: u32,
        block_cache: Arc<block_cache::BlockCache>,
        light_client_proof_wait_interval_secs: Option<u32>,
    ) -> Result<(), BridgeError> {
        tracing::info!(
            "Handling finalized block height: {:?} and block cache height: {:?}",
            block_height,
            block_cache.block_height
        );
        let max_attempts = light_client_proof_wait_interval_secs.unwrap_or(TEN_MINUTES_IN_SECS);
        let timeout = Duration::from_secs(max_attempts as u64);

        let l2_range_result = self
            .citrea_client
            .get_citrea_l2_height_range(block_height.into(), timeout)
            .await;
        if let Err(e) = l2_range_result {
            tracing::error!("Error getting citrea l2 height range: {:?}", e);
            return Err(e);
        }
        let (l2_height_start, l2_height_end) =
            l2_range_result.expect("Failed to get citrea l2 height range");

        tracing::info!(
            "l2_height_start: {:?}, l2_height_end: {:?}, collecting deposits and withdrawals",
            l2_height_start,
            l2_height_end
        );
        self.update_citrea_deposit_and_withdrawals(
            &mut dbtx,
            l2_height_start,
            l2_height_end,
            block_height,
        )
        .await?;

        tracing::info!("Getting payout txids for block height: {:?}", block_height);
        self.update_finalized_payouts(&mut dbtx, block_id, &block_cache)
            .await?;

        self.header_chain_prover
            .save_unproven_block_cache(Some(&mut dbtx), &block_cache)
            .await?;
        self.header_chain_prover.prove_if_ready().await?;

        Ok(())
    }
}<|MERGE_RESOLUTION|>--- conflicted
+++ resolved
@@ -925,10 +925,6 @@
                 operator_xonly_pk,
                 deposit_data.get_deposit_outpoint(),
                 bitvm_pks.to_flattened_vec(),
-<<<<<<< HEAD
-=======
-                hashes,
->>>>>>> d03a9f0b
             )
             .await?;
         // Save the public input wots to db along with the root hash
