--- conflicted
+++ resolved
@@ -187,12 +187,8 @@
             sessions: HashMap::new(),
         };
 
-<<<<<<< HEAD
-        let tx_sender = TxSenderClient::new(db.clone(), "verifier".to_string());
-=======
         let tx_sender =
             TxSenderClient::new(db.clone(), format!("verifier_{}", signer.xonly_public_key));
->>>>>>> 009e9611
 
         let header_chain_prover = if std::env::var("ENABLE_HEADER_CHAIN_PROVER").is_ok() {
             Some(HeaderChainProver::new(&config, rpc.clone()).await?)
