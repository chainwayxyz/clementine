use crate::actor::Actor;
use crate::bitvm_client::{self, ClementineBitVMPublicKeys, SECP};
use crate::builder::address::taproot_builder_with_scripts;
use crate::builder::script::{SpendableScript, WinternitzCommit};
use crate::builder::sighash::{
    create_nofn_sighash_stream, create_operator_sighash_stream, PartialSignatureInfo, SignatureInfo,
};
use crate::builder::transaction::deposit_signature_owner::EntityType;
use crate::builder::transaction::sign::{create_and_sign_txs, TransactionRequestData};
use crate::builder::transaction::{
    create_move_to_vault_txhandler, create_txhandlers, ContractContext, DepositData, OperatorData,
    ReimburseDbCache, TransactionType, TxHandler,
};
use crate::builder::transaction::{create_round_txhandlers, KickoffWinternitzKeys};
use crate::citrea::{CitreaClient, LightClientProverRpcClient};
use crate::config::protocol::{ProtocolParamset, ProtocolParamsetName};
use crate::config::BridgeConfig;
use crate::database::{Database, DatabaseTransaction};
use crate::errors::BridgeError;
use crate::extended_rpc::ExtendedRpc;
use crate::musig2::{self, AggregateFromPublicKeys};
use crate::rpc;
use crate::rpc::clementine::clementine_watchtower_client::ClementineWatchtowerClient;
use crate::rpc::clementine::{
    DepositParams, KickoffId, NormalSignatureKind, OperatorKeys, TaggedSignature,
    TransactionRequest, WatchtowerKeys,
};
use crate::states::StateManager;
use crate::states::{Duty, Owner};
use crate::tx_sender::{TxDataForLogging, TxSender};
use crate::{bitcoin_syncer, EVMAddress};
use alloy::transports::http::reqwest::Url;
use bitcoin::address::NetworkUnchecked;
use bitcoin::hashes::Hash;
use bitcoin::secp256k1::schnorr::Signature;
use bitcoin::secp256k1::Message;
use bitcoin::{secp256k1::PublicKey, OutPoint};
use bitcoin::{Address, ScriptBuf, TapTweakHash, XOnlyPublicKey};
use bitvm::signatures::winternitz;
use secp256k1::musig::{MusigAggNonce, MusigPartialSignature, MusigPubNonce, MusigSecNonce};
use std::collections::{BTreeMap, HashMap};
use std::pin::pin;
use std::sync::Arc;
use std::time::Duration;
use tokio::sync::{mpsc, oneshot};
use tokio_stream::StreamExt;
use tonic::async_trait;

#[derive(Debug)]
pub struct NonceSession {
    /// Nonces used for a deposit session (last nonce is for the movetx signature)
    pub nonces: Vec<MusigSecNonce>,
}

#[derive(Debug)]
pub struct AllSessions {
    pub cur_id: u32,
    pub sessions: HashMap<u32, NonceSession>,
}

#[derive(Debug, Clone)]
pub struct NofN {
    pub public_keys: Vec<bitcoin::secp256k1::PublicKey>,
    pub agg_xonly_pk: bitcoin::secp256k1::XOnlyPublicKey,
    pub idx: usize,
}

impl NofN {
    pub fn new(
        self_pk: bitcoin::secp256k1::PublicKey,
        public_keys: Vec<bitcoin::secp256k1::PublicKey>,
    ) -> Result<Self, BridgeError> {
        let idx = public_keys
            .iter()
            .position(|pk| pk == &self_pk)
            .ok_or(BridgeError::PublicKeyNotFound)?;
        let agg_xonly_pk =
            bitcoin::secp256k1::XOnlyPublicKey::from_musig2_pks(public_keys.clone(), None)?;
        Ok(NofN {
            public_keys,
            agg_xonly_pk,
            idx,
        })
    }
}

#[derive(Debug, Clone)]
pub struct Verifier {
    _rpc: ExtendedRpc,
    pub(crate) signer: Actor,
    pub(crate) db: Database,
    pub(crate) config: BridgeConfig,
    pub(crate) nofn_xonly_pk: bitcoin::secp256k1::XOnlyPublicKey,
    pub(crate) nofn: Arc<tokio::sync::RwLock<Option<NofN>>>,
    _operator_xonly_pks: Vec<bitcoin::secp256k1::XOnlyPublicKey>,
    pub(crate) nonces: Arc<tokio::sync::Mutex<AllSessions>>,
    pub idx: usize,
    pub tx_sender: TxSender,
    pub state_manager_shutdown_tx: Arc<oneshot::Sender<()>>,
    pub citrea_client: Option<CitreaClient>,
}

impl Verifier {
    pub async fn new(config: BridgeConfig) -> Result<Self, BridgeError> {
        let signer = Actor::new(
            config.secret_key,
            config.winternitz_secret_key,
            config.protocol_paramset().network,
        );
        // let pk: bitcoin::secp256k1:: PublicKey = config.secret_key.public_key(&utils::SECP);

        // TODO: In the future, we won't get verifiers public keys from config files, rather in set_verifiers rpc call.
        let idx = config
            .verifiers_public_keys
            .iter()
            .position(|pk| pk == &signer.public_key)
            .ok_or(BridgeError::PublicKeyNotFound)?;

        let db = Database::new(&config).await?;
        let rpc = ExtendedRpc::connect(
            config.bitcoin_rpc_url.clone(),
            config.bitcoin_rpc_user.clone(),
            config.bitcoin_rpc_password.clone(),
        )
        .await?;

        let citrea_client = if !config.citrea_rpc_url.is_empty()
            && !config.citrea_light_client_prover_url.is_empty()
        {
            Some(CitreaClient::new(
                Url::parse(&config.citrea_rpc_url).map_err(|e| {
                    BridgeError::Error(format!("Can't parse Citrea RPC URL: {:?}", e))
                })?,
                Url::parse(&config.citrea_light_client_prover_url).map_err(|e| {
                    BridgeError::Error(format!("Can't parse Citrea LCP RPC URL: {:?}", e))
                })?,
                None,
            )?)
        } else if config.protocol_paramset == ProtocolParamsetName::Mainnet // TODO: Remove this and move to config.rs or smth
            || config.protocol_paramset == ProtocolParamsetName::Testnet4
        {
            return Err(BridgeError::ConfigError(
                "Citrea RPC URL and Citrea light client prover RPC URLs must be set!".to_string(),
            ));
        } else {
            None
        };

        let tx_sender = TxSender::new(
            signer.clone(),
            rpc.clone(),
            db.clone(),
            &format!("verifier_{}", idx).to_string(),
            config.protocol_paramset().network,
        );
        let tx_sender_handle = tx_sender.run(Duration::from_secs(1)).await?;

        // Monitor the tx_sender_handle and abort if it dies unexpectedly
        crate::utils::monitor_task_with_panic(tx_sender_handle, "tx_sender for verifier");

        let nofn_xonly_pk = bitcoin::secp256k1::XOnlyPublicKey::from_musig2_pks(
            config.verifiers_public_keys.clone(),
            None,
        )?;

        let operator_xonly_pks = config.operators_xonly_pks.clone();

        let all_sessions = AllSessions {
            cur_id: 0,
            sessions: HashMap::new(),
        };

        let verifiers_pks = db.get_verifiers_public_keys(None).await?;

        let nofn = if !verifiers_pks.is_empty() {
            tracing::debug!("Verifier public keys found: {:?}", verifiers_pks);
            let nofn = NofN::new(signer.public_key, verifiers_pks)?;
            Some(nofn)
        } else {
            None
        };

        bitcoin_syncer::set_initial_block_info_if_not_exists(&db, &rpc, config.protocol_paramset())
            .await?;
        let _handle = bitcoin_syncer::start_bitcoin_syncer(
            db.clone(),
            rpc.clone(),
            Duration::from_secs(1),
            config.protocol_paramset(),
        )
        .await?;

        let mut verifier = Verifier {
            _rpc: rpc,
            signer,
            db: db.clone(),
            config: config.clone(),
            nofn_xonly_pk,
            nofn: Arc::new(tokio::sync::RwLock::new(nofn)),
            _operator_xonly_pks: operator_xonly_pks,
            nonces: Arc::new(tokio::sync::Mutex::new(all_sessions)),
            idx,
            tx_sender,
            state_manager_shutdown_tx: Arc::new(oneshot::channel().0),
            citrea_client,
        };
        // initialize and run state manager
        let mut state_manager =
            StateManager::new(db.clone(), verifier.clone(), config.protocol_paramset()).await?;
        state_manager.load_from_db().await?;
        let state_manager_block_syncer = StateManager::<Self>::block_fetcher_task(
            state_manager.get_last_processed_block_height(),
            db.clone(),
            Duration::from_secs(1),
            config.protocol_paramset(),
        )
        .await;

        let (state_manager_run_loop, shutdown_tx) = state_manager
            .into_msg_consumer_task(Duration::from_secs(1))
            .await;
        verifier.state_manager_shutdown_tx = shutdown_tx.into();

        // Monitor state manager handles
        crate::utils::monitor_task_with_panic(
            state_manager_block_syncer,
            "verifier block syncer for state manager",
        );
        crate::utils::monitor_task_with_panic(
            state_manager_run_loop,
            "verifier run loop of state manager",
        );
        Ok(verifier)
    }

    pub async fn set_verifiers(
        &self,
        verifiers_public_keys: Vec<PublicKey>,
    ) -> Result<(), BridgeError> {
        // Check if verifiers are already set
        if self.nofn.read().await.clone().is_some() {
            return Err(BridgeError::AlreadyInitialized);
        }

        // Save verifiers public keys to db
        self.db
            .set_verifiers_public_keys(None, &verifiers_public_keys)
            .await?;

        // Save the nofn to memory for fast access
        let nofn = NofN::new(self.signer.public_key, verifiers_public_keys.clone())?;
        self.nofn.write().await.replace(nofn);

        Ok(())
    }

    /// Verifies all unspent kickoff signatures sent by the operator, converts them to TaggedSignature
    /// as they will be saved as TaggedSignatures to the db.
    fn verify_unspent_kickoff_sigs(
        &self,
        operator_index: u32,
        collateral_funding_outpoint: OutPoint,
        operator_xonly_pk: XOnlyPublicKey,
        wallet_reimburse_address: Address,
        unspent_kickoff_sigs: Vec<Signature>,
        kickoff_wpks: &KickoffWinternitzKeys,
    ) -> Result<Vec<TaggedSignature>, BridgeError> {
        let mut tagged_sigs = Vec::with_capacity(unspent_kickoff_sigs.len());
        let mut prev_ready_to_reimburse: Option<TxHandler> = None;
        let operator_data = OperatorData {
            xonly_pk: operator_xonly_pk,
            collateral_funding_outpoint,
            reimburse_addr: wallet_reimburse_address.clone(),
        };
        let mut cur_sig_index = 0;
        for idx in 0..self.config.protocol_paramset().num_round_txs {
            let txhandlers = create_round_txhandlers(
                self.config.protocol_paramset(),
                idx,
                &operator_data,
                kickoff_wpks,
                prev_ready_to_reimburse.clone(),
            )?;
            for txhandler in txhandlers {
                if let TransactionType::UnspentKickoff(kickoff_idx) =
                    txhandler.get_transaction_type()
                {
                    let partial = PartialSignatureInfo {
                        operator_idx: operator_index as usize,
                        round_idx: idx,
                        kickoff_utxo_idx: kickoff_idx,
                    };
                    let sighashes = txhandler
                        .calculate_shared_txins_sighash(EntityType::OperatorSetup, partial)?;
                    for sighash in sighashes {
                        let message = Message::from_digest(sighash.0.to_byte_array());
                        bitvm_client::SECP
                            .verify_schnorr(
                                &unspent_kickoff_sigs[cur_sig_index],
                                &message,
                                &operator_xonly_pk,
                            )
                            .map_err(|e| {
                                BridgeError::Error(format!(
                                    "Unspent kickoff signature verification failed for num sig {}: {}",
                                    cur_sig_index + 1,
                                    e
                                ))
                            })?;
                        tagged_sigs.push(TaggedSignature {
                            signature: unspent_kickoff_sigs[cur_sig_index].serialize().to_vec(),
                            signature_id: Some(sighash.1.signature_id),
                        });
                        cur_sig_index += 1;
                    }
                }
                if let TransactionType::ReadyToReimburse = txhandler.get_transaction_type() {
                    prev_ready_to_reimburse = Some(txhandler);
                }
            }
        }

        Ok(tagged_sigs)
    }

    pub async fn set_operator(
        &self,
        operator_index: u32,
        collateral_funding_outpoint: OutPoint,
        operator_xonly_pk: XOnlyPublicKey,
        wallet_reimburse_address: Address,
        operator_winternitz_public_keys: Vec<winternitz::PublicKey>,
        unspent_kickoff_sigs: Vec<Signature>,
    ) -> Result<(), BridgeError> {
        let kickoff_wpks = KickoffWinternitzKeys::new(
            operator_winternitz_public_keys,
            self.config.protocol_paramset().num_kickoffs_per_round,
        );
        let tagged_sigs = self.verify_unspent_kickoff_sigs(
            operator_index,
            collateral_funding_outpoint,
            operator_xonly_pk,
            wallet_reimburse_address.clone(),
            unspent_kickoff_sigs,
            &kickoff_wpks,
        )?;

        let operator_winternitz_public_keys = kickoff_wpks.keys;
        let mut dbtx = self.db.begin_transaction().await?;
        // Save the operator details to the db
        self.db
            .set_operator(
                Some(&mut dbtx),
                operator_index as i32,
                operator_xonly_pk,
                wallet_reimburse_address.to_string(),
                collateral_funding_outpoint,
            )
            .await?;

        self.db
            .set_operator_kickoff_winternitz_public_keys(
                Some(&mut dbtx),
                operator_index,
                operator_winternitz_public_keys,
            )
            .await?;

        let sigs_per_round = self.config.get_num_unspent_kickoff_sigs()
            / self.config.protocol_paramset().num_round_txs;
        let tagged_sigs_per_round: Vec<Vec<TaggedSignature>> = tagged_sigs
            .chunks(sigs_per_round)
            .map(|chunk| chunk.to_vec())
            .collect();

        for (round_idx, sigs) in tagged_sigs_per_round.into_iter().enumerate() {
            self.db
                .set_unspent_kickoff_sigs(Some(&mut dbtx), operator_index as usize, round_idx, sigs)
                .await?;
        }

        let operator_data = OperatorData {
            xonly_pk: operator_xonly_pk,
            collateral_funding_outpoint,
            reimburse_addr: wallet_reimburse_address,
        };

        StateManager::<Self>::dispatch_new_round_machine(
            self.db.clone(),
            &mut dbtx,
            operator_data,
            operator_index,
        )
        .await?;

        dbtx.commit().await?;

        Ok(())
    }

    #[tracing::instrument(skip(self, xonly_pk), fields(verifier_idx = self.idx), ret)]
    pub async fn set_watchtower(
        &self,
        watchtower_idx: u32,
        xonly_pk: XOnlyPublicKey,
    ) -> Result<(), BridgeError> {
        self.db
            .set_watchtower_xonly_pk(None, watchtower_idx, &xonly_pk)
            .await?;

        Ok(())
    }

    pub async fn nonce_gen(
        &self,
        num_nonces: u32,
    ) -> Result<(u32, Vec<MusigPubNonce>), BridgeError> {
        let (sec_nonces, pub_nonces): (Vec<MusigSecNonce>, Vec<MusigPubNonce>) = (0..num_nonces)
            .map(|_| {
                // nonce pair needs keypair and a rng
                let (sec_nonce, pub_nonce) = musig2::nonce_pair(
                    &self.signer.keypair,
                    &mut bitcoin::secp256k1::rand::thread_rng(),
                )?;
                Ok((sec_nonce, pub_nonce))
            })
            .collect::<Result<Vec<(MusigSecNonce, MusigPubNonce)>, BridgeError>>()?
            .into_iter()
            .unzip(); // TODO: fix extra copies

        let session = NonceSession { nonces: sec_nonces };

        // save the session
        let session_id = {
            let all_sessions = &mut *self.nonces.lock().await;
            let session_id = all_sessions.cur_id;
            all_sessions.sessions.insert(session_id, session);
            all_sessions.cur_id += 1;
            session_id
        };

        Ok((session_id, pub_nonces))
    }

    pub async fn deposit_sign(
        &self,
        deposit_outpoint: OutPoint,
        evm_address: EVMAddress,
        recovery_taproot_address: Address<NetworkUnchecked>,
        session_id: u32,
        mut agg_nonce_rx: mpsc::Receiver<MusigAggNonce>,
    ) -> Result<mpsc::Receiver<MusigPartialSignature>, BridgeError> {
        let verifier = self.clone();
        let (partial_sig_tx, partial_sig_rx) = mpsc::channel(1280);

        tokio::spawn(async move {
            let mut session_map = verifier.nonces.lock().await;
            let session = session_map.sessions.get_mut(&session_id).ok_or_else(|| {
                BridgeError::Error(format!("Could not find session id {session_id}"))
            })?;
            session.nonces.reverse();

            let mut nonce_idx: usize = 0;

            let mut sighash_stream = Box::pin(create_nofn_sighash_stream(
                verifier.db.clone(),
                verifier.config.clone(),
                DepositData {
                    deposit_outpoint,
                    evm_address,
                    recovery_taproot_address,
                    nofn_xonly_pk: verifier.nofn_xonly_pk,
                },
                false,
            ));
            let num_required_sigs = verifier.config.get_num_required_nofn_sigs();

            assert_eq!(
                num_required_sigs + 1,
                session.nonces.len(),
                "Expected nonce count to be num_required_sigs + 1 (movetx)"
            );

            while let Some(agg_nonce) = agg_nonce_rx.recv().await {
                let sighash = sighash_stream
                    .next()
                    .await
                    .ok_or(BridgeError::Error("No sighash received".to_string()))??;
                tracing::debug!("Verifier {} found sighash: {:?}", verifier.idx, sighash);

                let nonce = session
                    .nonces
                    .pop()
                    .ok_or(BridgeError::Error("No nonce available".to_string()))?;
                let partial_sig = musig2::partial_sign(
                    verifier.config.verifiers_public_keys.clone(),
                    None,
                    nonce,
                    agg_nonce,
                    verifier.signer.keypair,
                    Message::from_digest(*sighash.0.as_byte_array()),
                )?;
                partial_sig_tx
                    .send(partial_sig)
                    .await
                    .map_err(|e| BridgeError::SendError("partial signature", e.to_string()))?;

                nonce_idx += 1;
                tracing::debug!(
                    "Verifier {} signed and sent sighash {} of {}",
                    verifier.idx,
                    nonce_idx,
                    num_required_sigs
                );
                if nonce_idx == num_required_sigs {
                    break;
                }
            }

            let last_nonce = session
                .nonces
                .pop()
                .ok_or(BridgeError::Error("No last nonce available".to_string()))?;
            session.nonces.clear();
            session.nonces.push(last_nonce);

            Ok::<(), BridgeError>(())
        });

        Ok(partial_sig_rx)
    }

    pub async fn deposit_finalize(
        &self,
        deposit_outpoint: OutPoint,
        evm_address: EVMAddress,
        recovery_taproot_address: Address<NetworkUnchecked>,
        session_id: u32,
        mut sig_receiver: mpsc::Receiver<Signature>,
        mut agg_nonce_receiver: mpsc::Receiver<MusigAggNonce>,
        mut operator_sig_receiver: mpsc::Receiver<Signature>,
    ) -> Result<MusigPartialSignature, BridgeError> {
        let mut sighash_stream = pin!(create_nofn_sighash_stream(
            self.db.clone(),
            self.config.clone(),
            DepositData {
                deposit_outpoint,
                evm_address,
                recovery_taproot_address: recovery_taproot_address.clone(),
                nofn_xonly_pk: self.nofn_xonly_pk,
            },
            true,
        ));

        let num_required_nofn_sigs = self.config.get_num_required_nofn_sigs();
        let num_required_nofn_sigs_per_kickoff =
            self.config.get_num_required_nofn_sigs_per_kickoff();
        let num_required_op_sigs = self.config.get_num_required_operator_sigs();
        let num_required_op_sigs_per_kickoff =
            self.config.get_num_required_operator_sigs_per_kickoff();
        let &BridgeConfig { num_operators, .. } = &self.config;

        let ProtocolParamset {
            num_round_txs,
            num_kickoffs_per_round,
            ..
        } = *self.config.protocol_paramset();

        let mut verified_sigs = vec![
            vec![
                vec![
                    Vec::<TaggedSignature>::with_capacity(
                        num_required_nofn_sigs_per_kickoff + num_required_op_sigs_per_kickoff
                    );
                    num_kickoffs_per_round
                ];
                num_round_txs
            ];
            num_operators
        ];

        let mut kickoff_txids =
            vec![vec![vec![None; num_kickoffs_per_round]; num_round_txs]; num_operators];

        // ------ N-of-N SIGNATURES VERIFICATION ------

        let mut nonce_idx: usize = 0;

        while let Some(sighash) = sighash_stream.next().await {
            let sighash = sighash.map_err(|_| BridgeError::SighashStreamEndedPrematurely)?;

            let &SignatureInfo {
                operator_idx,
                round_idx,
                kickoff_utxo_idx,
                signature_id,
                kickoff_txid,
            } = &sighash.1;

            if signature_id == NormalSignatureKind::YieldKickoffTxid.into() {
                kickoff_txids[operator_idx][round_idx][kickoff_utxo_idx] = kickoff_txid;
                continue;
            }

            let sig = sig_receiver
                .recv()
                .await
                .ok_or(BridgeError::Error("No signature received".to_string()))?;

            tracing::debug!("Verifying Final nofn Signature {}", nonce_idx + 1);
            bitvm_client::SECP
                .verify_schnorr(&sig, &Message::from(sighash.0), &self.nofn_xonly_pk)
                .map_err(|x| {
                    BridgeError::Error(format!(
                        "Nofn Signature {} Verification Failed: {}.",
                        nonce_idx + 1,
                        x
                    ))
                })?;

            let tagged_sig = TaggedSignature {
                signature: sig.serialize().to_vec(),
                signature_id: Some(signature_id),
            };
            verified_sigs[operator_idx][round_idx][kickoff_utxo_idx].push(tagged_sig);
            tracing::debug!("Final Signature Verified");

            nonce_idx += 1;
        }

        if nonce_idx != num_required_nofn_sigs {
            return Err(BridgeError::Error(format!(
                "Not received enough nofn signatures. Needed: {}, received: {}",
                num_required_nofn_sigs, nonce_idx
            )));
        }

        // ------ OPERATOR SIGNATURES VERIFICATION ------

        let num_required_total_op_sigs = num_required_op_sigs * self.config.num_operators;
        let mut total_op_sig_count = 0;

        // get operator data
        let operators_data: Vec<(XOnlyPublicKey, bitcoin::Address, OutPoint)> =
            self.db.get_operators(None).await?;

        // get signatures of operators and verify them
        for (operator_idx, (op_xonly_pk, _, _)) in operators_data.iter().enumerate() {
            let mut op_sig_count = 0;
            // tweak the operator xonly public key with None (because merkle root is empty as operator utxos have no scripts)
            let scalar = TapTweakHash::from_key_and_tweak(*op_xonly_pk, None).to_scalar();
            let tweaked_op_xonly_pk = op_xonly_pk
                .add_tweak(&SECP, &scalar)
                .map_err(|x| {
                    BridgeError::Error(format!("Failed to tweak operator xonly public key: {}", x))
                })?
                .0;
            // generate the sighash stream for operator
            let mut sighash_stream = pin!(create_operator_sighash_stream(
                self.db.clone(),
                operator_idx,
                self.config.clone(),
                DepositData {
                    deposit_outpoint,
                    evm_address,
                    recovery_taproot_address: recovery_taproot_address.clone(),
                    nofn_xonly_pk: self.nofn_xonly_pk,
                },
            ));
            while let Some(operator_sig) = operator_sig_receiver.recv().await {
                let sighash = sighash_stream
                    .next()
                    .await
                    .ok_or(BridgeError::SighashStreamEndedPrematurely)??;

                tracing::debug!(
                    "Verifying Final operator Signature {} for operator {}",
                    nonce_idx + 1,
                    operator_idx
                );

                bitvm_client::SECP
                    .verify_schnorr(
                        &operator_sig,
                        &Message::from(sighash.0),
                        &tweaked_op_xonly_pk,
                    )
                    .map_err(|x| {
                        BridgeError::Error(format!(
                            "Operator {} Signature {}: verification failed: {}.",
                            operator_idx,
                            op_sig_count + 1,
                            x
                        ))
                    })?;

                let &SignatureInfo {
                    operator_idx,
                    round_idx,
                    kickoff_utxo_idx,
                    signature_id,
                    kickoff_txid: _,
                } = &sighash.1;
                let tagged_sig = TaggedSignature {
                    signature: operator_sig.serialize().to_vec(),
                    signature_id: Some(signature_id),
                };
                verified_sigs[operator_idx][round_idx][kickoff_utxo_idx].push(tagged_sig);

                op_sig_count += 1;
                total_op_sig_count += 1;
                if op_sig_count == num_required_op_sigs {
                    break;
                }
            }
        }

        if total_op_sig_count != num_required_total_op_sigs {
            return Err(BridgeError::Error(format!(
                "Not enough operator signatures. Needed: {}, received: {}",
                num_required_total_op_sigs, total_op_sig_count
            )));
        }

        // ----- MOVE TX SIGNING

        // Generate partial signature for move transaction
        let move_txhandler = create_move_to_vault_txhandler(
            deposit_outpoint,
            evm_address,
            &recovery_taproot_address,
            self.nofn_xonly_pk,
            self.config.protocol_paramset().user_takes_after,
            self.config.protocol_paramset().bridge_amount,
            self.config.protocol_paramset().network,
        )?;

        let move_tx_sighash = move_txhandler.calculate_script_spend_sighash_indexed(
            0,
            0,
            bitcoin::TapSighashType::Default,
        )?;

        let agg_nonce =
            agg_nonce_receiver
                .recv()
                .await
                .ok_or(BridgeError::ChannelEndedPrematurely(
                    "verifier::deposit_finalize",
                    "aggregated nonces",
                ))?;

        let movetx_secnonce = {
            let mut session_map = self.nonces.lock().await;
            let session = session_map.sessions.get_mut(&session_id).ok_or_else(|| {
                BridgeError::Error(format!(
                    "could not find session with id {} in session cache",
                    session_id
                ))
            })?;
            session
                .nonces
                .pop()
                .ok_or_else(|| BridgeError::Error("No move tx secnonce in session".to_string()))?
        };

        // sign move tx and save everything to db if everything is correct
        let partial_sig = musig2::partial_sign(
            self.config.verifiers_public_keys.clone(),
            None,
            movetx_secnonce,
            agg_nonce,
            self.signer.keypair,
            Message::from_digest(move_tx_sighash.to_byte_array()),
        )?;

        // Save signatures to db
        let mut dbtx = self.db.begin_transaction().await?;
        self.db
            .set_deposit_data(
                Some(&mut dbtx),
                DepositData {
                    deposit_outpoint,
                    evm_address,
                    recovery_taproot_address: recovery_taproot_address.clone(),
                    nofn_xonly_pk: self.nofn_xonly_pk,
                },
            )
            .await?;
        // Deposit is not actually finalized here, its only finalized after the aggregator gets all the partial sigs and checks the aggregated sig
        // TODO: It can create problems if the deposit fails at the end by some verifier not sending movetx partial sig, but we still added sigs to db
        for (operator_idx, operator_sigs) in verified_sigs.into_iter().enumerate() {
            for (seq_idx, op_sequential_sigs) in operator_sigs.into_iter().enumerate() {
                for (kickoff_idx, kickoff_sigs) in op_sequential_sigs.into_iter().enumerate() {
                    let kickoff_txid = kickoff_txids[operator_idx][seq_idx][kickoff_idx];
                    if kickoff_txid.is_none() {
                        return Err(BridgeError::Error(format!(
                            "Kickoff txid not found for {}, {}, {}",
                            operator_idx, seq_idx, kickoff_idx
                        )));
                    }
                    self.db
                        .set_deposit_signatures(
                            Some(&mut dbtx),
                            deposit_outpoint,
                            operator_idx,
                            seq_idx,
                            kickoff_idx,
                            kickoff_txid.expect("Kickoff txid must be Some"),
                            kickoff_sigs,
                        )
                        .await?;
                }
            }
        }
        dbtx.commit().await?;

        Ok(partial_sig)
    }

    pub async fn set_operator_keys(
        &self,
        deposit_id: DepositData,
        keys: OperatorKeys,
        operator_idx: u32,
    ) -> Result<(), BridgeError> {
        let hashes: Vec<[u8; 20]> = keys
            .challenge_ack_digests
            .into_iter()
            .map(|x| {
                x.hash
                    .try_into()
                    .map_err(|_| BridgeError::Error("Invalid hash length".to_string()))
            })
            .collect::<Result<Vec<[u8; 20]>, BridgeError>>()?;

        if hashes.len() != self.config.get_num_challenge_ack_hashes() {
            return Err(BridgeError::Error(
                format!(
                    "Invalid number of challenge ack hashes received from operator {}: got: {} expected: {}",
                    operator_idx,
                    hashes.len(),
                    self.config.get_num_challenge_ack_hashes()
                )
            ));
        }

        let operator_data = self
            .db
            .get_operator(None, operator_idx as i32)
            .await?
            .ok_or(BridgeError::OperatorNotFound(operator_idx))?;

        self.db
            .set_operator_challenge_ack_hashes(
                None,
                operator_idx as i32,
                deposit_id.deposit_outpoint,
                &hashes,
            )
            .await?;

        let winternitz_keys: Vec<winternitz::PublicKey> = keys
            .winternitz_pubkeys
            .into_iter()
            .map(|x| x.try_into())
            .collect::<Result<_, BridgeError>>()?;

        if winternitz_keys.len() != ClementineBitVMPublicKeys::number_of_flattened_wpks() {
            tracing::error!(
                "Invalid number of winternitz keys received from operator {}: got: {} expected: {}",
                operator_idx,
                winternitz_keys.len(),
                ClementineBitVMPublicKeys::number_of_flattened_wpks()
            );
            return Err(BridgeError::Error(format!(
                "Invalid number of winternitz keys received from operator {}: got: {} expected: {}",
                operator_idx,
                winternitz_keys.len(),
                ClementineBitVMPublicKeys::number_of_flattened_wpks()
            )));
        }

        let bitvm_pks = ClementineBitVMPublicKeys::from_flattened_vec(&winternitz_keys);
        let assert_tx_addrs = bitvm_pks
            .get_assert_taproot_leaf_hashes(operator_data.xonly_pk)
            .iter()
            .map(|x| x.to_byte_array())
            .collect::<Vec<_>>();

        // TODO: Use correct verification key and along with a dummy proof.
        let start = std::time::Instant::now();
        let scripts: Vec<ScriptBuf> = bitvm_pks.get_g16_verifier_disprove_scripts();

        let taproot_builder = taproot_builder_with_scripts(&scripts);
        let root_hash = taproot_builder
            .try_into_taptree()
            .expect("taproot builder always builds a full taptree")
            .root_hash();
        let root_hash_bytes = root_hash.to_raw_hash().to_byte_array();
        tracing::debug!("Built taproot tree in {:?}", start.elapsed());
        // let root_hash_bytes = [0u8; 32];

        // Save the public input wots to db along with the root hash
        self.db
            .set_bitvm_setup(
                None,
                operator_idx as i32,
                deposit_id.deposit_outpoint,
                &assert_tx_addrs,
                &root_hash_bytes,
            )
            .await?;

        Ok(())
    }

    pub async fn set_watchtower_keys(
        &self,
        deposit_id: DepositData,
        keys: WatchtowerKeys,
        watchtower_idx: u32,
    ) -> Result<(), BridgeError> {
        let watchtower_xonly_pk = self
            .db
            .get_watchtower_xonly_pk(None, watchtower_idx)
            .await?;

        let winternitz_keys: Vec<winternitz::PublicKey> = keys
            .winternitz_pubkeys
            .into_iter()
            .map(|x| x.try_into())
            .collect::<Result<_, BridgeError>>()?;

        for (operator_id, winternitz_key) in winternitz_keys.into_iter().enumerate() {
            self.db
                .set_watchtower_winternitz_public_keys(
                    None,
                    watchtower_idx,
                    operator_id as u32,
                    deposit_id.deposit_outpoint,
                    &winternitz_key,
                )
                .await?;

            let script = WinternitzCommit::new(
                vec![(
                    winternitz_key,
                    self.config
                        .protocol_paramset()
                        .watchtower_challenge_message_length as u32,
                )],
                watchtower_xonly_pk,
                self.config.protocol_paramset().winternitz_log_d,
            )
            .to_script_buf();

            let taproot_builder = taproot_builder_with_scripts(&[script]);
            let root_hash = taproot_builder
                .try_into_taptree()
                .expect("taproot builder always builds a full taptree")
                .root_hash();
            let root_hash_bytes = root_hash.to_raw_hash().to_byte_array();

            self.db
                .set_watchtower_challenge_hash(
                    None,
                    watchtower_idx,
                    operator_id as u32,
                    root_hash_bytes,
                    deposit_id.deposit_outpoint,
                )
                .await?;
        }

        Ok(())
    }

    // TODO: #402
    async fn is_kickoff_malicious(
        &self,
        _kickoff_txid: bitcoin::Txid,
    ) -> Result<bool, BridgeError> {
        Ok(true)
    }

    pub async fn handle_kickoff<'a>(
        &'a self,
        dbtx: DatabaseTransaction<'a, '_>,
        kickoff_txid: bitcoin::Txid,
    ) -> Result<(), BridgeError> {
        let is_malicious = self.is_kickoff_malicious(kickoff_txid).await?;
        if !is_malicious {
            return Ok(());
        }

        let (deposit_data, kickoff_id, _) = self
            .db
            .get_deposit_signatures_with_kickoff_txid(None, kickoff_txid)
            .await?
            .ok_or(BridgeError::Error("Kickoff txid not found".to_string()))?;

        let transaction_data = TransactionRequestData {
            deposit_data: deposit_data.clone(),
            transaction_type: TransactionType::AllNeededForDeposit,
            kickoff_id,
        };
        let signed_txs = create_and_sign_txs(
            self.db.clone(),
            &self.signer,
            self.config.clone(),
            transaction_data,
            None, // No need
        )
        .await?;

        let tx_data_for_logging = Some(TxDataForLogging {
            tx_type: TransactionType::Dummy, // will be replaced in add_tx_to_queue
            operator_idx: Some(kickoff_id.operator_idx),
            verifier_idx: Some(self.idx as u32),
            round_idx: Some(kickoff_id.round_idx),
            kickoff_idx: Some(kickoff_id.kickoff_idx),
            deposit_outpoint: Some(deposit_data.deposit_outpoint),
        });

        // self._rpc.client.import_descriptors(vec!["tr("])

        // try to send them
        for (tx_type, signed_tx) in &signed_txs {
            match *tx_type {
                TransactionType::Challenge
                | TransactionType::AssertTimeout(_)
                | TransactionType::KickoffNotFinalized
                | TransactionType::OperatorChallengeNack(_) => {
                    self.tx_sender
                        .add_tx_to_queue(
                            dbtx,
                            *tx_type,
                            signed_tx,
                            &signed_txs,
                            tx_data_for_logging,
                            &self.config,
                        )
                        .await?;
                }
                _ => {}
            }
        }

        Ok(())
    }

    async fn send_watchtower_challenge(
        &self,
        kickoff_id: KickoffId,
        deposit_data: DepositData,
    ) -> Result<(), BridgeError> {
        let watchtower_path = format!("{}/watchtower_{}.sock", self.config.socket_path, self.idx);
        let watchtower_client =
            rpc::get_clients(vec![watchtower_path], ClementineWatchtowerClient::new).await;

        if let Ok(mut watchtower) = watchtower_client {
            let raw_challenge_tx = watchtower[0]
                .internal_create_watchtower_challenge(TransactionRequest {
                    deposit_params: Some(DepositParams {
                        deposit_outpoint: Some(deposit_data.deposit_outpoint.into()),
                        evm_address: deposit_data.evm_address.0.to_vec(),
                        recovery_taproot_address: deposit_data
                            .recovery_taproot_address
                            .assume_checked()
                            .to_string(),
                        nofn_xonly_pk: deposit_data.nofn_xonly_pk.serialize().to_vec(),
                    }),
                    transaction_type: Some(TransactionType::WatchtowerChallenge(self.idx).into()),
                    kickoff_id: Some(kickoff_id),
                })
                .await?
                .into_inner()
                .raw_tx;
            let challenge_tx = bitcoin::consensus::deserialize(&raw_challenge_tx)?;
            let mut dbtx = self.db.begin_transaction().await?;
            self.tx_sender
                .add_tx_to_queue(
                    &mut dbtx,
                    TransactionType::WatchtowerChallenge(self.idx),
                    &challenge_tx,
                    &[],
                    Some(TxDataForLogging {
                        tx_type: TransactionType::WatchtowerChallenge(self.idx),
                        operator_idx: None,
                        verifier_idx: Some(self.idx as u32),
                        round_idx: Some(kickoff_id.round_idx),
                        kickoff_idx: Some(kickoff_id.kickoff_idx),
                        deposit_outpoint: Some(deposit_data.deposit_outpoint),
                    }),
                    &self.config,
                )
                .await?;
            dbtx.commit().await?;
            tracing::warn!("Commited watchtower challenge for watchtower {}", self.idx);
        }
        Ok(())
    }
}

#[async_trait]
impl Owner for Verifier {
    const OWNER_TYPE: &'static str = "verifier";

    async fn handle_duty(&self, duty: Duty) -> Result<(), BridgeError> {
        match duty {
            Duty::NewReadyToReimburse {
                round_idx,
                operator_idx,
                used_kickoffs,
            } => {
                tracing::info!(
                    "Verifier {} called new ready to reimburse with round_idx: {}, operator_idx: {}, used_kickoffs: {:?}",
                    self.idx, round_idx, operator_idx, used_kickoffs
                );
            }
            Duty::WatchtowerChallenge {
                kickoff_id,
                deposit_data,
            } => {
                tracing::warn!(
                    "Verifier {} called watchtower challenge with kickoff_id: {:?}, deposit_data: {:?}",
                    self.idx, kickoff_id, deposit_data
                );
                self.send_watchtower_challenge(kickoff_id, deposit_data)
                    .await?;
            }
            Duty::SendOperatorAsserts {
                kickoff_id,
                deposit_data,
                watchtower_challenges,
            } => {
                tracing::info!(
                    "Verifier {} called send operator asserts with kickoff_id: {:?}, deposit_data: {:?}, watchtower_challenges: {:?}",
                    self.idx, kickoff_id, deposit_data, watchtower_challenges.len()
                );
            }
            Duty::VerifierDisprove {
                kickoff_id,
                deposit_data,
                operator_asserts,
                operator_acks,
            } => {
                tracing::warn!(
                    "Verifier {} called verifier disprove with kickoff_id: {:?}, deposit_data: {:?}, operator_asserts: {:?}, operator_acks: {:?}",
                    self.idx, kickoff_id, deposit_data, operator_asserts.len(), operator_acks.len()
                );
            }
            Duty::CheckIfKickoff { txid, block_height } => {
                tracing::info!(
                    "Verifier {} called check if kickoff with txid: {:?}, block_height: {:?}",
                    self.idx,
                    txid,
                    block_height,
                );
                let kickoff_data = self
                    .db
                    .get_deposit_signatures_with_kickoff_txid(None, txid)
                    .await?;
                if let Some((deposit_data, kickoff_id, _)) = kickoff_data {
                    // add kickoff machine if there is a new kickoff
                    let mut dbtx = self.db.begin_transaction().await?;
                    StateManager::<Self>::dispatch_new_kickoff_machine(
                        self.db.clone(),
                        &mut dbtx,
                        kickoff_id,
                        block_height,
                        deposit_data,
                    )
                    .await?;
                    //self.handle_kickoff(&mut dbtx, txid).await?;
                    dbtx.commit().await?;
                }
            }
        }
        Ok(())
    }

    async fn create_txhandlers(
        &self,
        tx_type: TransactionType,
        contract_context: ContractContext,
    ) -> Result<BTreeMap<TransactionType, TxHandler>, BridgeError> {
        let mut db_cache =
            ReimburseDbCache::from_context(self.db.clone(), contract_context.clone());
        let txhandlers = create_txhandlers(tx_type, contract_context, None, &mut db_cache).await?;
        Ok(txhandlers)
    }

    async fn handle_finalized_block(
        &self,
        mut dbtx: DatabaseTransaction<'_, '_>,
        block_id: u32,
        block_height: u32,
        block: &bitcoin::Block,
    ) -> Result<(), BridgeError> {
        if let Some(citrea_client) = self.citrea_client.as_ref() {
            tracing::error!("Citrea client is available");
            let proof_current = citrea_client
                .light_client_prover_client
                .get_light_client_proof_by_l1_height(block_height as u64)
                .await?
<<<<<<< HEAD
                .ok_or(BridgeError::Error(
                    "Light Client Proof not found".to_string(),
                ))?;
            tracing::error!("Light Client Proof found");
=======
                .ok_or(BridgeError::Error(format!(
                    "Light client proof not found for block height: {}",
                    block_height
                )))?;
            tracing::error!("Light Client Proof found");
            tracing::error!("Proof current: {:?}", proof_current);
>>>>>>> 1219a8dc
            let proof_previous = citrea_client
                .light_client_prover_client
                .get_light_client_proof_by_l1_height(block_height as u64 - 1)
                .await?
<<<<<<< HEAD
                .ok_or(BridgeError::Error(
                    "Light Client Proof not found".to_string(),
                ))?;

            let l2_height_end = proof_current
                .light_client_proof_output
                .last_l2_height
                .to_be_bytes();
            let l2_height_start = proof_previous
                .light_client_proof_output
                .last_l2_height
                .to_be_bytes();
=======
                .ok_or(BridgeError::Error(format!(
                    "Light client proof not found for block height: {}",
                    block_height - 1
                )))?;

            let l2_height_end: u64 = proof_current
                .light_client_proof_output
                .last_l2_height
                .try_into()
                .expect("Failed to convert last_l2_height to u64");

            let l2_height_start: u64 = proof_previous
                .light_client_proof_output
                .last_l2_height
                .try_into()
                .expect("Failed to convert last_l2_height to u64");
>>>>>>> 1219a8dc

            tracing::error!("l2_height_end: {:?}", l2_height_end);
            tracing::error!("l2_height_start: {:?}", l2_height_start);

<<<<<<< HEAD
            let l2_height_end = u64::from_be_bytes(l2_height_end);
            let l2_height_start = u64::from_be_bytes(l2_height_start);

=======
>>>>>>> 1219a8dc
            tracing::error!("Collecting deposits and withdrawals");
            let new_deposits = citrea_client
                .collect_deposit_move_txids(l2_height_start + 1, l2_height_end)
                .await?;
            tracing::error!("New Deposits: {:?}", new_deposits);
            let new_withdrawals = citrea_client
                .collect_withdrawal_utxos(l2_height_start + 1, l2_height_end)
                .await?;
            tracing::error!("New Withdrawals: {:?}", new_withdrawals);
            for (idx, move_to_vault_txid) in new_deposits {
                tracing::error!("Setting move to vault txid: {:?}", move_to_vault_txid);
                self.db
                    .set_move_to_vault_txid_from_citrea_deposit(
                        Some(&mut dbtx),
                        idx as u32,
                        &move_to_vault_txid,
                    )
                    .await?;
            }
            for (idx, withdrawal_utxo_outpoint) in new_withdrawals {
                tracing::error!("Setting withdrawal utxo: {:?}", withdrawal_utxo_outpoint);
                self.db
                    .set_withdrawal_utxo_from_citrea_withdrawal(
                        Some(&mut dbtx),
                        idx as u32,
                        withdrawal_utxo_outpoint,
                        block_height,
                    )
                    .await?;
            }

            tracing::error!("Getting payout txids");
            let payout_txids = self
                .db
                .get_payout_txs_from_citrea_withdrawal(Some(&mut dbtx), block_id)
                .await?;

            let txid_to_tx_hashmap: HashMap<bitcoin::Txid, &bitcoin::Transaction> = block
                .txdata
                .iter()
                .map(|tx| (tx.compute_txid(), tx))
                .collect();

            let mut payout_txs_and_payer_operator_idx = Vec::new();
            for (idx, payout_txid) in payout_txids {
                let payout_tx = txid_to_tx_hashmap
                    .get(&payout_txid)
                    .ok_or(BridgeError::Error("Payout tx not found".to_string()))?;
                let last_output = &payout_tx.output[payout_tx.output.len() - 1]
                    .script_pubkey
                    .to_bytes();
                tracing::error!("last_output: {}, idx: {}", hex::encode(last_output), idx);

                let operator_idx = u32::from_le_bytes(
                    last_output[2..6]
                        .try_into()
                        .expect("Failed to convert last_output to u32"),
                );

                payout_txs_and_payer_operator_idx.push((idx, payout_txid, operator_idx));
            }

            self.db
                .set_payout_txs_and_payer_operator_idx(
                    Some(&mut dbtx),
                    payout_txs_and_payer_operator_idx,
                )
                .await?;
        } else {
            return Err(BridgeError::Error(
                "Citrea client is not available".to_string(),
            ));
        }

        Ok(())
    }
}<|MERGE_RESOLUTION|>--- conflicted
+++ resolved
@@ -1205,37 +1205,16 @@
                 .light_client_prover_client
                 .get_light_client_proof_by_l1_height(block_height as u64)
                 .await?
-<<<<<<< HEAD
-                .ok_or(BridgeError::Error(
-                    "Light Client Proof not found".to_string(),
-                ))?;
-            tracing::error!("Light Client Proof found");
-=======
                 .ok_or(BridgeError::Error(format!(
                     "Light client proof not found for block height: {}",
                     block_height
                 )))?;
             tracing::error!("Light Client Proof found");
             tracing::error!("Proof current: {:?}", proof_current);
->>>>>>> 1219a8dc
             let proof_previous = citrea_client
                 .light_client_prover_client
                 .get_light_client_proof_by_l1_height(block_height as u64 - 1)
                 .await?
-<<<<<<< HEAD
-                .ok_or(BridgeError::Error(
-                    "Light Client Proof not found".to_string(),
-                ))?;
-
-            let l2_height_end = proof_current
-                .light_client_proof_output
-                .last_l2_height
-                .to_be_bytes();
-            let l2_height_start = proof_previous
-                .light_client_proof_output
-                .last_l2_height
-                .to_be_bytes();
-=======
                 .ok_or(BridgeError::Error(format!(
                     "Light client proof not found for block height: {}",
                     block_height - 1
@@ -1252,17 +1231,10 @@
                 .last_l2_height
                 .try_into()
                 .expect("Failed to convert last_l2_height to u64");
->>>>>>> 1219a8dc
 
             tracing::error!("l2_height_end: {:?}", l2_height_end);
             tracing::error!("l2_height_start: {:?}", l2_height_start);
 
-<<<<<<< HEAD
-            let l2_height_end = u64::from_be_bytes(l2_height_end);
-            let l2_height_start = u64::from_be_bytes(l2_height_start);
-
-=======
->>>>>>> 1219a8dc
             tracing::error!("Collecting deposits and withdrawals");
             let new_deposits = citrea_client
                 .collect_deposit_move_txids(l2_height_start + 1, l2_height_end)
