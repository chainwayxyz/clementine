use crate::actor::Actor;
use crate::builder::transaction::TxHandler;
use crate::builder::{self};
use crate::config::BridgeConfig;
use crate::database::Database;
use crate::errors::BridgeError;
use crate::extended_rpc::ExtendedRpc;
<<<<<<< HEAD
use crate::musig2::AggregateFromPublicKeys;
use crate::UTXO;
use ::secp256k1::musig::MusigSecNonce;
use bitcoin::{secp256k1, OutPoint};
use std::collections::HashMap;
use std::sync::Arc;
=======
use crate::musig2::{
    self, AggregateFromPublicKeys, MuSigAggNonce, MuSigPartialSignature, MuSigPubNonce,
    MuSigSecNonce, MuSigSigHash,
};
use crate::{ByteArray32, ByteArray64, ByteArray66, EVMAddress, UTXO};
use bitcoin::address::NetworkUnchecked;
use bitcoin::hashes::Hash;
use bitcoin::Address;
use bitcoin::{secp256k1, OutPoint};
use bitcoincore_rpc::RawTx;
use secp256k1::{rand, schnorr, SECP256K1};
>>>>>>> c8d321fc

#[derive(Debug)]
pub struct NonceSession {
    pub private_key: secp256k1::SecretKey,
    pub nonces: Vec<MusigSecNonce>,
}

#[derive(Debug)]
pub struct AllSessions {
    pub cur_id: u32,
    pub sessions: HashMap<u32, NonceSession>,
}

#[derive(Debug, Clone)]
pub struct NofN {
    pub public_keys: Vec<secp256k1::PublicKey>,
    pub agg_xonly_pk: secp256k1::XOnlyPublicKey,
    pub idx: usize,
}

impl NofN {
    pub fn new(self_pk: secp256k1::PublicKey, public_keys: Vec<secp256k1::PublicKey>) -> Self {
        let idx = public_keys.iter().position(|pk| pk == &self_pk).unwrap();
        let agg_xonly_pk =
            secp256k1::XOnlyPublicKey::from_musig2_pks(public_keys.clone(), None).unwrap();
        NofN {
            public_keys,
            agg_xonly_pk,
            idx,
        }
    }
}

#[derive(Debug, Clone)]
pub struct Verifier {
    _rpc: ExtendedRpc,
    pub(crate) signer: Actor,
    pub(crate) db: Database,
    pub(crate) config: BridgeConfig,
    pub(crate) nofn_xonly_pk: secp256k1::XOnlyPublicKey,
    pub(crate) nofn: Arc<tokio::sync::RwLock<Option<NofN>>>,
    _operator_xonly_pks: Vec<secp256k1::XOnlyPublicKey>,
    pub(crate) nonces: Arc<tokio::sync::Mutex<AllSessions>>,
    pub idx: usize,
}

impl Verifier {
    pub async fn new(rpc: ExtendedRpc, config: BridgeConfig) -> Result<Self, BridgeError> {
        let signer = Actor::new(
            config.secret_key,
            config.winternitz_secret_key,
            config.network,
        );

        // let pk: secp256k1::PublicKey = config.secret_key.public_key(&utils::SECP);

        // TODO: In the future, we won't get verifiers public keys from config files, rather in set_verifiers rpc call.
        let idx = config
            .verifiers_public_keys
            .iter()
            .position(|pk| pk == &signer.public_key)
            .ok_or(BridgeError::PublicKeyNotFound)?;

        let db = Database::new(&config).await?;

        let nofn_xonly_pk =
            secp256k1::XOnlyPublicKey::from_musig2_pks(config.verifiers_public_keys.clone(), None)
                .unwrap();

        let operator_xonly_pks = config.operators_xonly_pks.clone();

        let all_sessions = AllSessions {
            cur_id: 0,
            sessions: HashMap::new(),
        };

        let verifiers_pks = db.get_verifier_public_keys(None).await?;

        let nofn = if !verifiers_pks.is_empty() {
            tracing::debug!("Verifiers public keys found: {:?}", verifiers_pks);
            let nofn = NofN::new(signer.public_key, verifiers_pks);
            Some(nofn)
        } else {
            None
        };

        Ok(Verifier {
            _rpc: rpc,
            signer,
            db,
            config,
            nofn_xonly_pk,
            nofn: Arc::new(tokio::sync::RwLock::new(nofn)),
            _operator_xonly_pks: operator_xonly_pks,
            nonces: Arc::new(tokio::sync::Mutex::new(all_sessions)),
            idx,
        })
    }

    // / Inform verifiers about the new deposit request
    // /
    // / 1. Check if the deposit UTXO is valid, finalized (6 blocks confirmation) and not spent
    // / 2. Generate random pubNonces, secNonces
    // / 3. Save pubNonces and secNonces to a db
    // / 4. Return pubNonces
    // #[tracing::instrument(skip(self), err(level = tracing::Level::ERROR), ret(level = tracing::Level::TRACE))]
    // pub async fn new_deposit(
    //     &self,
    //     deposit_outpoint: OutPoint,
    //     recovery_taproot_address: Address<NetworkUnchecked>,
    //     evm_address: EVMAddress,
    // ) -> Result<Vec<MusigPubNonce>, BridgeError> {
    //     self.rpc
    //         .check_deposit_utxo(
    //             self.nofn_xonly_pk,
    //             &deposit_outpoint,
    //             &recovery_taproot_address,
    //             evm_address,
    //             self.config.bridge_amount_sats,
    //             self.config.confirmation_threshold,
    //             self.config.network,
    //             self.config.user_takes_after,
    //         )
    //         .await?;

    //     // For now we multiply by 2 since we do not give signatures for burn_txs. // TODO: Change this in future.
    //     let num_required_nonces = 2 * self.operator_xonly_pks.len() + 1;

    //     let mut dbtx = self.db.begin_transaction().await?;
    //     // Check if we already have pub_nonces for this deposit_outpoint.
    //     let pub_nonces_from_db = self
    //         .db
    //         .get_pub_nonces(Some(&mut dbtx), deposit_outpoint)
    //         .await?;
    //     if let Some(pub_nonces) = pub_nonces_from_db {
    //         if !pub_nonces.is_empty() {
    //             if pub_nonces.len() != num_required_nonces {
    //                 return Err(BridgeError::NoncesNotFound);
    //             }
    //             dbtx.commit().await?;
    //             return Ok(pub_nonces);
    //         }
    //     }

    //     let nonces = (0..num_required_nonces)
    //         .map(|_| musig2::nonce_pair(&self.signer.keypair, &mut rand::rngs::OsRng).1)
    //         .collect::<Vec<_>>();

    //     self.db
    //         .save_deposit_info(
    //             Some(&mut dbtx),
    //             deposit_outpoint,
    //             recovery_taproot_address,
    //             evm_address,
    //         )
    //         .await?;
    //     self.db
    //         .save_nonces(Some(&mut dbtx), deposit_outpoint, &nonces)
    //         .await?;
    //     dbtx.commit().await?;

    //     let pub_nonces = nonces.iter().map(|pub_nonce| *pub_nonce).collect();

    //     Ok(pub_nonces)
    // }

    /// - Verify operators signatures about kickoffs
    /// - Check the kickoff_utxos
    /// - Save agg_nonces to a db for future use
    /// - for every kickoff_utxo, calculate slash_or_take_tx
    /// - for every slash_or_take_tx, partial sign slash_or_take_tx
    /// - for every slash_or_take_tx, partial sign burn_tx (omitted for now)
    /// - return burn_txs partial signatures (omitted for now) TODO: For this bit,
    ///
    /// do not forget to add tweak when signing since this address has n_of_n as internal_key
    /// and operator_timelock as script.
<<<<<<< HEAD
    // #[tracing::instrument(skip(self), err(level = tracing::Level::ERROR), ret(level = tracing::Level::TRACE))]
    // pub async fn operator_kickoffs_generated(
    //     &self,
    //     deposit_outpoint: OutPoint,
    //     kickoff_utxos: Vec<UTXO>,
    //     operators_kickoff_sigs: Vec<secp256k1::schnorr::Signature>, // These are not transaction signatures, rather, they are to verify the operator's identity.
    //     agg_nonces: Vec<MusigAggNonce>, // This includes all the agg_nonces for the bridge operations.
    // ) -> Result<(Vec<MusigPartialSignature>, Vec<MusigPartialSignature>), BridgeError> {
    //     tracing::debug!(
    //         "Operatos kickoffs generated is called with data: {:?}, {:?}, {:?}, {:?}",
    //         deposit_outpoint,
    //         kickoff_utxos,
    //         operators_kickoff_sigs,
    //         agg_nonces
    //     );

    //     if operators_kickoff_sigs.len() != kickoff_utxos.len() {
    //         return Err(BridgeError::InvalidKickoffUtxo); // TODO: Better error
    //     }

    //     let mut slash_or_take_sighashes = Vec::new();

    //     for (i, kickoff_utxo) in kickoff_utxos.iter().enumerate() {
    //         let value = kickoff_utxo.txout.value;
    //         if value < KICKOFF_UTXO_AMOUNT_SATS {
    //             return Err(BridgeError::InvalidKickoffUtxo);
    //         }

    //         let kickoff_sig_hash = crate::sha256_hash!(
    //             deposit_outpoint.txid,
    //             deposit_outpoint.vout.to_be_bytes(),
    //             kickoff_utxo.outpoint.txid,
    //             kickoff_utxo.outpoint.vout.to_be_bytes()
    //         );

    //         // Check if they are really the operators that sent these kickoff_utxos
    //         utils::SECP.verify_schnorr(
    //             &operators_kickoff_sigs[i],
    //             &secp256k1::Message::from_digest(kickoff_sig_hash),
    //             &self.config.operators_xonly_pks[i],
    //         )?;

    //         // Check if for each operator the address of the kickoff_utxo is correct TODO: Maybe handle the possible errors better
    //         let (musig2_and_operator_address, spend_info) =
    //             builder::address::create_kickoff_address(
    //                 self.nofn_xonly_pk,
    //                 self.operator_xonly_pks[i],
    //                 self.config.network,
    //             );
    //         tracing::debug!(
    //             "musig2_and_operator_address.script_pubkey: {:?}",
    //             musig2_and_operator_address.script_pubkey()
    //         );
    //         tracing::debug!("Kickoff UTXO: {:?}", kickoff_utxo.txout.script_pubkey);
    //         tracing::debug!("Spend Info: {:?}", spend_info);
    //         assert!(
    //             kickoff_utxo.txout.script_pubkey == musig2_and_operator_address.script_pubkey()
    //         );

    //         let mut slash_or_take_tx_handler = builder::transaction::create_slash_or_take_tx(
    //             deposit_outpoint,
    //             kickoff_utxo.clone(),
    //             self.config.operators_xonly_pks[i],
    //             i,
    //             self.nofn_xonly_pk,
    //             self.config.network,
    //             self.config.user_takes_after,
    //             self.config.operator_takes_after,
    //             self.config.bridge_amount_sats,
    //         );
    //         let slash_or_take_tx_sighash =
    //             Actor::convert_tx_to_sighash_script_spend(&mut slash_or_take_tx_handler, 0, 0)?;
    //         slash_or_take_sighashes.push(Message::from_digest(slash_or_take_tx_sighash.to_byte_array())?);
    //         // let spend_kickoff_utxo_tx_handler = builder::transaction::create_slash_or_take_tx(deposit_outpoint, kickoff_outpoint, kickoff_txout, operator_address, operator_idx, nofn_xonly_pk, network)
    //     }
    //     tracing::debug!(
    //         "Slash or take sighashes for verifier: {:?}: {:?}",
    //         self.signer.xonly_public_key.to_string(),
    //         slash_or_take_sighashes
    //     );

    //     let mut dbtx = self.db.begin_transaction().await?;

    //     self.db
    //         .save_agg_nonces(Some(&mut dbtx), deposit_outpoint, &agg_nonces)
    //         .await?;

    //     self.db
    //         .save_kickoff_utxos(Some(&mut dbtx), deposit_outpoint, &kickoff_utxos)
    //         .await?;

    //     let nonces = self
    //         .db
    //         .save_sighashes_and_get_nonces(
    //             Some(&mut dbtx),
    //             deposit_outpoint,
    //             self.config.num_operators + 1,
    //             &slash_or_take_sighashes,
    //         )
    //         .await?
    //         .ok_or(BridgeError::NoncesNotFound)?;
    //     tracing::debug!(
    //         "SIGNING slash or take for outpoint: {:?} with nonces {:?}",
    //         deposit_outpoint,
    //         nonces
    //     );
    //     let slash_or_take_partial_sigs = slash_or_take_sighashes
    //         .iter()
    //         .zip(nonces.into_iter())
    //         .map(|(sighash, (sec_nonce, agg_nonce))| {
    //             musig2::partial_sign(
    //                 self.config.verifiers_public_keys.clone(),
    //                 None,
    //                 false,
    //                 *sec_nonce,
    //                 *agg_nonce,
    //                 &self.signer.keypair,
    //                 *sighash,
    //             )
    //         })
    //         .collect::<Vec<_>>();

    //     dbtx.commit().await?;

    //     // TODO: Sign burn txs
    //     Ok((slash_or_take_partial_sigs, vec![]))
    // }
=======
    #[tracing::instrument(skip(self), err(level = tracing::Level::ERROR), ret(level = tracing::Level::TRACE))]
    pub async fn operator_kickoffs_generated(
        &self,
        deposit_outpoint: OutPoint,
        kickoff_utxos: Vec<UTXO>,
        operators_kickoff_sigs: Vec<secp256k1::schnorr::Signature>, // These are not transaction signatures, rather, they are to verify the operator's identity.
        agg_nonces: Vec<MuSigAggNonce>, // This includes all the agg_nonces for the bridge operations.
    ) -> Result<(Vec<MuSigPartialSignature>, Vec<MuSigPartialSignature>), BridgeError> {
        tracing::debug!(
            "Operatos kickoffs generated is called with data: {:?}, {:?}, {:?}, {:?}",
            deposit_outpoint,
            kickoff_utxos,
            operators_kickoff_sigs,
            agg_nonces
        );

        if operators_kickoff_sigs.len() != kickoff_utxos.len() {
            return Err(BridgeError::InvalidKickoffUtxo); // TODO: Better error
        }

        let mut slash_or_take_sighashes: Vec<MuSigSigHash> = Vec::new();

        for (i, kickoff_utxo) in kickoff_utxos.iter().enumerate() {
            let value = kickoff_utxo.txout.value;
            if value < KICKOFF_UTXO_AMOUNT_SATS {
                return Err(BridgeError::InvalidKickoffUtxo);
            }

            let kickoff_sig_hash = crate::sha256_hash!(
                deposit_outpoint.txid,
                deposit_outpoint.vout.to_be_bytes(),
                kickoff_utxo.outpoint.txid,
                kickoff_utxo.outpoint.vout.to_be_bytes()
            );

            // Check if they are really the operators that sent these kickoff_utxos
            SECP256K1.verify_schnorr(
                &operators_kickoff_sigs[i],
                &secp256k1::Message::from_digest(kickoff_sig_hash),
                &self.config.operators_xonly_pks[i],
            )?;

            // Check if for each operator the address of the kickoff_utxo is correct TODO: Maybe handle the possible errors better
            let (musig2_and_operator_address, spend_info) =
                builder::address::create_kickoff_address(
                    self.nofn_xonly_pk,
                    self.operator_xonly_pks[i],
                    self.config.network,
                );
            tracing::debug!(
                "musig2_and_operator_address.script_pubkey: {:?}",
                musig2_and_operator_address.script_pubkey()
            );
            tracing::debug!("Kickoff UTXO: {:?}", kickoff_utxo.txout.script_pubkey);
            tracing::debug!("Spend Info: {:?}", spend_info);
            assert!(
                kickoff_utxo.txout.script_pubkey == musig2_and_operator_address.script_pubkey()
            );

            let mut slash_or_take_tx_handler = builder::transaction::create_slash_or_take_tx(
                deposit_outpoint,
                kickoff_utxo.clone(),
                self.config.operators_xonly_pks[i],
                i,
                self.nofn_xonly_pk,
                self.config.network,
                self.config.user_takes_after,
                self.config.operator_takes_after,
                self.config.bridge_amount_sats,
            );
            let slash_or_take_tx_sighash =
                Actor::convert_tx_to_sighash_script_spend(&mut slash_or_take_tx_handler, 0, 0)?;
            slash_or_take_sighashes.push(ByteArray32(slash_or_take_tx_sighash.to_byte_array()));
            // let spend_kickoff_utxo_tx_handler = builder::transaction::create_slash_or_take_tx(deposit_outpoint, kickoff_outpoint, kickoff_txout, operator_address, operator_idx, nofn_xonly_pk, network)
        }
        tracing::debug!(
            "Slash or take sighashes for verifier: {:?}: {:?}",
            self.signer.xonly_public_key.to_string(),
            slash_or_take_sighashes
        );

        let mut dbtx = self.db.begin_transaction().await?;

        self.db
            .save_agg_nonces(Some(&mut dbtx), deposit_outpoint, &agg_nonces)
            .await?;

        self.db
            .save_kickoff_utxos(Some(&mut dbtx), deposit_outpoint, &kickoff_utxos)
            .await?;

        let nonces = self
            .db
            .save_sighashes_and_get_nonces(
                Some(&mut dbtx),
                deposit_outpoint,
                self.config.num_operators + 1,
                &slash_or_take_sighashes,
            )
            .await?
            .ok_or(BridgeError::NoncesNotFound)?;
        tracing::debug!(
            "SIGNING slash or take for outpoint: {:?} with nonces {:?}",
            deposit_outpoint,
            nonces
        );
        let slash_or_take_partial_sigs = slash_or_take_sighashes
            .iter()
            .zip(nonces.iter())
            .map(|(sighash, (sec_nonce, agg_nonce))| {
                musig2::partial_sign(
                    self.config.verifiers_public_keys.clone(),
                    None,
                    false,
                    *sec_nonce,
                    *agg_nonce,
                    &self.signer.keypair,
                    *sighash,
                )
            })
            .collect::<Vec<_>>();

        dbtx.commit().await?;

        // TODO: Sign burn txs
        Ok((slash_or_take_partial_sigs, vec![]))
    }
>>>>>>> c8d321fc

    #[tracing::instrument(skip(self), err(level = tracing::Level::ERROR), ret(level = tracing::Level::TRACE))]
    pub async fn create_deposit_details(
        &self,
        deposit_outpoint: OutPoint,
    ) -> Result<(Vec<UTXO>, TxHandler, OutPoint), BridgeError> {
        let kickoff_utxos = self
            .db
            .get_kickoff_utxos(deposit_outpoint)
            .await?
            .ok_or(BridgeError::KickoffOutpointsNotFound)?;

        // let kickoff_outpoints = kickoff_utxos
        //     .iter()
        //     .map(|utxo| utxo.outpoint)
        //     .collect::<Vec<_>>();

        let (recovery_taproot_address, evm_address) = self
            .db
            .get_deposit_info(deposit_outpoint)
            .await?
            .ok_or(BridgeError::DepositInfoNotFound)?;

        let move_tx_handler = builder::transaction::create_move_txhandler(
            deposit_outpoint,
            evm_address,
            &recovery_taproot_address,
            self.nofn_xonly_pk,
            self.config.user_takes_after,
            self.config.bridge_amount_sats,
            self.config.network,
        );

        let bridge_fund_outpoint = OutPoint {
            txid: move_tx_handler.tx.compute_txid(),
            vout: 0,
        };
        Ok((kickoff_utxos, move_tx_handler, bridge_fund_outpoint))
    }

<<<<<<< HEAD
    // / verify burn txs are signed by verifiers
    // / sign operator_takes_txs
    // / TODO: Change the name of this function.
    // #[tracing::instrument(skip(self), err(level = tracing::Level::ERROR), ret(level = tracing::Level::TRACE))]
    // pub async fn burn_txs_signed(
    //     &self,
    //     deposit_outpoint: OutPoint,
    //     _burn_sigs: Vec<schnorr::Signature>,
    //     slash_or_take_sigs: Vec<schnorr::Signature>,
    // ) -> Result<Vec<MusigPartialSignature>, BridgeError> {
    //     // TODO: Verify burn txs are signed by verifiers
    //     let (kickoff_utxos, _, bridge_fund_outpoint) =
    //         self.create_deposit_details(deposit_outpoint).await?;

    //     let operator_takes_sighashes = kickoff_utxos
    //         .iter()
    //         .enumerate()
    //         .map(|(index, kickoff_utxo)| {
    //             let mut slash_or_take_tx_handler = builder::transaction::create_slash_or_take_tx(
    //                 deposit_outpoint,
    //                 kickoff_utxo.clone(),
    //                 self.operator_xonly_pks[index],
    //                 index,
    //                 self.nofn_xonly_pk,
    //                 self.config.network,
    //                 self.config.user_takes_after,
    //                 self.config.operator_takes_after,
    //                 self.config.bridge_amount_sats,
    //             );
    //             let slash_or_take_sighash =
    //                 Actor::convert_tx_to_sighash_script_spend(&mut slash_or_take_tx_handler, 0, 0)
    //                     .unwrap();

    //             utils::SECP
    //                 .verify_schnorr(
    //                     &slash_or_take_sigs[index],
    //                     &secp256k1::Message::from_digest(slash_or_take_sighash.to_byte_array()),
    //                     &self.nofn_xonly_pk,
    //                 )
    //                 .unwrap();

    //             let slash_or_take_utxo = UTXO {
    //                 outpoint: OutPoint {
    //                     txid: slash_or_take_tx_handler.tx.compute_txid(),
    //                     vout: 0,
    //                 },
    //                 txout: slash_or_take_tx_handler.tx.output[0].clone(),
    //             };

    //             let mut operator_takes_tx = builder::transaction::create_operator_takes_tx(
    //                 bridge_fund_outpoint,
    //                 slash_or_take_utxo,
    //                 self.operator_xonly_pks[index],
    //                 self.nofn_xonly_pk,
    //                 self.config.network,
    //                 self.config.operator_takes_after,
    //                 self.config.bridge_amount_sats,
    //                 self.config.operator_wallet_addresses[index].clone(),
    //             );
    //             Message::from_digest(
    //                 Actor::convert_tx_to_sighash_pubkey_spend(&mut operator_takes_tx, 0)
    //                     .unwrap()
    //                     .to_byte_array(),
    //             )
    //         })
    //         .collect::<Vec<_>>();

    //     self.db
    //         .save_slash_or_take_sigs(deposit_outpoint, slash_or_take_sigs)
    //         .await?;

    //     // println!("Operator takes sighashes: {:?}", operator_takes_sighashes);
    //     let nonces = self
    //         .db
    //         .save_sighashes_and_get_nonces(None, deposit_outpoint, 1, &operator_takes_sighashes)
    //         .await?
    //         .ok_or(BridgeError::NoncesNotFound)?;
    //     // println!("Nonces: {:?}", nonces);
    //     // now iterate over nonces and sighashes and sign the operator_takes_txs
    //     let operator_takes_partial_sigs = operator_takes_sighashes
    //         .iter()
    //         .zip(nonces.iter())
    //         .map(|(sighash, (sec_nonce, agg_nonce))| {
    //             musig2::partial_sign(
    //                 self.config.verifiers_public_keys.clone(),
    //                 None,
    //                 true,
    //                 *sec_nonce,
    //                 *agg_nonce,
    //                 &self.signer.keypair,
    //                 *sighash,
    //             )
    //         })
    //         .collect::<Vec<_>>();

    //     Ok(operator_takes_partial_sigs)
    // }

    // / verify the operator_take_sigs
    // / sign move_tx
    // #[tracing::instrument(skip(self), err(level = tracing::Level::ERROR), ret(level = tracing::Level::TRACE))]
    // pub async fn operator_take_txs_signed(
    //     &self,
    //     deposit_outpoint: OutPoint,
    //     operator_take_sigs: Vec<schnorr::Signature>,
    // ) -> Result<MusigPartialSignature, BridgeError> {
    //     // println!("Operator take signed: {:?}", operator_take_sigs);
    //     let (kickoff_utxos, mut move_tx_handler, bridge_fund_outpoint) =
    //         self.create_deposit_details(deposit_outpoint).await?;
    //     let nofn_taproot_xonly_pk = secp256k1::XOnlyPublicKey::from_slice(
    //         &Address::p2tr(&utils::SECP, self.nofn_xonly_pk, None, self.config.network)
    //             .script_pubkey()
    //             .as_bytes()[2..34],
    //     )?;
    //     kickoff_utxos
    //         .iter()
    //         .enumerate()
    //         .for_each(|(index, kickoff_utxo)| {
    //             let slash_or_take_tx = builder::transaction::create_slash_or_take_tx(
    //                 deposit_outpoint,
    //                 kickoff_utxo.clone(),
    //                 self.operator_xonly_pks[index],
    //                 index,
    //                 self.nofn_xonly_pk,
    //                 self.config.network,
    //                 self.config.user_takes_after,
    //                 self.config.operator_takes_after,
    //                 self.config.bridge_amount_sats,
    //             );
    //             let slash_or_take_utxo = UTXO {
    //                 outpoint: OutPoint {
    //                     txid: slash_or_take_tx.tx.compute_txid(),
    //                     vout: 0,
    //                 },
    //                 txout: slash_or_take_tx.tx.output[0].clone(),
    //             };
    //             let mut operator_takes_tx = builder::transaction::create_operator_takes_tx(
    //                 bridge_fund_outpoint,
    //                 slash_or_take_utxo,
    //                 self.operator_xonly_pks[index],
    //                 self.nofn_xonly_pk,
    //                 self.config.network,
    //                 self.config.operator_takes_after,
    //                 self.config.bridge_amount_sats,
    //                 self.config.operator_wallet_addresses[index].clone(),
    //             );
    //             tracing::debug!(
    //                 "INDEXXX: {:?} Operator takes tx hex: {:?}",
    //                 index,
    //                 operator_takes_tx.tx.raw_hex()
    //             );

    //             let sig_hash =
    //                 Actor::convert_tx_to_sighash_pubkey_spend(&mut operator_takes_tx, 0).unwrap();

    //             // verify the operator_take_sigs
    //             utils::SECP
    //                 .verify_schnorr(
    //                     &operator_take_sigs[index],
    //                     &secp256k1::Message::from_digest(sig_hash.to_byte_array()),
    //                     &nofn_taproot_xonly_pk,
    //                 )
    //                 .unwrap();
    //         });

    //     let kickoff_utxos = kickoff_utxos
    //         .into_iter()
    //         .enumerate()
    //         .map(|(index, utxo)| (utxo, operator_take_sigs[index]));

    //     self.db
    //         .save_operator_take_sigs(deposit_outpoint, kickoff_utxos)
    //         .await?;

    //     // println!("MOVE_TX: {:?}", move_tx_handler);
    //     // println!("MOVE_TXID: {:?}", move_tx_handler.tx.compute_txid());
    //     let move_tx_sighash =
    //         Actor::convert_tx_to_sighash_script_spend(&mut move_tx_handler, 0, 0)?; // TODO: This should be musig

    //     // let move_reveal_sighash =
    //     //     Actor::convert_tx_to_sighash_script_spend(&mut move_reveal_tx_handler, 0, 0)?; // TODO: This should be musig

    //     let nonces = self
    //         .db
    //         .save_sighashes_and_get_nonces(
    //             None,
    //             deposit_outpoint,
    //             0,
    //             &[ByteArray32(move_tx_sighash.to_byte_array())],
    //         )
    //         .await?
    //         .ok_or(BridgeError::NoncesNotFound)?;

    //     let move_tx_sig = musig2::partial_sign(
    //         self.config.verifiers_public_keys.clone(),
    //         None,
    //         false,
    //         nonces[0].0,
    //         nonces[0].1,
    //         &self.signer.keypair,
    //         ByteArray32(move_tx_sighash.to_byte_array()),
    //     );

    //     // let move_reveal_sig = musig2::partial_sign(
    //     //     self.config.verifiers_public_keys.clone(),
    //     //     None,
    //     //     nonces[1].0,
    //     //     nonces[2].1.clone(),
    //     //     &self.signer.keypair,
    //     //     move_reveal_sighash.to_byte_array(),
    //     // );

    //     Ok(
    //         move_tx_sig as MusigPartialSignature, // move_reveal_sig as MuSigPartialSignature,
    //     )
    // }
=======
    /// verify burn txs are signed by verifiers
    /// sign operator_takes_txs
    /// TODO: Change the name of this function.
    #[tracing::instrument(skip(self), err(level = tracing::Level::ERROR), ret(level = tracing::Level::TRACE))]
    pub async fn burn_txs_signed(
        &self,
        deposit_outpoint: OutPoint,
        _burn_sigs: Vec<schnorr::Signature>,
        slash_or_take_sigs: Vec<schnorr::Signature>,
    ) -> Result<Vec<MuSigPartialSignature>, BridgeError> {
        // TODO: Verify burn txs are signed by verifiers
        let (kickoff_utxos, _, bridge_fund_outpoint) =
            self.create_deposit_details(deposit_outpoint).await?;

        let operator_takes_sighashes: Vec<MuSigSigHash> = kickoff_utxos
            .iter()
            .enumerate()
            .map(|(index, kickoff_utxo)| {
                let mut slash_or_take_tx_handler = builder::transaction::create_slash_or_take_tx(
                    deposit_outpoint,
                    kickoff_utxo.clone(),
                    self.operator_xonly_pks[index],
                    index,
                    self.nofn_xonly_pk,
                    self.config.network,
                    self.config.user_takes_after,
                    self.config.operator_takes_after,
                    self.config.bridge_amount_sats,
                );
                let slash_or_take_sighash =
                    Actor::convert_tx_to_sighash_script_spend(&mut slash_or_take_tx_handler, 0, 0)
                        .unwrap();

                SECP256K1
                    .verify_schnorr(
                        &slash_or_take_sigs[index],
                        &secp256k1::Message::from_digest(slash_or_take_sighash.to_byte_array()),
                        &self.nofn_xonly_pk,
                    )
                    .unwrap();

                let slash_or_take_utxo = UTXO {
                    outpoint: OutPoint {
                        txid: slash_or_take_tx_handler.tx.compute_txid(),
                        vout: 0,
                    },
                    txout: slash_or_take_tx_handler.tx.output[0].clone(),
                };

                let mut operator_takes_tx = builder::transaction::create_operator_takes_tx(
                    bridge_fund_outpoint,
                    slash_or_take_utxo,
                    self.operator_xonly_pks[index],
                    self.nofn_xonly_pk,
                    self.config.network,
                    self.config.operator_takes_after,
                    self.config.bridge_amount_sats,
                    self.config.operator_wallet_addresses[index].clone(),
                );
                ByteArray32(
                    Actor::convert_tx_to_sighash_pubkey_spend(&mut operator_takes_tx, 0)
                        .unwrap()
                        .to_byte_array(),
                )
            })
            .collect::<Vec<_>>();

        self.db
            .save_slash_or_take_sigs(deposit_outpoint, slash_or_take_sigs)
            .await?;

        // println!("Operator takes sighashes: {:?}", operator_takes_sighashes);
        let nonces = self
            .db
            .save_sighashes_and_get_nonces(None, deposit_outpoint, 1, &operator_takes_sighashes)
            .await?
            .ok_or(BridgeError::NoncesNotFound)?;
        // println!("Nonces: {:?}", nonces);
        // now iterate over nonces and sighashes and sign the operator_takes_txs
        let operator_takes_partial_sigs = operator_takes_sighashes
            .iter()
            .zip(nonces.iter())
            .map(|(sighash, (sec_nonce, agg_nonce))| {
                musig2::partial_sign(
                    self.config.verifiers_public_keys.clone(),
                    None,
                    true,
                    *sec_nonce,
                    *agg_nonce,
                    &self.signer.keypair,
                    *sighash,
                )
            })
            .collect::<Vec<_>>();

        Ok(operator_takes_partial_sigs)
    }

    /// verify the operator_take_sigs
    /// sign move_tx
    #[tracing::instrument(skip(self), err(level = tracing::Level::ERROR), ret(level = tracing::Level::TRACE))]
    pub async fn operator_take_txs_signed(
        &self,
        deposit_outpoint: OutPoint,
        operator_take_sigs: Vec<schnorr::Signature>,
    ) -> Result<MuSigPartialSignature, BridgeError> {
        // println!("Operator take signed: {:?}", operator_take_sigs);
        let (kickoff_utxos, mut move_tx_handler, bridge_fund_outpoint) =
            self.create_deposit_details(deposit_outpoint).await?;
        let nofn_taproot_xonly_pk = secp256k1::XOnlyPublicKey::from_slice(
            &Address::p2tr(SECP256K1, self.nofn_xonly_pk, None, self.config.network)
                .script_pubkey()
                .as_bytes()[2..34],
        )?;
        kickoff_utxos
            .iter()
            .enumerate()
            .for_each(|(index, kickoff_utxo)| {
                let slash_or_take_tx = builder::transaction::create_slash_or_take_tx(
                    deposit_outpoint,
                    kickoff_utxo.clone(),
                    self.operator_xonly_pks[index],
                    index,
                    self.nofn_xonly_pk,
                    self.config.network,
                    self.config.user_takes_after,
                    self.config.operator_takes_after,
                    self.config.bridge_amount_sats,
                );
                let slash_or_take_utxo = UTXO {
                    outpoint: OutPoint {
                        txid: slash_or_take_tx.tx.compute_txid(),
                        vout: 0,
                    },
                    txout: slash_or_take_tx.tx.output[0].clone(),
                };
                let mut operator_takes_tx = builder::transaction::create_operator_takes_tx(
                    bridge_fund_outpoint,
                    slash_or_take_utxo,
                    self.operator_xonly_pks[index],
                    self.nofn_xonly_pk,
                    self.config.network,
                    self.config.operator_takes_after,
                    self.config.bridge_amount_sats,
                    self.config.operator_wallet_addresses[index].clone(),
                );
                tracing::debug!(
                    "INDEXXX: {:?} Operator takes tx hex: {:?}",
                    index,
                    operator_takes_tx.tx.raw_hex()
                );

                let sig_hash =
                    Actor::convert_tx_to_sighash_pubkey_spend(&mut operator_takes_tx, 0).unwrap();

                // verify the operator_take_sigs
                SECP256K1
                    .verify_schnorr(
                        &operator_take_sigs[index],
                        &secp256k1::Message::from_digest(sig_hash.to_byte_array()),
                        &nofn_taproot_xonly_pk,
                    )
                    .unwrap();
            });

        let kickoff_utxos = kickoff_utxos
            .into_iter()
            .enumerate()
            .map(|(index, utxo)| (utxo, operator_take_sigs[index]));

        self.db
            .save_operator_take_sigs(deposit_outpoint, kickoff_utxos)
            .await?;

        // println!("MOVE_TX: {:?}", move_tx_handler);
        // println!("MOVE_TXID: {:?}", move_tx_handler.tx.compute_txid());
        let move_tx_sighash =
            Actor::convert_tx_to_sighash_script_spend(&mut move_tx_handler, 0, 0)?; // TODO: This should be musig

        // let move_reveal_sighash =
        //     Actor::convert_tx_to_sighash_script_spend(&mut move_reveal_tx_handler, 0, 0)?; // TODO: This should be musig

        let nonces = self
            .db
            .save_sighashes_and_get_nonces(
                None,
                deposit_outpoint,
                0,
                &[ByteArray32(move_tx_sighash.to_byte_array())],
            )
            .await?
            .ok_or(BridgeError::NoncesNotFound)?;

        let move_tx_sig = musig2::partial_sign(
            self.config.verifiers_public_keys.clone(),
            None,
            false,
            nonces[0].0,
            nonces[0].1,
            &self.signer.keypair,
            ByteArray32(move_tx_sighash.to_byte_array()),
        );

        // let move_reveal_sig = musig2::partial_sign(
        //     self.config.verifiers_public_keys.clone(),
        //     None,
        //     nonces[1].0,
        //     nonces[2].1.clone(),
        //     &self.signer.keypair,
        //     move_reveal_sighash.to_byte_array(),
        // );

        Ok(
            move_tx_sig as MuSigPartialSignature, // move_reveal_sig as MuSigPartialSignature,
        )
    }
>>>>>>> c8d321fc
}

// #[cfg(test)]
// mod tests {
// use crate::errors::BridgeError;
// use crate::extended_rpc::ExtendedRpc;
// use crate::musig2::nonce_pair;
// use crate::user::User;
// use crate::verifier::Verifier;
// use crate::EVMAddress;
// use crate::{actor::Actor, create_test_config_with_thread_name};
// use crate::{
//     config::BridgeConfig, database::Database, initialize_database, utils::initialize_logger,
// };
// use secp256k1::rand;
// use std::{env, thread};

// #[tokio::test]
// async fn verifier_new_public_key_check() {
//     let mut config = create_test_config_with_thread_name!(None);
//     let rpc = ExtendedRpc::new(
//         config.bitcoin_rpc_url.clone(),
//         config.bitcoin_rpc_user.clone(),
//         config.bitcoin_rpc_password.clone(),
//     )
//     .await;

//     // Test config file has correct keys.
//     Verifier::new(rpc.clone(), config.clone()).await.unwrap();

//     // Clearing them should result in error.
//     config.verifiers_public_keys.clear();
//     assert!(Verifier::new(rpc, config).await.is_err());
// }

// #[tokio::test]
// #[serial_test::serial]
// async fn new_deposit_nonce_checks() {
//     let config = create_test_config_with_thread_name!(None);
//     let rpc = ExtendedRpc::new(
//         config.bitcoin_rpc_url.clone(),
//         config.bitcoin_rpc_user.clone(),
//         config.bitcoin_rpc_password.clone(),
//     )
//     .await;
//     let verifier = Verifier::new(rpc.clone(), config.clone()).await.unwrap();
//     let user = User::new(rpc.clone(), config.secret_key, config.clone());

//     let evm_address = EVMAddress([1u8; 20]);
//     let deposit_address = user.get_deposit_address(evm_address).unwrap();

//     let signer_address = Actor::new(
//         config.secret_key,
//         config.winternitz_secret_key,
//         config.network,
//     )
//     .address
//     .as_unchecked()
//     .clone();

//     let required_nonce_count = 2 * config.operators_xonly_pks.len() + 1;

//     // Not enough nonces.
//     let deposit_outpoint = rpc
//         .send_to_address(&deposit_address.clone(), config.bridge_amount_sats)
//         .await
//         .unwrap();
//     rpc.mine_blocks((config.confirmation_threshold + 2).into())
//         .await
//         .unwrap();

//     let nonces = (0..required_nonce_count / 2)
//         .map(|_| nonce_pair(&verifier.signer.keypair, &mut rand::rngs::OsRng))
//         .collect::<Vec<_>>();
//     verifier
//         .db
//         .save_nonces(None, deposit_outpoint, &nonces)
//         .await
//         .unwrap();

//     assert!(verifier
//         .new_deposit(deposit_outpoint, signer_address.clone(), evm_address)
//         .await
//         .is_err_and(|e| {
//             if let BridgeError::NoncesNotFound = e {
//                 true
//             } else {
//                 println!("Error was {e}");
//                 false
//             }
//         }));

//     // Enough nonces.
//     let deposit_outpoint = rpc
//         .send_to_address(&deposit_address.clone(), config.bridge_amount_sats)
//         .await
//         .unwrap();
//     rpc.mine_blocks((config.confirmation_threshold + 2).into())
//         .await
//         .unwrap();

//     let nonces = (0..required_nonce_count)
//         .map(|_| nonce_pair(&verifier.signer.keypair, &mut rand::rngs::OsRng))
//         .collect::<Vec<_>>();
//     verifier
//         .db
//         .save_nonces(None, deposit_outpoint, &nonces)
//         .await
//         .unwrap();

//     verifier
//         .new_deposit(deposit_outpoint, signer_address, evm_address)
//         .await
//         .unwrap();
// }
// }<|MERGE_RESOLUTION|>--- conflicted
+++ resolved
@@ -5,26 +5,12 @@
 use crate::database::Database;
 use crate::errors::BridgeError;
 use crate::extended_rpc::ExtendedRpc;
-<<<<<<< HEAD
 use crate::musig2::AggregateFromPublicKeys;
 use crate::UTXO;
 use ::secp256k1::musig::MusigSecNonce;
 use bitcoin::{secp256k1, OutPoint};
 use std::collections::HashMap;
 use std::sync::Arc;
-=======
-use crate::musig2::{
-    self, AggregateFromPublicKeys, MuSigAggNonce, MuSigPartialSignature, MuSigPubNonce,
-    MuSigSecNonce, MuSigSigHash,
-};
-use crate::{ByteArray32, ByteArray64, ByteArray66, EVMAddress, UTXO};
-use bitcoin::address::NetworkUnchecked;
-use bitcoin::hashes::Hash;
-use bitcoin::Address;
-use bitcoin::{secp256k1, OutPoint};
-use bitcoincore_rpc::RawTx;
-use secp256k1::{rand, schnorr, SECP256K1};
->>>>>>> c8d321fc
 
 #[derive(Debug)]
 pub struct NonceSession {
@@ -201,7 +187,6 @@
     ///
     /// do not forget to add tweak when signing since this address has n_of_n as internal_key
     /// and operator_timelock as script.
-<<<<<<< HEAD
     // #[tracing::instrument(skip(self), err(level = tracing::Level::ERROR), ret(level = tracing::Level::TRACE))]
     // pub async fn operator_kickoffs_generated(
     //     &self,
@@ -329,135 +314,6 @@
     //     // TODO: Sign burn txs
     //     Ok((slash_or_take_partial_sigs, vec![]))
     // }
-=======
-    #[tracing::instrument(skip(self), err(level = tracing::Level::ERROR), ret(level = tracing::Level::TRACE))]
-    pub async fn operator_kickoffs_generated(
-        &self,
-        deposit_outpoint: OutPoint,
-        kickoff_utxos: Vec<UTXO>,
-        operators_kickoff_sigs: Vec<secp256k1::schnorr::Signature>, // These are not transaction signatures, rather, they are to verify the operator's identity.
-        agg_nonces: Vec<MuSigAggNonce>, // This includes all the agg_nonces for the bridge operations.
-    ) -> Result<(Vec<MuSigPartialSignature>, Vec<MuSigPartialSignature>), BridgeError> {
-        tracing::debug!(
-            "Operatos kickoffs generated is called with data: {:?}, {:?}, {:?}, {:?}",
-            deposit_outpoint,
-            kickoff_utxos,
-            operators_kickoff_sigs,
-            agg_nonces
-        );
-
-        if operators_kickoff_sigs.len() != kickoff_utxos.len() {
-            return Err(BridgeError::InvalidKickoffUtxo); // TODO: Better error
-        }
-
-        let mut slash_or_take_sighashes: Vec<MuSigSigHash> = Vec::new();
-
-        for (i, kickoff_utxo) in kickoff_utxos.iter().enumerate() {
-            let value = kickoff_utxo.txout.value;
-            if value < KICKOFF_UTXO_AMOUNT_SATS {
-                return Err(BridgeError::InvalidKickoffUtxo);
-            }
-
-            let kickoff_sig_hash = crate::sha256_hash!(
-                deposit_outpoint.txid,
-                deposit_outpoint.vout.to_be_bytes(),
-                kickoff_utxo.outpoint.txid,
-                kickoff_utxo.outpoint.vout.to_be_bytes()
-            );
-
-            // Check if they are really the operators that sent these kickoff_utxos
-            SECP256K1.verify_schnorr(
-                &operators_kickoff_sigs[i],
-                &secp256k1::Message::from_digest(kickoff_sig_hash),
-                &self.config.operators_xonly_pks[i],
-            )?;
-
-            // Check if for each operator the address of the kickoff_utxo is correct TODO: Maybe handle the possible errors better
-            let (musig2_and_operator_address, spend_info) =
-                builder::address::create_kickoff_address(
-                    self.nofn_xonly_pk,
-                    self.operator_xonly_pks[i],
-                    self.config.network,
-                );
-            tracing::debug!(
-                "musig2_and_operator_address.script_pubkey: {:?}",
-                musig2_and_operator_address.script_pubkey()
-            );
-            tracing::debug!("Kickoff UTXO: {:?}", kickoff_utxo.txout.script_pubkey);
-            tracing::debug!("Spend Info: {:?}", spend_info);
-            assert!(
-                kickoff_utxo.txout.script_pubkey == musig2_and_operator_address.script_pubkey()
-            );
-
-            let mut slash_or_take_tx_handler = builder::transaction::create_slash_or_take_tx(
-                deposit_outpoint,
-                kickoff_utxo.clone(),
-                self.config.operators_xonly_pks[i],
-                i,
-                self.nofn_xonly_pk,
-                self.config.network,
-                self.config.user_takes_after,
-                self.config.operator_takes_after,
-                self.config.bridge_amount_sats,
-            );
-            let slash_or_take_tx_sighash =
-                Actor::convert_tx_to_sighash_script_spend(&mut slash_or_take_tx_handler, 0, 0)?;
-            slash_or_take_sighashes.push(ByteArray32(slash_or_take_tx_sighash.to_byte_array()));
-            // let spend_kickoff_utxo_tx_handler = builder::transaction::create_slash_or_take_tx(deposit_outpoint, kickoff_outpoint, kickoff_txout, operator_address, operator_idx, nofn_xonly_pk, network)
-        }
-        tracing::debug!(
-            "Slash or take sighashes for verifier: {:?}: {:?}",
-            self.signer.xonly_public_key.to_string(),
-            slash_or_take_sighashes
-        );
-
-        let mut dbtx = self.db.begin_transaction().await?;
-
-        self.db
-            .save_agg_nonces(Some(&mut dbtx), deposit_outpoint, &agg_nonces)
-            .await?;
-
-        self.db
-            .save_kickoff_utxos(Some(&mut dbtx), deposit_outpoint, &kickoff_utxos)
-            .await?;
-
-        let nonces = self
-            .db
-            .save_sighashes_and_get_nonces(
-                Some(&mut dbtx),
-                deposit_outpoint,
-                self.config.num_operators + 1,
-                &slash_or_take_sighashes,
-            )
-            .await?
-            .ok_or(BridgeError::NoncesNotFound)?;
-        tracing::debug!(
-            "SIGNING slash or take for outpoint: {:?} with nonces {:?}",
-            deposit_outpoint,
-            nonces
-        );
-        let slash_or_take_partial_sigs = slash_or_take_sighashes
-            .iter()
-            .zip(nonces.iter())
-            .map(|(sighash, (sec_nonce, agg_nonce))| {
-                musig2::partial_sign(
-                    self.config.verifiers_public_keys.clone(),
-                    None,
-                    false,
-                    *sec_nonce,
-                    *agg_nonce,
-                    &self.signer.keypair,
-                    *sighash,
-                )
-            })
-            .collect::<Vec<_>>();
-
-        dbtx.commit().await?;
-
-        // TODO: Sign burn txs
-        Ok((slash_or_take_partial_sigs, vec![]))
-    }
->>>>>>> c8d321fc
 
     #[tracing::instrument(skip(self), err(level = tracing::Level::ERROR), ret(level = tracing::Level::TRACE))]
     pub async fn create_deposit_details(
@@ -498,7 +354,6 @@
         Ok((kickoff_utxos, move_tx_handler, bridge_fund_outpoint))
     }
 
-<<<<<<< HEAD
     // / verify burn txs are signed by verifiers
     // / sign operator_takes_txs
     // / TODO: Change the name of this function.
@@ -715,7 +570,7 @@
     //         move_tx_sig as MusigPartialSignature, // move_reveal_sig as MuSigPartialSignature,
     //     )
     // }
-=======
+
     /// verify burn txs are signed by verifiers
     /// sign operator_takes_txs
     /// TODO: Change the name of this function.
@@ -932,7 +787,6 @@
             move_tx_sig as MuSigPartialSignature, // move_reveal_sig as MuSigPartialSignature,
         )
     }
->>>>>>> c8d321fc
 }
 
 // #[cfg(test)]
