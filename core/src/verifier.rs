use crate::actor::Actor;
use crate::builder::transaction::TxHandler;
use crate::builder::{self};
use crate::config::BridgeConfig;
use crate::database::Database;
use crate::errors::BridgeError;
use crate::extended_rpc::ExtendedRpc;
use crate::musig2::AggregateFromPublicKeys;
use crate::UTXO;
use ::secp256k1::musig::MusigSecNonce;
use bitcoin::{secp256k1, OutPoint};
use std::collections::HashMap;
use std::sync::Arc;

#[derive(Debug)]
pub struct NonceSession {
<<<<<<< HEAD

    /// Nonces used for a deposit session (last nonce is for the movetx signature)
    pub nonces: Vec<MuSigSecNonce>,
=======
    pub private_key: secp256k1::SecretKey,
    pub nonces: Vec<MusigSecNonce>,
>>>>>>> b9a2bded
}

#[derive(Debug)]
pub struct AllSessions {
    pub cur_id: u32,
    pub sessions: HashMap<u32, NonceSession>,
}

#[derive(Debug, Clone)]
pub struct NofN {
    pub public_keys: Vec<secp256k1::PublicKey>,
    pub agg_xonly_pk: secp256k1::XOnlyPublicKey,
    pub idx: usize,
}

impl NofN {
    pub fn new(self_pk: secp256k1::PublicKey, public_keys: Vec<secp256k1::PublicKey>) -> Self {
        let idx = public_keys.iter().position(|pk| pk == &self_pk).unwrap();
        let agg_xonly_pk =
            secp256k1::XOnlyPublicKey::from_musig2_pks(public_keys.clone(), None).unwrap();
        NofN {
            public_keys,
            agg_xonly_pk,
            idx,
        }
    }
}

#[derive(Debug, Clone)]
pub struct Verifier {
    _rpc: ExtendedRpc,
    pub(crate) signer: Actor,
    pub(crate) db: Database,
    pub(crate) config: BridgeConfig,
    pub(crate) nofn_xonly_pk: secp256k1::XOnlyPublicKey,
    pub(crate) nofn: Arc<tokio::sync::RwLock<Option<NofN>>>,
    _operator_xonly_pks: Vec<secp256k1::XOnlyPublicKey>,
    pub(crate) nonces: Arc<tokio::sync::Mutex<AllSessions>>,
    pub idx: usize,
}

impl Verifier {
    pub async fn new(rpc: ExtendedRpc, config: BridgeConfig) -> Result<Self, BridgeError> {
        let signer = Actor::new(
            config.secret_key,
            config.winternitz_secret_key,
            config.network,
        );

        // let pk: secp256k1::PublicKey = config.secret_key.public_key(&utils::SECP);

        // TODO: In the future, we won't get verifiers public keys from config files, rather in set_verifiers rpc call.
        let idx = config
            .verifiers_public_keys
            .iter()
            .position(|pk| pk == &signer.public_key)
            .ok_or(BridgeError::PublicKeyNotFound)?;

        let db = Database::new(&config).await?;

        let nofn_xonly_pk =
            secp256k1::XOnlyPublicKey::from_musig2_pks(config.verifiers_public_keys.clone(), None)
                .unwrap();

        let operator_xonly_pks = config.operators_xonly_pks.clone();

        let all_sessions = AllSessions {
            cur_id: 0,
            sessions: HashMap::new(),
        };

        let verifiers_pks = db.get_verifier_public_keys(None).await?;

        let nofn = if !verifiers_pks.is_empty() {
            tracing::debug!("Verifiers public keys found: {:?}", verifiers_pks);
            let nofn = NofN::new(signer.public_key, verifiers_pks);
            Some(nofn)
        } else {
            None
        };

        Ok(Verifier {
            _rpc: rpc,
            signer,
            db,
            config,
            nofn_xonly_pk,
            nofn: Arc::new(tokio::sync::RwLock::new(nofn)),
            _operator_xonly_pks: operator_xonly_pks,
            nonces: Arc::new(tokio::sync::Mutex::new(all_sessions)),
            idx,
        })
    }

    // / Inform verifiers about the new deposit request
    // /
    // / 1. Check if the deposit UTXO is valid, finalized (6 blocks confirmation) and not spent
    // / 2. Generate random pubNonces, secNonces
    // / 3. Save pubNonces and secNonces to a db
    // / 4. Return pubNonces
    // #[tracing::instrument(skip(self), err(level = tracing::Level::ERROR), ret(level = tracing::Level::TRACE))]
    // pub async fn new_deposit(
    //     &self,
    //     deposit_outpoint: OutPoint,
    //     recovery_taproot_address: Address<NetworkUnchecked>,
    //     evm_address: EVMAddress,
    // ) -> Result<Vec<MusigPubNonce>, BridgeError> {
    //     self.rpc
    //         .check_deposit_utxo(
    //             self.nofn_xonly_pk,
    //             &deposit_outpoint,
    //             &recovery_taproot_address,
    //             evm_address,
    //             self.config.bridge_amount_sats,
    //             self.config.confirmation_threshold,
    //             self.config.network,
    //             self.config.user_takes_after,
    //         )
    //         .await?;

    //     // For now we multiply by 2 since we do not give signatures for burn_txs. // TODO: Change this in future.
    //     let num_required_nonces = 2 * self.operator_xonly_pks.len() + 1;

    //     let mut dbtx = self.db.begin_transaction().await?;
    //     // Check if we already have pub_nonces for this deposit_outpoint.
    //     let pub_nonces_from_db = self
    //         .db
    //         .get_pub_nonces(Some(&mut dbtx), deposit_outpoint)
    //         .await?;
    //     if let Some(pub_nonces) = pub_nonces_from_db {
    //         if !pub_nonces.is_empty() {
    //             if pub_nonces.len() != num_required_nonces {
    //                 return Err(BridgeError::NoncesNotFound);
    //             }
    //             dbtx.commit().await?;
    //             return Ok(pub_nonces);
    //         }
    //     }

    //     let nonces = (0..num_required_nonces)
    //         .map(|_| musig2::nonce_pair(&self.signer.keypair, &mut rand::rngs::OsRng).1)
    //         .collect::<Vec<_>>();

    //     self.db
    //         .save_deposit_info(
    //             Some(&mut dbtx),
    //             deposit_outpoint,
    //             recovery_taproot_address,
    //             evm_address,
    //         )
    //         .await?;
    //     self.db
    //         .save_nonces(Some(&mut dbtx), deposit_outpoint, &nonces)
    //         .await?;
    //     dbtx.commit().await?;

    //     let pub_nonces = nonces.iter().map(|pub_nonce| *pub_nonce).collect();

    //     Ok(pub_nonces)
    // }

    /// - Verify operators signatures about kickoffs
    /// - Check the kickoff_utxos
    /// - Save agg_nonces to a db for future use
    /// - for every kickoff_utxo, calculate slash_or_take_tx
    /// - for every slash_or_take_tx, partial sign slash_or_take_tx
    /// - for every slash_or_take_tx, partial sign burn_tx (omitted for now)
    /// - return burn_txs partial signatures (omitted for now) TODO: For this bit,
    ///
    /// do not forget to add tweak when signing since this address has n_of_n as internal_key
    /// and operator_timelock as script.
    // #[tracing::instrument(skip(self), err(level = tracing::Level::ERROR), ret(level = tracing::Level::TRACE))]
    // pub async fn operator_kickoffs_generated(
    //     &self,
    //     deposit_outpoint: OutPoint,
    //     kickoff_utxos: Vec<UTXO>,
    //     operators_kickoff_sigs: Vec<secp256k1::schnorr::Signature>, // These are not transaction signatures, rather, they are to verify the operator's identity.
    //     agg_nonces: Vec<MusigAggNonce>, // This includes all the agg_nonces for the bridge operations.
    // ) -> Result<(Vec<MusigPartialSignature>, Vec<MusigPartialSignature>), BridgeError> {
    //     tracing::debug!(
    //         "Operatos kickoffs generated is called with data: {:?}, {:?}, {:?}, {:?}",
    //         deposit_outpoint,
    //         kickoff_utxos,
    //         operators_kickoff_sigs,
    //         agg_nonces
    //     );

    //     if operators_kickoff_sigs.len() != kickoff_utxos.len() {
    //         return Err(BridgeError::InvalidKickoffUtxo); // TODO: Better error
    //     }

    //     let mut slash_or_take_sighashes = Vec::new();

    //     for (i, kickoff_utxo) in kickoff_utxos.iter().enumerate() {
    //         let value = kickoff_utxo.txout.value;
    //         if value < KICKOFF_UTXO_AMOUNT_SATS {
    //             return Err(BridgeError::InvalidKickoffUtxo);
    //         }

    //         let kickoff_sig_hash = crate::sha256_hash!(
    //             deposit_outpoint.txid,
    //             deposit_outpoint.vout.to_be_bytes(),
    //             kickoff_utxo.outpoint.txid,
    //             kickoff_utxo.outpoint.vout.to_be_bytes()
    //         );

    //         // Check if they are really the operators that sent these kickoff_utxos
    //         utils::SECP.verify_schnorr(
    //             &operators_kickoff_sigs[i],
    //             &secp256k1::Message::from_digest(kickoff_sig_hash),
    //             &self.config.operators_xonly_pks[i],
    //         )?;

    //         // Check if for each operator the address of the kickoff_utxo is correct TODO: Maybe handle the possible errors better
    //         let (musig2_and_operator_address, spend_info) =
    //             builder::address::create_kickoff_address(
    //                 self.nofn_xonly_pk,
    //                 self.operator_xonly_pks[i],
    //                 self.config.network,
    //             );
    //         tracing::debug!(
    //             "musig2_and_operator_address.script_pubkey: {:?}",
    //             musig2_and_operator_address.script_pubkey()
    //         );
    //         tracing::debug!("Kickoff UTXO: {:?}", kickoff_utxo.txout.script_pubkey);
    //         tracing::debug!("Spend Info: {:?}", spend_info);
    //         assert!(
    //             kickoff_utxo.txout.script_pubkey == musig2_and_operator_address.script_pubkey()
    //         );

    //         let mut slash_or_take_tx_handler = builder::transaction::create_slash_or_take_tx(
    //             deposit_outpoint,
    //             kickoff_utxo.clone(),
    //             self.config.operators_xonly_pks[i],
    //             i,
    //             self.nofn_xonly_pk,
    //             self.config.network,
    //             self.config.user_takes_after,
    //             self.config.operator_takes_after,
    //             self.config.bridge_amount_sats,
    //         );
    //         let slash_or_take_tx_sighash =
    //             Actor::convert_tx_to_sighash_script_spend(&mut slash_or_take_tx_handler, 0, 0)?;
    //         slash_or_take_sighashes.push(Message::from_digest(slash_or_take_tx_sighash.to_byte_array())?);
    //         // let spend_kickoff_utxo_tx_handler = builder::transaction::create_slash_or_take_tx(deposit_outpoint, kickoff_outpoint, kickoff_txout, operator_address, operator_idx, nofn_xonly_pk, network)
    //     }
    //     tracing::debug!(
    //         "Slash or take sighashes for verifier: {:?}: {:?}",
    //         self.signer.xonly_public_key.to_string(),
    //         slash_or_take_sighashes
    //     );

    //     let mut dbtx = self.db.begin_transaction().await?;

    //     self.db
    //         .save_agg_nonces(Some(&mut dbtx), deposit_outpoint, &agg_nonces)
    //         .await?;

    //     self.db
    //         .save_kickoff_utxos(Some(&mut dbtx), deposit_outpoint, &kickoff_utxos)
    //         .await?;

    //     let nonces = self
    //         .db
    //         .save_sighashes_and_get_nonces(
    //             Some(&mut dbtx),
    //             deposit_outpoint,
    //             self.config.num_operators + 1,
    //             &slash_or_take_sighashes,
    //         )
    //         .await?
    //         .ok_or(BridgeError::NoncesNotFound)?;
    //     tracing::debug!(
    //         "SIGNING slash or take for outpoint: {:?} with nonces {:?}",
    //         deposit_outpoint,
    //         nonces
    //     );
    //     let slash_or_take_partial_sigs = slash_or_take_sighashes
    //         .iter()
    //         .zip(nonces.into_iter())
    //         .map(|(sighash, (sec_nonce, agg_nonce))| {
    //             musig2::partial_sign(
    //                 self.config.verifiers_public_keys.clone(),
    //                 None,
    //                 false,
    //                 *sec_nonce,
    //                 *agg_nonce,
    //                 &self.signer.keypair,
    //                 *sighash,
    //             )
    //         })
    //         .collect::<Vec<_>>();

    //     dbtx.commit().await?;

    //     // TODO: Sign burn txs
    //     Ok((slash_or_take_partial_sigs, vec![]))
    // }

    #[tracing::instrument(skip(self), err(level = tracing::Level::ERROR), ret(level = tracing::Level::TRACE))]
    pub async fn create_deposit_details(
        &self,
        deposit_outpoint: OutPoint,
    ) -> Result<(Vec<UTXO>, TxHandler, OutPoint), BridgeError> {
        let kickoff_utxos = self
            .db
            .get_kickoff_utxos(deposit_outpoint)
            .await?
            .ok_or(BridgeError::KickoffOutpointsNotFound)?;

        // let kickoff_outpoints = kickoff_utxos
        //     .iter()
        //     .map(|utxo| utxo.outpoint)
        //     .collect::<Vec<_>>();

        let (recovery_taproot_address, evm_address) = self
            .db
            .get_deposit_info(deposit_outpoint)
            .await?
            .ok_or(BridgeError::DepositInfoNotFound)?;

        let move_tx_handler = builder::transaction::create_move_txhandler(
            deposit_outpoint,
            evm_address,
            &recovery_taproot_address,
            self.nofn_xonly_pk,
            self.config.user_takes_after,
            self.config.bridge_amount_sats,
            self.config.network,
        );

        let bridge_fund_outpoint = OutPoint {
            txid: move_tx_handler.tx.compute_txid(),
            vout: 0,
        };
        Ok((kickoff_utxos, move_tx_handler, bridge_fund_outpoint))
    }

    // / verify burn txs are signed by verifiers
    // / sign operator_takes_txs
    // / TODO: Change the name of this function.
    // #[tracing::instrument(skip(self), err(level = tracing::Level::ERROR), ret(level = tracing::Level::TRACE))]
    // pub async fn burn_txs_signed(
    //     &self,
    //     deposit_outpoint: OutPoint,
    //     _burn_sigs: Vec<schnorr::Signature>,
    //     slash_or_take_sigs: Vec<schnorr::Signature>,
    // ) -> Result<Vec<MusigPartialSignature>, BridgeError> {
    //     // TODO: Verify burn txs are signed by verifiers
    //     let (kickoff_utxos, _, bridge_fund_outpoint) =
    //         self.create_deposit_details(deposit_outpoint).await?;

    //     let operator_takes_sighashes = kickoff_utxos
    //         .iter()
    //         .enumerate()
    //         .map(|(index, kickoff_utxo)| {
    //             let mut slash_or_take_tx_handler = builder::transaction::create_slash_or_take_tx(
    //                 deposit_outpoint,
    //                 kickoff_utxo.clone(),
    //                 self.operator_xonly_pks[index],
    //                 index,
    //                 self.nofn_xonly_pk,
    //                 self.config.network,
    //                 self.config.user_takes_after,
    //                 self.config.operator_takes_after,
    //                 self.config.bridge_amount_sats,
    //             );
    //             let slash_or_take_sighash =
    //                 Actor::convert_tx_to_sighash_script_spend(&mut slash_or_take_tx_handler, 0, 0)
    //                     .unwrap();

    //             utils::SECP
    //                 .verify_schnorr(
    //                     &slash_or_take_sigs[index],
    //                     &secp256k1::Message::from_digest(slash_or_take_sighash.to_byte_array()),
    //                     &self.nofn_xonly_pk,
    //                 )
    //                 .unwrap();

    //             let slash_or_take_utxo = UTXO {
    //                 outpoint: OutPoint {
    //                     txid: slash_or_take_tx_handler.tx.compute_txid(),
    //                     vout: 0,
    //                 },
    //                 txout: slash_or_take_tx_handler.tx.output[0].clone(),
    //             };

    //             let mut operator_takes_tx = builder::transaction::create_operator_takes_tx(
    //                 bridge_fund_outpoint,
    //                 slash_or_take_utxo,
    //                 self.operator_xonly_pks[index],
    //                 self.nofn_xonly_pk,
    //                 self.config.network,
    //                 self.config.operator_takes_after,
    //                 self.config.bridge_amount_sats,
    //                 self.config.operator_wallet_addresses[index].clone(),
    //             );
    //             Message::from_digest(
    //                 Actor::convert_tx_to_sighash_pubkey_spend(&mut operator_takes_tx, 0)
    //                     .unwrap()
    //                     .to_byte_array(),
    //             )
    //         })
    //         .collect::<Vec<_>>();

    //     self.db
    //         .save_slash_or_take_sigs(deposit_outpoint, slash_or_take_sigs)
    //         .await?;

    //     // println!("Operator takes sighashes: {:?}", operator_takes_sighashes);
    //     let nonces = self
    //         .db
    //         .save_sighashes_and_get_nonces(None, deposit_outpoint, 1, &operator_takes_sighashes)
    //         .await?
    //         .ok_or(BridgeError::NoncesNotFound)?;
    //     // println!("Nonces: {:?}", nonces);
    //     // now iterate over nonces and sighashes and sign the operator_takes_txs
    //     let operator_takes_partial_sigs = operator_takes_sighashes
    //         .iter()
    //         .zip(nonces.iter())
    //         .map(|(sighash, (sec_nonce, agg_nonce))| {
    //             musig2::partial_sign(
    //                 self.config.verifiers_public_keys.clone(),
    //                 None,
    //                 true,
    //                 *sec_nonce,
    //                 *agg_nonce,
    //                 &self.signer.keypair,
    //                 *sighash,
    //             )
    //         })
    //         .collect::<Vec<_>>();

    //     Ok(operator_takes_partial_sigs)
    // }

    // / verify the operator_take_sigs
    // / sign move_tx
    // #[tracing::instrument(skip(self), err(level = tracing::Level::ERROR), ret(level = tracing::Level::TRACE))]
    // pub async fn operator_take_txs_signed(
    //     &self,
    //     deposit_outpoint: OutPoint,
    //     operator_take_sigs: Vec<schnorr::Signature>,
    // ) -> Result<MusigPartialSignature, BridgeError> {
    //     // println!("Operator take signed: {:?}", operator_take_sigs);
    //     let (kickoff_utxos, mut move_tx_handler, bridge_fund_outpoint) =
    //         self.create_deposit_details(deposit_outpoint).await?;
    //     let nofn_taproot_xonly_pk = secp256k1::XOnlyPublicKey::from_slice(
    //         &Address::p2tr(&utils::SECP, self.nofn_xonly_pk, None, self.config.network)
    //             .script_pubkey()
    //             .as_bytes()[2..34],
    //     )?;
    //     kickoff_utxos
    //         .iter()
    //         .enumerate()
    //         .for_each(|(index, kickoff_utxo)| {
    //             let slash_or_take_tx = builder::transaction::create_slash_or_take_tx(
    //                 deposit_outpoint,
    //                 kickoff_utxo.clone(),
    //                 self.operator_xonly_pks[index],
    //                 index,
    //                 self.nofn_xonly_pk,
    //                 self.config.network,
    //                 self.config.user_takes_after,
    //                 self.config.operator_takes_after,
    //                 self.config.bridge_amount_sats,
    //             );
    //             let slash_or_take_utxo = UTXO {
    //                 outpoint: OutPoint {
    //                     txid: slash_or_take_tx.tx.compute_txid(),
    //                     vout: 0,
    //                 },
    //                 txout: slash_or_take_tx.tx.output[0].clone(),
    //             };
    //             let mut operator_takes_tx = builder::transaction::create_operator_takes_tx(
    //                 bridge_fund_outpoint,
    //                 slash_or_take_utxo,
    //                 self.operator_xonly_pks[index],
    //                 self.nofn_xonly_pk,
    //                 self.config.network,
    //                 self.config.operator_takes_after,
    //                 self.config.bridge_amount_sats,
    //                 self.config.operator_wallet_addresses[index].clone(),
    //             );
    //             tracing::debug!(
    //                 "INDEXXX: {:?} Operator takes tx hex: {:?}",
    //                 index,
    //                 operator_takes_tx.tx.raw_hex()
    //             );

    //             let sig_hash =
    //                 Actor::convert_tx_to_sighash_pubkey_spend(&mut operator_takes_tx, 0).unwrap();

    //             // verify the operator_take_sigs
    //             utils::SECP
    //                 .verify_schnorr(
    //                     &operator_take_sigs[index],
    //                     &secp256k1::Message::from_digest(sig_hash.to_byte_array()),
    //                     &nofn_taproot_xonly_pk,
    //                 )
    //                 .unwrap();
    //         });

    //     let kickoff_utxos = kickoff_utxos
    //         .into_iter()
    //         .enumerate()
    //         .map(|(index, utxo)| (utxo, operator_take_sigs[index]));

    //     self.db
    //         .save_operator_take_sigs(deposit_outpoint, kickoff_utxos)
    //         .await?;

    //     // println!("MOVE_TX: {:?}", move_tx_handler);
    //     // println!("MOVE_TXID: {:?}", move_tx_handler.tx.compute_txid());
    //     let move_tx_sighash =
    //         Actor::convert_tx_to_sighash_script_spend(&mut move_tx_handler, 0, 0)?; // TODO: This should be musig

    //     // let move_reveal_sighash =
    //     //     Actor::convert_tx_to_sighash_script_spend(&mut move_reveal_tx_handler, 0, 0)?; // TODO: This should be musig

    //     let nonces = self
    //         .db
    //         .save_sighashes_and_get_nonces(
    //             None,
    //             deposit_outpoint,
    //             0,
    //             &[ByteArray32(move_tx_sighash.to_byte_array())],
    //         )
    //         .await?
    //         .ok_or(BridgeError::NoncesNotFound)?;

    //     let move_tx_sig = musig2::partial_sign(
    //         self.config.verifiers_public_keys.clone(),
    //         None,
    //         false,
    //         nonces[0].0,
    //         nonces[0].1,
    //         &self.signer.keypair,
    //         ByteArray32(move_tx_sighash.to_byte_array()),
    //     );

    //     // let move_reveal_sig = musig2::partial_sign(
    //     //     self.config.verifiers_public_keys.clone(),
    //     //     None,
    //     //     nonces[1].0,
    //     //     nonces[2].1.clone(),
    //     //     &self.signer.keypair,
    //     //     move_reveal_sighash.to_byte_array(),
    //     // );

    //     Ok(
    //         move_tx_sig as MusigPartialSignature, // move_reveal_sig as MuSigPartialSignature,
    //     )
    // }

    // / verify burn txs are signed by verifiers
    // / sign operator_takes_txs
    // / TODO: Change the name of this function.
    // #[tracing::instrument(skip(self), err(level = tracing::Level::ERROR), ret(level = tracing::Level::TRACE))]
    // pub async fn burn_txs_signed(
    //     &self,
    //     deposit_outpoint: OutPoint,
    //     _burn_sigs: Vec<schnorr::Signature>,
    //     slash_or_take_sigs: Vec<schnorr::Signature>,
    // ) -> Result<Vec<MuSigPartialSignature>, BridgeError> {
    //     // TODO: Verify burn txs are signed by verifiers
    //     let (kickoff_utxos, _, bridge_fund_outpoint) =
    //         self.create_deposit_details(deposit_outpoint).await?;

    //     let operator_takes_sighashes: Vec<MuSigSigHash> = kickoff_utxos
    //         .iter()
    //         .enumerate()
    //         .map(|(index, kickoff_utxo)| {
    //             let mut slash_or_take_tx_handler = builder::transaction::create_slash_or_take_tx(
    //                 deposit_outpoint,
    //                 kickoff_utxo.clone(),
    //                 self.operator_xonly_pks[index],
    //                 index,
    //                 self.nofn_xonly_pk,
    //                 self.config.network,
    //                 self.config.user_takes_after,
    //                 self.config.operator_takes_after,
    //                 self.config.bridge_amount_sats,
    //             );
    //             let slash_or_take_sighash =
    //                 Actor::convert_tx_to_sighash_script_spend(&mut slash_or_take_tx_handler, 0, 0)
    //                     .unwrap();

    //             &SECP
    //                 .verify_schnorr(
    //                     &slash_or_take_sigs[index],
    //                     &secp256k1::Message::from_digest(slash_or_take_sighash.to_byte_array()),
    //                     &self.nofn_xonly_pk,
    //                 )
    //                 .unwrap();

    //             let slash_or_take_utxo = UTXO {
    //                 outpoint: OutPoint {
    //                     txid: slash_or_take_tx_handler.tx.compute_txid(),
    //                     vout: 0,
    //                 },
    //                 txout: slash_or_take_tx_handler.tx.output[0].clone(),
    //             };

    //             let mut operator_takes_tx = builder::transaction::create_operator_takes_tx(
    //                 bridge_fund_outpoint,
    //                 slash_or_take_utxo,
    //                 self.operator_xonly_pks[index],
    //                 self.nofn_xonly_pk,
    //                 self.config.network,
    //                 self.config.operator_takes_after,
    //                 self.config.bridge_amount_sats,
    //                 self.config.operator_wallet_addresses[index].clone(),
    //             );
    //             ByteArray32(
    //                 Actor::convert_tx_to_sighash_pubkey_spend(&mut operator_takes_tx, 0)
    //                     .unwrap()
    //                     .to_byte_array(),
    //             )
    //         })
    //         .collect::<Vec<_>>();

    //     self.db
    //         .save_slash_or_take_sigs(deposit_outpoint, slash_or_take_sigs)
    //         .await?;

    //     // println!("Operator takes sighashes: {:?}", operator_takes_sighashes);
    //     let nonces = self
    //         .db
    //         .save_sighashes_and_get_nonces(None, deposit_outpoint, 1, &operator_takes_sighashes)
    //         .await?
    //         .ok_or(BridgeError::NoncesNotFound)?;
    //     // println!("Nonces: {:?}", nonces);
    //     // now iterate over nonces and sighashes and sign the operator_takes_txs
    //     let operator_takes_partial_sigs = operator_takes_sighashes
    //         .iter()
    //         .zip(nonces.iter())
    //         .map(|(sighash, (sec_nonce, agg_nonce))| {
    //             musig2::partial_sign(
    //                 self.config.verifiers_public_keys.clone(),
    //                 None,
    //                 true,
    //                 *sec_nonce,
    //                 *agg_nonce,
    //                 &self.signer.keypair,
    //                 *sighash,
    //             )
    //         })
    //         .collect::<Vec<_>>();

    //     Ok(operator_takes_partial_sigs)
    // }

    // /// verify the operator_take_sigs
    // /// sign move_tx
    // #[tracing::instrument(skip(self), err(level = tracing::Level::ERROR), ret(level = tracing::Level::TRACE))]
    // pub async fn operator_take_txs_signed(
    //     &self,
    //     deposit_outpoint: OutPoint,
    //     operator_take_sigs: Vec<schnorr::Signature>,
    // ) -> Result<MuSigPartialSignature, BridgeError> {
    //     // println!("Operator take signed: {:?}", operator_take_sigs);
    //     let (kickoff_utxos, mut move_tx_handler, bridge_fund_outpoint) =
    //         self.create_deposit_details(deposit_outpoint).await?;
    //     let nofn_taproot_xonly_pk = secp256k1::XOnlyPublicKey::from_slice(
    //         &Address::p2tr(&SECP, self.nofn_xonly_pk, None, self.config.network)
    //             .script_pubkey()
    //             .as_bytes()[2..34],
    //     )?;
    //     kickoff_utxos
    //         .iter()
    //         .enumerate()
    //         .for_each(|(index, kickoff_utxo)| {
    //             let slash_or_take_tx = builder::transaction::create_slash_or_take_tx(
    //                 deposit_outpoint,
    //                 kickoff_utxo.clone(),
    //                 self.operator_xonly_pks[index],
    //                 index,
    //                 self.nofn_xonly_pk,
    //                 self.config.network,
    //                 self.config.user_takes_after,
    //                 self.config.operator_takes_after,
    //                 self.config.bridge_amount_sats,
    //             );
    //             let slash_or_take_utxo = UTXO {
    //                 outpoint: OutPoint {
    //                     txid: slash_or_take_tx.tx.compute_txid(),
    //                     vout: 0,
    //                 },
    //                 txout: slash_or_take_tx.tx.output[0].clone(),
    //             };
    //             let mut operator_takes_tx = builder::transaction::create_operator_takes_tx(
    //                 bridge_fund_outpoint,
    //                 slash_or_take_utxo,
    //                 self.operator_xonly_pks[index],
    //                 self.nofn_xonly_pk,
    //                 self.config.network,
    //                 self.config.operator_takes_after,
    //                 self.config.bridge_amount_sats,
    //                 self.config.operator_wallet_addresses[index].clone(),
    //             );
    //             tracing::debug!(
    //                 "INDEXXX: {:?} Operator takes tx hex: {:?}",
    //                 index,
    //                 operator_takes_tx.tx.raw_hex()
    //             );

    //             let sig_hash =
    //                 Actor::convert_tx_to_sighash_pubkey_spend(&mut operator_takes_tx, 0).unwrap();

    //             // verify the operator_take_sigs
    //             &SECP
    //                 .verify_schnorr(
    //                     &operator_take_sigs[index],
    //                     &secp256k1::Message::from_digest(sig_hash.to_byte_array()),
    //                     &nofn_taproot_xonly_pk,
    //                 )
    //                 .unwrap();
    //         });

    //     let kickoff_utxos = kickoff_utxos
    //         .into_iter()
    //         .enumerate()
    //         .map(|(index, utxo)| (utxo, operator_take_sigs[index]));

    //     self.db
    //         .save_operator_take_sigs(deposit_outpoint, kickoff_utxos)
    //         .await?;

    //     // println!("MOVE_TX: {:?}", move_tx_handler);
    //     // println!("MOVE_TXID: {:?}", move_tx_handler.tx.compute_txid());
    //     let move_tx_sighash =
    //         Actor::convert_tx_to_sighash_script_spend(&mut move_tx_handler, 0, 0)?; // TODO: This should be musig

    //     // let move_reveal_sighash =
    //     //     Actor::convert_tx_to_sighash_script_spend(&mut move_reveal_tx_handler, 0, 0)?; // TODO: This should be musig

    //     let nonces = self
    //         .db
    //         .save_sighashes_and_get_nonces(
    //             None,
    //             deposit_outpoint,
    //             0,
    //             &[ByteArray32(move_tx_sighash.to_byte_array())],
    //         )
    //         .await?
    //         .ok_or(BridgeError::NoncesNotFound)?;

    //     let move_tx_sig = musig2::partial_sign(
    //         self.config.verifiers_public_keys.clone(),
    //         None,
    //         false,
    //         nonces[0].0,
    //         nonces[0].1,
    //         &self.signer.keypair,
    //         ByteArray32(move_tx_sighash.to_byte_array()),
    //     );

    //     // let move_reveal_sig = musig2::partial_sign(
    //     //     self.config.verifiers_public_keys.clone(),
    //     //     None,
    //     //     nonces[1].0,
    //     //     nonces[2].1.clone(),
    //     //     &self.signer.keypair,
    //     //     move_reveal_sighash.to_byte_array(),
    //     // );

    //     Ok(
    //         move_tx_sig as MuSigPartialSignature, // move_reveal_sig as MuSigPartialSignature,
    //     )
    // }
}

// #[cfg(test)]
// mod tests {
// use crate::errors::BridgeError;
// use crate::extended_rpc::ExtendedRpc;
// use crate::musig2::nonce_pair;
// use crate::user::User;
// use crate::verifier::Verifier;
// use crate::EVMAddress;
// use crate::{actor::Actor, create_test_config_with_thread_name};
// use crate::{
//     config::BridgeConfig, database::Database, initialize_database, utils::initialize_logger,
// };
// use secp256k1::rand;
// use std::{env, thread};

// #[tokio::test]
// async fn verifier_new_public_key_check() {
//     let mut config = create_test_config_with_thread_name!(None);
//     let rpc = ExtendedRpc::new(
//         config.bitcoin_rpc_url.clone(),
//         config.bitcoin_rpc_user.clone(),
//         config.bitcoin_rpc_password.clone(),
//     )
//     .await;

//     // Test config file has correct keys.
//     Verifier::new(rpc.clone(), config.clone()).await.unwrap();

//     // Clearing them should result in error.
//     config.verifiers_public_keys.clear();
//     assert!(Verifier::new(rpc, config).await.is_err());
// }

// #[tokio::test]
// #[serial_test::serial]
// async fn new_deposit_nonce_checks() {
//     let config = create_test_config_with_thread_name!(None);
//     let rpc = ExtendedRpc::new(
//         config.bitcoin_rpc_url.clone(),
//         config.bitcoin_rpc_user.clone(),
//         config.bitcoin_rpc_password.clone(),
//     )
//     .await;
//     let verifier = Verifier::new(rpc.clone(), config.clone()).await.unwrap();
//     let user = User::new(rpc.clone(), config.secret_key, config.clone());

//     let evm_address = EVMAddress([1u8; 20]);
//     let deposit_address = user.get_deposit_address(evm_address).unwrap();

//     let signer_address = Actor::new(
//         config.secret_key,
//         config.winternitz_secret_key,
//         config.network,
//     )
//     .address
//     .as_unchecked()
//     .clone();

//     let required_nonce_count = 2 * config.operators_xonly_pks.len() + 1;

//     // Not enough nonces.
//     let deposit_outpoint = rpc
//         .send_to_address(&deposit_address.clone(), config.bridge_amount_sats)
//         .await
//         .unwrap();
//     rpc.mine_blocks((config.confirmation_threshold + 2).into())
//         .await
//         .unwrap();

//     let nonces = (0..required_nonce_count / 2)
//         .map(|_| nonce_pair(&verifier.signer.keypair, &mut rand::rngs::OsRng))
//         .collect::<Vec<_>>();
//     verifier
//         .db
//         .save_nonces(None, deposit_outpoint, &nonces)
//         .await
//         .unwrap();

//     assert!(verifier
//         .new_deposit(deposit_outpoint, signer_address.clone(), evm_address)
//         .await
//         .is_err_and(|e| {
//             if let BridgeError::NoncesNotFound = e {
//                 true
//             } else {
//                 println!("Error was {e}");
//                 false
//             }
//         }));

//     // Enough nonces.
//     let deposit_outpoint = rpc
//         .send_to_address(&deposit_address.clone(), config.bridge_amount_sats)
//         .await
//         .unwrap();
//     rpc.mine_blocks((config.confirmation_threshold + 2).into())
//         .await
//         .unwrap();

//     let nonces = (0..required_nonce_count)
//         .map(|_| nonce_pair(&verifier.signer.keypair, &mut rand::rngs::OsRng))
//         .collect::<Vec<_>>();
//     verifier
//         .db
//         .save_nonces(None, deposit_outpoint, &nonces)
//         .await
//         .unwrap();

//     verifier
//         .new_deposit(deposit_outpoint, signer_address, evm_address)
//         .await
//         .unwrap();
// }
// }<|MERGE_RESOLUTION|>--- conflicted
+++ resolved
@@ -14,14 +14,8 @@
 
 #[derive(Debug)]
 pub struct NonceSession {
-<<<<<<< HEAD
-
     /// Nonces used for a deposit session (last nonce is for the movetx signature)
-    pub nonces: Vec<MuSigSecNonce>,
-=======
-    pub private_key: secp256k1::SecretKey,
     pub nonces: Vec<MusigSecNonce>,
->>>>>>> b9a2bded
 }
 
 #[derive(Debug)]
