use crate::actor::Actor;
use crate::bitcoin_syncer::BitcoinSyncer;
use crate::bitvm_client::{self, ClementineBitVMPublicKeys, SECP};
use crate::builder::address::taproot_builder_with_scripts;
use crate::builder::sighash::{
    create_nofn_sighash_stream, create_operator_sighash_stream, PartialSignatureInfo, SignatureInfo,
};
use crate::builder::transaction::deposit_signature_owner::EntityType;
use crate::builder::transaction::sign::{create_and_sign_txs, TransactionRequestData};
use crate::builder::transaction::{
    create_move_to_vault_txhandler, create_txhandlers, ContractContext, DepositData, OperatorData,
    ReimburseDbCache, TransactionType, TxHandler, TxHandlerCache,
};
use crate::builder::transaction::{create_round_txhandlers, KickoffWinternitzKeys};
use crate::citrea::CitreaClientT;
use crate::config::protocol::ProtocolParamset;
use crate::config::BridgeConfig;
use crate::constants::TEN_MINUTES_IN_SECS;
use crate::database::{Database, DatabaseTransaction};
use crate::errors::BridgeError;
use crate::extended_rpc::ExtendedRpc;
use crate::musig2::{self, AggregateFromPublicKeys};
use crate::rpc;
use crate::rpc::clementine::clementine_watchtower_client::ClementineWatchtowerClient;
use crate::rpc::clementine::{
<<<<<<< HEAD
    DepositParams, KickoffId, NormalSignatureKind, OperatorKeys, TaggedSignature,
    TransactionRequest,
=======
    KickoffId, NormalSignatureKind, OperatorKeys, TaggedSignature, TransactionRequest,
    WatchtowerKeys,
>>>>>>> 224a7ef6
};
use crate::states::{block_cache, StateManager};
use crate::states::{Duty, Owner};
use crate::task::manager::BackgroundTaskManager;
use crate::task::IntoTask;
use crate::tx_sender::{TxMetadata, TxSender, TxSenderClient};
use bitcoin::hashes::Hash;
use bitcoin::secp256k1::schnorr::Signature;
use bitcoin::secp256k1::Message;
use bitcoin::{secp256k1::PublicKey, OutPoint};
use bitcoin::{Address, ScriptBuf, TapTweakHash, XOnlyPublicKey};
use bitvm::signatures::winternitz;
use secp256k1::musig::{MusigAggNonce, MusigPartialSignature, MusigPubNonce, MusigSecNonce};
use std::collections::{BTreeMap, HashMap};
use std::pin::pin;
use std::sync::Arc;
use std::time::Duration;
use tokio::sync::mpsc;
use tokio_stream::StreamExt;
use tonic::async_trait;

#[derive(Debug)]
pub struct NonceSession {
    /// Nonces used for a deposit session (last nonce is for the movetx signature)
    pub nonces: Vec<MusigSecNonce>,
}

#[derive(Debug)]
pub struct AllSessions {
    pub cur_id: u32,
    pub sessions: HashMap<u32, NonceSession>,
}

#[derive(Debug, Clone)]
pub struct NofN {
    pub public_keys: Vec<bitcoin::secp256k1::PublicKey>,
    pub agg_xonly_pk: bitcoin::secp256k1::XOnlyPublicKey,
    pub idx: usize,
}

impl NofN {
    pub fn new(
        self_pk: bitcoin::secp256k1::PublicKey,
        public_keys: Vec<bitcoin::secp256k1::PublicKey>,
    ) -> Result<Self, BridgeError> {
        let idx = public_keys
            .iter()
            .position(|pk| pk == &self_pk)
            .ok_or(BridgeError::PublicKeyNotFound)?;
        let agg_xonly_pk =
            bitcoin::secp256k1::XOnlyPublicKey::from_musig2_pks(public_keys.clone(), None)?;
        Ok(NofN {
            public_keys,
            agg_xonly_pk,
            idx,
        })
    }
}

pub struct VerifierServer<C: CitreaClientT> {
    pub verifier: Verifier<C>,
    background_tasks: BackgroundTaskManager<Verifier<C>>,
}

impl<C> VerifierServer<C>
where
    C: CitreaClientT,
{
    pub async fn new(config: BridgeConfig) -> Result<Self, BridgeError> {
        let verifier = Verifier::new(config.clone()).await?;
        let db = verifier.db.clone();
        let mut background_tasks = BackgroundTaskManager::default();

        let rpc = ExtendedRpc::connect(
            config.bitcoin_rpc_url.clone(),
            config.bitcoin_rpc_user.clone(),
            config.bitcoin_rpc_password.clone(),
        )
        .await?;

        let tx_sender = TxSender::new(
            verifier.signer.clone(),
            rpc.clone(),
            verifier.db.clone(),
            format!("verifier_{}", verifier.idx).to_string(),
            config.protocol_paramset().network,
        );

        background_tasks.loop_and_monitor(tx_sender.into_task());

        // initialize and run state manager
        let state_manager =
            StateManager::new(db.clone(), verifier.clone(), config.protocol_paramset()).await?;

        let should_run_state_mgr = {
            #[cfg(test)]
            {
                config.test_params.should_run_state_manager
            }
            #[cfg(not(test))]
            {
                true
            }
        };

        if should_run_state_mgr {
            background_tasks.loop_and_monitor(state_manager.block_fetcher_task().await?);
            background_tasks.loop_and_monitor(state_manager.into_task());
        }

        let syncer = BitcoinSyncer::new(db, rpc, config.protocol_paramset()).await?;

        background_tasks.loop_and_monitor(syncer.into_task());

        Ok(VerifierServer {
            verifier,
            background_tasks,
        })
    }

    pub async fn shutdown(&mut self) {
        self.background_tasks
            .graceful_shutdown_with_timeout(Duration::from_secs(10))
            .await;
    }
}

#[derive(Debug, Clone)]
pub struct Verifier<C: CitreaClientT> {
    rpc: ExtendedRpc,
    pub idx: usize,

    pub(crate) signer: Actor,
    pub(crate) db: Database,
    pub(crate) config: BridgeConfig,

    pub(crate) nofn_xonly_pk: bitcoin::secp256k1::XOnlyPublicKey,
    pub(crate) nofn: Arc<tokio::sync::RwLock<Option<NofN>>>,
    _operator_xonly_pks: Vec<bitcoin::secp256k1::XOnlyPublicKey>,
    pub(crate) nonces: Arc<tokio::sync::Mutex<AllSessions>>,
    pub tx_sender: TxSenderClient,
    pub citrea_client: C,
}

impl<C> Verifier<C>
where
    C: CitreaClientT,
{
    pub async fn new(config: BridgeConfig) -> Result<Self, BridgeError> {
        let signer = Actor::new(
            config.secret_key,
            config.winternitz_secret_key,
            config.protocol_paramset().network,
        );

        let rpc = ExtendedRpc::connect(
            config.bitcoin_rpc_url.clone(),
            config.bitcoin_rpc_user.clone(),
            config.bitcoin_rpc_password.clone(),
        )
        .await?;

        // TODO: In the future, we won't get verifiers public keys from config files, rather in set_verifiers rpc call.
        let idx = config
            .verifiers_public_keys
            .iter()
            .position(|pk| pk == &signer.public_key)
            .ok_or(BridgeError::PublicKeyNotFound)?;

        let db = Database::new(&config).await?;

        let citrea_client = C::new(
            config.citrea_rpc_url.clone(),
            config.citrea_light_client_prover_url.clone(),
            None,
        )
        .await?;

        let nofn_xonly_pk = bitcoin::secp256k1::XOnlyPublicKey::from_musig2_pks(
            config.verifiers_public_keys.clone(),
            None,
        )?;

        let operator_xonly_pks = config.operators_xonly_pks.clone();

        let all_sessions = AllSessions {
            cur_id: 0,
            sessions: HashMap::new(),
        };

        let verifiers_pks = db.get_verifiers_public_keys(None).await?;

        let nofn = if !verifiers_pks.is_empty() {
            tracing::debug!("Verifier public keys found: {:?}", verifiers_pks);
            let nofn = NofN::new(signer.public_key, verifiers_pks)?;
            Some(nofn)
        } else {
            None
        };

        let tx_sender = TxSenderClient::new(db.clone(), format!("verifier_{}", idx).to_string());

        tracing::info!(
            "Verifier {} created with nofn_xonly_pk: {}",
            idx,
            nofn_xonly_pk
        );

        let verifier = Verifier {
            rpc,
            signer,
            db: db.clone(),
            config: config.clone(),
            nofn_xonly_pk,
            nofn: Arc::new(tokio::sync::RwLock::new(nofn)),
            _operator_xonly_pks: operator_xonly_pks,
            nonces: Arc::new(tokio::sync::Mutex::new(all_sessions)),
            idx,
            tx_sender,
            citrea_client,
        };
        Ok(verifier)
    }

    pub async fn set_verifiers(
        &self,
        verifiers_public_keys: Vec<PublicKey>,
    ) -> Result<(), BridgeError> {
        // Check if verifiers are already set
        if self.nofn.read().await.clone().is_some() {
            return Err(BridgeError::AlreadyInitialized);
        }

        // Save verifiers public keys to db
        self.db
            .set_verifiers_public_keys(None, &verifiers_public_keys)
            .await?;

        // Save the nofn to memory for fast access
        let nofn = NofN::new(self.signer.public_key, verifiers_public_keys.clone())?;
        self.nofn.write().await.replace(nofn);

        Ok(())
    }

    /// Verifies all unspent kickoff signatures sent by the operator, converts them to TaggedSignature
    /// as they will be saved as TaggedSignatures to the db.
    fn verify_unspent_kickoff_sigs(
        &self,
        operator_index: u32,
        collateral_funding_outpoint: OutPoint,
        operator_xonly_pk: XOnlyPublicKey,
        wallet_reimburse_address: Address,
        unspent_kickoff_sigs: Vec<Signature>,
        kickoff_wpks: &KickoffWinternitzKeys,
    ) -> Result<Vec<TaggedSignature>, BridgeError> {
        let mut tagged_sigs = Vec::with_capacity(unspent_kickoff_sigs.len());
        let mut prev_ready_to_reimburse: Option<TxHandler> = None;
        let operator_data = OperatorData {
            xonly_pk: operator_xonly_pk,
            collateral_funding_outpoint,
            reimburse_addr: wallet_reimburse_address.clone(),
        };
        let mut cur_sig_index = 0;
        for idx in 0..self.config.protocol_paramset().num_round_txs {
            let txhandlers = create_round_txhandlers(
                self.config.protocol_paramset(),
                idx,
                &operator_data,
                kickoff_wpks,
                prev_ready_to_reimburse.as_ref(),
            )?;
            for txhandler in txhandlers {
                if let TransactionType::UnspentKickoff(kickoff_idx) =
                    txhandler.get_transaction_type()
                {
                    let partial = PartialSignatureInfo {
                        operator_idx: operator_index as usize,
                        round_idx: idx,
                        kickoff_utxo_idx: kickoff_idx,
                    };
                    let sighashes = txhandler
                        .calculate_shared_txins_sighash(EntityType::OperatorSetup, partial)?;
                    for sighash in sighashes {
                        let message = Message::from_digest(sighash.0.to_byte_array());
                        bitvm_client::SECP
                            .verify_schnorr(
                                &unspent_kickoff_sigs[cur_sig_index],
                                &message,
                                &operator_xonly_pk,
                            )
                            .map_err(|e| {
                                BridgeError::Error(format!(
                                    "Unspent kickoff signature verification failed for num sig {}: {}",
                                    cur_sig_index + 1,
                                    e
                                ))
                            })?;
                        tagged_sigs.push(TaggedSignature {
                            signature: unspent_kickoff_sigs[cur_sig_index].serialize().to_vec(),
                            signature_id: Some(sighash.1.signature_id),
                        });
                        cur_sig_index += 1;
                    }
                }
                if let TransactionType::ReadyToReimburse = txhandler.get_transaction_type() {
                    prev_ready_to_reimburse = Some(txhandler);
                }
            }
        }

        Ok(tagged_sigs)
    }

    pub async fn set_operator(
        &self,
        operator_index: u32,
        collateral_funding_outpoint: OutPoint,
        operator_xonly_pk: XOnlyPublicKey,
        wallet_reimburse_address: Address,
        operator_winternitz_public_keys: Vec<winternitz::PublicKey>,
        unspent_kickoff_sigs: Vec<Signature>,
    ) -> Result<(), BridgeError> {
        let kickoff_wpks = KickoffWinternitzKeys::new(
            operator_winternitz_public_keys,
            self.config.protocol_paramset().num_kickoffs_per_round,
        );
        let tagged_sigs = self.verify_unspent_kickoff_sigs(
            operator_index,
            collateral_funding_outpoint,
            operator_xonly_pk,
            wallet_reimburse_address.clone(),
            unspent_kickoff_sigs,
            &kickoff_wpks,
        )?;

        let operator_winternitz_public_keys = kickoff_wpks.keys;
        let mut dbtx = self.db.begin_transaction().await?;
        // Save the operator details to the db
        self.db
            .set_operator(
                Some(&mut dbtx),
                operator_index as i32,
                operator_xonly_pk,
                wallet_reimburse_address.to_string(),
                collateral_funding_outpoint,
            )
            .await?;

        self.db
            .set_operator_kickoff_winternitz_public_keys(
                Some(&mut dbtx),
                operator_index,
                operator_winternitz_public_keys,
            )
            .await?;

        let sigs_per_round = self.config.get_num_unspent_kickoff_sigs()
            / self.config.protocol_paramset().num_round_txs;
        let tagged_sigs_per_round: Vec<Vec<TaggedSignature>> = tagged_sigs
            .chunks(sigs_per_round)
            .map(|chunk| chunk.to_vec())
            .collect();

        for (round_idx, sigs) in tagged_sigs_per_round.into_iter().enumerate() {
            self.db
                .set_unspent_kickoff_sigs(Some(&mut dbtx), operator_index as usize, round_idx, sigs)
                .await?;
        }

        let operator_data = OperatorData {
            xonly_pk: operator_xonly_pk,
            collateral_funding_outpoint,
            reimburse_addr: wallet_reimburse_address,
        };

        StateManager::<Self>::dispatch_new_round_machine(
            self.db.clone(),
            &mut dbtx,
            operator_data,
            operator_index,
        )
        .await?;

        dbtx.commit().await?;

        Ok(())
    }

    #[tracing::instrument(skip(self, xonly_pk), fields(verifier_idx = self.idx), ret)]
    pub async fn set_watchtower(
        &self,
        watchtower_idx: u32,
        xonly_pk: XOnlyPublicKey,
    ) -> Result<(), BridgeError> {
        self.db
            .set_watchtower_xonly_pk(None, watchtower_idx, &xonly_pk)
            .await?;

        Ok(())
    }

    pub async fn nonce_gen(
        &self,
        num_nonces: u32,
    ) -> Result<(u32, Vec<MusigPubNonce>), BridgeError> {
        let (sec_nonces, pub_nonces): (Vec<MusigSecNonce>, Vec<MusigPubNonce>) = (0..num_nonces)
            .map(|_| {
                // nonce pair needs keypair and a rng
                let (sec_nonce, pub_nonce) = musig2::nonce_pair(
                    &self.signer.keypair,
                    &mut bitcoin::secp256k1::rand::thread_rng(),
                )?;
                Ok((sec_nonce, pub_nonce))
            })
            .collect::<Result<Vec<(MusigSecNonce, MusigPubNonce)>, BridgeError>>()?
            .into_iter()
            .unzip(); // TODO: fix extra copies

        let session = NonceSession { nonces: sec_nonces };

        // save the session
        let session_id = {
            let all_sessions = &mut *self.nonces.lock().await;
            let session_id = all_sessions.cur_id;
            all_sessions.sessions.insert(session_id, session);
            all_sessions.cur_id += 1;
            session_id
        };

        Ok((session_id, pub_nonces))
    }

    pub async fn deposit_sign(
        &self,
        deposit_data: DepositData,
        session_id: u32,
        mut agg_nonce_rx: mpsc::Receiver<MusigAggNonce>,
    ) -> Result<mpsc::Receiver<MusigPartialSignature>, BridgeError> {
        let verifier = self.clone();
        let (partial_sig_tx, partial_sig_rx) = mpsc::channel(1280);

        let deposit_blockhash = self
            .rpc
            .get_blockhash_of_tx(&deposit_data.get_deposit_outpoint().txid)
            .await?;

        tokio::spawn(async move {
            let mut session_map = verifier.nonces.lock().await;
            let session = session_map.sessions.get_mut(&session_id).ok_or_else(|| {
                BridgeError::Error(format!("Could not find session id {session_id}"))
            })?;
            session.nonces.reverse();

            let mut nonce_idx: usize = 0;

            let mut sighash_stream = Box::pin(create_nofn_sighash_stream(
                verifier.db.clone(),
                verifier.config.clone(),
                deposit_data,
                deposit_blockhash,
                false,
            ));
            let num_required_sigs = verifier.config.get_num_required_nofn_sigs();

            assert_eq!(
                num_required_sigs + 1,
                session.nonces.len(),
                "Expected nonce count to be num_required_sigs + 1 (movetx)"
            );

            while let Some(agg_nonce) = agg_nonce_rx.recv().await {
                let sighash = sighash_stream
                    .next()
                    .await
                    .ok_or(BridgeError::Error("No sighash received".to_string()))??;
                tracing::debug!("Verifier {} found sighash: {:?}", verifier.idx, sighash);

                let nonce = session
                    .nonces
                    .pop()
                    .ok_or(BridgeError::Error("No nonce available".to_string()))?;
                let partial_sig = musig2::partial_sign(
                    verifier.config.verifiers_public_keys.clone(),
                    None,
                    nonce,
                    agg_nonce,
                    verifier.signer.keypair,
                    Message::from_digest(*sighash.0.as_byte_array()),
                )?;
                partial_sig_tx
                    .send(partial_sig)
                    .await
                    .map_err(|e| BridgeError::SendError("partial signature", e.to_string()))?;

                nonce_idx += 1;
                tracing::debug!(
                    "Verifier {} signed and sent sighash {} of {}",
                    verifier.idx,
                    nonce_idx,
                    num_required_sigs
                );
                if nonce_idx == num_required_sigs {
                    break;
                }
            }

            let last_nonce = session
                .nonces
                .pop()
                .ok_or(BridgeError::Error("No last nonce available".to_string()))?;
            session.nonces.clear();
            session.nonces.push(last_nonce);

            Ok::<(), BridgeError>(())
        });

        Ok(partial_sig_rx)
    }

    pub async fn deposit_finalize(
        &self,
        deposit_data: DepositData,
        session_id: u32,
        mut sig_receiver: mpsc::Receiver<Signature>,
        mut agg_nonce_receiver: mpsc::Receiver<MusigAggNonce>,
        mut operator_sig_receiver: mpsc::Receiver<Signature>,
    ) -> Result<MusigPartialSignature, BridgeError> {
        let deposit_blockhash = self
            .rpc
            .get_blockhash_of_tx(&deposit_data.get_deposit_outpoint().txid)
            .await?;

        let mut sighash_stream = pin!(create_nofn_sighash_stream(
            self.db.clone(),
            self.config.clone(),
            deposit_data.clone(),
            deposit_blockhash,
            true,
        ));

        let num_required_nofn_sigs = self.config.get_num_required_nofn_sigs();
        let num_required_nofn_sigs_per_kickoff =
            self.config.get_num_required_nofn_sigs_per_kickoff();
        let num_required_op_sigs = self.config.get_num_required_operator_sigs();
        let num_required_op_sigs_per_kickoff =
            self.config.get_num_required_operator_sigs_per_kickoff();
        let &BridgeConfig { num_operators, .. } = &self.config;

        let ProtocolParamset {
            num_round_txs,
            num_kickoffs_per_round,
            ..
        } = *self.config.protocol_paramset();

        let mut verified_sigs = vec![
            vec![
                vec![
                    Vec::<TaggedSignature>::with_capacity(
                        num_required_nofn_sigs_per_kickoff + num_required_op_sigs_per_kickoff
                    );
                    num_kickoffs_per_round
                ];
                num_round_txs
            ];
            num_operators
        ];

        let mut kickoff_txids = vec![vec![vec![]; num_round_txs]; num_operators];

        // ------ N-of-N SIGNATURES VERIFICATION ------

        let mut nonce_idx: usize = 0;

        while let Some(sighash) = sighash_stream.next().await {
            let sighash = sighash.map_err(|_| BridgeError::SighashStreamEndedPrematurely)?;

            let &SignatureInfo {
                operator_idx,
                round_idx,
                kickoff_utxo_idx,
                signature_id,
                kickoff_txid,
            } = &sighash.1;

            if signature_id == NormalSignatureKind::YieldKickoffTxid.into() {
                kickoff_txids[operator_idx][round_idx].push((kickoff_txid, kickoff_utxo_idx));
                continue;
            }

            let sig = sig_receiver
                .recv()
                .await
                .ok_or(BridgeError::Error("No signature received".to_string()))?;

            tracing::debug!("Verifying Final nofn Signature {}", nonce_idx + 1);
            bitvm_client::SECP
                .verify_schnorr(&sig, &Message::from(sighash.0), &self.nofn_xonly_pk)
                .map_err(|x| {
                    BridgeError::Error(format!(
                        "Nofn Signature {} Verification Failed: {}.",
                        nonce_idx + 1,
                        x
                    ))
                })?;

            let tagged_sig = TaggedSignature {
                signature: sig.serialize().to_vec(),
                signature_id: Some(signature_id),
            };
            verified_sigs[operator_idx][round_idx][kickoff_utxo_idx].push(tagged_sig);
            tracing::debug!("Final Signature Verified");

            nonce_idx += 1;
        }

        if nonce_idx != num_required_nofn_sigs {
            return Err(BridgeError::Error(format!(
                "Not received enough nofn signatures. Needed: {}, received: {}",
                num_required_nofn_sigs, nonce_idx
            )));
        }

        // ------ OPERATOR SIGNATURES VERIFICATION ------

        let num_required_total_op_sigs = num_required_op_sigs * self.config.num_operators;
        let mut total_op_sig_count = 0;

        // get operator data
        let operators_data: Vec<(XOnlyPublicKey, bitcoin::Address, OutPoint)> =
            self.db.get_operators(None).await?;

        // get signatures of operators and verify them
        for (operator_idx, (op_xonly_pk, _, _)) in operators_data.iter().enumerate() {
            let mut op_sig_count = 0;
            // tweak the operator xonly public key with None (because merkle root is empty as operator utxos have no scripts)
            let scalar = TapTweakHash::from_key_and_tweak(*op_xonly_pk, None).to_scalar();
            let tweaked_op_xonly_pk = op_xonly_pk
                .add_tweak(&SECP, &scalar)
                .map_err(|x| {
                    BridgeError::Error(format!("Failed to tweak operator xonly public key: {}", x))
                })?
                .0;
            // generate the sighash stream for operator
            let mut sighash_stream = pin!(create_operator_sighash_stream(
                self.db.clone(),
                operator_idx,
                self.config.clone(),
                deposit_data.clone(),
                deposit_blockhash,
            ));
            while let Some(operator_sig) = operator_sig_receiver.recv().await {
                let sighash = sighash_stream
                    .next()
                    .await
                    .ok_or(BridgeError::SighashStreamEndedPrematurely)??;

                tracing::debug!(
                    "Verifying Final operator Signature {} for operator {}",
                    nonce_idx + 1,
                    operator_idx
                );

                bitvm_client::SECP
                    .verify_schnorr(
                        &operator_sig,
                        &Message::from(sighash.0),
                        &tweaked_op_xonly_pk,
                    )
                    .map_err(|x| {
                        BridgeError::Error(format!(
                            "Operator {} Signature {}: verification failed: {}.",
                            operator_idx,
                            op_sig_count + 1,
                            x
                        ))
                    })?;

                let &SignatureInfo {
                    operator_idx,
                    round_idx,
                    kickoff_utxo_idx,
                    signature_id,
                    kickoff_txid: _,
                } = &sighash.1;
                let tagged_sig = TaggedSignature {
                    signature: operator_sig.serialize().to_vec(),
                    signature_id: Some(signature_id),
                };
                verified_sigs[operator_idx][round_idx][kickoff_utxo_idx].push(tagged_sig);

                op_sig_count += 1;
                total_op_sig_count += 1;
                if op_sig_count == num_required_op_sigs {
                    break;
                }
            }
        }

        if total_op_sig_count != num_required_total_op_sigs {
            return Err(BridgeError::Error(format!(
                "Not enough operator signatures. Needed: {}, received: {}",
                num_required_total_op_sigs, total_op_sig_count
            )));
        }

        // ----- MOVE TX SIGNING

        // Generate partial signature for move transaction
        let move_txhandler =
            create_move_to_vault_txhandler(deposit_data.clone(), self.config.protocol_paramset())?;

        let move_tx_sighash = move_txhandler.calculate_script_spend_sighash_indexed(
            0,
            0,
            bitcoin::TapSighashType::Default,
        )?;

        let agg_nonce =
            agg_nonce_receiver
                .recv()
                .await
                .ok_or(BridgeError::ChannelEndedPrematurely(
                    "verifier::deposit_finalize",
                    "aggregated nonces",
                ))?;

        let movetx_secnonce = {
            let mut session_map = self.nonces.lock().await;
            let session = session_map.sessions.get_mut(&session_id).ok_or_else(|| {
                BridgeError::Error(format!(
                    "could not find session with id {} in session cache",
                    session_id
                ))
            })?;
            session
                .nonces
                .pop()
                .ok_or_else(|| BridgeError::Error("No move tx secnonce in session".to_string()))?
        };

        // sign move tx and save everything to db if everything is correct
        let partial_sig = musig2::partial_sign(
            self.config.verifiers_public_keys.clone(),
            None,
            movetx_secnonce,
            agg_nonce,
            self.signer.keypair,
            Message::from_digest(move_tx_sighash.to_byte_array()),
        )?;

        // Save signatures to db
        let mut dbtx = self.db.begin_transaction().await?;
        self.db
            .set_deposit_data(
                Some(&mut dbtx),
                deposit_data.clone(),
                *move_txhandler.get_txid(),
            )
            .await?;
        // Deposit is not actually finalized here, its only finalized after the aggregator gets all the partial sigs and checks the aggregated sig
        // TODO: It can create problems if the deposit fails at the end by some verifier not sending movetx partial sig, but we still added sigs to db
        for (operator_idx, operator_sigs) in verified_sigs.into_iter().enumerate() {
            for (round_idx, mut op_round_sigs) in operator_sigs.into_iter().enumerate() {
                if kickoff_txids[operator_idx][round_idx].len()
                    != self.config.protocol_paramset().num_signed_kickoffs
                {
                    return Err(BridgeError::Error(format!(
                        "Number of signed kickoff utxos for operator: {}, round: {} is wrong. Expected: {}, got: {}",
                        operator_idx, round_idx, self.config.protocol_paramset().num_signed_kickoffs, kickoff_txids[operator_idx][round_idx].len()
                    )));
                }
                for (kickoff_txid, kickoff_idx) in &kickoff_txids[operator_idx][round_idx] {
                    if kickoff_txid.is_none() {
                        return Err(BridgeError::Error(format!(
                            "Kickoff txid not found for {}, {}, {}",
                            operator_idx, round_idx, kickoff_idx
                        )));
                    }

                    self.db
                        .set_deposit_signatures(
                            Some(&mut dbtx),
                            deposit_data.get_deposit_outpoint(),
                            operator_idx,
                            round_idx,
                            *kickoff_idx,
                            kickoff_txid.expect("Kickoff txid must be Some"),
                            std::mem::take(&mut op_round_sigs[*kickoff_idx]),
                        )
                        .await?;
                }
            }
        }
        dbtx.commit().await?;

        Ok(partial_sig)
    }

    pub async fn set_operator_keys(
        &self,
        deposit_data: DepositData,
        keys: OperatorKeys,
        operator_idx: u32,
    ) -> Result<(), BridgeError> {
        let hashes: Vec<[u8; 20]> = keys
            .challenge_ack_digests
            .into_iter()
            .map(|x| {
                x.hash
                    .try_into()
                    .map_err(|_| BridgeError::Error("Invalid hash length".to_string()))
            })
            .collect::<Result<Vec<[u8; 20]>, BridgeError>>()?;

        if hashes.len() != self.config.get_num_challenge_ack_hashes() {
            return Err(BridgeError::Error(
                format!(
                    "Invalid number of challenge ack hashes received from operator {}: got: {} expected: {}",
                    operator_idx,
                    hashes.len(),
                    self.config.get_num_challenge_ack_hashes()
                )
            ));
        }

        let operator_data = self
            .db
            .get_operator(None, operator_idx as i32)
            .await?
            .ok_or(BridgeError::OperatorNotFound(operator_idx))?;

        self.db
            .set_operator_challenge_ack_hashes(
                None,
                operator_idx as i32,
                deposit_data.get_deposit_outpoint(),
                &hashes,
            )
            .await?;

        let winternitz_keys: Vec<winternitz::PublicKey> = keys
            .winternitz_pubkeys
            .into_iter()
            .map(|x| x.try_into())
            .collect::<Result<_, BridgeError>>()?;

        if winternitz_keys.len() != ClementineBitVMPublicKeys::number_of_flattened_wpks() {
            tracing::error!(
                "Invalid number of winternitz keys received from operator {}: got: {} expected: {}",
                operator_idx,
                winternitz_keys.len(),
                ClementineBitVMPublicKeys::number_of_flattened_wpks()
            );
            return Err(BridgeError::Error(format!(
                "Invalid number of winternitz keys received from operator {}: got: {} expected: {}",
                operator_idx,
                winternitz_keys.len(),
                ClementineBitVMPublicKeys::number_of_flattened_wpks()
            )));
        }

        let bitvm_pks = ClementineBitVMPublicKeys::from_flattened_vec(&winternitz_keys);
        let assert_tx_addrs = bitvm_pks
            .get_assert_taproot_leaf_hashes(operator_data.xonly_pk)
            .iter()
            .map(|x| x.to_byte_array())
            .collect::<Vec<_>>();

        // TODO: Use correct verification key and along with a dummy proof.
        let start = std::time::Instant::now();
        let scripts: Vec<ScriptBuf> = bitvm_pks.get_g16_verifier_disprove_scripts();

        let taproot_builder = taproot_builder_with_scripts(&scripts);
        let root_hash = taproot_builder
            .try_into_taptree()
            .expect("taproot builder always builds a full taptree")
            .root_hash();
        let root_hash_bytes = root_hash.to_raw_hash().to_byte_array();
        tracing::debug!("Built taproot tree in {:?}", start.elapsed());
        // let root_hash_bytes = [0u8; 32];

        // Save the public input wots to db along with the root hash
        self.db
            .set_bitvm_setup(
                None,
                operator_idx as i32,
                deposit_data.get_deposit_outpoint(),
                &assert_tx_addrs,
                &root_hash_bytes,
            )
            .await?;

        Ok(())
    }

<<<<<<< HEAD
=======
    pub async fn set_watchtower_keys(
        &self,
        deposit_id: DepositData,
        keys: WatchtowerKeys,
        watchtower_idx: u32,
    ) -> Result<(), BridgeError> {
        let watchtower_xonly_pk = self
            .db
            .get_watchtower_xonly_pk(None, watchtower_idx)
            .await?;

        let winternitz_keys: Vec<winternitz::PublicKey> = keys
            .winternitz_pubkeys
            .into_iter()
            .map(|x| x.try_into())
            .collect::<Result<_, BridgeError>>()?;

        for (operator_id, winternitz_key) in winternitz_keys.into_iter().enumerate() {
            self.db
                .set_watchtower_winternitz_public_keys(
                    None,
                    watchtower_idx,
                    operator_id as u32,
                    deposit_id.get_deposit_outpoint(),
                    &winternitz_key,
                )
                .await?;

            let script = WinternitzCommit::new(
                vec![(
                    winternitz_key,
                    self.config
                        .protocol_paramset()
                        .watchtower_challenge_message_length as u32,
                )],
                watchtower_xonly_pk,
                self.config.protocol_paramset().winternitz_log_d,
            )
            .to_script_buf();

            let taproot_builder = taproot_builder_with_scripts(&[script]);
            let root_hash = taproot_builder
                .try_into_taptree()
                .expect("taproot builder always builds a full taptree")
                .root_hash();
            let root_hash_bytes = root_hash.to_raw_hash().to_byte_array();

            self.db
                .set_watchtower_challenge_hash(
                    None,
                    watchtower_idx,
                    operator_id as u32,
                    root_hash_bytes,
                    deposit_id.get_deposit_outpoint(),
                )
                .await?;
        }

        Ok(())
    }

>>>>>>> 224a7ef6
    // TODO: #402
    async fn is_kickoff_malicious(
        &self,
        _kickoff_txid: bitcoin::Txid,
    ) -> Result<bool, BridgeError> {
        Ok(true)
    }

    pub async fn handle_kickoff<'a>(
        &'a self,
        dbtx: DatabaseTransaction<'a, '_>,
        kickoff_txid: bitcoin::Txid,
    ) -> Result<(), BridgeError> {
        let is_malicious = self.is_kickoff_malicious(kickoff_txid).await?;
        if !is_malicious {
            return Ok(());
        }

        let (deposit_data, kickoff_id, _) = self
            .db
            .get_deposit_signatures_with_kickoff_txid(None, kickoff_txid)
            .await?
            .ok_or(BridgeError::Error("Kickoff txid not found".to_string()))?;

        let transaction_data = TransactionRequestData {
            deposit_data: deposit_data.clone(),
            kickoff_id,
        };
        let signed_txs = create_and_sign_txs(
            self.db.clone(),
            &self.signer,
            self.config.clone(),
            transaction_data,
            None, // No need
        )
        .await?;

        let tx_metadata = Some(TxMetadata {
            tx_type: TransactionType::Dummy, // will be replaced in add_tx_to_queue
            operator_idx: Some(kickoff_id.operator_idx),
            verifier_idx: Some(self.idx as u32),
            round_idx: Some(kickoff_id.round_idx),
            kickoff_idx: Some(kickoff_id.kickoff_idx),
            deposit_outpoint: Some(deposit_data.get_deposit_outpoint()),
        });

        // self._rpc.client.import_descriptors(vec!["tr("])

        // try to send them
        for (tx_type, signed_tx) in &signed_txs {
            match *tx_type {
                TransactionType::Challenge
                | TransactionType::AssertTimeout(_)
                | TransactionType::KickoffNotFinalized
                | TransactionType::OperatorChallengeNack(_) => {
                    self.tx_sender
                        .add_tx_to_queue(
                            dbtx,
                            *tx_type,
                            signed_tx,
                            &signed_txs,
                            tx_metadata,
                            &self.config,
                        )
                        .await?;
                }
                _ => {}
            }
        }

        Ok(())
    }

    async fn send_watchtower_challenge(
        &self,
        kickoff_id: KickoffId,
        deposit_data: DepositData,
    ) -> Result<(), BridgeError> {
        let watchtower_endpoint = self.config.trusted_watchtower_endpoint.clone();
        if watchtower_endpoint.is_none() {
            tracing::error!("No watchtower endpoint provided, cannot send challenge");
            return Ok(());
        }
        let watchtower_endpoint =
            watchtower_endpoint.expect("Watchtower endpoint must be provided");
        let mut watchtower =
            rpc::get_clients(vec![watchtower_endpoint], ClementineWatchtowerClient::new).await?[0]
                .clone();

        let raw_challenge_tx = watchtower
            .internal_create_watchtower_challenge(TransactionRequest {
<<<<<<< HEAD
                deposit_params: Some(DepositParams {
                    deposit_outpoint: Some(deposit_data.deposit_outpoint.into()),
                    evm_address: deposit_data.evm_address.0.to_vec(),
                    recovery_taproot_address: deposit_data
                        .recovery_taproot_address
                        .assume_checked()
                        .to_string(),
                    nofn_xonly_pk: deposit_data.nofn_xonly_pk.serialize().to_vec(),
                }),
=======
                deposit_params: Some(deposit_data.clone().into()),
                transaction_type: Some(TransactionType::WatchtowerChallenge(self.idx).into()),
>>>>>>> 224a7ef6
                kickoff_id: Some(kickoff_id),
            })
            .await?
            .into_inner()
            .raw_tx;
        let challenge_tx = bitcoin::consensus::deserialize(&raw_challenge_tx)?;
        let mut dbtx = self.db.begin_transaction().await?;
        self.tx_sender
            .add_tx_to_queue(
                &mut dbtx,
                TransactionType::WatchtowerChallenge(self.idx),
                &challenge_tx,
                &[],
                Some(TxMetadata {
                    tx_type: TransactionType::WatchtowerChallenge(self.idx),
                    operator_idx: None,
                    verifier_idx: Some(self.idx as u32),
                    round_idx: Some(kickoff_id.round_idx),
                    kickoff_idx: Some(kickoff_id.kickoff_idx),
                    deposit_outpoint: Some(deposit_data.get_deposit_outpoint()),
                }),
                &self.config,
            )
            .await?;
        dbtx.commit().await?;
        tracing::warn!("Commited watchtower challenge for watchtower {}", self.idx);
        Ok(())
    }

    async fn update_citrea_withdrawals(
        &self,
        dbtx: &mut DatabaseTransaction<'_, '_>,
        l2_height_start: u64,
        l2_height_end: u64,
        block_height: u32,
    ) -> Result<(), BridgeError> {
        let new_deposits = self
            .citrea_client
            .collect_deposit_move_txids(l2_height_start + 1, l2_height_end)
            .await?;
        tracing::info!("New Deposits: {:?}", new_deposits);
        let new_withdrawals = self
            .citrea_client
            .collect_withdrawal_utxos(l2_height_start + 1, l2_height_end)
            .await?;
        tracing::info!("New Withdrawals: {:?}", new_withdrawals);
        for (idx, move_to_vault_txid) in new_deposits {
            tracing::info!("Setting move to vault txid: {:?}", move_to_vault_txid);
            self.db
                .set_move_to_vault_txid_from_citrea_deposit(
                    Some(dbtx),
                    idx as u32 - 1,
                    &move_to_vault_txid,
                )
                .await?;
        }
        for (idx, withdrawal_utxo_outpoint) in new_withdrawals {
            tracing::info!("Setting withdrawal utxo: {:?}", withdrawal_utxo_outpoint);
            self.db
                .set_withdrawal_utxo_from_citrea_withdrawal(
                    Some(dbtx),
                    idx as u32,
                    withdrawal_utxo_outpoint,
                    block_height,
                )
                .await?;
        }
        Ok(())
    }

    async fn update_finalized_payouts(
        &self,
        dbtx: &mut DatabaseTransaction<'_, '_>,
        block_id: u32,
        block_cache: &block_cache::BlockCache,
    ) -> Result<(), BridgeError> {
        let payout_txids = self
            .db
            .get_payout_txs_for_withdrawal_utxos(Some(dbtx), block_id)
            .await?;

        let block = block_cache
            .block
            .as_ref()
            .ok_or(BridgeError::Error("Block not found".to_string()))?;

        let block_hash = block.block_hash();

        let mut payout_txs_and_payer_operator_idx = vec![];
        for (idx, payout_txid) in payout_txids {
            let payout_tx_idx = block_cache
                .txids
                .get(&payout_txid)
                .ok_or(BridgeError::Error("Payout tx not found".to_string()))?;
            let payout_tx = &block.txdata[*payout_tx_idx];
            let last_output = &payout_tx.output[payout_tx.output.len() - 1]
                .script_pubkey
                .to_bytes();
            tracing::info!("last_output: {}, idx: {}", hex::encode(last_output), idx);

            // We remove the first 2 bytes which are OP_RETURN OP_PUSH, example: 6a0100
            let mut operator_idx_bytes = [0u8; 4]; // Create a 4-byte array initialized with zeros
            operator_idx_bytes[..last_output.len() - 3]
                .copy_from_slice(&last_output[2..last_output.len() - 1]);
            let operator_idx = u32::from_le_bytes(operator_idx_bytes);

            payout_txs_and_payer_operator_idx.push((idx, payout_txid, operator_idx, block_hash));
        }

        self.db
            .set_payout_txs_and_payer_operator_idx(Some(dbtx), payout_txs_and_payer_operator_idx)
            .await?;

        Ok(())
    }
}

#[async_trait]
impl<C> Owner for Verifier<C>
where
    C: CitreaClientT,
{
    const OWNER_TYPE: &'static str = "verifier";

    async fn handle_duty(&self, duty: Duty) -> Result<(), BridgeError> {
        match duty {
            Duty::NewReadyToReimburse {
                round_idx,
                operator_idx,
                used_kickoffs,
            } => {
                tracing::info!(
                    "Verifier {} called new ready to reimburse with round_idx: {}, operator_idx: {}, used_kickoffs: {:?}",
                    self.idx, round_idx, operator_idx, used_kickoffs
                );
            }
            Duty::WatchtowerChallenge {
                kickoff_id,
                deposit_data,
            } => {
                tracing::warn!(
                    "Verifier {} called watchtower challenge with kickoff_id: {:?}, deposit_data: {:?}",
                    self.idx, kickoff_id, deposit_data
                );
                self.send_watchtower_challenge(kickoff_id, deposit_data)
                    .await?;
            }
            Duty::SendOperatorAsserts {
                kickoff_id,
                deposit_data,
                watchtower_challenges,
                ..
            } => {
                tracing::info!(
                    "Verifier {} called send operator asserts with kickoff_id: {:?}, deposit_data: {:?}, watchtower_challenges: {:?}",
                    self.idx, kickoff_id, deposit_data, watchtower_challenges.len()
                );
            }
            Duty::VerifierDisprove {
                kickoff_id,
                deposit_data,
                operator_asserts,
                operator_acks,
                payout_blockhash,
            } => {
                tracing::warn!(
                    "Verifier {} called verifier disprove with kickoff_id: {:?}, deposit_data: {:?}, operator_asserts: {:?}, operator_acks: {:?}
                    payout_blockhash: {:?}", self.idx, kickoff_id, deposit_data, operator_asserts.len(), operator_acks.len(), payout_blockhash.len());
            }
            Duty::CheckIfKickoff {
                txid,
                block_height,
                witness,
            } => {
                tracing::info!(
                    "Verifier {} called check if kickoff with txid: {:?}, block_height: {:?}",
                    self.idx,
                    txid,
                    block_height,
                );
                let kickoff_data = self
                    .db
                    .get_deposit_signatures_with_kickoff_txid(None, txid)
                    .await?;
                if let Some((deposit_data, kickoff_id, _)) = kickoff_data {
                    // add kickoff machine if there is a new kickoff
                    let mut dbtx = self.db.begin_transaction().await?;
                    StateManager::<Self>::dispatch_new_kickoff_machine(
                        self.db.clone(),
                        &mut dbtx,
                        kickoff_id,
                        block_height,
                        deposit_data,
                        witness,
                    )
                    .await?;
                    self.handle_kickoff(&mut dbtx, txid).await?;
                    dbtx.commit().await?;
                }
            }
        }
        Ok(())
    }

    async fn create_txhandlers(
        &self,
        tx_type: TransactionType,
        contract_context: ContractContext,
    ) -> Result<BTreeMap<TransactionType, TxHandler>, BridgeError> {
        let mut db_cache =
            ReimburseDbCache::from_context(self.db.clone(), contract_context.clone());
        let txhandlers = create_txhandlers(
            tx_type,
            contract_context,
            &mut TxHandlerCache::new(),
            &mut db_cache,
        )
        .await?;
        Ok(txhandlers)
    }

    async fn handle_finalized_block(
        &self,
        mut dbtx: DatabaseTransaction<'_, '_>,
        block_id: u32,
        block_height: u32,
        block_cache: Arc<block_cache::BlockCache>,
        light_client_proof_wait_interval_secs: Option<u32>,
    ) -> Result<(), BridgeError> {
        let max_attempts = light_client_proof_wait_interval_secs.unwrap_or(TEN_MINUTES_IN_SECS);
        let timeout = Duration::from_secs(max_attempts as u64);

        let (l2_height_start, l2_height_end) = self
            .citrea_client
            .get_citrea_l2_height_range(block_height.into(), timeout)
            .await?;

        tracing::info!("l2_height_end: {:?}", l2_height_end);
        tracing::info!("l2_height_start: {:?}", l2_height_start);

        tracing::info!("Collecting deposits and withdrawals");
        self.update_citrea_withdrawals(&mut dbtx, l2_height_start, l2_height_end, block_height)
            .await?;

        tracing::info!("Getting payout txids");
        self.update_finalized_payouts(&mut dbtx, block_id, &block_cache)
            .await?;

        Ok(())
    }
}<|MERGE_RESOLUTION|>--- conflicted
+++ resolved
@@ -23,13 +23,7 @@
 use crate::rpc;
 use crate::rpc::clementine::clementine_watchtower_client::ClementineWatchtowerClient;
 use crate::rpc::clementine::{
-<<<<<<< HEAD
-    DepositParams, KickoffId, NormalSignatureKind, OperatorKeys, TaggedSignature,
-    TransactionRequest,
-=======
     KickoffId, NormalSignatureKind, OperatorKeys, TaggedSignature, TransactionRequest,
-    WatchtowerKeys,
->>>>>>> 224a7ef6
 };
 use crate::states::{block_cache, StateManager};
 use crate::states::{Duty, Owner};
@@ -926,70 +920,6 @@
         Ok(())
     }
 
-<<<<<<< HEAD
-=======
-    pub async fn set_watchtower_keys(
-        &self,
-        deposit_id: DepositData,
-        keys: WatchtowerKeys,
-        watchtower_idx: u32,
-    ) -> Result<(), BridgeError> {
-        let watchtower_xonly_pk = self
-            .db
-            .get_watchtower_xonly_pk(None, watchtower_idx)
-            .await?;
-
-        let winternitz_keys: Vec<winternitz::PublicKey> = keys
-            .winternitz_pubkeys
-            .into_iter()
-            .map(|x| x.try_into())
-            .collect::<Result<_, BridgeError>>()?;
-
-        for (operator_id, winternitz_key) in winternitz_keys.into_iter().enumerate() {
-            self.db
-                .set_watchtower_winternitz_public_keys(
-                    None,
-                    watchtower_idx,
-                    operator_id as u32,
-                    deposit_id.get_deposit_outpoint(),
-                    &winternitz_key,
-                )
-                .await?;
-
-            let script = WinternitzCommit::new(
-                vec![(
-                    winternitz_key,
-                    self.config
-                        .protocol_paramset()
-                        .watchtower_challenge_message_length as u32,
-                )],
-                watchtower_xonly_pk,
-                self.config.protocol_paramset().winternitz_log_d,
-            )
-            .to_script_buf();
-
-            let taproot_builder = taproot_builder_with_scripts(&[script]);
-            let root_hash = taproot_builder
-                .try_into_taptree()
-                .expect("taproot builder always builds a full taptree")
-                .root_hash();
-            let root_hash_bytes = root_hash.to_raw_hash().to_byte_array();
-
-            self.db
-                .set_watchtower_challenge_hash(
-                    None,
-                    watchtower_idx,
-                    operator_id as u32,
-                    root_hash_bytes,
-                    deposit_id.get_deposit_outpoint(),
-                )
-                .await?;
-        }
-
-        Ok(())
-    }
-
->>>>>>> 224a7ef6
     // TODO: #402
     async fn is_kickoff_malicious(
         &self,
@@ -1081,20 +1011,7 @@
 
         let raw_challenge_tx = watchtower
             .internal_create_watchtower_challenge(TransactionRequest {
-<<<<<<< HEAD
-                deposit_params: Some(DepositParams {
-                    deposit_outpoint: Some(deposit_data.deposit_outpoint.into()),
-                    evm_address: deposit_data.evm_address.0.to_vec(),
-                    recovery_taproot_address: deposit_data
-                        .recovery_taproot_address
-                        .assume_checked()
-                        .to_string(),
-                    nofn_xonly_pk: deposit_data.nofn_xonly_pk.serialize().to_vec(),
-                }),
-=======
                 deposit_params: Some(deposit_data.clone().into()),
-                transaction_type: Some(TransactionType::WatchtowerChallenge(self.idx).into()),
->>>>>>> 224a7ef6
                 kickoff_id: Some(kickoff_id),
             })
             .await?
