--- conflicted
+++ resolved
@@ -32,13 +32,9 @@
     EntityStatus, NormalSignatureKind, OperatorKeys, StoppedTasks, TaggedSignature,
 };
 use crate::task::manager::BackgroundTaskManager;
-<<<<<<< HEAD
 use crate::task::status_monitor::{TaskStatusMonitorTask, TASK_STATUS_MONITOR_POLL_DELAY};
 use crate::task::sync_status::get_sync_status;
 use crate::task::{IntoTask, TaskExt};
-=======
-use crate::task::IntoTask;
->>>>>>> 84915bac
 #[cfg(feature = "automation")]
 use crate::tx_sender::{TxSender, TxSenderClient};
 use crate::utils::NamedEntity;
@@ -162,10 +158,9 @@
         }
         #[cfg(not(feature = "automation"))]
         {
-<<<<<<< HEAD
             self.background_tasks
                 .loop_and_monitor(
-                    FinalizedBlockFetcherTask::new(
+                    crate::bitcoin_syncer::FinalizedBlockFetcherTask::new(
                         self.verifier.db.clone(),
                         Verifier::<C>::FINALIZED_BLOCK_CONSUMER_ID.to_string(),
                         self.verifier.config.protocol_paramset(),
@@ -174,17 +169,6 @@
                     )
                     .into_buffered_errors(50)
                     .with_delay(crate::bitcoin_syncer::BTC_SYNCER_POLL_DELAY),
-=======
-            use crate::task::TaskExt;
-
-            background_tasks.loop_and_monitor(
-                crate::bitcoin_syncer::FinalizedBlockFetcherTask::new(
-                    db.clone(),
-                    "verifier".to_string(),
-                    config.protocol_paramset(),
-                    config.protocol_paramset().start_height,
-                    verifier.clone(),
->>>>>>> 84915bac
                 )
                 .await;
         }
