use crate::actor::{Actor, WinternitzDerivationPath};
use crate::builder::sighash::create_operator_sighash_stream;
use crate::builder::transaction::DepositData;
use crate::config::BridgeConfig;
use crate::database::Database;
use crate::errors::BridgeError;
use crate::extended_rpc::ExtendedRpc;
use crate::musig2::AggregateFromPublicKeys;
use crate::tx_sender::TxSender;
use crate::utils::SECP;
use crate::{builder, UTXO};
use bitcoin::consensus::deserialize;
use bitcoin::hashes::Hash;
use bitcoin::secp256k1::{schnorr, Message};
use bitcoin::{Address, Amount, OutPoint, ScriptBuf, Transaction, TxOut, Txid, XOnlyPublicKey};
use bitcoincore_rpc::RpcApi;
use bitvm::signatures::winternitz;
use jsonrpsee::core::client::ClientT;
use jsonrpsee::http_client::HttpClientBuilder;
use jsonrpsee::rpc_params;
use serde_json::json;
use tokio::sync::mpsc;
use tokio_stream::StreamExt;

pub type SecretPreimage = [u8; 20];
pub type PublicHash = [u8; 20]; // TODO: Make sure these are 20 bytes and maybe do this a struct?

#[derive(Debug, Clone)]
pub struct Operator {
    pub rpc: ExtendedRpc,
    pub db: Database,
    pub signer: Actor,
    pub config: BridgeConfig,
    pub nofn_xonly_pk: XOnlyPublicKey,
    pub collateral_funding_outpoint: OutPoint,
    pub idx: usize,
    pub(crate) reimburse_addr: Address,
    pub tx_sender: TxSender,
    pub citrea_client: Option<jsonrpsee::http_client::HttpClient>,
}

impl Operator {
    /// Creates a new `Operator`.
    pub async fn new(config: BridgeConfig) -> Result<Self, BridgeError> {
        let signer = Actor::new(
            config.secret_key,
            config.winternitz_secret_key,
            config.network,
        );

        let db = Database::new(&config).await?;
        let rpc = ExtendedRpc::connect(
            config.bitcoin_rpc_url.clone(),
            config.bitcoin_rpc_user.clone(),
            config.bitcoin_rpc_password.clone(),
        )
        .await?;

        let tx_sender = TxSender::new(signer.clone(), rpc.clone(), db.clone(), config.network);

        let nofn_xonly_pk =
            XOnlyPublicKey::from_musig2_pks(config.verifiers_public_keys.clone(), None)?;
        let idx = config
            .operators_xonly_pks
            .iter()
            .position(|xonly_pk| xonly_pk == &signer.xonly_public_key)
            .ok_or(BridgeError::ServerError(std::io::Error::other(format!(
                "{} is not found in operator x-only public keys",
                signer.xonly_public_key
            ))))?;

        if config.operator_withdrawal_fee_sats.is_none() {
            return Err(BridgeError::OperatorWithdrawalFeeNotSet);
        }

        // TODO: Fix this where the config will only have one address. also check??
        let reimburse_addr = config.operator_wallet_addresses[idx]
            .clone()
            .assume_checked();

        // check if we store our collateral outpoint already in db
        let op_data = db.get_operator(None, idx as i32).await?;
        let collateral_funding_outpoint = match op_data {
            Some(op_data) => op_data.collateral_funding_outpoint,
            None => {
                let outpoint = rpc
                    .send_to_address(&signer.address, config.collateral_funding_amount)
                    .await?;
                db.set_operator(
                    None,
                    idx as i32,
                    signer.xonly_public_key,
                    reimburse_addr.to_string(),
                    outpoint,
                )
                .await?;
                outpoint
            }
        };

        let citrea_client = if !config.citrea_rpc_url.is_empty() {
            Some(HttpClientBuilder::default().build(config.citrea_rpc_url.clone())?)
        } else {
            None
        };

        tracing::debug!(
            "Operator idx: {:?}, db created with name: {:?}",
            idx,
            config.db_name
        );

        Ok(Self {
            rpc,
            db,
            signer,
            config,
            nofn_xonly_pk,
            idx,
            collateral_funding_outpoint,
            tx_sender,
            citrea_client,
            reimburse_addr,
        })
    }

    /// Returns an operator's winternitz public keys and challenge ackpreimages
    /// & hashes.
    ///
    /// # Returns
    ///
    /// - [`mpsc::Receiver`]: A [`tokio`] data channel with a type of
    ///   [`winternitz::PublicKey`] and size of operator's winternitz public
    ///   keys count
    /// - [`mpsc::Receiver`]: A [`tokio`] data channel with a type of
    ///   [`PublicHash`] and size of operator's challenge ack preimages & hashes
    ///   count
    ///
    pub async fn get_params(&self) -> Result<mpsc::Receiver<winternitz::PublicKey>, BridgeError> {
        let wpks = self.generate_kickoff_winternitz_pubkeys()?;
        let wpk_channel = mpsc::channel(wpks.len());

        tokio::spawn(async move {
            for wpk in wpks {
                wpk_channel
                    .0
                    .send(wpk)
                    .await
                    .map_err(|e| BridgeError::SendError("winternitz public key", e.to_string()))?;
            }

            Ok::<(), BridgeError>(())
        });

        Ok(wpk_channel.1)
    }

    pub async fn deposit_sign(
        &self,
        deposit_id: DepositData,
    ) -> Result<mpsc::Receiver<schnorr::Signature>, BridgeError> {
        let (sig_tx, sig_rx) = mpsc::channel(1280);

        let mut sighash_stream = Box::pin(create_operator_sighash_stream(
            self.db.clone(),
            self.idx,
            self.collateral_funding_outpoint,
            self.reimburse_addr.clone(),
            self.signer.xonly_public_key,
            self.config.clone(),
            deposit_id,
            self.nofn_xonly_pk,
        ));

        let operator = self.clone();
        tokio::spawn(async move {
            while let Some(sighash) = sighash_stream.next().await {
                // None because utxos that operators need to sign do not have scripts
                let sig = operator.signer.sign_with_tweak(sighash?.0, None)?;

                if sig_tx.send(sig).await.is_err() {
                    break;
                }
            }

            Ok::<(), BridgeError>(())
        });

        Ok(sig_rx)
    }

    // /// Public endpoint for every depositor to call.
    // ///
    // /// It will get signatures from all verifiers:
    // ///
    // /// 1. Check if the deposit UTXO is valid, finalized (6 blocks confirmation) and not spent
    // /// 2. Check if we alredy created a kickoff UTXO for this deposit UTXO
    // /// 3. Create a kickoff transaction but do not broadcast it
    // ///
    // /// TODO: Create multiple kickoffs in single transaction
    // #[tracing::instrument(skip(self), err(level = tracing::Level::ERROR), ret(level = tracing::Level::TRACE))]
    // pub async fn new_deposit(
    //     &self,
    //     deposit_outpoint: OutPoint,
    //     recovery_taproot_address: Address<NetworkUnchecked>,
    //     evm_address: EVMAddress,
    // ) -> Result<(UTXO, schnorr::Signature), BridgeError> {
    //     tracing::info!(
    //         "New deposit request for UTXO: {:?}, EVM address: {:?} and recovery taproot address of: {:?}",
    //         deposit_outpoint,
    //         evm_address,
    //         recovery_taproot_address
    //     );

    //     // 1. Check if the deposit UTXO is valid, finalized (6 blocks confirmation) and not spent
    //     self.rpc
    //         .check_deposit_utxo(
    //             self.nofn_xonly_pk,
    //             &deposit_outpoint,
    //             &recovery_taproot_address,
    //             evm_address,
    //             self.config.bridge_amount_sats,
    //             self.config.confirmation_threshold,
    //             self.config.network,
    //             self.config.user_takes_after,
    //         )
    //         .await?;

    //     let mut tx = self.db.begin_transaction().await?;

    //     self.db.lock_operators_kickoff_utxo_table(&mut tx).await?;

    //     // 2. Check if we alredy created a kickoff UTXO for this deposit UTXO
    //     let kickoff_utxo = self
    //         .db
    //         .get_kickoff_utxo(Some(&mut tx), deposit_outpoint)
    //         .await?;
    //     // if we already have a kickoff UTXO for this deposit UTXO, return it
    //     if let Some(kickoff_utxo) = kickoff_utxo {
    //         tracing::debug!(
    //             "Kickoff UTXO found: {:?} already exists for deposit UTXO: {:?}",
    //             kickoff_utxo,
    //             deposit_outpoint
    //         );
    //         let kickoff_sig_hash = crate::sha256_hash!(
    //             deposit_outpoint.txid,
    //             deposit_outpoint.vout.to_be_bytes(),
    //             kickoff_utxo.outpoint.txid,
    //             kickoff_utxo.outpoint.vout.to_be_bytes()
    //         );

    //         let sig = self
    //             .signer
    //             .sign(TapSighash::from_byte_array(kickoff_sig_hash));

    //         // self.db.unlock_operators_kickoff_utxo_table(&mut tx).await?;
    //         tx.commit().await?;
    //         return Ok((kickoff_utxo, sig));
    //     }

    //     // Check if we already have an unused kickoff UTXO available
    //     let unused_kickoff_utxo = self
    //         .db
    //         .get_unused_kickoff_utxo_and_increase_idx(Some(&mut tx))
    //         .await?;
    //     if let Some(unused_kickoff_utxo) = unused_kickoff_utxo {
    //         self.db
    //             .save_kickoff_utxo(Some(&mut tx), deposit_outpoint, unused_kickoff_utxo.clone())
    //             .await?;

    //         // self.db.unlock_operators_kickoff_utxo_table(&mut tx).await?;
    //         tx.commit().await?;

    //         tracing::debug!(
    //             "Unused kickoff UTXO found: {:?} found for deposit UTXO: {:?}",
    //             unused_kickoff_utxo,
    //             deposit_outpoint
    //         );
    //         let kickoff_sig_hash = crate::sha256_hash!(
    //             deposit_outpoint.txid,
    //             deposit_outpoint.vout.to_be_bytes(),
    //             unused_kickoff_utxo.outpoint.txid,
    //             unused_kickoff_utxo.outpoint.vout.to_be_bytes()
    //         );

    //         let sig = self
    //             .signer
    //             .sign(TapSighash::from_byte_array(kickoff_sig_hash));

    //         Ok((unused_kickoff_utxo, sig))
    //     } else {
    //         // 3. Create a kickoff transaction but do not broadcast it

    //         // To create a kickoff tx, we first need a funding utxo
    //         let funding_utxo = self.db.get_funding_utxo(Some(&mut tx)).await?.ok_or(
    //             BridgeError::OperatorFundingUtxoNotFound(self.signer.address.clone()),
    //         )?;

    //         // if the amount is not enough, return an error
    //         // The amount will be calculated as if the transaction has 1 input
    //         // and (num_kickoff_utxos + 2) outputs where the first k outputs are
    //         // the kickoff outputs, the penultimante output is the change output,
    //         // and the last output is the anyonecanpay output for fee bumping.
    //         let kickoff_tx_min_relay_fee = match self.config.operator_num_kickoff_utxos_per_tx {
    //             0..=250 => 154 + 43 * self.config.operator_num_kickoff_utxos_per_tx, // Handles all values from 0 to 250
    //             _ => 156 + 43 * self.config.operator_num_kickoff_utxos_per_tx, // Handles all other values
    //         };
    //         if funding_utxo.txout.value.to_sat()
    //             < (KICKOFF_UTXO_AMOUNT_SATS.to_sat()
    //                 * self.config.operator_num_kickoff_utxos_per_tx as u64
    //                 + kickoff_tx_min_relay_fee as u64
    //                 + 330)
    //         {
    //             return Err(BridgeError::OperatorFundingUtxoAmountNotEnough(
    //                 self.signer.address.clone(),
    //             ));
    //         }
    //         let mut kickoff_tx_handler = builder::transaction::create_kickoff_utxo_txhandler(
    //             &funding_utxo,
    //             self.nofn_xonly_pk,
    //             self.signer.xonly_public_key,
    //             self.config.network,
    //             self.config.operator_num_kickoff_utxos_per_tx,
    //         );
    //         tracing::debug!(
    //             "Funding UTXO found: {:?} kickoff UTXO is created for deposit UTXO: {:?}",
    //             funding_utxo,
    //             deposit_outpoint
    //         );
    //         let sig = self
    //             .signer
    //             .sign_taproot_pubkey_spend(&mut kickoff_tx_handler, 0, None)?;
    //         handle_taproot_witness_new(&mut kickoff_tx_handler, &[sig.as_ref()], 0, None)?;
    //         tracing::debug!(
    //             "Created kickoff tx with weight: {:#?}",
    //             kickoff_tx_handler.tx.weight()
    //         );
    //         // tracing::debug!(
    //         //     "Created kickoff tx: {:#?}",
    //         //     kickoff_tx_handler.tx.raw_hex()
    //         // );
    //         // tracing::debug!(
    //         //     "For operator index: {:?} Kickoff tx handler: {:#?}",
    //         //     self.idx,
    //         //     kickoff_tx_handler
    //         // );

    //         let change_utxo = UTXO {
    //             outpoint: OutPoint {
    //                 txid: kickoff_tx_handler.tx.compute_txid(),
    //                 vout: self.config.operator_num_kickoff_utxos_per_tx as u32,
    //             },
    //             txout: kickoff_tx_handler.tx.output[self.config.operator_num_kickoff_utxos_per_tx]
    //                 .clone(),
    //         };
    //         tracing::debug!(
    //             "Change UTXO: {:?} after new kickoff UTXOs are generated for deposit UTXO: {:?}",
    //             change_utxo,
    //             deposit_outpoint
    //         );

    //         let kickoff_utxo = UTXO {
    //             outpoint: OutPoint {
    //                 txid: kickoff_tx_handler.tx.compute_txid(),
    //                 vout: 0,
    //             },
    //             txout: kickoff_tx_handler.tx.output[0].clone(),
    //         };
    //         tracing::debug!(
    //             "Kickoff UTXO: {:?} after new kickoff UTXOs are generated for deposit UTXO: {:?}",
    //             kickoff_utxo,
    //             deposit_outpoint
    //         );

    //         // In a db tx, save the kickoff_utxo for this deposit_outpoint
    //         // and update the db with the new funding_utxo as the change

    //         // let db_transaction = self.db.begin_transaction().await?;

    //         // We save the funding txid and the kickoff txid to be able to track them later
    //         self.db
    //             .save_kickoff_utxo(Some(&mut tx), deposit_outpoint, kickoff_utxo.clone())
    //             .await?;

    //         self.db
    //             .add_deposit_kickoff_generator_tx(
    //                 Some(&mut tx),
    //                 kickoff_tx_handler.tx.compute_txid(),
    //                 kickoff_tx_handler.tx.raw_hex(),
    //                 self.config.operator_num_kickoff_utxos_per_tx,
    //                 funding_utxo.outpoint.txid,
    //             )
    //             .await?;

    //         self.db.set_funding_utxo(Some(&mut tx), change_utxo).await?;

    //         tx.commit().await?;

    //         let kickoff_sig_hash = crate::sha256_hash!(
    //             deposit_outpoint.txid,
    //             deposit_outpoint.vout.to_be_bytes(),
    //             kickoff_utxo.outpoint.txid,
    //             kickoff_utxo.outpoint.vout.to_be_bytes()
    //         );

    //         let sig = self
    //             .signer
    //             .sign(TapSighash::from_byte_array(kickoff_sig_hash));

    //         Ok((kickoff_utxo, sig))
    //     }
    // }

    // /// Saves funding UTXO to the database.
    // async fn set_funding_utxo(&self, funding_utxo: UTXO) -> Result<(), BridgeError> {
    //     self.db.set_funding_utxo(None, funding_utxo).await
    // }

    /// Checks if the withdrawal amount is within the acceptable range.
    fn is_profitable(
        input_amount: Amount,
        withdrawal_amount: Amount,
        bridge_amount_sats: Amount,
        operator_withdrawal_fee_sats: Amount,
    ) -> bool {
        if withdrawal_amount
            .to_sat()
            .wrapping_sub(input_amount.to_sat())
            > bridge_amount_sats.to_sat()
        {
            return false;
        }

        // Calculate net profit after the withdrawal.
        let net_profit = bridge_amount_sats - withdrawal_amount;

        // Net profit must be bigger than withdrawal fee.
        net_profit > operator_withdrawal_fee_sats
    }

    /// Prepares a withdrawal by:
    ///
    /// 1. Checking if the withdrawal has been made on Citrea
    /// 2. Verifying the given signature
    /// 3. Checking if the withdrawal is profitable or not
    /// 4. Funding the witdhrawal transaction
    ///
    /// # Parameters
    ///
    /// - `withdrawal_idx`: Citrea withdrawal UTXO index
    /// - `in_signature`: User's signature that is going to be used for signing
    ///   withdrawal transaction input
    /// - `in_outpoint`: User's input for the payout transaction
    /// - `out_script_pubkey`: User's script pubkey which will be used
    ///   in the payout transaction's output
    /// - `out_amount`: Payout transaction output's value
    ///
    /// # Returns
    ///
    /// - [`Txid`]: Payout transaction's txid
    pub async fn withdraw(
        &self,
        withdrawal_index: u32,
        in_signature: schnorr::Signature,
        in_outpoint: OutPoint,
        out_script_pubkey: ScriptBuf,
        out_amount: Amount,
    ) -> Result<Txid, BridgeError> {
        // Prepare input and output of the payout transaction.
        let input_prevout = self.rpc.get_txout_from_outpoint(&in_outpoint).await?;
        let input_utxo = UTXO {
            outpoint: in_outpoint,
            txout: input_prevout,
        };
        let output_txout = TxOut {
            value: out_amount,
            script_pubkey: out_script_pubkey,
        };

        // Check Citrea for the withdrawal state.
        if let Some(citrea_client) = &self.citrea_client {
            // See: https://gist.github.com/okkothejawa/a9379b02a16dada07a2b85cbbd3c1e80
            let params = rpc_params![
                json!({
                    "to": "0x3100000000000000000000000000000000000002",
                    "data": format!("0x471ba1e300000000000000000000000000000000000000000000000000000000{}",
                    hex::encode(withdrawal_index.to_be_bytes())),
                }),
                "latest"
            ];
            let response: String = citrea_client.request("eth_call", params).await?;

            let txid_response = &response[2..66];
            let txid = hex::decode(txid_response).map_err(|e| BridgeError::Error(e.to_string()))?;
            // txid.reverse(); // TODO: we should need to reverse this, test this with declareWithdrawalFiller

            let txid = Txid::from_slice(&txid)?;
            if txid != input_utxo.outpoint.txid || 0 != input_utxo.outpoint.vout {
                // TODO: Fix this, vout can be different from 0 as well
                return Err(BridgeError::InvalidInputUTXO(
                    txid,
                    input_utxo.outpoint.txid,
                ));
            }
        }

        let operator_withdrawal_fee_sats =
            self.config
                .operator_withdrawal_fee_sats
                .ok_or(BridgeError::ConfigError(
                    "Operator withdrawal fee sats is not specified in configuration file"
                        .to_string(),
                ))?;
        if !Self::is_profitable(
            input_utxo.txout.value,
            output_txout.value,
            self.config.bridge_amount_sats,
            operator_withdrawal_fee_sats,
        ) {
            return Err(BridgeError::NotEnoughFeeForOperator);
        }

        let user_xonly_pk =
            XOnlyPublicKey::from_slice(&input_utxo.txout.script_pubkey.as_bytes()[2..34])?;

        let payout_txhandler = builder::transaction::create_payout_txhandler(
            input_utxo,
            output_txout,
            self.idx,
            in_signature,
            self.config.network,
        )?;

        let sighash = payout_txhandler
            .calculate_sighash_txin(0, bitcoin::sighash::TapSighashType::SinglePlusAnyoneCanPay)?;

        SECP.verify_schnorr(
            &in_signature,
            &Message::from_digest(*sighash.as_byte_array()),
            &user_xonly_pk,
        )?;

        let funded_tx = self
            .rpc
            .client
            .fund_raw_transaction(
                payout_txhandler.get_cached_tx(),
                Some(&bitcoincore_rpc::json::FundRawTransactionOptions {
                    add_inputs: Some(true),
                    change_address: None,
                    change_position: Some(1),
                    change_type: None,
                    include_watching: None,
                    lock_unspents: None,
                    fee_rate: None,
                    subtract_fee_from_outputs: None,
                    replaceable: None,
                    conf_target: None,
                    estimate_mode: None,
                }),
                None,
            )
            .await?
            .hex;

        let signed_tx: Transaction = deserialize(
            &self
                .rpc
                .client
                .sign_raw_transaction_with_wallet(&funded_tx, None, None)
                .await?
                .hex,
        )?;

        Ok(self.rpc.client.send_raw_transaction(&signed_tx).await?)
    }

    /// Checks Citrea if a withdrawal is finalized.
    ///
    /// Calls `withdrawFillers(withdrawal_idx)` to check the returned id is our
    /// operator's id. Then calculates `move_txid` and calls
    /// `txIdToDepositId(move_txid)` to check if returned id is
    /// `withdrawal_idx`.
    pub async fn check_citrea_for_withdrawal(
        &self,
        withdrawal_idx: u32,
        _deposit_outpoint: OutPoint,
    ) -> Result<(), BridgeError> {
        // Don't check anything if Citrea client is not specified.
        let citrea_client = match &self.citrea_client {
            Some(c) => c,
            None => return Ok(()),
        };

        // Check for operator id.
        {
            // See: https://gist.github.com/okkothejawa/a9379b02a16dada07a2b85cbbd3c1e80
            let params = rpc_params![
                json!({
                    "to": "0x3100000000000000000000000000000000000002",
                    "data": format!("0xc045577b00000000000000000000000000000000000000000000000000000000{}",
                    hex::encode(withdrawal_idx.to_be_bytes())),
                }),
                "latest"
            ];
            let response: String = citrea_client.request("eth_call", params).await?;

            let operator_idx_as_vec = hex::decode(&response[58..66]).map_err(|_| {
                BridgeError::InvalidCitreaResponse(format!(
                    "Failed to decode operator_idx hex from response: OperatorIdx = {}",
                    &response[58..66]
                ))
            })?;
            let operator_idx = u32::from_be_bytes(
                operator_idx_as_vec
                    .try_into()
                    .expect("length statically known"),
            );

            if operator_idx - 1 != self.idx as u32 {
                return Err(BridgeError::InvalidOperatorIndex(
                    operator_idx as usize,
                    self.idx,
                ));
            }
        }

        // Check for withdrawal idx.
        {
            // let move_txid = builder::transaction::create_move_to_vault_tx(
            //     deposit_outpoint,
            //     self.nofn_xonly_pk,
            //     self.config.bridge_amount_sats,
            //     self.config.network,
            // )
            // .compute_txid();

            // See: https://gist.github.com/okkothejawa/a9379b02a16dada07a2b85cbbd3c1e80
            let params = rpc_params![json!({
                "to": "0x3100000000000000000000000000000000000002",
                "data": format!("0x11e53a01{}",
                // hex::encode(move_txid.to_byte_array())),
                hex::encode([0]))
            })];
            let response: String = citrea_client.request("eth_call", params).await?;

            let deposit_idx_response = &response[58..66];
            let deposit_idx_as_vec = hex::decode(deposit_idx_response).map_err(|_| {
                BridgeError::InvalidCitreaResponse(format!(
                    "Invalid deposit idx response from Citrea, deposit idx = {}",
                    &response[58..66]
                ))
            })?;
            let deposit_idx = u32::from_be_bytes(
                deposit_idx_as_vec
                    .try_into()
                    .expect("length statically known"),
            );

            if deposit_idx - 1 != withdrawal_idx {
                return Err(BridgeError::InvalidDepositOutpointGiven(
                    deposit_idx as usize - 1,
                    withdrawal_idx as usize,
                ));
            }
        }

        Ok(())
    }

    // #[tracing::instrument(skip(self), err(level = tracing::Level::ERROR), ret(level = tracing::Level::TRACE))]
    // pub(crate) async fn withdrawal_proved_on_citrea(
    //     &self,
    //     withdrawal_idx: u32,
    //     deposit_outpoint: OutPoint,
    // ) -> Result<Vec<String>, BridgeError> {
    //     self.check_citrea_for_withdrawal(withdrawal_idx, deposit_outpoint)
    //         .await?;

    //     let kickoff_utxo = self
    //         .db
    //         .get_kickoff_utxo(None, deposit_outpoint)
    //         .await?
    //         .ok_or(BridgeError::KickoffOutpointsNotFound)?;
    //     tracing::debug!("Kickoff UTXO FOUND after withdrawal: {:?}", kickoff_utxo);

    //     // Check if current TxId is onchain or in mempool.
    //     let mut txs_to_be_sent = vec![];
    //     let mut current_searching_txid = kickoff_utxo.outpoint.txid;
    //     let mut found_txid = false;
    //     for _ in 0..25 {
    //         if self
    //             .rpc
    //             .client
    //             .get_raw_transaction(&current_searching_txid, None)
    //             .await
    //             .is_ok()
    //         {
    //             found_txid = true;
    //             break;
    //         }

    //         // Fetch the transaction and continue the loop.
    //         let (raw_signed_tx, _, _, funding_txid) = self
    //             .db
    //             .get_deposit_kickoff_generator_tx(current_searching_txid)
    //             .await?
    //             .ok_or(BridgeError::KickoffGeneratorTxNotFound)?;

    //         txs_to_be_sent.push(raw_signed_tx);
    //         current_searching_txid = funding_txid;
    //     }
    //     txs_to_be_sent.reverse();

    //     if !found_txid {
    //         return Err(BridgeError::KickoffGeneratorTxsTooManyIterations); // TODO: Fix this error
    //     }

    //     let mut slash_or_take_tx_handler = builder::transaction::create_slash_or_take_tx(
    //         deposit_outpoint,
    //         kickoff_utxo.clone(),
    //         self.signer.xonly_public_key,
    //         self.idx,
    //         self.nofn_xonly_pk,
    //         self.config.network,
    //         self.config.user_takes_after,
    //         self.config.operator_takes_after,
    //         self.config.bridge_amount_sats,
    //     );

    //     let slash_or_take_utxo = UTXO {
    //         outpoint: OutPoint {
    //             txid: slash_or_take_tx_handler.tx.compute_txid(),
    //             vout: 0,
    //         },
    //         txout: slash_or_take_tx_handler.tx.output[0].clone(),
    //     };

    //     let nofn_sig = self
    //         .db
    //         .get_slash_or_take_sig(deposit_outpoint, kickoff_utxo.clone())
    //         .await?
    //         .ok_or(BridgeError::OperatorSlashOrTakeSigNotFound)?;

    //     let our_sig =
    //         self.signer
    //             .sign_taproot_script_spend_tx(&mut slash_or_take_tx_handler, 0, 0)?;

    //     handle_taproot_witness_new(
    //         &mut slash_or_take_tx_handler,
    //         &[our_sig.as_ref(), nofn_sig.as_ref()],
    //         0,
    //         Some(0),
    //     )?;

    //     txs_to_be_sent.push(slash_or_take_tx_handler.tx.raw_hex());

    //     let move_tx = builder::transaction::create_move_to_vault_tx(
    //         deposit_outpoint,
    //         self.nofn_xonly_pk,
    //         self.config.bridge_amount_sats,
    //         self.config.network,
    //     );
    //     let bridge_fund_outpoint = OutPoint {
    //         txid: move_tx.compute_txid(),
    //         vout: 0,
    //     };

    //     let mut operator_takes_tx = builder::transaction::create_operator_takes_tx(
    //         bridge_fund_outpoint,
    //         slash_or_take_utxo,
    //         self.signer.xonly_public_key,
    //         self.nofn_xonly_pk,
    //         self.config.network,
    //         self.config.operator_takes_after,
    //         self.config.bridge_amount_sats,
    //         self.config.operator_wallet_addresses[self.idx].clone(),
    //     );

    //     let operator_takes_nofn_sig = self
    //         .db
    //         .get_operator_take_sig(deposit_outpoint, kickoff_utxo)
    //         .await?
    //         .ok_or(BridgeError::OperatorTakesSigNotFound)?;
    //     tracing::debug!("Operator Found nofn sig: {:?}", operator_takes_nofn_sig);

    //     let our_sig = self
    //         .signer
    //         .sign_taproot_script_spend_tx(&mut operator_takes_tx, 1, 0)?;

    //     handle_taproot_witness_new(
    //         &mut operator_takes_tx,
    //         &[operator_takes_nofn_sig.as_ref()],
    //         0,
    //         None,
    //     )?;
    //     handle_taproot_witness_new(&mut operator_takes_tx, &[our_sig.as_ref()], 1, Some(0))?;

    //     txs_to_be_sent.push(operator_takes_tx.tx.raw_hex());

    //     Ok(txs_to_be_sent)
    // }

    /// Generates Winternitz public keys for every  BitVM assert tx for a deposit.
    ///
    /// # Returns
    ///
    /// - [`Vec<Vec<winternitz::PublicKey>>`]: Winternitz public keys for
    ///   `watchtower index` row and `BitVM assert tx index` column.
    pub fn generate_assert_winternitz_pubkeys(
        &self,
        deposit_txid: Txid,
    ) -> Result<Vec<winternitz::PublicKey>, BridgeError> {
        // TODO: Misleading name
        let mut winternitz_pubkeys = Vec::new();

        for (intermediate_step, intermediate_step_size) in
            crate::utils::BITVM_CACHE.intermediate_variables.iter()
        {
            let path = WinternitzDerivationPath::BitvmAssert(
                *intermediate_step_size as u32 * 2,
                intermediate_step.to_owned(),
                deposit_txid,
            );
            winternitz_pubkeys.push(self.signer.derive_winternitz_pk(path)?);
        }

        Ok(winternitz_pubkeys)
    }
    /// Generates Winternitz public keys for every blockhash commit to be used in kickoff utxos.
    /// Unique for each kickoff utxo of operator.
    ///
    /// # Returns
    ///
    /// - [`Vec<Vec<winternitz::PublicKey>>`]: Winternitz public keys for
    ///   `sequential_collateral_index` row and `kickoff_idx` column.
    pub fn generate_kickoff_winternitz_pubkeys(
        &self,
    ) -> Result<Vec<winternitz::PublicKey>, BridgeError> {
        let mut winternitz_pubkeys = Vec::new();

        for sequential_collateral_idx in 0..self.config.num_sequential_collateral_txs {
            for kickoff_idx in 0..self.config.num_kickoffs_per_sequential_collateral_tx {
                let path = WinternitzDerivationPath::Kickoff(
                    sequential_collateral_idx as u32,
                    kickoff_idx as u32,
                );
                winternitz_pubkeys.push(self.signer.derive_winternitz_pk(path)?);
            }
        }

        Ok(winternitz_pubkeys)
    }

    pub fn generate_challenge_ack_preimages_and_hashes(
        &self,
        deposit_txid: Txid,
    ) -> Result<Vec<PublicHash>, BridgeError> {
        let mut hashes = Vec::new();

        for watchtower_idx in 0..self.config.num_watchtowers {
            let path =
                WinternitzDerivationPath::ChallengeAckHash(watchtower_idx as u32, deposit_txid);
            let hash = self.signer.generate_public_hash_from_path(path)?;
            hashes.push(hash);
        }
        tracing::info!("Public hashes len: {:?}", hashes.len());
        Ok(hashes)
    }
}

#[cfg(test)]
mod tests {
    use crate::operator::Operator;
    use crate::test::common::*;
    use bitcoin::hashes::Hash;
    use bitcoin::Txid;

    // #[tokio::test]
    // async fn set_funding_utxo() {
    //     let mut config = create_test_config_with_thread_name(None).await;
    //     let rpc = ExtendedRpc::connect(
    //         config.bitcoin_rpc_url.clone(),
    //         config.bitcoin_rpc_user.clone(),
    //         config.bitcoin_rpc_password.clone(),
    //     )
    //     .await;

    //     let operator = Operator::new(config, rpc).await.unwrap();

    //     let funding_utxo = UTXO {
    //         outpoint: OutPoint {
    //             txid: Txid::all_zeros(),
    //             vout: 0x45,
    //         },
    //         txout: TxOut {
    //             value: Amount::from_sat(0x1F),
    //             script_pubkey: ScriptBuf::new(),
    //         },
    //     };

    //     operator
    //         .set_funding_utxo(funding_utxo.clone())
    //         .await
    //         .unwrap();

    //     let db_funding_utxo = operator.db.get_funding_utxo(None).await.unwrap().unwrap();

    //     assert_eq!(funding_utxo, db_funding_utxo);
    // }

    // #[tokio::test]
    // async fn is_profitable() {
    //     let mut config = create_test_config_with_thread_name(None).await;
    //     let rpc = ExtendedRpc::connect(
    //         config.bitcoin_rpc_url.clone(),
    //         config.bitcoin_rpc_user.clone(),
    //         config.bitcoin_rpc_password.clone(),
    //     )
    //     .await;

    //     config.bridge_amount_sats = Amount::from_sat(0x45);
    //     config.operator_withdrawal_fee_sats = Some(Amount::from_sat(0x1F));

    //     let operator = Operator::new(config.clone(), rpc).await.unwrap();

    //     // Smaller input amount must not cause a panic.
    //     operator.is_profitable(Amount::from_sat(3), Amount::from_sat(1));
    //     // Bigger input amount must not cause a panic.
    //     operator.is_profitable(Amount::from_sat(6), Amount::from_sat(9));

    //     // False because difference between input and withdrawal amount is
    //     // bigger than `config.bridge_amount_sats`.
    //     assert!(!operator.is_profitable(Amount::from_sat(6), Amount::from_sat(90)));

    //     // False because net profit is smaller than
    //     // `config.operator_withdrawal_fee_sats`.
    //     assert!(!operator.is_profitable(Amount::from_sat(0), config.bridge_amount_sats));

    //     // True because net profit is bigger than
    //     // `config.operator_withdrawal_fee_sats`.
    //     assert!(operator.is_profitable(
    //         Amount::from_sat(0),
    //         config.operator_withdrawal_fee_sats.unwrap() - Amount::from_sat(1)
    //     ));
    // }

    #[tokio::test]
    #[ignore = "Design changes in progress"]
    async fn get_winternitz_public_keys() {
<<<<<<< HEAD
        let mut config = create_test_config_with_thread_name!(None);
        let _regtest = create_regtest_rpc!(config);
=======
        let mut config = create_test_config_with_thread_name(None).await;
        let regtest = create_regtest_rpc(&mut config).await;
        let rpc = regtest.rpc();
>>>>>>> 1d09361a

        let operator = Operator::new(config.clone()).await.unwrap();

        let winternitz_public_key = operator
            .generate_assert_winternitz_pubkeys(Txid::all_zeros())
            .unwrap();
        assert_eq!(
            winternitz_public_key.len(),
            config.num_sequential_collateral_txs * config.num_kickoffs_per_sequential_collateral_tx
        );
    }

    #[tokio::test]
    async fn test_generate_preimages_and_hashes() {
<<<<<<< HEAD
        let mut config = create_test_config_with_thread_name!(None);
        let _regtest = create_regtest_rpc!(config);
=======
        let mut config = create_test_config_with_thread_name(None).await;
        let regtest = create_regtest_rpc(&mut config).await;
        let rpc = regtest.rpc();
>>>>>>> 1d09361a

        let operator = Operator::new(config.clone()).await.unwrap();

        let preimages = operator
            .generate_challenge_ack_preimages_and_hashes(Txid::all_zeros())
            .unwrap();
        assert_eq!(preimages.len(), config.num_watchtowers);
    }

    #[tokio::test]
    async fn operator_get_params() {
<<<<<<< HEAD
        let mut config = create_test_config_with_thread_name!(None);
        let _regtest = create_regtest_rpc!(config);
=======
        let mut config = create_test_config_with_thread_name(None).await;
        let regtest = create_regtest_rpc(&mut config).await;
        let rpc = regtest.rpc();
>>>>>>> 1d09361a

        let operator = Operator::new(config.clone()).await.unwrap();
        let actual_wpks = operator.generate_kickoff_winternitz_pubkeys().unwrap();

        let mut wpk_rx = operator.get_params().await.unwrap();
        let mut idx = 0;
        while let Some(wpk) = wpk_rx.recv().await {
            assert_eq!(actual_wpks[idx], wpk);
            idx += 1;
        }
        assert_eq!(idx, actual_wpks.len());
    }
}<|MERGE_RESOLUTION|>--- conflicted
+++ resolved
@@ -948,14 +948,9 @@
     #[tokio::test]
     #[ignore = "Design changes in progress"]
     async fn get_winternitz_public_keys() {
-<<<<<<< HEAD
-        let mut config = create_test_config_with_thread_name!(None);
-        let _regtest = create_regtest_rpc!(config);
-=======
         let mut config = create_test_config_with_thread_name(None).await;
         let regtest = create_regtest_rpc(&mut config).await;
         let rpc = regtest.rpc();
->>>>>>> 1d09361a
 
         let operator = Operator::new(config.clone()).await.unwrap();
 
@@ -970,14 +965,8 @@
 
     #[tokio::test]
     async fn test_generate_preimages_and_hashes() {
-<<<<<<< HEAD
-        let mut config = create_test_config_with_thread_name!(None);
-        let _regtest = create_regtest_rpc!(config);
-=======
         let mut config = create_test_config_with_thread_name(None).await;
         let regtest = create_regtest_rpc(&mut config).await;
-        let rpc = regtest.rpc();
->>>>>>> 1d09361a
 
         let operator = Operator::new(config.clone()).await.unwrap();
 
@@ -989,14 +978,8 @@
 
     #[tokio::test]
     async fn operator_get_params() {
-<<<<<<< HEAD
-        let mut config = create_test_config_with_thread_name!(None);
-        let _regtest = create_regtest_rpc!(config);
-=======
         let mut config = create_test_config_with_thread_name(None).await;
         let regtest = create_regtest_rpc(&mut config).await;
-        let rpc = regtest.rpc();
->>>>>>> 1d09361a
 
         let operator = Operator::new(config.clone()).await.unwrap();
         let actual_wpks = operator.generate_kickoff_winternitz_pubkeys().unwrap();
