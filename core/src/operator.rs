use ark_ff::PrimeField;
use header_chain::header_chain::BlockHeaderCircuitOutput;
use std::collections::{BTreeMap, HashMap};
use std::sync::Arc;
use std::time::Duration;

use crate::actor::{Actor, TweakCache, WinternitzDerivationPath};
use crate::bitvm_client::{ClementineBitVMPublicKeys, SECP};
use crate::builder::sighash::{create_operator_sighash_stream, PartialSignatureInfo};
use crate::builder::transaction::deposit_signature_owner::EntityType;
use crate::builder::transaction::sign::{create_and_sign_txs, TransactionRequestData};
use crate::builder::transaction::{
    create_burn_unused_kickoff_connectors_txhandler, create_move_to_vault_txhandler,
    create_round_nth_txhandler, create_round_txhandlers, create_txhandlers, ContractContext,
    DepositData, KickoffData, KickoffWinternitzKeys, OperatorData, ReimburseDbCache,
    TransactionType, TxHandler, TxHandlerCache,
};
use crate::citrea::CitreaClientT;
use crate::config::BridgeConfig;
use crate::database::Database;
use crate::database::DatabaseTransaction;
use crate::errors::BridgeError;
use crate::extended_rpc::ExtendedRpc;
use crate::header_chain_prover::HeaderChainProver;
use crate::states::context::DutyResult;
use crate::states::{block_cache, Duty, Owner, StateManager};
use crate::task::manager::BackgroundTaskManager;
use crate::task::payout_checker::{PayoutCheckerTask, PAYOUT_CHECKER_POLL_DELAY};
use crate::task::{IntoTask, TaskExt};
use crate::tx_sender::TxSenderClient;
use crate::tx_sender::{ActivatedWithOutpoint, ActivatedWithTxid, FeePayingType, TxMetadata};
use crate::{builder, UTXO};
use bitcoin::consensus::deserialize;
use bitcoin::hashes::Hash;
use bitcoin::secp256k1::schnorr::Signature;
use bitcoin::secp256k1::{schnorr, Message};
use bitcoin::{
    Address, Amount, BlockHash, OutPoint, ScriptBuf, Transaction, TxOut, Txid, Witness,
    XOnlyPublicKey,
};
use bitcoincore_rpc::json::AddressType;
use bitcoincore_rpc::RpcApi;
use bitvm::chunk::api::generate_assertions;
use bitvm::signatures::winternitz;
use bridge_circuit_host::bridge_circuit_host::{
    create_spv, prove_bridge_circuit, _BRIDGE_CIRCUIT_ELF,
};
use bridge_circuit_host::structs::BridgeCircuitHostParams;
use bridge_circuit_host::utils::get_ark_verifying_key;
use eyre::{Context, OptionExt};
use tokio::sync::mpsc;
use tokio_stream::StreamExt;

pub type SecretPreimage = [u8; 20];
pub type PublicHash = [u8; 20]; // TODO: Make sure these are 20 bytes and maybe do this a struct?

pub struct OperatorServer<C: CitreaClientT> {
    pub operator: Operator<C>,
    background_tasks: BackgroundTaskManager<Operator<C>>,
}

#[derive(Debug, Clone)]
pub struct Operator<C: CitreaClientT> {
    pub rpc: ExtendedRpc,
    pub db: Database,
    pub signer: Actor,
    pub config: BridgeConfig,
    pub collateral_funding_outpoint: OutPoint,
    pub(crate) reimburse_addr: Address,
    pub tx_sender: TxSenderClient,
    pub header_chain_prover: HeaderChainProver,
    pub citrea_client: C,
}

impl<C> OperatorServer<C>
where
    C: CitreaClientT,
{
    pub async fn new(config: BridgeConfig) -> Result<Self, BridgeError> {
        let paramset = config.protocol_paramset();
        let operator = Operator::new(config.clone()).await?;
        let mut background_tasks = BackgroundTaskManager::default();

        // initialize and run state manager
        let state_manager =
            StateManager::new(operator.db.clone(), operator.clone(), paramset).await?;

        let should_run_state_mgr = {
            #[cfg(test)]
            {
                config.test_params.should_run_state_manager
            }
            #[cfg(not(test))]
            {
                true
            }
        };

        if should_run_state_mgr {
            background_tasks.loop_and_monitor(state_manager.block_fetcher_task().await?);
            background_tasks.loop_and_monitor(state_manager.into_task());
        }

        // run payout checker task
        background_tasks.loop_and_monitor(
            PayoutCheckerTask::new(operator.db.clone(), operator.clone())
                .with_delay(PAYOUT_CHECKER_POLL_DELAY),
        );

        // track the operator's round state
        operator.track_rounds().await?;

        Ok(Self {
            operator,
            background_tasks,
        })
    }

    pub async fn shutdown(&mut self) {
        self.background_tasks
            .graceful_shutdown_with_timeout(Duration::from_secs(10))
            .await;
    }
}

impl<C> Operator<C>
where
    C: CitreaClientT,
{
    /// Creates a new `Operator`.
    pub async fn new(config: BridgeConfig) -> Result<Self, BridgeError> {
        let signer = Actor::new(
            config.secret_key,
            config.winternitz_secret_key,
            config.protocol_paramset().network,
        );

        let db = Database::new(&config).await?;
        let rpc = ExtendedRpc::connect(
            config.bitcoin_rpc_url.clone(),
            config.bitcoin_rpc_user.clone(),
            config.bitcoin_rpc_password.clone(),
        )
        .await?;

        let tx_sender = TxSenderClient::new(
            db.clone(),
            format!("operator_{:?}", signer.xonly_public_key).to_string(),
        );

        if config.operator_withdrawal_fee_sats.is_none() {
            return Err(eyre::eyre!("Operator withdrawal fee is not set").into());
        }

        // check if we store our collateral outpoint already in db
        let mut dbtx = db.begin_transaction().await?;
        let op_data = db
            .get_operator(Some(&mut dbtx), signer.xonly_public_key)
            .await?;
        let (collateral_funding_outpoint, reimburse_addr) = match op_data {
            Some(op_data) => (op_data.collateral_funding_outpoint, op_data.reimburse_addr),
            None => {
                let outpoint = rpc
                    .send_to_address(
                        &signer.address,
                        config.protocol_paramset().collateral_funding_amount,
                    )
                    .await?;

                let reimburse_addr = rpc
                    .client
                    .get_new_address(Some("OperatorReimbursement"), Some(AddressType::Bech32m))
                    .await
                    .wrap_err("Failed to get new address")?
                    .assume_checked();
                db.set_operator(
                    Some(&mut dbtx),
                    signer.xonly_public_key,
                    reimburse_addr.to_string(),
                    outpoint,
                )
                .await?;
                (outpoint, reimburse_addr)
            }
        };
        dbtx.commit().await?;

        let citrea_client = C::new(
            config.citrea_rpc_url.clone(),
            config.citrea_light_client_prover_url.clone(),
            None,
        )
        .await?;

        tracing::debug!(
            "Operator xonly pk: {:?}, db created with name: {:?}",
            signer.xonly_public_key,
            config.db_name
        );

        let header_chain_prover = HeaderChainProver::new(&config, rpc.clone()).await?;

        Ok(Operator {
            rpc,
            db: db.clone(),
            signer,
            config,
            collateral_funding_outpoint,
            tx_sender,
            citrea_client,
            header_chain_prover,
            reimburse_addr,
        })
    }

    /// Returns an operator's winternitz public keys and challenge ackpreimages
    /// & hashes.
    ///
    /// # Returns
    ///
    /// - [`mpsc::Receiver`]: A [`tokio`] data channel with a type of
    ///   [`winternitz::PublicKey`] and size of operator's winternitz public
    ///   keys count
    /// - [`mpsc::Receiver`]: A [`tokio`] data channel with a type of
    ///   [`PublicHash`] and size of operator's challenge ack preimages & hashes
    ///   count
    ///
    pub async fn get_params(
        &self,
    ) -> Result<
        (
            mpsc::Receiver<winternitz::PublicKey>,
            mpsc::Receiver<schnorr::Signature>,
        ),
        BridgeError,
    > {
        let wpks = self.generate_kickoff_winternitz_pubkeys()?;
        let (wpk_tx, wpk_rx) = mpsc::channel(wpks.len());
        let kickoff_wpks = KickoffWinternitzKeys::new(
            wpks,
            self.config.protocol_paramset().num_kickoffs_per_round,
        );
        let kickoff_sigs = self.generate_unspent_kickoff_sigs(&kickoff_wpks)?;
        let wpks = kickoff_wpks.keys.clone();
        let (sig_tx, sig_rx) = mpsc::channel(kickoff_sigs.len());

        // try to send the first round tx
        let (mut first_round_tx, _) = create_round_nth_txhandler(
            self.signer.xonly_public_key,
            self.collateral_funding_outpoint,
            self.config.protocol_paramset().collateral_funding_amount,
            0, // index 0 for the first round
            &kickoff_wpks,
            self.config.protocol_paramset(),
        )?;

        self.signer
            .clone()
            .tx_sign_and_fill_sigs(&mut first_round_tx, &[], None)?;

        let mut dbtx = self.db.begin_transaction().await?;
        self.tx_sender
            .insert_try_to_send(
                &mut dbtx,
                Some(TxMetadata {
                    tx_type: TransactionType::Round,
                    operator_xonly_pk: None,
                    round_idx: Some(0),
                    kickoff_idx: None,
                    deposit_outpoint: None,
                }),
                first_round_tx.get_cached_tx(),
                FeePayingType::CPFP,
                &[],
                &[],
                &[],
                &[],
            )
            .await?;
        dbtx.commit().await?;

        tokio::spawn(async move {
            for wpk in wpks {
                wpk_tx
                    .send(wpk)
                    .await
                    .wrap_err("Failed to send winternitz public key")?;
            }

            for sig in kickoff_sigs {
                sig_tx
                    .send(sig)
                    .await
                    .wrap_err("Failed to send kickoff signature")?;
            }

            Ok::<(), BridgeError>(())
        });

        Ok((wpk_rx, sig_rx))
    }

    pub async fn deposit_sign(
        &self,
        mut deposit_data: DepositData,
    ) -> Result<mpsc::Receiver<schnorr::Signature>, BridgeError> {
        self.citrea_client
            .check_nofn_correctness(deposit_data.get_nofn_xonly_pk()?)
            .await?;

        let mut tweak_cache = TweakCache::default();
        let (sig_tx, sig_rx) = mpsc::channel(1280);

        let deposit_blockhash = self
            .rpc
            .get_blockhash_of_tx(&deposit_data.get_deposit_outpoint().txid)
            .await?;

        let mut sighash_stream = Box::pin(create_operator_sighash_stream(
            self.db.clone(),
            self.signer.xonly_public_key,
            self.config.clone(),
            deposit_data,
            deposit_blockhash,
        ));

        let signer = self.signer.clone();
        tokio::spawn(async move {
            while let Some(sighash) = sighash_stream.next().await {
                // None because utxos that operators need to sign do not have scripts
                let (sighash, sig_info) = sighash?;
                let sig = signer.sign_with_tweak_data(
                    sighash,
                    sig_info.tweak_data,
                    Some(&mut tweak_cache),
                )?;

                if sig_tx.send(sig).await.is_err() {
                    break;
                }
            }

            Ok::<(), BridgeError>(())
        });

        Ok(sig_rx)
    }

    /// Creates the round state machine by adding a system event to the database
    pub async fn track_rounds(&self) -> Result<(), BridgeError> {
        let mut dbtx = self.db.begin_transaction().await?;
        // set operators own kickoff winternitz public keys before creating the round state machine
        // as round machine needs kickoff keys to create the first round tx
        self.db
            .set_operator_kickoff_winternitz_public_keys(
                Some(&mut dbtx),
                self.signer.xonly_public_key,
                self.generate_kickoff_winternitz_pubkeys()?,
            )
            .await?;
        StateManager::<Operator<C>>::dispatch_new_round_machine(
            self.db.clone(),
            &mut dbtx,
            self.data(),
        )
        .await?;
        dbtx.commit().await?;
        Ok(())
    }

    /// Checks if the withdrawal amount is within the acceptable range.
    fn is_profitable(
        input_amount: Amount,
        withdrawal_amount: Amount,
        bridge_amount_sats: Amount,
        operator_withdrawal_fee_sats: Amount,
    ) -> bool {
        if withdrawal_amount
            .to_sat()
            .wrapping_sub(input_amount.to_sat())
            > bridge_amount_sats.to_sat()
        {
            return false;
        }

        // Calculate net profit after the withdrawal.
        let net_profit = bridge_amount_sats - withdrawal_amount;

        // Net profit must be bigger than withdrawal fee.
        net_profit >= operator_withdrawal_fee_sats
    }

    /// Prepares a withdrawal by:
    ///
    /// 1. Checking if the withdrawal has been made on Citrea
    /// 2. Verifying the given signature
    /// 3. Checking if the withdrawal is profitable or not
    /// 4. Funding the witdhrawal transaction
    ///
    /// # Parameters
    ///
    /// - `withdrawal_idx`: Citrea withdrawal UTXO index
    /// - `in_signature`: User's signature that is going to be used for signing
    ///   withdrawal transaction input
    /// - `in_outpoint`: User's input for the payout transaction
    /// - `out_script_pubkey`: User's script pubkey which will be used
    ///   in the payout transaction's output
    /// - `out_amount`: Payout transaction output's value
    ///
    /// # Returns
    ///
    /// - [`Txid`]: Payout transaction's txid
    pub async fn withdraw(
        &self,
        withdrawal_index: u32,
        in_signature: schnorr::Signature,
        in_outpoint: OutPoint,
        out_script_pubkey: ScriptBuf,
        out_amount: Amount,
    ) -> Result<Txid, BridgeError> {
        // Prepare input and output of the payout transaction.
        let input_prevout = self.rpc.get_txout_from_outpoint(&in_outpoint).await?;
        let input_utxo = UTXO {
            outpoint: in_outpoint,
            txout: input_prevout,
        };
        let output_txout = TxOut {
            value: out_amount,
            script_pubkey: out_script_pubkey,
        };

        // Check Citrea for the withdrawal state.
        let withdrawal_utxo = self
            .db
            .get_withdrawal_utxo_from_citrea_withdrawal(None, withdrawal_index)
            .await?;

        match withdrawal_utxo {
            Some(withdrawal_utxo) => {
                if withdrawal_utxo != input_utxo.outpoint {
                    return Err(eyre::eyre!("Input UTXO does not match withdrawal UTXO from Citrea: Input Outpoint: {0}, Withdrawal Outpoint (from Citrea): {1}", input_utxo.outpoint, withdrawal_utxo).into());
                }
            }
            None => {
                return Err(eyre::eyre!(
                    "User's withdrawal UTXO is not set for withdrawal index: {0}",
                    withdrawal_index
                )
                .into());
            }
        }

        let operator_withdrawal_fee_sats =
            self.config
                .operator_withdrawal_fee_sats
                .ok_or(BridgeError::ConfigError(
                    "Operator withdrawal fee sats is not specified in configuration file"
                        .to_string(),
                ))?;
        if !Self::is_profitable(
            input_utxo.txout.value,
            output_txout.value,
            self.config.protocol_paramset().bridge_amount,
            operator_withdrawal_fee_sats,
        ) {
            return Err(eyre::eyre!("Not enough fee for operator").into());
        }

        let user_xonly_pk =
            XOnlyPublicKey::from_slice(&input_utxo.txout.script_pubkey.as_bytes()[2..34])
                .wrap_err("Failed to extract xonly public key from input utxo script pubkey")?;

        let payout_txhandler = builder::transaction::create_payout_txhandler(
            input_utxo,
            output_txout,
            self.signer.xonly_public_key,
            in_signature,
            self.config.protocol_paramset().network,
        )?;

        let sighash = payout_txhandler
            .calculate_sighash_txin(0, bitcoin::sighash::TapSighashType::SinglePlusAnyoneCanPay)?;

        SECP.verify_schnorr(
            &in_signature,
            &Message::from_digest(*sighash.as_byte_array()),
            &user_xonly_pk,
        )
        .wrap_err("Failed to verify signature received from user for payout txin")?;

        let funded_tx = self
            .rpc
            .client
            .fund_raw_transaction(
                payout_txhandler.get_cached_tx(),
                Some(&bitcoincore_rpc::json::FundRawTransactionOptions {
                    add_inputs: Some(true),
                    change_address: None,
                    change_position: Some(1),
                    change_type: None,
                    include_watching: None,
                    lock_unspents: None,
                    fee_rate: None,
                    subtract_fee_from_outputs: None,
                    replaceable: None,
                    conf_target: None,
                    estimate_mode: None,
                }),
                None,
            )
            .await
            .wrap_err("Failed to fund raw transaction")?
            .hex;

        let signed_tx: Transaction = deserialize(
            &self
                .rpc
                .client
                .sign_raw_transaction_with_wallet(&funded_tx, None, None)
                .await
                .wrap_err("Failed to sign funded tx through bitcoin RPC")?
                .hex,
        )
        .wrap_err("Failed to deserialize signed tx")?;

        Ok(self
            .rpc
            .client
            .send_raw_transaction(&signed_tx)
            .await
            .wrap_err("Failed to send transaction to signed tx")?)
    }

    /// Generates Winternitz public keys for every  BitVM assert tx for a deposit.
    ///
    /// # Returns
    ///
    /// - [`Vec<Vec<winternitz::PublicKey>>`]: Winternitz public keys for
    ///   `watchtower index` row and `BitVM assert tx index` column.
    pub fn generate_assert_winternitz_pubkeys(
        &self,
        deposit_outpoint: bitcoin::OutPoint,
    ) -> Result<Vec<winternitz::PublicKey>, BridgeError> {
        tracing::debug!("Generating assert winternitz pubkeys");
        let bitvm_pks = self
            .signer
            .generate_bitvm_pks_for_deposit(deposit_outpoint, self.config.protocol_paramset())?;

        let flattened_wpks = bitvm_pks.to_flattened_vec();

        Ok(flattened_wpks)
    }
    /// Generates Winternitz public keys for every blockhash commit to be used in kickoff utxos.
    /// Unique for each kickoff utxo of operator.
    ///
    /// # Returns
    ///
    /// - [`Vec<Vec<winternitz::PublicKey>>`]: Winternitz public keys for
    ///   `round_index` row and `kickoff_idx` column.
    pub fn generate_kickoff_winternitz_pubkeys(
        &self,
    ) -> Result<Vec<winternitz::PublicKey>, BridgeError> {
        let mut winternitz_pubkeys =
            Vec::with_capacity(self.config.get_num_kickoff_winternitz_pks());

        // we need num_round_txs + 1 because the last round includes reimburse generators of previous round
        for round_idx in 0..self.config.protocol_paramset().num_round_txs + 1 {
            for kickoff_idx in 0..self.config.protocol_paramset().num_kickoffs_per_round {
                let path = WinternitzDerivationPath::Kickoff(
                    round_idx as u32,
                    kickoff_idx as u32,
                    self.config.protocol_paramset(),
                );
                winternitz_pubkeys.push(self.signer.derive_winternitz_pk(path)?);
            }
        }

        if winternitz_pubkeys.len() != self.config.get_num_kickoff_winternitz_pks() {
            return Err(BridgeError::Error(format!(
                "Expected {} number of kickoff winternitz pubkeys, but got {}",
                self.config.get_num_kickoff_winternitz_pks(),
                winternitz_pubkeys.len()
            )));
        }

        Ok(winternitz_pubkeys)
    }

    pub fn generate_unspent_kickoff_sigs(
        &self,
        kickoff_wpks: &KickoffWinternitzKeys,
    ) -> Result<Vec<Signature>, BridgeError> {
        let mut tweak_cache = TweakCache::default();
        let mut sigs: Vec<Signature> =
            Vec::with_capacity(self.config.get_num_unspent_kickoff_sigs());
        let mut prev_ready_to_reimburse: Option<TxHandler> = None;
        let operator_data = OperatorData {
            xonly_pk: self.signer.xonly_public_key,
            collateral_funding_outpoint: self.collateral_funding_outpoint,
            reimburse_addr: self.reimburse_addr.clone(),
        };
        for idx in 0..self.config.protocol_paramset().num_round_txs {
            let txhandlers = create_round_txhandlers(
                self.config.protocol_paramset(),
                idx,
                &operator_data,
                kickoff_wpks,
                prev_ready_to_reimburse.as_ref(),
            )?;
            for txhandler in txhandlers {
                if let TransactionType::UnspentKickoff(kickoff_idx) =
                    txhandler.get_transaction_type()
                {
                    let partial = PartialSignatureInfo {
                        operator_idx: 0, // dummy value, doesn't
                        round_idx: idx,
                        kickoff_utxo_idx: kickoff_idx,
                    };
                    let sighashes = txhandler
                        .calculate_shared_txins_sighash(EntityType::OperatorSetup, partial)?;
                    let signed_sigs: Result<Vec<_>, _> = sighashes
                        .into_iter()
                        .map(|(sighash, sig_info)| {
                            self.signer.sign_with_tweak_data(
                                sighash,
                                sig_info.tweak_data,
                                Some(&mut tweak_cache),
                            )
                        })
                        .collect();
                    sigs.extend(signed_sigs?);
                }
                if let TransactionType::ReadyToReimburse = txhandler.get_transaction_type() {
                    prev_ready_to_reimburse = Some(txhandler);
                }
            }
        }
        if sigs.len() != self.config.get_num_unspent_kickoff_sigs() {
            return Err(BridgeError::Error(format!(
                "Expected {} number of unspent kickoff sigs, but got {}",
                self.config.get_num_unspent_kickoff_sigs(),
                sigs.len()
            )));
        }
        Ok(sigs)
    }

    pub fn generate_challenge_ack_preimages_and_hashes(
        &self,
        deposit_data: &DepositData,
    ) -> Result<Vec<PublicHash>, BridgeError> {
        let mut hashes = Vec::with_capacity(self.config.get_num_challenge_ack_hashes(deposit_data));

        for watchtower_idx in 0..deposit_data.get_num_watchtowers() {
            let path = WinternitzDerivationPath::ChallengeAckHash(
                watchtower_idx as u32,
                deposit_data.get_deposit_outpoint(),
                self.config.protocol_paramset(),
            );
            let hash = self.signer.generate_public_hash_from_path(path)?;
            hashes.push(hash);
        }

        if hashes.len() != self.config.get_num_challenge_ack_hashes(deposit_data) {
            return Err(BridgeError::Error(format!(
                "Expected {} number of challenge ack hashes, but got {}",
                self.config.get_num_challenge_ack_hashes(deposit_data),
                hashes.len()
            )));
        }

        Ok(hashes)
    }

    pub async fn handle_finalized_payout<'a>(
        &'a self,
        dbtx: DatabaseTransaction<'a, '_>,
        deposit_outpoint: OutPoint,
        payout_tx_blockhash: BlockHash,
    ) -> Result<bitcoin::Txid, BridgeError> {
        let (deposit_id, _) = self
            .db
            .get_deposit_data(Some(dbtx), deposit_outpoint)
            .await?
            .ok_or(BridgeError::DatabaseError(sqlx::Error::RowNotFound))?;

        // get unused kickoff connector
        let (round_idx, kickoff_idx) = self
            .db
            .get_unused_and_signed_kickoff_connector(
                Some(dbtx),
                deposit_id,
                self.signer.xonly_public_key,
            )
            .await?
            .ok_or(BridgeError::DatabaseError(sqlx::Error::RowNotFound))?;

        // get signed txs,
        let kickoff_data = KickoffData {
            operator_xonly_pk: self.signer.xonly_public_key,
            round_idx,
            kickoff_idx,
        };

        let transaction_data = TransactionRequestData {
            deposit_outpoint,
            kickoff_data,
        };

        let signed_txs = create_and_sign_txs(
            self.db.clone(),
            &self.signer,
            self.config.clone(),
            transaction_data,
            Some(
                payout_tx_blockhash.as_byte_array()[12..] // TODO: Make a helper function for this
                    .try_into()
                    .expect("length statically known"),
            ),
        )
        .await?;

        let tx_metadata = Some(TxMetadata {
            tx_type: TransactionType::Dummy, // will be replaced in add_tx_to_queue
            operator_xonly_pk: Some(self.signer.xonly_public_key),
            round_idx: Some(round_idx),
            kickoff_idx: Some(kickoff_idx),
            deposit_outpoint: Some(deposit_outpoint),
        });
        // try to send them
        for (tx_type, signed_tx) in &signed_txs {
            match *tx_type {
                TransactionType::Kickoff
                | TransactionType::OperatorChallengeAck(_)
                | TransactionType::WatchtowerChallengeTimeout(_)
                | TransactionType::ChallengeTimeout
                | TransactionType::DisproveTimeout
                | TransactionType::Reimburse => {
                    self.tx_sender
                        .add_tx_to_queue(
                            dbtx,
                            *tx_type,
                            signed_tx,
                            &signed_txs,
                            tx_metadata,
                            &self.config,
                        )
                        .await?;
                }
                _ => {}
            }
        }

        let kickoff_txid = signed_txs
            .iter()
            .find_map(|(tx_type, tx)| {
                if let TransactionType::Kickoff = tx_type {
                    Some(tx.compute_txid())
                } else {
                    None
                }
            })
            .ok_or(BridgeError::Error(
                "Couldn't find kickoff tx in signed_txs".to_string(),
            ))?;

        // mark the kickoff connector as used
        self.db
            .set_kickoff_connector_as_used(Some(dbtx), round_idx, kickoff_idx, Some(kickoff_txid))
            .await?;

        Ok(kickoff_txid)
    }

    pub async fn end_round<'a>(
        &'a self,
        dbtx: DatabaseTransaction<'a, '_>,
    ) -> Result<(), BridgeError> {
        // get current round index
        let current_round_index = self.db.get_current_round_index(Some(dbtx)).await?;
        let current_round_index = current_round_index.unwrap_or(0);

        let mut activation_prerequisites = Vec::new();

        let operator_winternitz_public_keys = self
            .db
            .get_operator_kickoff_winternitz_public_keys(None, self.signer.xonly_public_key)
            .await?;
        let kickoff_wpks = KickoffWinternitzKeys::new(
            operator_winternitz_public_keys,
            self.config.protocol_paramset().num_kickoffs_per_round,
        );
        let (current_round_txhandler, mut ready_to_reimburse_txhandler) =
            create_round_nth_txhandler(
                self.signer.xonly_public_key,
                self.collateral_funding_outpoint,
                Amount::from_sat(200_000_000), // TODO: Get this from protocol constants config
                current_round_index as usize,
                &kickoff_wpks,
                self.config.protocol_paramset(),
            )?;

        let (mut next_round_txhandler, _) = create_round_nth_txhandler(
            self.signer.xonly_public_key,
            self.collateral_funding_outpoint,
            Amount::from_sat(200_000_000), // TODO: Get this from protocol constants config
            current_round_index as usize + 1,
            &kickoff_wpks,
            self.config.protocol_paramset(),
        )?;

        let mut tweak_cache = TweakCache::default();

        // sign ready to reimburse tx
        self.signer.tx_sign_and_fill_sigs(
            &mut ready_to_reimburse_txhandler,
            &[],
            Some(&mut tweak_cache),
        )?;

        // sign next round tx
        self.signer.tx_sign_and_fill_sigs(
            &mut next_round_txhandler,
            &[],
            Some(&mut tweak_cache),
        )?;

        let current_round_txid = current_round_txhandler.get_cached_tx().compute_txid();
        let ready_to_reimburse_tx = ready_to_reimburse_txhandler.get_cached_tx();
        let next_round_tx = next_round_txhandler.get_cached_tx();

        let ready_to_reimburse_txid = ready_to_reimburse_tx.compute_txid();

        let mut unspent_kickoff_connector_indices = Vec::new();

        // get kickoff txid for used kickoff connector
        for kickoff_connector_idx in
            0..self.config.protocol_paramset().num_kickoffs_per_round as u32
        {
            let kickoff_txid = self
                .db
                .get_kickoff_txid_for_used_kickoff_connector(
                    Some(dbtx),
                    current_round_index,
                    kickoff_connector_idx,
                )
                .await?;
            match kickoff_txid {
                Some(kickoff_txid) => {
                    activation_prerequisites.push(ActivatedWithOutpoint {
                        outpoint: OutPoint {
                            txid: kickoff_txid,
                            vout: 1, // Kickoff finalizer output index
                        },
                        relative_block_height: self.config.protocol_paramset().finality_depth,
                    });
                }
                None => {
                    let unspent_kickoff_connector = OutPoint {
                        txid: current_round_txid,
                        vout: kickoff_connector_idx + 1, // add 1 since the first output is collateral
                    };
                    unspent_kickoff_connector_indices.push(kickoff_connector_idx as usize);
                    self.db
                        .set_kickoff_connector_as_used(
                            Some(dbtx),
                            current_round_index,
                            kickoff_connector_idx,
                            None,
                        )
                        .await?;
                    activation_prerequisites.push(ActivatedWithOutpoint {
                        outpoint: unspent_kickoff_connector,
                        relative_block_height: self.config.protocol_paramset().finality_depth,
                    });
                }
            }
        }

        // Burn unused kickoff connectors
        let mut burn_unspent_kickoff_connectors_tx =
            create_burn_unused_kickoff_connectors_txhandler(
                &current_round_txhandler,
                &unspent_kickoff_connector_indices,
                &self.signer.address,
            )?;

        // sign burn unused kickoff connectors tx
        self.signer.tx_sign_and_fill_sigs(
            &mut burn_unspent_kickoff_connectors_tx,
            &[],
            Some(&mut tweak_cache),
        )?;

        self.tx_sender
            .insert_try_to_send(
                dbtx,
                Some(TxMetadata {
                    tx_type: TransactionType::BurnUnusedKickoffConnectors,
                    operator_xonly_pk: Some(self.signer.xonly_public_key),
                    round_idx: Some(current_round_index),
                    kickoff_idx: None,
                    deposit_outpoint: None,
                }),
                burn_unspent_kickoff_connectors_tx.get_cached_tx(),
                FeePayingType::CPFP,
                &[],
                &[],
                &[],
                &[],
            )
            .await?;

        // send ready to reimburse tx
        self.tx_sender
            .insert_try_to_send(
                dbtx,
                Some(TxMetadata {
                    tx_type: TransactionType::ReadyToReimburse,
                    operator_xonly_pk: Some(self.signer.xonly_public_key),
                    round_idx: Some(current_round_index),
                    kickoff_idx: None,
                    deposit_outpoint: None,
                }),
                ready_to_reimburse_tx,
                FeePayingType::CPFP,
                &[],
                &[],
                &[],
                &activation_prerequisites,
            )
            .await?;

        // send next round tx
        self.tx_sender
            .insert_try_to_send(
                dbtx,
                Some(TxMetadata {
                    tx_type: TransactionType::Round,
                    operator_xonly_pk: Some(self.signer.xonly_public_key),
                    round_idx: Some(current_round_index + 1),
                    kickoff_idx: None,
                    deposit_outpoint: None,
                }),
                next_round_tx,
                FeePayingType::CPFP,
                &[],
                &[],
                &[ActivatedWithTxid {
                    txid: ready_to_reimburse_txid,
                    relative_block_height: self
                        .config
                        .protocol_paramset()
                        .operator_reimburse_timelock
                        as u32,
                }],
                &[],
            )
            .await?;

        // update current round index
        self.db
            .update_current_round_index(Some(dbtx), current_round_index + 1)
            .await?;

        Ok(())
    }

    async fn send_asserts(
        &self,
        kickoff_data: KickoffData,
        deposit_data: DepositData,
        _watchtower_challenges: HashMap<usize, Transaction>,
        _payout_blockhash: Witness,
        _latest_blockhash: Witness,
    ) -> Result<(), BridgeError> {
        let context = ContractContext::new_context_for_kickoffs(
            kickoff_data,
            deposit_data.clone(),
            self.config.protocol_paramset(),
        );
        let mut db_cache = ReimburseDbCache::from_context(self.db.clone(), &context);
        let txhandlers = create_txhandlers(
            TransactionType::Kickoff,
            context,
            &mut TxHandlerCache::new(),
            &mut db_cache,
        )
        .await?;
        let move_txid = txhandlers
            .get(&TransactionType::MoveToVault)
            .ok_or(eyre::eyre!(
                "Move to vault txhandler not found in send_asserts"
            ))?
            .get_cached_tx()
            .compute_txid();
        let _kickoff_tx = txhandlers
            .get(&TransactionType::Kickoff)
            .ok_or(eyre::eyre!("Kickoff txhandler not found in send_asserts"))?
            .get_cached_tx();
        tracing::warn!("Calculated move and kickoff tx in send_asserts");
        let (payout_op_xonly_pk, payout_block_hash, payout_txid, deposit_idx) = self
            .db
            .get_payout_info_from_move_txid(None, move_txid)
            .await
            .wrap_err("Failed to get payout info from db during sending asserts.")?
            .ok_or_eyre(format!(
                "Payout info not found in db while sending asserts for move txid: {}",
                move_txid
            ))?;

        if payout_op_xonly_pk != kickoff_data.operator_xonly_pk {
            return Err(eyre::eyre!(
                "Payout operator xonly pk does not match kickoff operator xonly pk in send_asserts"
            )
            .into());
        }

        let (payout_block_height, payout_block) = self
            .db
            .get_full_block_from_hash(None, payout_block_hash)
            .await?
            .ok_or_eyre(format!(
                "Payout block {:?} {:?} not found in db",
                payout_op_xonly_pk, payout_block_hash
            ))?;

        let payout_tx_index = payout_block
            .txdata
            .iter()
            .position(|tx| tx.compute_txid() == payout_txid)
            .ok_or_eyre(format!(
                "Payout txid {:?} not found in block {:?} {:?}",
                payout_txid, payout_op_xonly_pk, payout_block_hash
            ))?;

        let payout_tx = &payout_block.txdata[payout_tx_index];
        tracing::warn!("Calculated payout tx in send_asserts");
        let headers = self
            .db
            .get_headers_until_height(None, payout_block_height as u64)
            .await?;

        let headers_serialized: Vec<u8> = headers
            .iter()
            .flat_map(bitcoin::consensus::serialize)
            .collect::<Vec<_>>();
        tracing::warn!("Calculated headers in send_asserts");
        let spv = create_spv(
            &mut bitcoin::consensus::serialize(payout_tx).as_slice(),
            &headers_serialized,
            payout_block,
            payout_block_height,
            payout_tx_index as u32,
        );
        tracing::warn!("Calculated spv in send_asserts");
        let (light_client_proof, lcp_receipt, l2_height) = self
            .citrea_client
            .get_light_client_proof(payout_block_height as u64)
            .await
            .wrap_err("Failed to get light client proof for payout block height")?
            .ok_or_eyre("Light client proof is not available for payout block height")?;
        tracing::warn!("Got light client proof in send_asserts");
        let storage_proof = self
            .citrea_client
            .get_storage_proof(l2_height, deposit_idx as u32, move_txid)
            .await
            .wrap_err(format!(
                "Failed to get storage proof for move txid {:?}, l2 height {}, deposit_idx {}",
                move_txid, l2_height, deposit_idx
            ))?;
        tracing::warn!("Got storage proof in send_asserts");

        let current_hcp = self
            .header_chain_prover
            .get_tip_header_chain_proof()
            .await?;
        tracing::warn!("Got header chain proof in send_asserts");
        let hcp_output: BlockHeaderCircuitOutput = borsh::from_slice(&current_hcp.journal.bytes)
            .wrap_err(eyre::eyre!(
                "Failed to deserialize block header circuit output in send_asserts"
            ))?;

        let bridge_circuit_host_params = BridgeCircuitHostParams {
            network: self.config.protocol_paramset().network,
            winternitz_details: vec![],
            spv,
            block_header_circuit_output: hcp_output,
            headerchain_receipt: current_hcp,
            light_client_proof,
            lcp_receipt,
            storage_proof,
            num_of_watchtowers: u8::try_from(deposit_data.get_num_watchtowers())
                .wrap_err("Failed to convert num of watchtowers to u8")?,
        };

        let (g16_proof, g16_output, _public_inputs) =
            prove_bridge_circuit(bridge_circuit_host_params, _BRIDGE_CIRCUIT_ELF);
        tracing::warn!("Proved bridge circuit in send_asserts");
        let public_input_scalar = ark_bn254::Fr::from_be_bytes_mod_order(&g16_output);

        let asserts = generate_assertions(
            g16_proof,
            vec![public_input_scalar],
            &get_ark_verifying_key(),
        )
        .map_err(|e| eyre::eyre!("Failed to generate assertions: {}", e))?;

        let assert_txs = self
            .create_assert_commitment_txs(
                TransactionRequestData {
                    kickoff_data,
                    deposit_outpoint: deposit_data.get_deposit_outpoint(),
                },
                ClementineBitVMPublicKeys::get_assert_commit_data(asserts),
            )
            .await?;

        let mut dbtx = self.db.begin_transaction().await?;
        for (tx_type, tx) in assert_txs {
            self.tx_sender
                .add_tx_to_queue(
                    &mut dbtx,
                    tx_type,
                    &tx,
                    &[],
                    Some(TxMetadata {
                        tx_type,
                        operator_xonly_pk: Some(self.signer.xonly_public_key),
                        round_idx: Some(kickoff_data.round_idx),
                        kickoff_idx: Some(kickoff_data.kickoff_idx),
                        deposit_outpoint: Some(deposit_data.get_deposit_outpoint()),
                    }),
                    &self.config,
                )
                .await?;
        }
        dbtx.commit().await?;
        Ok(())
    }

    fn data(&self) -> OperatorData {
        OperatorData {
            xonly_pk: self.signer.xonly_public_key,
            collateral_funding_outpoint: self.collateral_funding_outpoint,
            reimburse_addr: self.reimburse_addr.clone(),
        }
    }

    async fn send_latest_blockhash(
        &self,
        kickoff_data: KickoffData,
        deposit_data: DepositData,
        latest_blockhash: BlockHash,
    ) -> Result<(), BridgeError> {
        let deposit_outpoint = deposit_data.get_deposit_outpoint();
        let (tx_type, tx) = self
            .create_latest_blockhash_tx(
                TransactionRequestData {
                    deposit_outpoint,
                    kickoff_data,
                },
                latest_blockhash,
            )
            .await?;
        if tx_type != TransactionType::LatestBlockhash {
            return Err(eyre::eyre!("Latest blockhash tx type is not LatestBlockhash").into());
        }
        let mut dbtx = self.db.begin_transaction().await?;
        self.tx_sender
            .add_tx_to_queue(
                &mut dbtx,
                tx_type,
                &tx,
                &[],
                Some(TxMetadata {
                    tx_type,
                    operator_xonly_pk: Some(self.signer.xonly_public_key),
                    round_idx: Some(kickoff_data.round_idx),
                    kickoff_idx: Some(kickoff_data.kickoff_idx),
                    deposit_outpoint: Some(deposit_outpoint),
                }),
                &self.config,
            )
            .await?;
        dbtx.commit().await?;
        Ok(())
    }
}

#[tonic::async_trait]
impl<C> Owner for Operator<C>
where
    C: CitreaClientT,
{
    const OWNER_TYPE: &'static str = "operator";
    async fn handle_duty(&self, duty: Duty) -> Result<DutyResult, BridgeError> {
        match duty {
            Duty::NewReadyToReimburse {
                round_idx,
                operator_xonly_pk,
                used_kickoffs,
            } => {
                tracing::info!("Operator {:?} called new ready to reimburse with round_idx: {}, operator_xonly_pk: {:?}, used_kickoffs: {:?}", 
                    self.signer.xonly_public_key, round_idx, operator_xonly_pk, used_kickoffs);
                Ok(DutyResult::Handled)
            }
            Duty::WatchtowerChallenge { .. } => Ok(DutyResult::Handled),
            Duty::SendOperatorAsserts {
                kickoff_data,
                deposit_data,
                watchtower_challenges,
                payout_blockhash,
                latest_blockhash,
            } => {
                tracing::warn!("Operator {:?} called send operator asserts with kickoff_data: {:?}, deposit_data: {:?}, watchtower_challenges: {:?}", 
                    self.signer.xonly_public_key, kickoff_data, deposit_data, watchtower_challenges.len());
                self.send_asserts(
                    kickoff_data,
                    deposit_data,
                    watchtower_challenges,
                    payout_blockhash,
                    latest_blockhash,
                )
                .await?;
                Ok(DutyResult::Handled)
            }
<<<<<<< HEAD
            Duty::VerifierDisprove { .. } => Ok(DutyResult::Handled),
=======
            Duty::SendLatestBlockhash {
                kickoff_data,
                deposit_data,
                latest_blockhash,
            } => {
                tracing::warn!("Operator {:?} called send latest blockhash with kickoff_id: {:?}, deposit_data: {:?}, latest_blockhash: {:?}", self.signer.xonly_public_key, kickoff_data, deposit_data, latest_blockhash);
                self.send_latest_blockhash(kickoff_data, deposit_data, latest_blockhash)
                    .await?;
            }
            Duty::VerifierDisprove { .. } => {}
>>>>>>> 885e7a3b
            Duty::CheckIfKickoff {
                txid,
                block_height,
                witness,
                challenged_before: _,
            } => {
                tracing::debug!(
                    "Operator {:?} called check if kickoff with txid: {:?}, block_height: {:?}",
                    self.signer.xonly_public_key,
                    txid,
                    block_height,
                );
                let kickoff_data = self
                    .db
                    .get_deposit_data_with_kickoff_txid(None, txid)
                    .await?;
                if let Some((deposit_data, kickoff_data)) = kickoff_data {
                    // add kickoff machine if there is a new kickoff
                    let mut dbtx = self.db.begin_transaction().await?;
                    StateManager::<Self>::dispatch_new_kickoff_machine(
                        self.db.clone(),
                        &mut dbtx,
                        kickoff_data,
                        block_height,
                        deposit_data,
                        witness,
                    )
                    .await?;
                    dbtx.commit().await?;
                }
                Ok(DutyResult::Handled)
            }
        }
    }

    async fn create_txhandlers(
        &self,
        tx_type: TransactionType,
        contract_context: ContractContext,
    ) -> Result<BTreeMap<TransactionType, TxHandler>, BridgeError> {
        let mut db_cache = ReimburseDbCache::from_context(self.db.clone(), &contract_context);
        let txhandlers = create_txhandlers(
            tx_type,
            contract_context,
            &mut TxHandlerCache::new(),
            &mut db_cache,
        )
        .await?;
        Ok(txhandlers)
    }

    async fn handle_finalized_block(
        &self,
        _dbtx: DatabaseTransaction<'_, '_>,
        _block_id: u32,
        _block_height: u32,
        _block_cache: Arc<block_cache::BlockCache>,
        _light_client_proof_wait_interval_secs: Option<u32>,
    ) -> Result<(), BridgeError> {
        tracing::warn!("Operator called handle finalized block {}", _block_height);
        if _block_cache
            .block
            .as_ref()
            .expect("Block should exist")
            .txdata
            .len()
            > 1
        {
            tracing::warn!(
                "Block tx count: {}",
                _block_cache
                    .block
                    .as_ref()
                    .expect("Block should exist")
                    .txdata
                    .len()
            );
            tracing::warn!(
                "Block txs: {:?}",
                &_block_cache
                    .block
                    .as_ref()
                    .expect("Block should exist")
                    .txdata[1..]
            );
        }
        Ok(())
    }
}

#[cfg(test)]
mod tests {
    use crate::citrea::mock::MockCitreaClient;
    use crate::operator::Operator;
    use crate::test::common::*;
    use bitcoin::hashes::Hash;
    use bitcoin::{OutPoint, Txid};

    // #[tokio::test]
    // async fn set_funding_utxo() {
    //     let mut config = create_test_config_with_thread_name().await;
    //     let rpc = ExtendedRpc::connect(
    //         config.bitcoin_rpc_url.clone(),
    //         config.bitcoin_rpc_user.clone(),
    //         config.bitcoin_rpc_password.clone(),
    //     )
    //     .await;

    //     let operator = Operator::new(config, rpc).await.unwrap();

    //     let funding_utxo = UTXO {
    //         outpoint: OutPoint {
    //             txid: Txid::all_zeros(),
    //             vout: 0x45,
    //         },
    //         txout: TxOut {
    //             value: Amount::from_sat(0x1F),
    //             script_pubkey: ScriptBuf::new(),
    //         },
    //     };

    //     operator
    //         .set_funding_utxo(funding_utxo.clone())
    //         .await
    //         .unwrap();

    //     let db_funding_utxo = operator.db.get_funding_utxo(None).await.unwrap().unwrap();

    //     assert_eq!(funding_utxo, db_funding_utxo);
    // }

    // #[tokio::test]
    // async fn is_profitable() {
    //     let mut config = create_test_config_with_thread_name().await;
    //     let rpc = ExtendedRpc::connect(
    //         config.bitcoin_rpc_url.clone(),
    //         config.bitcoin_rpc_user.clone(),
    //         config.bitcoin_rpc_password.clone(),
    //     )
    //     .await;

    //     config.protocol_paramset().bridge_amount = Amount::from_sat(0x45);
    //     config.operator_withdrawal_fee_sats = Some(Amount::from_sat(0x1F));

    //     let operator = Operator::new(config.clone(), rpc).await.unwrap();

    //     // Smaller input amount must not cause a panic.
    //     operator.is_profitable(Amount::from_sat(3), Amount::from_sat(1));
    //     // Bigger input amount must not cause a panic.
    //     operator.is_profitable(Amount::from_sat(6), Amount::from_sat(9));

    //     // False because difference between input and withdrawal amount is
    //     // bigger than `config.protocol_paramset().bridge_amount`.
    //     assert!(!operator.is_profitable(Amount::from_sat(6), Amount::from_sat(90)));

    //     // False because net profit is smaller than
    //     // `config.operator_withdrawal_fee_sats`.
    //     assert!(!operator.is_profitable(Amount::from_sat(0), config.protocol_paramset().bridge_amount));

    //     // True because net profit is bigger than
    //     // `config.operator_withdrawal_fee_sats`.
    //     assert!(operator.is_profitable(
    //         Amount::from_sat(0),
    //         config.operator_withdrawal_fee_sats.unwrap() - Amount::from_sat(1)
    //     ));
    // }

    #[tokio::test]
    #[ignore = "Design changes in progress"]
    async fn get_winternitz_public_keys() {
        let mut config = create_test_config_with_thread_name().await;
        let _regtest = create_regtest_rpc(&mut config).await;

        let operator = Operator::<MockCitreaClient>::new(config.clone())
            .await
            .unwrap();

        let deposit_outpoint = OutPoint {
            txid: Txid::all_zeros(),
            vout: 2,
        };

        let winternitz_public_key = operator
            .generate_assert_winternitz_pubkeys(deposit_outpoint)
            .unwrap();
        assert_eq!(
            winternitz_public_key.len(),
            config.protocol_paramset().num_round_txs
                * config.protocol_paramset().num_kickoffs_per_round
        );
    }

    #[tokio::test]
    async fn operator_get_params() {
        let mut config = create_test_config_with_thread_name().await;
        let _regtest = create_regtest_rpc(&mut config).await;

        let operator = Operator::<MockCitreaClient>::new(config.clone())
            .await
            .unwrap();
        let actual_wpks = operator.generate_kickoff_winternitz_pubkeys().unwrap();

        let (mut wpk_rx, _) = operator.get_params().await.unwrap();
        let mut idx = 0;
        while let Some(wpk) = wpk_rx.recv().await {
            assert_eq!(actual_wpks[idx], wpk);
            idx += 1;
        }
        assert_eq!(idx, actual_wpks.len());
    }
}<|MERGE_RESOLUTION|>--- conflicted
+++ resolved
@@ -1225,9 +1225,7 @@
                 .await?;
                 Ok(DutyResult::Handled)
             }
-<<<<<<< HEAD
             Duty::VerifierDisprove { .. } => Ok(DutyResult::Handled),
-=======
             Duty::SendLatestBlockhash {
                 kickoff_data,
                 deposit_data,
@@ -1236,9 +1234,8 @@
                 tracing::warn!("Operator {:?} called send latest blockhash with kickoff_id: {:?}, deposit_data: {:?}, latest_blockhash: {:?}", self.signer.xonly_public_key, kickoff_data, deposit_data, latest_blockhash);
                 self.send_latest_blockhash(kickoff_data, deposit_data, latest_blockhash)
                     .await?;
-            }
-            Duty::VerifierDisprove { .. } => {}
->>>>>>> 885e7a3b
+                Ok(DutyResult::Handled)
+            }
             Duty::CheckIfKickoff {
                 txid,
                 block_height,
