--- conflicted
+++ resolved
@@ -1084,12 +1084,8 @@
     use crate::operator::Operator;
     use crate::test::common::*;
     use bitcoin::hashes::Hash;
-<<<<<<< HEAD
-    use bitcoin::Txid;
-
-=======
     use bitcoin::{OutPoint, Txid};
->>>>>>> c593dd14
+
     // #[tokio::test]
     // async fn set_funding_utxo() {
     //     let mut config = create_test_config_with_thread_name().await;
