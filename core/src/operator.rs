--- conflicted
+++ resolved
@@ -58,17 +58,14 @@
             .operators_xonly_pks
             .iter()
             .position(|xonly_pk| xonly_pk == &signer.xonly_public_key)
-<<<<<<< HEAD
-            .unwrap();
-        if config.operator_withdrawal_fee_sats.is_none() {
-            return Err(BridgeError::OperatorWithdrawalFeeNotSet);
-        }
-=======
             .ok_or(BridgeError::ServerError(std::io::Error::other(format!(
                 "{} is not found in operator x-only public keys",
                 signer.xonly_public_key
             ))))?;
->>>>>>> 70c294d2
+
+        if config.operator_withdrawal_fee_sats.is_none() {
+            return Err(BridgeError::OperatorWithdrawalFeeNotSet);
+        }
 
         let mut tx = db.begin_transaction().await?;
         // check if funding utxo is already set
