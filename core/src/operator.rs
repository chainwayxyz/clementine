--- conflicted
+++ resolved
@@ -596,13 +596,8 @@
         let mut winternitz_pubkeys =
             Vec::with_capacity(self.config.get_num_kickoff_winternitz_pks());
 
-<<<<<<< HEAD
         // we need num_round_txs + 1 because the last round includes reimburse generators of previous round
         for round_idx in 1..=self.config.protocol_paramset().num_round_txs + 1 {
-=======
-        // we need num_round_txs + 1 because we need one extra round tx to generate the reimburse connectors of the actual last round
-        for round_idx in 0..self.config.protocol_paramset().num_round_txs + 1 {
->>>>>>> c3049797
             for kickoff_idx in 0..self.config.protocol_paramset().num_kickoffs_per_round {
                 let path = WinternitzDerivationPath::Kickoff(
                     round_idx as u32,
