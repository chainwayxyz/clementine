--- conflicted
+++ resolved
@@ -402,11 +402,7 @@
         if !self.is_profitable(input_utxo.txout.value.to_sat(), output_txout.value.to_sat()) {
             return Err(BridgeError::NotEnoughFeeForOperator);
         }
-<<<<<<< HEAD
-
-=======
-        let tx_ins = transaction_builder::create_tx_ins(vec![input_utxo.outpoint]);
->>>>>>> d4918687
+
         let user_xonly_pk = secp256k1::XOnlyPublicKey::from_slice(
             &input_utxo.txout.script_pubkey.as_bytes()[2..34],
         )?;
@@ -414,12 +410,9 @@
         let tx_ins = transaction_builder::create_tx_ins(vec![input_utxo.outpoint]);
         let tx_outs = vec![output_txout.clone()];
         let mut tx = transaction_builder::create_btc_tx(tx_ins, tx_outs);
-<<<<<<< HEAD
+
 
         let mut sighash_cache = SighashCache::new(&tx);
-=======
-        let mut sighash_cache = SighashCache::new(tx.clone());
->>>>>>> d4918687
         let sighash = sighash_cache.taproot_key_spend_signature_hash(
             0,
             &bitcoin::sighash::Prevouts::One(0, &input_utxo.txout),
@@ -610,12 +603,8 @@
         let our_sig =
             self.signer
                 .sign_taproot_script_spend_tx(&mut slash_or_take_tx_handler, 0, 0)?;
-<<<<<<< HEAD
-
-=======
-        // tracing::debug!("slash_or_take_tx_handler: {:#?}", slash_or_take_tx_handler);
->>>>>>> d4918687
-        handle_taproot_witness_new(
+
+      handle_taproot_witness_new(
             &mut slash_or_take_tx_handler,
             &[our_sig.as_ref(), nofn_sig.as_ref()],
             0,
@@ -624,14 +613,6 @@
 
         txs_to_be_sent.push(slash_or_take_tx_handler.tx.raw_hex());
 
-<<<<<<< HEAD
-=======
-        tracing::debug!(
-            "Found txs to be sent with slash_or_take_tx: {:?}",
-            txs_to_be_sent
-        );
-
->>>>>>> d4918687
         let move_tx_handler = transaction_builder::create_move_tx(
             deposit_outpoint,
             &EVMAddress([0u8; 20]),
@@ -826,7 +807,6 @@
         // TODO: Currently, no way to retrive this data using rpc calls. Add
         // checks if added in the future.
     }
-<<<<<<< HEAD
 
     #[tokio::test]
     async fn is_profitable() {
@@ -855,6 +835,4 @@
         // `config.operator_withdrawal_fee_sats`.
         assert!(operator.is_profitable(0, config.operator_withdrawal_fee_sats.unwrap() - 1));
     }
-=======
->>>>>>> d4918687
 }