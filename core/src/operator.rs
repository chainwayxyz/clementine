use crate::actor::{Actor, WinternitzDerivationPath};
use crate::builder::sighash::{create_operator_sighash_stream, PartialSignatureInfo};
use crate::builder::transaction::deposit_signature_owner::EntityType;
<<<<<<< HEAD
use crate::builder::transaction::sign::{create_and_sign_txs, TransactionRequestData};
use crate::builder::transaction::{
    create_burn_unused_kickoff_connectors_txhandler, create_round_nth_txhandler, DepositData,
    OperatorData, TransactionType, TxHandler,
};
=======
use crate::builder::transaction::{create_round_txhandlers, KickoffWinternitzKeys};
use crate::builder::transaction::{DepositData, OperatorData, TransactionType, TxHandler};
>>>>>>> 441e5f91
use crate::config::BridgeConfig;
use crate::database::Database;
use crate::database::DatabaseTransaction;
use crate::errors::BridgeError;
use crate::extended_rpc::ExtendedRpc;
use crate::musig2::AggregateFromPublicKeys;
use crate::rpc::clementine::KickoffId;
use crate::tx_sender::{
    ActivatedWithOutpoint, ActivatedWithTxid, FeePayingType, TxDataForLogging, TxSender,
};
use crate::utils::SECP;
use crate::{builder, UTXO};
use bitcoin::consensus::deserialize;
use bitcoin::hashes::Hash;
use bitcoin::secp256k1::schnorr::Signature;
use bitcoin::secp256k1::{schnorr, Message};
use bitcoin::{
    Address, Amount, BlockHash, OutPoint, ScriptBuf, Transaction, TxOut, Txid, XOnlyPublicKey,
};
use bitcoincore_rpc::RpcApi;
use bitvm::signatures::winternitz;
use jsonrpsee::core::client::ClientT;
use jsonrpsee::http_client::HttpClientBuilder;
use jsonrpsee::rpc_params;
use serde_json::json;
use tokio::sync::mpsc;
use tokio_stream::StreamExt;

pub type SecretPreimage = [u8; 20];
pub type PublicHash = [u8; 20]; // TODO: Make sure these are 20 bytes and maybe do this a struct?

#[derive(Debug, Clone)]
pub struct Operator {
    pub rpc: ExtendedRpc,
    pub db: Database,
    pub signer: Actor,
    pub config: BridgeConfig,
    pub nofn_xonly_pk: XOnlyPublicKey,
    pub collateral_funding_outpoint: OutPoint,
    pub idx: usize,
    pub(crate) reimburse_addr: Address,
    pub tx_sender: TxSender,
    pub citrea_client: Option<jsonrpsee::http_client::HttpClient>,
}

impl Operator {
    /// Creates a new `Operator`.
    pub async fn new(config: BridgeConfig) -> Result<Self, BridgeError> {
        let signer = Actor::new(
            config.secret_key,
            config.winternitz_secret_key,
            config.protocol_paramset().network,
        );

        let db = Database::new(&config).await?;
        let rpc = ExtendedRpc::connect(
            config.bitcoin_rpc_url.clone(),
            config.bitcoin_rpc_user.clone(),
            config.bitcoin_rpc_password.clone(),
        )
        .await?;

        let nofn_xonly_pk =
            XOnlyPublicKey::from_musig2_pks(config.verifiers_public_keys.clone(), None)?;
        let idx = config
            .operators_xonly_pks
            .iter()
            .position(|xonly_pk| xonly_pk == &signer.xonly_public_key)
            .ok_or(BridgeError::ServerError(std::io::Error::other(format!(
                "{} is not found in operator x-only public keys",
                signer.xonly_public_key
            ))))?;

        let tx_sender = TxSender::new(
            signer.clone(),
            rpc.clone(),
            db.clone(),
            &format!("operator_{}", idx).to_string(),
            config.protocol_paramset().network,
        );

        if config.operator_withdrawal_fee_sats.is_none() {
            return Err(BridgeError::OperatorWithdrawalFeeNotSet);
        }

        // TODO: Fix this where the config will only have one address. also check??
        let reimburse_addr = config.operator_wallet_addresses[idx]
            .clone()
            .assume_checked();

        // check if we store our collateral outpoint already in db
        let mut dbtx = db.begin_transaction().await?;
        let op_data = db.get_operator(Some(&mut dbtx), idx as i32).await?;
        let collateral_funding_outpoint = match op_data {
            Some(op_data) => op_data.collateral_funding_outpoint,
            None => {
                let outpoint = rpc
                    .send_to_address(&signer.address, config.collateral_funding_amount)
                    .await?;
                db.set_operator(
                    Some(&mut dbtx),
                    idx as i32,
                    signer.xonly_public_key,
                    reimburse_addr.to_string(),
                    outpoint,
                )
                .await?;
                outpoint
            }
        };
        dbtx.commit().await?;

        let citrea_client = if !config.citrea_rpc_url.is_empty() {
            Some(HttpClientBuilder::default().build(config.citrea_rpc_url.clone())?)
        } else {
            None
        };

        tracing::debug!(
            "Operator idx: {:?}, db created with name: {:?}",
            idx,
            config.db_name
        );

        Ok(Self {
            rpc,
            db,
            signer,
            config,
            nofn_xonly_pk,
            idx,
            collateral_funding_outpoint,
            tx_sender,
            citrea_client,
            reimburse_addr,
        })
    }

    /// Returns an operator's winternitz public keys and challenge ackpreimages
    /// & hashes.
    ///
    /// # Returns
    ///
    /// - [`mpsc::Receiver`]: A [`tokio`] data channel with a type of
    ///   [`winternitz::PublicKey`] and size of operator's winternitz public
    ///   keys count
    /// - [`mpsc::Receiver`]: A [`tokio`] data channel with a type of
    ///   [`PublicHash`] and size of operator's challenge ack preimages & hashes
    ///   count
    ///
    pub async fn get_params(
        &self,
    ) -> Result<
        (
            mpsc::Receiver<winternitz::PublicKey>,
            mpsc::Receiver<schnorr::Signature>,
        ),
        BridgeError,
    > {
        let wpks = self.generate_kickoff_winternitz_pubkeys()?;
        let (wpk_tx, wpk_rx) = mpsc::channel(wpks.len());
        let kickoff_wpks = KickoffWinternitzKeys::new(
            wpks,
            self.config.protocol_paramset().num_kickoffs_per_round,
        );
        let kickoff_sigs = self.generate_unspent_kickoff_sigs(&kickoff_wpks)?;
        let wpks = kickoff_wpks.keys.clone();
        let (sig_tx, sig_rx) = mpsc::channel(kickoff_sigs.len());

        // try to send the first round tx
        let (mut first_round_tx, _) = create_round_nth_txhandler(
            self.signer.xonly_public_key,
            self.collateral_funding_outpoint,
            self.config.collateral_funding_amount,
            self.config.num_kickoffs_per_round,
            self.config.network,
            0,
            &kickoff_wpks,
        )?;

        self.signer
            .tx_sign_and_fill_sigs(&mut first_round_tx, &[])?;

        let mut dbtx = self.db.begin_transaction().await?;
        self.tx_sender
            .try_to_send(
                &mut dbtx,
                Some(TxDataForLogging {
                    tx_type: TransactionType::Round,
                    operator_idx: Some(self.idx as u32),
                    verifier_idx: None,
                    round_idx: Some(0),
                    kickoff_idx: None,
                    deposit_outpoint: None,
                }),
                first_round_tx.get_cached_tx(),
                FeePayingType::CPFP,
                &[],
                &[],
                &[],
                &[],
            )
            .await?;
        dbtx.commit().await?;

        tokio::spawn(async move {
            for wpk in wpks {
                wpk_tx
                    .send(wpk)
                    .await
                    .map_err(|e| BridgeError::SendError("winternitz public key", e.to_string()))?;
            }

            for sig in kickoff_sigs {
                sig_tx
                    .send(sig)
                    .await
                    .map_err(|e| BridgeError::SendError("kickoff signature", e.to_string()))?;
            }

            Ok::<(), BridgeError>(())
        });

        Ok((wpk_rx, sig_rx))
    }

    pub async fn deposit_sign(
        &self,
        deposit_id: DepositData,
    ) -> Result<mpsc::Receiver<schnorr::Signature>, BridgeError> {
        let (sig_tx, sig_rx) = mpsc::channel(1280);

        let mut sighash_stream = Box::pin(create_operator_sighash_stream(
            self.db.clone(),
            self.idx,
            self.collateral_funding_outpoint,
            self.reimburse_addr.clone(),
            self.signer.xonly_public_key,
            self.config.clone(),
            deposit_id,
            self.nofn_xonly_pk,
        ));

        let operator = self.clone();
        tokio::spawn(async move {
            while let Some(sighash) = sighash_stream.next().await {
                // None because utxos that operators need to sign do not have scripts
                let sig = operator.signer.sign_with_tweak(sighash?.0, None)?;

                if sig_tx.send(sig).await.is_err() {
                    break;
                }
            }

            Ok::<(), BridgeError>(())
        });

        Ok(sig_rx)
    }

<<<<<<< HEAD
=======
    // /// Public endpoint for every depositor to call.
    // ///
    // /// It will get signatures from all verifiers:
    // ///
    // /// 1. Check if the deposit UTXO is valid, finalized (6 blocks confirmation) and not spent
    // /// 2. Check if we alredy created a kickoff UTXO for this deposit UTXO
    // /// 3. Create a kickoff transaction but do not broadcast it
    // ///
    // /// TODO: Create multiple kickoffs in single transaction
    // #[tracing::instrument(skip(self), err(level = tracing::Level::ERROR), ret(level = tracing::Level::TRACE))]
    // pub async fn new_deposit(
    //     &self,
    //     deposit_outpoint: OutPoint,
    //     recovery_taproot_address: Address<NetworkUnchecked>,
    //     evm_address: EVMAddress,
    // ) -> Result<(UTXO, schnorr::Signature), BridgeError> {
    //     tracing::info!(
    //         "New deposit request for UTXO: {:?}, EVM address: {:?} and recovery taproot address of: {:?}",
    //         deposit_outpoint,
    //         evm_address,
    //         recovery_taproot_address
    //     );

    //     // 1. Check if the deposit UTXO is valid, finalized (6 blocks confirmation) and not spent
    //     self.rpc
    //         .check_deposit_utxo(
    //             self.nofn_xonly_pk,
    //             &deposit_outpoint,
    //             &recovery_taproot_address,
    //             evm_address,
    //             self.config.protocol_paramset().bridge_amount,
    //             self.config.confirmation_threshold,
    //             self.config.protocol_paramset().network,
    //             self.config.protocol_paramset().user_takes_after,
    //         )
    //         .await?;

    //     let mut tx = self.db.begin_transaction().await?;

    //     self.db.lock_operators_kickoff_utxo_table(&mut tx).await?;

    //     // 2. Check if we alredy created a kickoff UTXO for this deposit UTXO
    //     let kickoff_utxo = self
    //         .db
    //         .get_kickoff_utxo(Some(&mut tx), deposit_outpoint)
    //         .await?;
    //     // if we already have a kickoff UTXO for this deposit UTXO, return it
    //     if let Some(kickoff_utxo) = kickoff_utxo {
    //         tracing::debug!(
    //             "Kickoff UTXO found: {:?} already exists for deposit UTXO: {:?}",
    //             kickoff_utxo,
    //             deposit_outpoint
    //         );
    //         let kickoff_sig_hash = crate::sha256_hash!(
    //             deposit_outpoint.txid,
    //             deposit_outpoint.vout.to_be_bytes(),
    //             kickoff_utxo.outpoint.txid,
    //             kickoff_utxo.outpoint.vout.to_be_bytes()
    //         );

    //         let sig = self
    //             .signer
    //             .sign(TapSighash::from_byte_array(kickoff_sig_hash));

    //         // self.db.unlock_operators_kickoff_utxo_table(&mut tx).await?;
    //         tx.commit().await?;
    //         return Ok((kickoff_utxo, sig));
    //     }

    //     // Check if we already have an unused kickoff UTXO available
    //     let unused_kickoff_utxo = self
    //         .db
    //         .get_unused_kickoff_utxo_and_increase_idx(Some(&mut tx))
    //         .await?;
    //     if let Some(unused_kickoff_utxo) = unused_kickoff_utxo {
    //         self.db
    //             .save_kickoff_utxo(Some(&mut tx), deposit_outpoint, unused_kickoff_utxo.clone())
    //             .await?;

    //         // self.db.unlock_operators_kickoff_utxo_table(&mut tx).await?;
    //         tx.commit().await?;

    //         tracing::debug!(
    //             "Unused kickoff UTXO found: {:?} found for deposit UTXO: {:?}",
    //             unused_kickoff_utxo,
    //             deposit_outpoint
    //         );
    //         let kickoff_sig_hash = crate::sha256_hash!(
    //             deposit_outpoint.txid,
    //             deposit_outpoint.vout.to_be_bytes(),
    //             unused_kickoff_utxo.outpoint.txid,
    //             unused_kickoff_utxo.outpoint.vout.to_be_bytes()
    //         );

    //         let sig = self
    //             .signer
    //             .sign(TapSighash::from_byte_array(kickoff_sig_hash));

    //         Ok((unused_kickoff_utxo, sig))
    //     } else {
    //         // 3. Create a kickoff transaction but do not broadcast it

    //         // To create a kickoff tx, we first need a funding utxo
    //         let funding_utxo = self.db.get_funding_utxo(Some(&mut tx)).await?.ok_or(
    //             BridgeError::OperatorFundingUtxoNotFound(self.signer.address.clone()),
    //         )?;

    //         // if the amount is not enough, return an error
    //         // The amount will be calculated as if the transaction has 1 input
    //         // and (num_kickoff_utxos + 2) outputs where the first k outputs are
    //         // the kickoff outputs, the penultimante output is the change output,
    //         // and the last output is the anyonecanpay output for fee bumping.
    //         let kickoff_tx_min_relay_fee = match self.config.operator_num_kickoff_utxos_per_tx {
    //             0..=250 => 154 + 43 * self.config.operator_num_kickoff_utxos_per_tx, // Handles all values from 0 to 250
    //             _ => 156 + 43 * self.config.operator_num_kickoff_utxos_per_tx, // Handles all other values
    //         };
    //         if funding_utxo.txout.value.to_sat()
    //             < (KICKOFF_UTXO_AMOUNT_SATS.to_sat()
    //                 * self.config.operator_num_kickoff_utxos_per_tx as u64
    //                 + kickoff_tx_min_relay_fee as u64
    //                 + 330)
    //         {
    //             return Err(BridgeError::OperatorFundingUtxoAmountNotEnough(
    //                 self.signer.address.clone(),
    //             ));
    //         }
    //         let mut kickoff_tx_handler = builder::transaction::create_kickoff_utxo_txhandler(
    //             &funding_utxo,
    //             self.nofn_xonly_pk,
    //             self.signer.xonly_public_key,
    //             self.config.protocol_paramset().network,
    //             self.config.operator_num_kickoff_utxos_per_tx,
    //         );
    //         tracing::debug!(
    //             "Funding UTXO found: {:?} kickoff UTXO is created for deposit UTXO: {:?}",
    //             funding_utxo,
    //             deposit_outpoint
    //         );
    //         let sig = self
    //             .signer
    //             .sign_taproot_pubkey_spend(&mut kickoff_tx_handler, 0, None)?;
    //         handle_taproot_witness_new(&mut kickoff_tx_handler, &[sig.as_ref()], 0, None)?;
    //         tracing::debug!(
    //             "Created kickoff tx with weight: {:#?}",
    //             kickoff_tx_handler.tx.weight()
    //         );
    //         // tracing::debug!(
    //         //     "Created kickoff tx: {:#?}",
    //         //     kickoff_tx_handler.tx.raw_hex()
    //         // );
    //         // tracing::debug!(
    //         //     "For operator index: {:?} Kickoff tx handler: {:#?}",
    //         //     self.idx,
    //         //     kickoff_tx_handler
    //         // );

    //         let change_utxo = UTXO {
    //             outpoint: OutPoint {
    //                 txid: kickoff_tx_handler.tx.compute_txid(),
    //                 vout: self.config.operator_num_kickoff_utxos_per_tx as u32,
    //             },
    //             txout: kickoff_tx_handler.tx.output[self.config.operator_num_kickoff_utxos_per_tx]
    //                 .clone(),
    //         };
    //         tracing::debug!(
    //             "Change UTXO: {:?} after new kickoff UTXOs are generated for deposit UTXO: {:?}",
    //             change_utxo,
    //             deposit_outpoint
    //         );

    //         let kickoff_utxo = UTXO {
    //             outpoint: OutPoint {
    //                 txid: kickoff_tx_handler.tx.compute_txid(),
    //                 vout: 0,
    //             },
    //             txout: kickoff_tx_handler.tx.output[0].clone(),
    //         };
    //         tracing::debug!(
    //             "Kickoff UTXO: {:?} after new kickoff UTXOs are generated for deposit UTXO: {:?}",
    //             kickoff_utxo,
    //             deposit_outpoint
    //         );

    //         // In a db tx, save the kickoff_utxo for this deposit_outpoint
    //         // and update the db with the new funding_utxo as the change

    //         // let db_transaction = self.db.begin_transaction().await?;

    //         // We save the funding txid and the kickoff txid to be able to track them later
    //         self.db
    //             .save_kickoff_utxo(Some(&mut tx), deposit_outpoint, kickoff_utxo.clone())
    //             .await?;

    //         self.db
    //             .add_deposit_kickoff_generator_tx(
    //                 Some(&mut tx),
    //                 kickoff_tx_handler.tx.compute_txid(),
    //                 kickoff_tx_handler.tx.raw_hex(),
    //                 self.config.operator_num_kickoff_utxos_per_tx,
    //                 funding_utxo.outpoint.txid,
    //             )
    //             .await?;

    //         self.db.set_funding_utxo(Some(&mut tx), change_utxo).await?;

    //         tx.commit().await?;

    //         let kickoff_sig_hash = crate::sha256_hash!(
    //             deposit_outpoint.txid,
    //             deposit_outpoint.vout.to_be_bytes(),
    //             kickoff_utxo.outpoint.txid,
    //             kickoff_utxo.outpoint.vout.to_be_bytes()
    //         );

    //         let sig = self
    //             .signer
    //             .sign(TapSighash::from_byte_array(kickoff_sig_hash));

    //         Ok((kickoff_utxo, sig))
    //     }
    // }

    // /// Saves funding UTXO to the database.
    // async fn set_funding_utxo(&self, funding_utxo: UTXO) -> Result<(), BridgeError> {
    //     self.db.set_funding_utxo(None, funding_utxo).await
    // }

>>>>>>> 441e5f91
    /// Checks if the withdrawal amount is within the acceptable range.
    fn is_profitable(
        input_amount: Amount,
        withdrawal_amount: Amount,
        bridge_amount_sats: Amount,
        operator_withdrawal_fee_sats: Amount,
    ) -> bool {
        if withdrawal_amount
            .to_sat()
            .wrapping_sub(input_amount.to_sat())
            > bridge_amount_sats.to_sat()
        {
            return false;
        }

        // Calculate net profit after the withdrawal.
        let net_profit = bridge_amount_sats - withdrawal_amount;

        // Net profit must be bigger than withdrawal fee.
        net_profit > operator_withdrawal_fee_sats
    }

    /// Prepares a withdrawal by:
    ///
    /// 1. Checking if the withdrawal has been made on Citrea
    /// 2. Verifying the given signature
    /// 3. Checking if the withdrawal is profitable or not
    /// 4. Funding the witdhrawal transaction
    ///
    /// # Parameters
    ///
    /// - `withdrawal_idx`: Citrea withdrawal UTXO index
    /// - `in_signature`: User's signature that is going to be used for signing
    ///   withdrawal transaction input
    /// - `in_outpoint`: User's input for the payout transaction
    /// - `out_script_pubkey`: User's script pubkey which will be used
    ///   in the payout transaction's output
    /// - `out_amount`: Payout transaction output's value
    ///
    /// # Returns
    ///
    /// - [`Txid`]: Payout transaction's txid
    pub async fn withdraw(
        &self,
        withdrawal_index: u32,
        in_signature: schnorr::Signature,
        in_outpoint: OutPoint,
        out_script_pubkey: ScriptBuf,
        out_amount: Amount,
    ) -> Result<Txid, BridgeError> {
        // Prepare input and output of the payout transaction.
        let input_prevout = self.rpc.get_txout_from_outpoint(&in_outpoint).await?;
        let input_utxo = UTXO {
            outpoint: in_outpoint,
            txout: input_prevout,
        };
        let output_txout = TxOut {
            value: out_amount,
            script_pubkey: out_script_pubkey,
        };

        // Check Citrea for the withdrawal state.
        if let Some(citrea_client) = &self.citrea_client {
            // See: https://gist.github.com/okkothejawa/a9379b02a16dada07a2b85cbbd3c1e80
            let params = rpc_params![
                json!({
                    "to": "0x3100000000000000000000000000000000000002",
                    "data": format!("0x471ba1e300000000000000000000000000000000000000000000000000000000{}",
                    hex::encode(withdrawal_index.to_be_bytes())),
                }),
                "latest"
            ];
            let response: String = citrea_client.request("eth_call", params).await?;

            let txid_response = &response[2..66];
            let txid = hex::decode(txid_response).map_err(|e| BridgeError::Error(e.to_string()))?;
            // txid.reverse(); // TODO: we should need to reverse this, test this with declareWithdrawalFiller

            let txid = Txid::from_slice(&txid)?;
            if txid != input_utxo.outpoint.txid || 0 != input_utxo.outpoint.vout {
                // TODO: Fix this, vout can be different from 0 as well
                return Err(BridgeError::InvalidInputUTXO(
                    txid,
                    input_utxo.outpoint.txid,
                ));
            }
        }

        let operator_withdrawal_fee_sats =
            self.config
                .operator_withdrawal_fee_sats
                .ok_or(BridgeError::ConfigError(
                    "Operator withdrawal fee sats is not specified in configuration file"
                        .to_string(),
                ))?;
        if !Self::is_profitable(
            input_utxo.txout.value,
            output_txout.value,
            self.config.protocol_paramset().bridge_amount,
            operator_withdrawal_fee_sats,
        ) {
            return Err(BridgeError::NotEnoughFeeForOperator);
        }

        let user_xonly_pk =
            XOnlyPublicKey::from_slice(&input_utxo.txout.script_pubkey.as_bytes()[2..34])?;

        let payout_txhandler = builder::transaction::create_payout_txhandler(
            input_utxo,
            output_txout,
            self.idx,
            in_signature,
            self.config.protocol_paramset().network,
        )?;

        let sighash = payout_txhandler
            .calculate_sighash_txin(0, bitcoin::sighash::TapSighashType::SinglePlusAnyoneCanPay)?;

        SECP.verify_schnorr(
            &in_signature,
            &Message::from_digest(*sighash.as_byte_array()),
            &user_xonly_pk,
        )?;

        let funded_tx = self
            .rpc
            .client
            .fund_raw_transaction(
                payout_txhandler.get_cached_tx(),
                Some(&bitcoincore_rpc::json::FundRawTransactionOptions {
                    add_inputs: Some(true),
                    change_address: None,
                    change_position: Some(1),
                    change_type: None,
                    include_watching: None,
                    lock_unspents: None,
                    fee_rate: None,
                    subtract_fee_from_outputs: None,
                    replaceable: None,
                    conf_target: None,
                    estimate_mode: None,
                }),
                None,
            )
            .await?
            .hex;

        let signed_tx: Transaction = deserialize(
            &self
                .rpc
                .client
                .sign_raw_transaction_with_wallet(&funded_tx, None, None)
                .await?
                .hex,
        )?;

        Ok(self.rpc.client.send_raw_transaction(&signed_tx).await?)
    }

    /// Checks Citrea if a withdrawal is finalized.
    ///
    /// Calls `withdrawFillers(withdrawal_idx)` to check the returned id is our
    /// operator's id. Then calculates `move_txid` and calls
    /// `txIdToDepositId(move_txid)` to check if returned id is
    /// `withdrawal_idx`.
    pub async fn check_citrea_for_withdrawal(
        &self,
        withdrawal_idx: u32,
        _deposit_outpoint: OutPoint,
    ) -> Result<(), BridgeError> {
        // Don't check anything if Citrea client is not specified.
        let citrea_client = match &self.citrea_client {
            Some(c) => c,
            None => return Ok(()),
        };

        // Check for operator id.
        {
            // See: https://gist.github.com/okkothejawa/a9379b02a16dada07a2b85cbbd3c1e80
            let params = rpc_params![
                json!({
                    "to": "0x3100000000000000000000000000000000000002",
                    "data": format!("0xc045577b00000000000000000000000000000000000000000000000000000000{}",
                    hex::encode(withdrawal_idx.to_be_bytes())),
                }),
                "latest"
            ];
            let response: String = citrea_client.request("eth_call", params).await?;

            let operator_idx_as_vec = hex::decode(&response[58..66]).map_err(|_| {
                BridgeError::InvalidCitreaResponse(format!(
                    "Failed to decode operator_idx hex from response: OperatorIdx = {}",
                    &response[58..66]
                ))
            })?;
            let operator_idx = u32::from_be_bytes(
                operator_idx_as_vec
                    .try_into()
                    .expect("length statically known"),
            );

            if operator_idx - 1 != self.idx as u32 {
                return Err(BridgeError::InvalidOperatorIndex(
                    operator_idx as usize,
                    self.idx,
                ));
            }
        }

        // Check for withdrawal idx.
        {
            // let move_txid = builder::transaction::create_move_to_vault_tx(
            //     deposit_outpoint,
            //     self.nofn_xonly_pk,
            //     self.config.protocol_paramset().bridge_amount,
            //     self.config.protocol_paramset().network,
            // )
            // .compute_txid();

            // See: https://gist.github.com/okkothejawa/a9379b02a16dada07a2b85cbbd3c1e80
            let params = rpc_params![json!({
                "to": "0x3100000000000000000000000000000000000002",
                "data": format!("0x11e53a01{}",
                // hex::encode(move_txid.to_byte_array())),
                hex::encode([0]))
            })];
            let response: String = citrea_client.request("eth_call", params).await?;

            let deposit_idx_response = &response[58..66];
            let deposit_idx_as_vec = hex::decode(deposit_idx_response).map_err(|_| {
                BridgeError::InvalidCitreaResponse(format!(
                    "Invalid deposit idx response from Citrea, deposit idx = {}",
                    &response[58..66]
                ))
            })?;
            let deposit_idx = u32::from_be_bytes(
                deposit_idx_as_vec
                    .try_into()
                    .expect("length statically known"),
            );

            if deposit_idx - 1 != withdrawal_idx {
                return Err(BridgeError::InvalidDepositOutpointGiven(
                    deposit_idx as usize - 1,
                    withdrawal_idx as usize,
                ));
            }
        }

        Ok(())
    }

<<<<<<< HEAD
=======
    // #[tracing::instrument(skip(self), err(level = tracing::Level::ERROR), ret(level = tracing::Level::TRACE))]
    // pub(crate) async fn withdrawal_proved_on_citrea(
    //     &self,
    //     withdrawal_idx: u32,
    //     deposit_outpoint: OutPoint,
    // ) -> Result<Vec<String>, BridgeError> {
    //     self.check_citrea_for_withdrawal(withdrawal_idx, deposit_outpoint)
    //         .await?;

    //     let kickoff_utxo = self
    //         .db
    //         .get_kickoff_utxo(None, deposit_outpoint)
    //         .await?
    //         .ok_or(BridgeError::KickoffOutpointsNotFound)?;
    //     tracing::debug!("Kickoff UTXO FOUND after withdrawal: {:?}", kickoff_utxo);

    //     // Check if current TxId is onchain or in mempool.
    //     let mut txs_to_be_sent = vec![];
    //     let mut current_searching_txid = kickoff_utxo.outpoint.txid;
    //     let mut found_txid = false;
    //     for _ in 0..25 {
    //         if self
    //             .rpc
    //             .client
    //             .get_raw_transaction(&current_searching_txid, None)
    //             .await
    //             .is_ok()
    //         {
    //             found_txid = true;
    //             break;
    //         }

    //         // Fetch the transaction and continue the loop.
    //         let (raw_signed_tx, _, _, funding_txid) = self
    //             .db
    //             .get_deposit_kickoff_generator_tx(current_searching_txid)
    //             .await?
    //             .ok_or(BridgeError::KickoffGeneratorTxNotFound)?;

    //         txs_to_be_sent.push(raw_signed_tx);
    //         current_searching_txid = funding_txid;
    //     }
    //     txs_to_be_sent.reverse();

    //     if !found_txid {
    //         return Err(BridgeError::KickoffGeneratorTxsTooManyIterations); // TODO: Fix this error
    //     }

    //     let mut slash_or_take_tx_handler = builder::transaction::create_slash_or_take_tx(
    //         deposit_outpoint,
    //         kickoff_utxo.clone(),
    //         self.signer.xonly_public_key,
    //         self.idx,
    //         self.nofn_xonly_pk,
    //         self.config.protocol_paramset().network,
    //         self.config.protocol_paramset().user_takes_after,
    //         self.config.operator_takes_after,
    //         self.config.protocol_paramset().bridge_amount,
    //     );

    //     let slash_or_take_utxo = UTXO {
    //         outpoint: OutPoint {
    //             txid: slash_or_take_tx_handler.tx.compute_txid(),
    //             vout: 0,
    //         },
    //         txout: slash_or_take_tx_handler.tx.output[0].clone(),
    //     };

    //     let nofn_sig = self
    //         .db
    //         .get_slash_or_take_sig(deposit_outpoint, kickoff_utxo.clone())
    //         .await?
    //         .ok_or(BridgeError::OperatorSlashOrTakeSigNotFound)?;

    //     let our_sig =
    //         self.signer
    //             .sign_taproot_script_spend_tx(&mut slash_or_take_tx_handler, 0, 0)?;

    //     handle_taproot_witness_new(
    //         &mut slash_or_take_tx_handler,
    //         &[our_sig.as_ref(), nofn_sig.as_ref()],
    //         0,
    //         Some(0),
    //     )?;

    //     txs_to_be_sent.push(slash_or_take_tx_handler.tx.raw_hex());

    //     let move_tx = builder::transaction::create_move_to_vault_tx(
    //         deposit_outpoint,
    //         self.nofn_xonly_pk,
    //         self.config.protocol_paramset().bridge_amount,
    //         self.config.protocol_paramset().network,
    //     );
    //     let bridge_fund_outpoint = OutPoint {
    //         txid: move_tx.compute_txid(),
    //         vout: 0,
    //     };

    //     let mut operator_takes_tx = builder::transaction::create_operator_takes_tx(
    //         bridge_fund_outpoint,
    //         slash_or_take_utxo,
    //         self.signer.xonly_public_key,
    //         self.nofn_xonly_pk,
    //         self.config.protocol_paramset().network,
    //         self.config.operator_takes_after,
    //         self.config.protocol_paramset().bridge_amount,
    //         self.config.operator_wallet_addresses[self.idx].clone(),
    //     );

    //     let operator_takes_nofn_sig = self
    //         .db
    //         .get_operator_take_sig(deposit_outpoint, kickoff_utxo)
    //         .await?
    //         .ok_or(BridgeError::OperatorTakesSigNotFound)?;
    //     tracing::debug!("Operator Found nofn sig: {:?}", operator_takes_nofn_sig);

    //     let our_sig = self
    //         .signer
    //         .sign_taproot_script_spend_tx(&mut operator_takes_tx, 1, 0)?;

    //     handle_taproot_witness_new(
    //         &mut operator_takes_tx,
    //         &[operator_takes_nofn_sig.as_ref()],
    //         0,
    //         None,
    //     )?;
    //     handle_taproot_witness_new(&mut operator_takes_tx, &[our_sig.as_ref()], 1, Some(0))?;

    //     txs_to_be_sent.push(operator_takes_tx.tx.raw_hex());

    //     Ok(txs_to_be_sent)
    // }

>>>>>>> 441e5f91
    /// Generates Winternitz public keys for every  BitVM assert tx for a deposit.
    ///
    /// # Returns
    ///
    /// - [`Vec<Vec<winternitz::PublicKey>>`]: Winternitz public keys for
    ///   `watchtower index` row and `BitVM assert tx index` column.
    pub fn generate_assert_winternitz_pubkeys(
        &self,
        deposit_txid: Txid,
    ) -> Result<Vec<winternitz::PublicKey>, BridgeError> {
        // TODO: Misleading name
        let mut winternitz_pubkeys =
            Vec::with_capacity(self.config.get_num_assert_winternitz_pks());

        for (intermediate_step, intermediate_step_size) in
            crate::utils::BITVM_CACHE.intermediate_variables.iter()
        {
            let path = WinternitzDerivationPath::BitvmAssert(
                *intermediate_step_size as u32 * 2,
                intermediate_step.to_owned(),
                deposit_txid,
                self.config.protocol_paramset(),
            );
            winternitz_pubkeys.push(self.signer.derive_winternitz_pk(path)?);
        }

        if winternitz_pubkeys.len() != self.config.get_num_assert_winternitz_pks() {
            return Err(BridgeError::Error(format!(
                "Expected {} number of assert winternitz pubkeys, but got {}",
                self.config.get_num_assert_winternitz_pks(),
                winternitz_pubkeys.len()
            )));
        }

        Ok(winternitz_pubkeys)
    }
    /// Generates Winternitz public keys for every blockhash commit to be used in kickoff utxos.
    /// Unique for each kickoff utxo of operator.
    ///
    /// # Returns
    ///
    /// - [`Vec<Vec<winternitz::PublicKey>>`]: Winternitz public keys for
    ///   `round_index` row and `kickoff_idx` column.
    pub fn generate_kickoff_winternitz_pubkeys(
        &self,
    ) -> Result<Vec<winternitz::PublicKey>, BridgeError> {
        let mut winternitz_pubkeys =
            Vec::with_capacity(self.config.get_num_kickoff_winternitz_pks());

        // we need num_round_txs + 1 because the last round includes reimburse generators of previous round
        for round_idx in 0..self.config.protocol_paramset().num_round_txs + 1 {
            for kickoff_idx in 0..self.config.protocol_paramset().num_kickoffs_per_round {
                let path = WinternitzDerivationPath::Kickoff(
                    round_idx as u32,
                    kickoff_idx as u32,
                    self.config.protocol_paramset(),
                );
                winternitz_pubkeys.push(self.signer.derive_winternitz_pk(path)?);
            }
        }

        if winternitz_pubkeys.len() != self.config.get_num_kickoff_winternitz_pks() {
            return Err(BridgeError::Error(format!(
                "Expected {} number of kickoff winternitz pubkeys, but got {}",
                self.config.get_num_kickoff_winternitz_pks(),
                winternitz_pubkeys.len()
            )));
        }

        Ok(winternitz_pubkeys)
    }

    pub fn generate_unspent_kickoff_sigs(
        &self,
        kickoff_wpks: &KickoffWinternitzKeys,
    ) -> Result<Vec<Signature>, BridgeError> {
        let mut sigs: Vec<Signature> =
            Vec::with_capacity(self.config.get_num_unspent_kickoff_sigs());
        let mut prev_ready_to_reimburse: Option<TxHandler> = None;
        let operator_data = OperatorData {
            xonly_pk: self.signer.xonly_public_key,
            collateral_funding_outpoint: self.collateral_funding_outpoint,
            reimburse_addr: self.reimburse_addr.clone(),
        };
        for idx in 0..self.config.protocol_paramset().num_round_txs {
            let txhandlers = create_round_txhandlers(
                self.config.protocol_paramset(),
                idx,
                &operator_data,
                kickoff_wpks,
                prev_ready_to_reimburse.clone(),
            )?;
            for txhandler in txhandlers {
                if let TransactionType::UnspentKickoff(kickoff_idx) =
                    txhandler.get_transaction_type()
                {
                    let partial = PartialSignatureInfo {
                        operator_idx: self.idx,
                        round_idx: idx,
                        kickoff_utxo_idx: kickoff_idx,
                    };
                    let sighashes = txhandler
                        .calculate_shared_txins_sighash(EntityType::OperatorSetup, partial)?;
                    sigs.extend(
                        sighashes
                            .into_iter()
                            .map(|sighash| self.signer.sign(sighash.0)),
                    );
                }
                if let TransactionType::ReadyToReimburse = txhandler.get_transaction_type() {
                    prev_ready_to_reimburse = Some(txhandler);
                }
            }
        }
        if sigs.len() != self.config.get_num_unspent_kickoff_sigs() {
            return Err(BridgeError::Error(format!(
                "Expected {} number of unspent kickoff sigs, but got {}",
                self.config.get_num_unspent_kickoff_sigs(),
                sigs.len()
            )));
        }
        Ok(sigs)
    }

    pub fn generate_challenge_ack_preimages_and_hashes(
        &self,
        deposit_txid: Txid,
    ) -> Result<Vec<PublicHash>, BridgeError> {
        let mut hashes = Vec::with_capacity(self.config.get_num_challenge_ack_hashes());

        for watchtower_idx in 0..self.config.protocol_paramset().num_watchtowers {
            let path = WinternitzDerivationPath::ChallengeAckHash(
                watchtower_idx as u32,
                deposit_txid,
                self.config.protocol_paramset(),
            );
            let hash = self.signer.generate_public_hash_from_path(path)?;
            hashes.push(hash);
        }

        if hashes.len() != self.config.get_num_challenge_ack_hashes() {
            return Err(BridgeError::Error(format!(
                "Expected {} number of challenge ack hashes, but got {}",
                self.config.get_num_challenge_ack_hashes(),
                hashes.len()
            )));
        }

        Ok(hashes)
    }

    pub async fn handle_finalized_payout<'a>(
        &'a self,
        dbtx: DatabaseTransaction<'a, '_>,
        deposit_outpoint: OutPoint,
        payout_tx_blockhash: BlockHash,
    ) -> Result<(), BridgeError> {
        let (deposit_id, deposit_data) = self
            .db
            .get_deposit_data(Some(dbtx), deposit_outpoint)
            .await?
            .ok_or(BridgeError::DatabaseError(sqlx::Error::RowNotFound))?;

        // get unused kickoff connector
        let (round_idx, kickoff_idx) = self
            .db
            .get_unused_and_signed_kickoff_connector(Some(dbtx), deposit_id)
            .await?
            .ok_or(BridgeError::DatabaseError(sqlx::Error::RowNotFound))?;

        // get signed txs,
        let kickoff_id = KickoffId {
            operator_idx: self.idx as u32,
            round_idx,
            kickoff_idx,
        };

        let transaction_data = TransactionRequestData {
            deposit_data,
            transaction_type: TransactionType::AllNeededForDeposit,
            kickoff_id,
        };
        let signed_txs = create_and_sign_txs(
            self.db.clone(),
            &self.signer,
            self.config.clone(),
            self.nofn_xonly_pk,
            transaction_data,
            Some(
                payout_tx_blockhash.as_byte_array()[12..] // TODO: Make a helper function for this
                    .try_into()
                    .expect("length statically known"),
            ),
        )
        .await?;

        let tx_data_for_logging = Some(TxDataForLogging {
            tx_type: TransactionType::Dummy, // will be replaced in add_tx_to_queue
            operator_idx: Some(self.idx as u32),
            verifier_idx: None,
            round_idx: Some(round_idx),
            kickoff_idx: Some(kickoff_idx),
            deposit_outpoint: Some(deposit_outpoint),
        });
        // try to send them
        for (tx_type, signed_tx) in &signed_txs {
            match *tx_type {
                TransactionType::Kickoff
                | TransactionType::OperatorChallengeAck(_)
                | TransactionType::WatchtowerChallengeTimeout(_)
                | TransactionType::ChallengeTimeout
                | TransactionType::DisproveTimeout
                | TransactionType::Reimburse => {
                    self.tx_sender
                        .add_tx_to_queue(
                            dbtx,
                            *tx_type,
                            signed_tx,
                            &signed_txs,
                            tx_data_for_logging,
                            &self.config,
                        )
                        .await?;
                }
                _ => {}
            }
        }

        let kickoff_txid = signed_txs
            .iter()
            .find_map(|(tx_type, tx)| {
                if let TransactionType::Kickoff = tx_type {
                    Some(tx.compute_txid())
                } else {
                    None
                }
            })
            .ok_or(BridgeError::Error(
                "Couldn't find kickoff tx in signed_txs".to_string(),
            ))?;

        // mark the kickoff connector as used
        self.db
            .set_kickoff_connector_as_used(Some(dbtx), round_idx, kickoff_idx, Some(kickoff_txid))
            .await?;

        Ok(())
    }

    pub async fn end_round<'a>(
        &'a self,
        dbtx: DatabaseTransaction<'a, '_>,
    ) -> Result<(), BridgeError> {
        // get current round index
        let current_round_index = self.db.get_current_round_index(Some(dbtx)).await?;
        let current_round_index = current_round_index.unwrap_or(0);

        let mut activation_prerequisites = Vec::new();

        let operator_winternitz_public_keys = self
            .db
            .get_operator_kickoff_winternitz_public_keys(None, self.idx as u32)
            .await?;
        let kickoff_wpks = KickoffWinternitzKeys::new(
            operator_winternitz_public_keys,
            self.config.num_kickoffs_per_round,
        );
        let (current_round_txhandler, mut ready_to_reimburse_txhandler) =
            create_round_nth_txhandler(
                self.signer.xonly_public_key,
                self.collateral_funding_outpoint,
                Amount::from_sat(200_000_000), // TODO: Get this from protocol constants config
                self.config.num_kickoffs_per_round,
                self.config.network,
                current_round_index as usize,
                &kickoff_wpks,
            )?;

        let (mut next_round_txhandler, _) = create_round_nth_txhandler(
            self.signer.xonly_public_key,
            self.collateral_funding_outpoint,
            Amount::from_sat(200_000_000), // TODO: Get this from protocol constants config
            self.config.num_kickoffs_per_round,
            self.config.network,
            current_round_index as usize + 1,
            &kickoff_wpks,
        )?;

        // sign ready to reimburse tx
        self.signer
            .tx_sign_and_fill_sigs(&mut ready_to_reimburse_txhandler, &[])?;

        // sign next round tx
        self.signer
            .tx_sign_and_fill_sigs(&mut next_round_txhandler, &[])?;

        let current_round_txid = current_round_txhandler.get_cached_tx().compute_txid();
        let ready_to_reimburse_tx = ready_to_reimburse_txhandler.get_cached_tx();
        let next_round_tx = next_round_txhandler.get_cached_tx();

        let ready_to_reimburse_txid = ready_to_reimburse_tx.compute_txid();

        let mut unspent_kickoff_connector_indices = Vec::new();

        // get kickoff txid for used kickoff connector
        for kickoff_connector_idx in 0..self.config.num_kickoffs_per_round as u32 {
            let kickoff_txid = self
                .db
                .get_kickoff_txid_for_used_kickoff_connector(
                    Some(dbtx),
                    current_round_index,
                    kickoff_connector_idx,
                )
                .await?;
            match kickoff_txid {
                Some(kickoff_txid) => {
                    activation_prerequisites.push(ActivatedWithOutpoint {
                        outpoint: OutPoint {
                            txid: kickoff_txid,
                            vout: 2, // Kickoff finalizer output index
                        },
                        timelock: bitcoin::Sequence(self.config.confirmation_threshold),
                    });
                }
                None => {
                    let unspent_kickoff_connector = OutPoint {
                        txid: current_round_txid,
                        vout: kickoff_connector_idx + 1, // add 1 since the first output is collateral
                    };
                    unspent_kickoff_connector_indices.push(kickoff_connector_idx as usize);
                    self.db
                        .set_kickoff_connector_as_used(
                            Some(dbtx),
                            current_round_index,
                            kickoff_connector_idx,
                            None,
                        )
                        .await?;
                    activation_prerequisites.push(ActivatedWithOutpoint {
                        outpoint: unspent_kickoff_connector,
                        timelock: bitcoin::Sequence(self.config.confirmation_threshold),
                    });
                }
            }
        }

        // Burn unused kickoff connectors
        let mut burn_unspent_kickoff_connectors_tx =
            create_burn_unused_kickoff_connectors_txhandler(
                &current_round_txhandler,
                &unspent_kickoff_connector_indices,
            )?;

        // sign burn unused kickoff connectors tx
        self.signer
            .tx_sign_and_fill_sigs(&mut burn_unspent_kickoff_connectors_tx, &[])?;

        self.tx_sender
            .try_to_send(
                dbtx,
                Some(TxDataForLogging {
                    tx_type: TransactionType::BurnUnusedKickoffConnectors,
                    operator_idx: Some(self.idx as u32),
                    verifier_idx: None,
                    round_idx: Some(current_round_index),
                    kickoff_idx: None,
                    deposit_outpoint: None,
                }),
                burn_unspent_kickoff_connectors_tx.get_cached_tx(),
                FeePayingType::CPFP,
                &[],
                &[],
                &[],
                &[],
            )
            .await?;

        // send ready to reimburse tx
        self.tx_sender
            .try_to_send(
                dbtx,
                Some(TxDataForLogging {
                    tx_type: TransactionType::Reimburse,
                    operator_idx: Some(self.idx as u32),
                    verifier_idx: None,
                    round_idx: Some(current_round_index),
                    kickoff_idx: None,
                    deposit_outpoint: None,
                }),
                ready_to_reimburse_tx,
                FeePayingType::CPFP,
                &[],
                &[],
                &[],
                &activation_prerequisites,
            )
            .await?;

        // send next round tx
        self.tx_sender
            .try_to_send(
                dbtx,
                Some(TxDataForLogging {
                    tx_type: TransactionType::Round,
                    operator_idx: Some(self.idx as u32),
                    verifier_idx: None,
                    round_idx: Some(current_round_index + 1),
                    kickoff_idx: None,
                    deposit_outpoint: None,
                }),
                next_round_tx,
                FeePayingType::CPFP,
                &[],
                &[],
                &[ActivatedWithTxid {
                    txid: ready_to_reimburse_txid,
                    timelock: bitcoin::Sequence::from_height(2 * 24 * 6), // TODO: Get this from protocol constants config
                }],
                &[],
            )
            .await?;

        // update current round index
        self.db
            .update_current_round_index(Some(dbtx), current_round_index + 1)
            .await?;

        Ok(())
    }
}

#[cfg(test)]
mod tests {
    use crate::operator::Operator;
    use crate::test::common::*;
    use bitcoin::hashes::Hash;
    use bitcoin::Txid;
    // #[tokio::test]
    // async fn set_funding_utxo() {
    //     let mut config = create_test_config_with_thread_name(None).await;
    //     let rpc = ExtendedRpc::connect(
    //         config.bitcoin_rpc_url.clone(),
    //         config.bitcoin_rpc_user.clone(),
    //         config.bitcoin_rpc_password.clone(),
    //     )
    //     .await;

    //     let operator = Operator::new(config, rpc).await.unwrap();

    //     let funding_utxo = UTXO {
    //         outpoint: OutPoint {
    //             txid: Txid::all_zeros(),
    //             vout: 0x45,
    //         },
    //         txout: TxOut {
    //             value: Amount::from_sat(0x1F),
    //             script_pubkey: ScriptBuf::new(),
    //         },
    //     };

    //     operator
    //         .set_funding_utxo(funding_utxo.clone())
    //         .await
    //         .unwrap();

    //     let db_funding_utxo = operator.db.get_funding_utxo(None).await.unwrap().unwrap();

    //     assert_eq!(funding_utxo, db_funding_utxo);
    // }

    // #[tokio::test]
    // async fn is_profitable() {
    //     let mut config = create_test_config_with_thread_name(None).await;
    //     let rpc = ExtendedRpc::connect(
    //         config.bitcoin_rpc_url.clone(),
    //         config.bitcoin_rpc_user.clone(),
    //         config.bitcoin_rpc_password.clone(),
    //     )
    //     .await;

    //     config.protocol_paramset().bridge_amount = Amount::from_sat(0x45);
    //     config.operator_withdrawal_fee_sats = Some(Amount::from_sat(0x1F));

    //     let operator = Operator::new(config.clone(), rpc).await.unwrap();

    //     // Smaller input amount must not cause a panic.
    //     operator.is_profitable(Amount::from_sat(3), Amount::from_sat(1));
    //     // Bigger input amount must not cause a panic.
    //     operator.is_profitable(Amount::from_sat(6), Amount::from_sat(9));

    //     // False because difference between input and withdrawal amount is
    //     // bigger than `config.protocol_paramset().bridge_amount`.
    //     assert!(!operator.is_profitable(Amount::from_sat(6), Amount::from_sat(90)));

    //     // False because net profit is smaller than
    //     // `config.operator_withdrawal_fee_sats`.
    //     assert!(!operator.is_profitable(Amount::from_sat(0), config.protocol_paramset().bridge_amount));

    //     // True because net profit is bigger than
    //     // `config.operator_withdrawal_fee_sats`.
    //     assert!(operator.is_profitable(
    //         Amount::from_sat(0),
    //         config.operator_withdrawal_fee_sats.unwrap() - Amount::from_sat(1)
    //     ));
    // }

    #[tokio::test]
    #[ignore = "Design changes in progress"]
    async fn get_winternitz_public_keys() {
        let mut config = create_test_config_with_thread_name(None).await;
        let _regtest = create_regtest_rpc(&mut config).await;

        let operator = Operator::new(config.clone()).await.unwrap();

        let winternitz_public_key = operator
            .generate_assert_winternitz_pubkeys(Txid::all_zeros())
            .unwrap();
        assert_eq!(
            winternitz_public_key.len(),
            config.protocol_paramset().num_round_txs
                * config.protocol_paramset().num_kickoffs_per_round
        );
    }

    #[tokio::test]
    async fn test_generate_preimages_and_hashes() {
        let mut config = create_test_config_with_thread_name(None).await;
        let _regtest = create_regtest_rpc(&mut config).await;

        let operator = Operator::new(config.clone()).await.unwrap();

        let preimages = operator
            .generate_challenge_ack_preimages_and_hashes(Txid::all_zeros())
            .unwrap();
        assert_eq!(preimages.len(), config.protocol_paramset().num_watchtowers);
    }

    #[tokio::test]
    async fn operator_get_params() {
        let mut config = create_test_config_with_thread_name(None).await;
        let _regtest = create_regtest_rpc(&mut config).await;

        let operator = Operator::new(config.clone()).await.unwrap();
        let actual_wpks = operator.generate_kickoff_winternitz_pubkeys().unwrap();

        let (mut wpk_rx, _) = operator.get_params().await.unwrap();
        let mut idx = 0;
        while let Some(wpk) = wpk_rx.recv().await {
            assert_eq!(actual_wpks[idx], wpk);
            idx += 1;
        }
        assert_eq!(idx, actual_wpks.len());
    }
}<|MERGE_RESOLUTION|>--- conflicted
+++ resolved
@@ -1,16 +1,12 @@
 use crate::actor::{Actor, WinternitzDerivationPath};
 use crate::builder::sighash::{create_operator_sighash_stream, PartialSignatureInfo};
 use crate::builder::transaction::deposit_signature_owner::EntityType;
-<<<<<<< HEAD
 use crate::builder::transaction::sign::{create_and_sign_txs, TransactionRequestData};
+use crate::builder::transaction::{create_round_txhandlers, KickoffWinternitzKeys};
 use crate::builder::transaction::{
     create_burn_unused_kickoff_connectors_txhandler, create_round_nth_txhandler, DepositData,
     OperatorData, TransactionType, TxHandler,
 };
-=======
-use crate::builder::transaction::{create_round_txhandlers, KickoffWinternitzKeys};
-use crate::builder::transaction::{DepositData, OperatorData, TransactionType, TxHandler};
->>>>>>> 441e5f91
 use crate::config::BridgeConfig;
 use crate::database::Database;
 use crate::database::DatabaseTransaction;
@@ -271,236 +267,6 @@
         Ok(sig_rx)
     }
 
-<<<<<<< HEAD
-=======
-    // /// Public endpoint for every depositor to call.
-    // ///
-    // /// It will get signatures from all verifiers:
-    // ///
-    // /// 1. Check if the deposit UTXO is valid, finalized (6 blocks confirmation) and not spent
-    // /// 2. Check if we alredy created a kickoff UTXO for this deposit UTXO
-    // /// 3. Create a kickoff transaction but do not broadcast it
-    // ///
-    // /// TODO: Create multiple kickoffs in single transaction
-    // #[tracing::instrument(skip(self), err(level = tracing::Level::ERROR), ret(level = tracing::Level::TRACE))]
-    // pub async fn new_deposit(
-    //     &self,
-    //     deposit_outpoint: OutPoint,
-    //     recovery_taproot_address: Address<NetworkUnchecked>,
-    //     evm_address: EVMAddress,
-    // ) -> Result<(UTXO, schnorr::Signature), BridgeError> {
-    //     tracing::info!(
-    //         "New deposit request for UTXO: {:?}, EVM address: {:?} and recovery taproot address of: {:?}",
-    //         deposit_outpoint,
-    //         evm_address,
-    //         recovery_taproot_address
-    //     );
-
-    //     // 1. Check if the deposit UTXO is valid, finalized (6 blocks confirmation) and not spent
-    //     self.rpc
-    //         .check_deposit_utxo(
-    //             self.nofn_xonly_pk,
-    //             &deposit_outpoint,
-    //             &recovery_taproot_address,
-    //             evm_address,
-    //             self.config.protocol_paramset().bridge_amount,
-    //             self.config.confirmation_threshold,
-    //             self.config.protocol_paramset().network,
-    //             self.config.protocol_paramset().user_takes_after,
-    //         )
-    //         .await?;
-
-    //     let mut tx = self.db.begin_transaction().await?;
-
-    //     self.db.lock_operators_kickoff_utxo_table(&mut tx).await?;
-
-    //     // 2. Check if we alredy created a kickoff UTXO for this deposit UTXO
-    //     let kickoff_utxo = self
-    //         .db
-    //         .get_kickoff_utxo(Some(&mut tx), deposit_outpoint)
-    //         .await?;
-    //     // if we already have a kickoff UTXO for this deposit UTXO, return it
-    //     if let Some(kickoff_utxo) = kickoff_utxo {
-    //         tracing::debug!(
-    //             "Kickoff UTXO found: {:?} already exists for deposit UTXO: {:?}",
-    //             kickoff_utxo,
-    //             deposit_outpoint
-    //         );
-    //         let kickoff_sig_hash = crate::sha256_hash!(
-    //             deposit_outpoint.txid,
-    //             deposit_outpoint.vout.to_be_bytes(),
-    //             kickoff_utxo.outpoint.txid,
-    //             kickoff_utxo.outpoint.vout.to_be_bytes()
-    //         );
-
-    //         let sig = self
-    //             .signer
-    //             .sign(TapSighash::from_byte_array(kickoff_sig_hash));
-
-    //         // self.db.unlock_operators_kickoff_utxo_table(&mut tx).await?;
-    //         tx.commit().await?;
-    //         return Ok((kickoff_utxo, sig));
-    //     }
-
-    //     // Check if we already have an unused kickoff UTXO available
-    //     let unused_kickoff_utxo = self
-    //         .db
-    //         .get_unused_kickoff_utxo_and_increase_idx(Some(&mut tx))
-    //         .await?;
-    //     if let Some(unused_kickoff_utxo) = unused_kickoff_utxo {
-    //         self.db
-    //             .save_kickoff_utxo(Some(&mut tx), deposit_outpoint, unused_kickoff_utxo.clone())
-    //             .await?;
-
-    //         // self.db.unlock_operators_kickoff_utxo_table(&mut tx).await?;
-    //         tx.commit().await?;
-
-    //         tracing::debug!(
-    //             "Unused kickoff UTXO found: {:?} found for deposit UTXO: {:?}",
-    //             unused_kickoff_utxo,
-    //             deposit_outpoint
-    //         );
-    //         let kickoff_sig_hash = crate::sha256_hash!(
-    //             deposit_outpoint.txid,
-    //             deposit_outpoint.vout.to_be_bytes(),
-    //             unused_kickoff_utxo.outpoint.txid,
-    //             unused_kickoff_utxo.outpoint.vout.to_be_bytes()
-    //         );
-
-    //         let sig = self
-    //             .signer
-    //             .sign(TapSighash::from_byte_array(kickoff_sig_hash));
-
-    //         Ok((unused_kickoff_utxo, sig))
-    //     } else {
-    //         // 3. Create a kickoff transaction but do not broadcast it
-
-    //         // To create a kickoff tx, we first need a funding utxo
-    //         let funding_utxo = self.db.get_funding_utxo(Some(&mut tx)).await?.ok_or(
-    //             BridgeError::OperatorFundingUtxoNotFound(self.signer.address.clone()),
-    //         )?;
-
-    //         // if the amount is not enough, return an error
-    //         // The amount will be calculated as if the transaction has 1 input
-    //         // and (num_kickoff_utxos + 2) outputs where the first k outputs are
-    //         // the kickoff outputs, the penultimante output is the change output,
-    //         // and the last output is the anyonecanpay output for fee bumping.
-    //         let kickoff_tx_min_relay_fee = match self.config.operator_num_kickoff_utxos_per_tx {
-    //             0..=250 => 154 + 43 * self.config.operator_num_kickoff_utxos_per_tx, // Handles all values from 0 to 250
-    //             _ => 156 + 43 * self.config.operator_num_kickoff_utxos_per_tx, // Handles all other values
-    //         };
-    //         if funding_utxo.txout.value.to_sat()
-    //             < (KICKOFF_UTXO_AMOUNT_SATS.to_sat()
-    //                 * self.config.operator_num_kickoff_utxos_per_tx as u64
-    //                 + kickoff_tx_min_relay_fee as u64
-    //                 + 330)
-    //         {
-    //             return Err(BridgeError::OperatorFundingUtxoAmountNotEnough(
-    //                 self.signer.address.clone(),
-    //             ));
-    //         }
-    //         let mut kickoff_tx_handler = builder::transaction::create_kickoff_utxo_txhandler(
-    //             &funding_utxo,
-    //             self.nofn_xonly_pk,
-    //             self.signer.xonly_public_key,
-    //             self.config.protocol_paramset().network,
-    //             self.config.operator_num_kickoff_utxos_per_tx,
-    //         );
-    //         tracing::debug!(
-    //             "Funding UTXO found: {:?} kickoff UTXO is created for deposit UTXO: {:?}",
-    //             funding_utxo,
-    //             deposit_outpoint
-    //         );
-    //         let sig = self
-    //             .signer
-    //             .sign_taproot_pubkey_spend(&mut kickoff_tx_handler, 0, None)?;
-    //         handle_taproot_witness_new(&mut kickoff_tx_handler, &[sig.as_ref()], 0, None)?;
-    //         tracing::debug!(
-    //             "Created kickoff tx with weight: {:#?}",
-    //             kickoff_tx_handler.tx.weight()
-    //         );
-    //         // tracing::debug!(
-    //         //     "Created kickoff tx: {:#?}",
-    //         //     kickoff_tx_handler.tx.raw_hex()
-    //         // );
-    //         // tracing::debug!(
-    //         //     "For operator index: {:?} Kickoff tx handler: {:#?}",
-    //         //     self.idx,
-    //         //     kickoff_tx_handler
-    //         // );
-
-    //         let change_utxo = UTXO {
-    //             outpoint: OutPoint {
-    //                 txid: kickoff_tx_handler.tx.compute_txid(),
-    //                 vout: self.config.operator_num_kickoff_utxos_per_tx as u32,
-    //             },
-    //             txout: kickoff_tx_handler.tx.output[self.config.operator_num_kickoff_utxos_per_tx]
-    //                 .clone(),
-    //         };
-    //         tracing::debug!(
-    //             "Change UTXO: {:?} after new kickoff UTXOs are generated for deposit UTXO: {:?}",
-    //             change_utxo,
-    //             deposit_outpoint
-    //         );
-
-    //         let kickoff_utxo = UTXO {
-    //             outpoint: OutPoint {
-    //                 txid: kickoff_tx_handler.tx.compute_txid(),
-    //                 vout: 0,
-    //             },
-    //             txout: kickoff_tx_handler.tx.output[0].clone(),
-    //         };
-    //         tracing::debug!(
-    //             "Kickoff UTXO: {:?} after new kickoff UTXOs are generated for deposit UTXO: {:?}",
-    //             kickoff_utxo,
-    //             deposit_outpoint
-    //         );
-
-    //         // In a db tx, save the kickoff_utxo for this deposit_outpoint
-    //         // and update the db with the new funding_utxo as the change
-
-    //         // let db_transaction = self.db.begin_transaction().await?;
-
-    //         // We save the funding txid and the kickoff txid to be able to track them later
-    //         self.db
-    //             .save_kickoff_utxo(Some(&mut tx), deposit_outpoint, kickoff_utxo.clone())
-    //             .await?;
-
-    //         self.db
-    //             .add_deposit_kickoff_generator_tx(
-    //                 Some(&mut tx),
-    //                 kickoff_tx_handler.tx.compute_txid(),
-    //                 kickoff_tx_handler.tx.raw_hex(),
-    //                 self.config.operator_num_kickoff_utxos_per_tx,
-    //                 funding_utxo.outpoint.txid,
-    //             )
-    //             .await?;
-
-    //         self.db.set_funding_utxo(Some(&mut tx), change_utxo).await?;
-
-    //         tx.commit().await?;
-
-    //         let kickoff_sig_hash = crate::sha256_hash!(
-    //             deposit_outpoint.txid,
-    //             deposit_outpoint.vout.to_be_bytes(),
-    //             kickoff_utxo.outpoint.txid,
-    //             kickoff_utxo.outpoint.vout.to_be_bytes()
-    //         );
-
-    //         let sig = self
-    //             .signer
-    //             .sign(TapSighash::from_byte_array(kickoff_sig_hash));
-
-    //         Ok((kickoff_utxo, sig))
-    //     }
-    // }
-
-    // /// Saves funding UTXO to the database.
-    // async fn set_funding_utxo(&self, funding_utxo: UTXO) -> Result<(), BridgeError> {
-    //     self.db.set_funding_utxo(None, funding_utxo).await
-    // }
-
->>>>>>> 441e5f91
     /// Checks if the withdrawal amount is within the acceptable range.
     fn is_profitable(
         input_amount: Amount,
@@ -753,142 +519,6 @@
         Ok(())
     }
 
-<<<<<<< HEAD
-=======
-    // #[tracing::instrument(skip(self), err(level = tracing::Level::ERROR), ret(level = tracing::Level::TRACE))]
-    // pub(crate) async fn withdrawal_proved_on_citrea(
-    //     &self,
-    //     withdrawal_idx: u32,
-    //     deposit_outpoint: OutPoint,
-    // ) -> Result<Vec<String>, BridgeError> {
-    //     self.check_citrea_for_withdrawal(withdrawal_idx, deposit_outpoint)
-    //         .await?;
-
-    //     let kickoff_utxo = self
-    //         .db
-    //         .get_kickoff_utxo(None, deposit_outpoint)
-    //         .await?
-    //         .ok_or(BridgeError::KickoffOutpointsNotFound)?;
-    //     tracing::debug!("Kickoff UTXO FOUND after withdrawal: {:?}", kickoff_utxo);
-
-    //     // Check if current TxId is onchain or in mempool.
-    //     let mut txs_to_be_sent = vec![];
-    //     let mut current_searching_txid = kickoff_utxo.outpoint.txid;
-    //     let mut found_txid = false;
-    //     for _ in 0..25 {
-    //         if self
-    //             .rpc
-    //             .client
-    //             .get_raw_transaction(&current_searching_txid, None)
-    //             .await
-    //             .is_ok()
-    //         {
-    //             found_txid = true;
-    //             break;
-    //         }
-
-    //         // Fetch the transaction and continue the loop.
-    //         let (raw_signed_tx, _, _, funding_txid) = self
-    //             .db
-    //             .get_deposit_kickoff_generator_tx(current_searching_txid)
-    //             .await?
-    //             .ok_or(BridgeError::KickoffGeneratorTxNotFound)?;
-
-    //         txs_to_be_sent.push(raw_signed_tx);
-    //         current_searching_txid = funding_txid;
-    //     }
-    //     txs_to_be_sent.reverse();
-
-    //     if !found_txid {
-    //         return Err(BridgeError::KickoffGeneratorTxsTooManyIterations); // TODO: Fix this error
-    //     }
-
-    //     let mut slash_or_take_tx_handler = builder::transaction::create_slash_or_take_tx(
-    //         deposit_outpoint,
-    //         kickoff_utxo.clone(),
-    //         self.signer.xonly_public_key,
-    //         self.idx,
-    //         self.nofn_xonly_pk,
-    //         self.config.protocol_paramset().network,
-    //         self.config.protocol_paramset().user_takes_after,
-    //         self.config.operator_takes_after,
-    //         self.config.protocol_paramset().bridge_amount,
-    //     );
-
-    //     let slash_or_take_utxo = UTXO {
-    //         outpoint: OutPoint {
-    //             txid: slash_or_take_tx_handler.tx.compute_txid(),
-    //             vout: 0,
-    //         },
-    //         txout: slash_or_take_tx_handler.tx.output[0].clone(),
-    //     };
-
-    //     let nofn_sig = self
-    //         .db
-    //         .get_slash_or_take_sig(deposit_outpoint, kickoff_utxo.clone())
-    //         .await?
-    //         .ok_or(BridgeError::OperatorSlashOrTakeSigNotFound)?;
-
-    //     let our_sig =
-    //         self.signer
-    //             .sign_taproot_script_spend_tx(&mut slash_or_take_tx_handler, 0, 0)?;
-
-    //     handle_taproot_witness_new(
-    //         &mut slash_or_take_tx_handler,
-    //         &[our_sig.as_ref(), nofn_sig.as_ref()],
-    //         0,
-    //         Some(0),
-    //     )?;
-
-    //     txs_to_be_sent.push(slash_or_take_tx_handler.tx.raw_hex());
-
-    //     let move_tx = builder::transaction::create_move_to_vault_tx(
-    //         deposit_outpoint,
-    //         self.nofn_xonly_pk,
-    //         self.config.protocol_paramset().bridge_amount,
-    //         self.config.protocol_paramset().network,
-    //     );
-    //     let bridge_fund_outpoint = OutPoint {
-    //         txid: move_tx.compute_txid(),
-    //         vout: 0,
-    //     };
-
-    //     let mut operator_takes_tx = builder::transaction::create_operator_takes_tx(
-    //         bridge_fund_outpoint,
-    //         slash_or_take_utxo,
-    //         self.signer.xonly_public_key,
-    //         self.nofn_xonly_pk,
-    //         self.config.protocol_paramset().network,
-    //         self.config.operator_takes_after,
-    //         self.config.protocol_paramset().bridge_amount,
-    //         self.config.operator_wallet_addresses[self.idx].clone(),
-    //     );
-
-    //     let operator_takes_nofn_sig = self
-    //         .db
-    //         .get_operator_take_sig(deposit_outpoint, kickoff_utxo)
-    //         .await?
-    //         .ok_or(BridgeError::OperatorTakesSigNotFound)?;
-    //     tracing::debug!("Operator Found nofn sig: {:?}", operator_takes_nofn_sig);
-
-    //     let our_sig = self
-    //         .signer
-    //         .sign_taproot_script_spend_tx(&mut operator_takes_tx, 1, 0)?;
-
-    //     handle_taproot_witness_new(
-    //         &mut operator_takes_tx,
-    //         &[operator_takes_nofn_sig.as_ref()],
-    //         0,
-    //         None,
-    //     )?;
-    //     handle_taproot_witness_new(&mut operator_takes_tx, &[our_sig.as_ref()], 1, Some(0))?;
-
-    //     txs_to_be_sent.push(operator_takes_tx.tx.raw_hex());
-
-    //     Ok(txs_to_be_sent)
-    // }
-
->>>>>>> 441e5f91
     /// Generates Winternitz public keys for every  BitVM assert tx for a deposit.
     ///
     /// # Returns
