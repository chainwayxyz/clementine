use std::collections::{BTreeMap, HashMap};
use std::sync::Arc;
use std::time::Duration;

use crate::actor::{Actor, TweakCache, WinternitzDerivationPath};
use crate::bitvm_client::SECP;
use crate::builder::sighash::{create_operator_sighash_stream, PartialSignatureInfo};
use crate::builder::transaction::deposit_signature_owner::EntityType;
use crate::builder::transaction::sign::{create_and_sign_txs, TransactionRequestData};
use crate::builder::transaction::{
    create_burn_unused_kickoff_connectors_txhandler, create_round_nth_txhandler,
    create_round_txhandlers, create_txhandlers, ContractContext, DepositData, KickoffData,
    KickoffWinternitzKeys, OperatorData, ReimburseDbCache, TransactionType, TxHandler,
    TxHandlerCache,
};
use crate::citrea::CitreaClientT;
use crate::config::BridgeConfig;
use crate::database::Database;
use crate::database::DatabaseTransaction;
use crate::errors::BridgeError;
use crate::extended_rpc::ExtendedRpc;
<<<<<<< HEAD
use crate::rpc::clementine::KickoffId;
use crate::states::context::DutyResult;
=======
>>>>>>> 4cb874f2
use crate::states::{block_cache, Duty, Owner, StateManager};
use crate::task::manager::BackgroundTaskManager;
use crate::task::payout_checker::{PayoutCheckerTask, PAYOUT_CHECKER_POLL_DELAY};
use crate::task::{IntoTask, TaskExt};
use crate::tx_sender::TxSenderClient;
use crate::tx_sender::{ActivatedWithOutpoint, ActivatedWithTxid, FeePayingType, TxMetadata};
use crate::{builder, UTXO};
use bitcoin::consensus::deserialize;
use bitcoin::hashes::Hash;
use bitcoin::secp256k1::schnorr::Signature;
use bitcoin::secp256k1::{schnorr, Message};
use bitcoin::{
    Address, Amount, BlockHash, OutPoint, ScriptBuf, Transaction, TxOut, Txid, Witness,
    XOnlyPublicKey,
};
use bitcoincore_rpc::json::AddressType;
use bitcoincore_rpc::RpcApi;
use bitvm::signatures::winternitz;
use eyre::Context;
use tokio::sync::mpsc;
use tokio_stream::StreamExt;

pub type SecretPreimage = [u8; 20];
pub type PublicHash = [u8; 20]; // TODO: Make sure these are 20 bytes and maybe do this a struct?

pub struct OperatorServer<C: CitreaClientT> {
    pub operator: Operator<C>,
    background_tasks: BackgroundTaskManager<Operator<C>>,
}

#[derive(Debug, Clone)]
pub struct Operator<C: CitreaClientT> {
    pub rpc: ExtendedRpc,
    pub db: Database,
    pub signer: Actor,
    pub config: BridgeConfig,
    pub collateral_funding_outpoint: OutPoint,
    pub(crate) reimburse_addr: Address,
    pub tx_sender: TxSenderClient,
    pub citrea_client: C,
}

impl<C> OperatorServer<C>
where
    C: CitreaClientT,
{
    pub async fn new(config: BridgeConfig) -> Result<Self, BridgeError> {
        let paramset = config.protocol_paramset();
        let operator = Operator::new(config.clone()).await?;
        let mut background_tasks = BackgroundTaskManager::default();

        // initialize and run state manager
        let state_manager =
            StateManager::new(operator.db.clone(), operator.clone(), paramset).await?;

        let should_run_state_mgr = {
            #[cfg(test)]
            {
                config.test_params.should_run_state_manager
            }
            #[cfg(not(test))]
            {
                true
            }
        };

        if should_run_state_mgr {
            background_tasks.loop_and_monitor(state_manager.block_fetcher_task().await?);
            background_tasks.loop_and_monitor(state_manager.into_task());
        }

        // run payout checker task
        background_tasks.loop_and_monitor(
            PayoutCheckerTask::new(operator.db.clone(), operator.clone())
                .with_delay(PAYOUT_CHECKER_POLL_DELAY),
        );

        // track the operator's round state
        operator.track_rounds().await?;

        Ok(Self {
            operator,
            background_tasks,
        })
    }

    pub async fn shutdown(&mut self) {
        self.background_tasks
            .graceful_shutdown_with_timeout(Duration::from_secs(10))
            .await;
    }
}

impl<C> Operator<C>
where
    C: CitreaClientT,
{
    /// Creates a new `Operator`.
    pub async fn new(config: BridgeConfig) -> Result<Self, BridgeError> {
        let signer = Actor::new(
            config.secret_key,
            config.winternitz_secret_key,
            config.protocol_paramset().network,
        );

        let db = Database::new(&config).await?;
        let rpc = ExtendedRpc::connect(
            config.bitcoin_rpc_url.clone(),
            config.bitcoin_rpc_user.clone(),
            config.bitcoin_rpc_password.clone(),
        )
        .await?;

        let tx_sender = TxSenderClient::new(
            db.clone(),
            format!("operator_{:?}", signer.xonly_public_key).to_string(),
        );

        if config.operator_withdrawal_fee_sats.is_none() {
            return Err(eyre::eyre!("Operator withdrawal fee is not set").into());
        }

        // TODO: Fix this where the config will only have one address. also check??
        let reimburse_addr = rpc
            .client
            .get_new_address(Some("OperatorReimbursement"), Some(AddressType::Bech32m))
            .await
            .wrap_err("Failed to get new address")?
            .assume_checked();

        // check if we store our collateral outpoint already in db
        let mut dbtx = db.begin_transaction().await?;
        let op_data = db
            .get_operator(Some(&mut dbtx), signer.xonly_public_key)
            .await?;
        let collateral_funding_outpoint = match op_data {
            Some(op_data) => op_data.collateral_funding_outpoint,
            None => {
                let outpoint = rpc
                    .send_to_address(
                        &signer.address,
                        config.protocol_paramset().collateral_funding_amount,
                    )
                    .await?;
                db.set_operator(
                    Some(&mut dbtx),
                    signer.xonly_public_key,
                    reimburse_addr.to_string(),
                    outpoint,
                )
                .await?;
                outpoint
            }
        };
        dbtx.commit().await?;

        let citrea_client = C::new(
            config.citrea_rpc_url.clone(),
            config.citrea_light_client_prover_url.clone(),
            None,
        )
        .await?;

        tracing::debug!(
            "Operator xonly pk: {:?}, db created with name: {:?}",
            signer.xonly_public_key,
            config.db_name
        );

        Ok(Operator {
            rpc,
            db: db.clone(),
            signer,
            config,
            collateral_funding_outpoint,
            tx_sender,
            citrea_client,
            reimburse_addr,
        })
    }

    /// Returns an operator's winternitz public keys and challenge ackpreimages
    /// & hashes.
    ///
    /// # Returns
    ///
    /// - [`mpsc::Receiver`]: A [`tokio`] data channel with a type of
    ///   [`winternitz::PublicKey`] and size of operator's winternitz public
    ///   keys count
    /// - [`mpsc::Receiver`]: A [`tokio`] data channel with a type of
    ///   [`PublicHash`] and size of operator's challenge ack preimages & hashes
    ///   count
    ///
    pub async fn get_params(
        &self,
    ) -> Result<
        (
            mpsc::Receiver<winternitz::PublicKey>,
            mpsc::Receiver<schnorr::Signature>,
        ),
        BridgeError,
    > {
        let wpks = self.generate_kickoff_winternitz_pubkeys()?;
        let (wpk_tx, wpk_rx) = mpsc::channel(wpks.len());
        let kickoff_wpks = KickoffWinternitzKeys::new(
            wpks,
            self.config.protocol_paramset().num_kickoffs_per_round,
        );
        let kickoff_sigs = self.generate_unspent_kickoff_sigs(&kickoff_wpks)?;
        let wpks = kickoff_wpks.keys.clone();
        let (sig_tx, sig_rx) = mpsc::channel(kickoff_sigs.len());

        // try to send the first round tx
        let (mut first_round_tx, _) = create_round_nth_txhandler(
            self.signer.xonly_public_key,
            self.collateral_funding_outpoint,
            self.config.protocol_paramset().collateral_funding_amount,
            0, // index 0 for the first round
            &kickoff_wpks,
            self.config.protocol_paramset(),
        )?;

        self.signer
            .clone()
            .tx_sign_and_fill_sigs(&mut first_round_tx, &[], None)?;

        let mut dbtx = self.db.begin_transaction().await?;
        self.tx_sender
            .insert_try_to_send(
                &mut dbtx,
                Some(TxMetadata {
                    tx_type: TransactionType::Round,
                    operator_xonly_pk: None,
                    round_idx: Some(0),
                    kickoff_idx: None,
                    deposit_outpoint: None,
                }),
                first_round_tx.get_cached_tx(),
                FeePayingType::CPFP,
                &[],
                &[],
                &[],
                &[],
            )
            .await?;
        dbtx.commit().await?;

        tokio::spawn(async move {
            for wpk in wpks {
                wpk_tx
                    .send(wpk)
                    .await
                    .wrap_err("Failed to send winternitz public key")?;
            }

            for sig in kickoff_sigs {
                sig_tx
                    .send(sig)
                    .await
                    .wrap_err("Failed to send kickoff signature")?;
            }

            Ok::<(), BridgeError>(())
        });

        Ok((wpk_rx, sig_rx))
    }

    pub async fn deposit_sign(
        &self,
        mut deposit_data: DepositData,
    ) -> Result<mpsc::Receiver<schnorr::Signature>, BridgeError> {
        self.citrea_client
            .check_nofn_correctness(deposit_data.get_nofn_xonly_pk()?)
            .await?;

        let mut tweak_cache = TweakCache::default();
        let (sig_tx, sig_rx) = mpsc::channel(1280);

        let deposit_blockhash = self
            .rpc
            .get_blockhash_of_tx(&deposit_data.get_deposit_outpoint().txid)
            .await?;

        let mut sighash_stream = Box::pin(create_operator_sighash_stream(
            self.db.clone(),
            self.signer.xonly_public_key,
            self.config.clone(),
            deposit_data,
            deposit_blockhash,
        ));

        let signer = self.signer.clone();
        tokio::spawn(async move {
            while let Some(sighash) = sighash_stream.next().await {
                // None because utxos that operators need to sign do not have scripts
                let (sighash, sig_info) = sighash?;
                let sig = signer.sign_with_tweak_data(
                    sighash,
                    sig_info.tweak_data,
                    Some(&mut tweak_cache),
                )?;

                if sig_tx.send(sig).await.is_err() {
                    break;
                }
            }

            Ok::<(), BridgeError>(())
        });

        Ok(sig_rx)
    }

    /// Creates the round state machine by adding a system event to the database
    pub async fn track_rounds(&self) -> Result<(), BridgeError> {
        let mut dbtx = self.db.begin_transaction().await?;
        // set operators own kickoff winternitz public keys before creating the round state machine
        // as round machine needs kickoff keys to create the first round tx
        self.db
            .set_operator_kickoff_winternitz_public_keys(
                Some(&mut dbtx),
                self.idx as u32,
                self.generate_kickoff_winternitz_pubkeys()?,
            )
            .await?;
        StateManager::<Operator<C>>::dispatch_new_round_machine(
            self.db.clone(),
            &mut dbtx,
            self.data(),
        )
        .await?;
        dbtx.commit().await?;
        Ok(())
    }

    /// Checks if the withdrawal amount is within the acceptable range.
    fn is_profitable(
        input_amount: Amount,
        withdrawal_amount: Amount,
        bridge_amount_sats: Amount,
        operator_withdrawal_fee_sats: Amount,
    ) -> bool {
        if withdrawal_amount
            .to_sat()
            .wrapping_sub(input_amount.to_sat())
            > bridge_amount_sats.to_sat()
        {
            return false;
        }

        // Calculate net profit after the withdrawal.
        let net_profit = bridge_amount_sats - withdrawal_amount;

        // Net profit must be bigger than withdrawal fee.
        net_profit >= operator_withdrawal_fee_sats
    }

    /// Prepares a withdrawal by:
    ///
    /// 1. Checking if the withdrawal has been made on Citrea
    /// 2. Verifying the given signature
    /// 3. Checking if the withdrawal is profitable or not
    /// 4. Funding the witdhrawal transaction
    ///
    /// # Parameters
    ///
    /// - `withdrawal_idx`: Citrea withdrawal UTXO index
    /// - `in_signature`: User's signature that is going to be used for signing
    ///   withdrawal transaction input
    /// - `in_outpoint`: User's input for the payout transaction
    /// - `out_script_pubkey`: User's script pubkey which will be used
    ///   in the payout transaction's output
    /// - `out_amount`: Payout transaction output's value
    ///
    /// # Returns
    ///
    /// - [`Txid`]: Payout transaction's txid
    pub async fn withdraw(
        &self,
        withdrawal_index: u32,
        in_signature: schnorr::Signature,
        in_outpoint: OutPoint,
        out_script_pubkey: ScriptBuf,
        out_amount: Amount,
    ) -> Result<Txid, BridgeError> {
        // Prepare input and output of the payout transaction.
        let input_prevout = self.rpc.get_txout_from_outpoint(&in_outpoint).await?;
        let input_utxo = UTXO {
            outpoint: in_outpoint,
            txout: input_prevout,
        };
        let output_txout = TxOut {
            value: out_amount,
            script_pubkey: out_script_pubkey,
        };

        // Check Citrea for the withdrawal state.
        let withdrawal_utxo = self
            .db
            .get_withdrawal_utxo_from_citrea_withdrawal(None, withdrawal_index)
            .await?;

        match withdrawal_utxo {
            Some(withdrawal_utxo) => {
                if withdrawal_utxo != input_utxo.outpoint {
                    return Err(eyre::eyre!("Input UTXO does not match withdrawal UTXO from Citrea: Input Outpoint: {0}, Withdrawal Outpoint (from Citrea): {1}", input_utxo.outpoint, withdrawal_utxo).into());
                }
            }
            None => {
                return Err(eyre::eyre!(
                    "User's withdrawal UTXO is not set for withdrawal index: {0}",
                    withdrawal_index
                )
                .into());
            }
        }

        let operator_withdrawal_fee_sats =
            self.config
                .operator_withdrawal_fee_sats
                .ok_or(BridgeError::ConfigError(
                    "Operator withdrawal fee sats is not specified in configuration file"
                        .to_string(),
                ))?;
        if !Self::is_profitable(
            input_utxo.txout.value,
            output_txout.value,
            self.config.protocol_paramset().bridge_amount,
            operator_withdrawal_fee_sats,
        ) {
            return Err(eyre::eyre!("Not enough fee for operator").into());
        }

        let user_xonly_pk =
            XOnlyPublicKey::from_slice(&input_utxo.txout.script_pubkey.as_bytes()[2..34])
                .wrap_err("Failed to extract xonly public key from input utxo script pubkey")?;

        let payout_txhandler = builder::transaction::create_payout_txhandler(
            input_utxo,
            output_txout,
            self.signer.xonly_public_key,
            in_signature,
            self.config.protocol_paramset().network,
        )?;

        let sighash = payout_txhandler
            .calculate_sighash_txin(0, bitcoin::sighash::TapSighashType::SinglePlusAnyoneCanPay)?;

        SECP.verify_schnorr(
            &in_signature,
            &Message::from_digest(*sighash.as_byte_array()),
            &user_xonly_pk,
        )
        .wrap_err("Failed to verify signature received from user for payout txin")?;

        let funded_tx = self
            .rpc
            .client
            .fund_raw_transaction(
                payout_txhandler.get_cached_tx(),
                Some(&bitcoincore_rpc::json::FundRawTransactionOptions {
                    add_inputs: Some(true),
                    change_address: None,
                    change_position: Some(1),
                    change_type: None,
                    include_watching: None,
                    lock_unspents: None,
                    fee_rate: None,
                    subtract_fee_from_outputs: None,
                    replaceable: None,
                    conf_target: None,
                    estimate_mode: None,
                }),
                None,
            )
            .await
            .wrap_err("Failed to fund raw transaction")?
            .hex;

        let signed_tx: Transaction = deserialize(
            &self
                .rpc
                .client
                .sign_raw_transaction_with_wallet(&funded_tx, None, None)
                .await
                .wrap_err("Failed to sign funded tx through bitcoin RPC")?
                .hex,
        )
        .wrap_err("Failed to deserialize signed tx")?;

        Ok(self
            .rpc
            .client
            .send_raw_transaction(&signed_tx)
            .await
            .wrap_err("Failed to send transaction to signed tx")?)
    }

    /// Generates Winternitz public keys for every  BitVM assert tx for a deposit.
    ///
    /// # Returns
    ///
    /// - [`Vec<Vec<winternitz::PublicKey>>`]: Winternitz public keys for
    ///   `watchtower index` row and `BitVM assert tx index` column.
    pub fn generate_assert_winternitz_pubkeys(
        &self,
        deposit_outpoint: bitcoin::OutPoint,
    ) -> Result<Vec<winternitz::PublicKey>, BridgeError> {
        tracing::debug!("Generating assert winternitz pubkeys");
        let bitvm_pks = self
            .signer
            .generate_bitvm_pks_for_deposit(deposit_outpoint, self.config.protocol_paramset())?;
        let flattened_wpks = bitvm_pks.to_flattened_vec();

        Ok(flattened_wpks)
    }
    /// Generates Winternitz public keys for every blockhash commit to be used in kickoff utxos.
    /// Unique for each kickoff utxo of operator.
    ///
    /// # Returns
    ///
    /// - [`Vec<Vec<winternitz::PublicKey>>`]: Winternitz public keys for
    ///   `round_index` row and `kickoff_idx` column.
    pub fn generate_kickoff_winternitz_pubkeys(
        &self,
    ) -> Result<Vec<winternitz::PublicKey>, BridgeError> {
        let mut winternitz_pubkeys =
            Vec::with_capacity(self.config.get_num_kickoff_winternitz_pks());

        // we need num_round_txs + 1 because the last round includes reimburse generators of previous round
        for round_idx in 0..self.config.protocol_paramset().num_round_txs + 1 {
            for kickoff_idx in 0..self.config.protocol_paramset().num_kickoffs_per_round {
                let path = WinternitzDerivationPath::Kickoff(
                    round_idx as u32,
                    kickoff_idx as u32,
                    self.config.protocol_paramset(),
                );
                winternitz_pubkeys.push(self.signer.derive_winternitz_pk(path)?);
            }
        }

        if winternitz_pubkeys.len() != self.config.get_num_kickoff_winternitz_pks() {
            return Err(BridgeError::Error(format!(
                "Expected {} number of kickoff winternitz pubkeys, but got {}",
                self.config.get_num_kickoff_winternitz_pks(),
                winternitz_pubkeys.len()
            )));
        }

        Ok(winternitz_pubkeys)
    }

    pub fn generate_unspent_kickoff_sigs(
        &self,
        kickoff_wpks: &KickoffWinternitzKeys,
    ) -> Result<Vec<Signature>, BridgeError> {
        let mut tweak_cache = TweakCache::default();
        let mut sigs: Vec<Signature> =
            Vec::with_capacity(self.config.get_num_unspent_kickoff_sigs());
        let mut prev_ready_to_reimburse: Option<TxHandler> = None;
        let operator_data = OperatorData {
            xonly_pk: self.signer.xonly_public_key,
            collateral_funding_outpoint: self.collateral_funding_outpoint,
            reimburse_addr: self.reimburse_addr.clone(),
        };
        for idx in 0..self.config.protocol_paramset().num_round_txs {
            let txhandlers = create_round_txhandlers(
                self.config.protocol_paramset(),
                idx,
                &operator_data,
                kickoff_wpks,
                prev_ready_to_reimburse.as_ref(),
            )?;
            for txhandler in txhandlers {
                if let TransactionType::UnspentKickoff(kickoff_idx) =
                    txhandler.get_transaction_type()
                {
                    let partial = PartialSignatureInfo {
                        operator_idx: 0, // dummy value, doesn't
                        round_idx: idx,
                        kickoff_utxo_idx: kickoff_idx,
                    };
                    let sighashes = txhandler
                        .calculate_shared_txins_sighash(EntityType::OperatorSetup, partial)?;
                    let signed_sigs: Result<Vec<_>, _> = sighashes
                        .into_iter()
                        .map(|(sighash, sig_info)| {
                            self.signer.sign_with_tweak_data(
                                sighash,
                                sig_info.tweak_data,
                                Some(&mut tweak_cache),
                            )
                        })
                        .collect();
                    sigs.extend(signed_sigs?);
                }
                if let TransactionType::ReadyToReimburse = txhandler.get_transaction_type() {
                    prev_ready_to_reimburse = Some(txhandler);
                }
            }
        }
        if sigs.len() != self.config.get_num_unspent_kickoff_sigs() {
            return Err(BridgeError::Error(format!(
                "Expected {} number of unspent kickoff sigs, but got {}",
                self.config.get_num_unspent_kickoff_sigs(),
                sigs.len()
            )));
        }
        Ok(sigs)
    }

    pub fn generate_challenge_ack_preimages_and_hashes(
        &self,
        deposit_data: &DepositData,
    ) -> Result<Vec<PublicHash>, BridgeError> {
        let mut hashes = Vec::with_capacity(self.config.get_num_challenge_ack_hashes(deposit_data));

        for watchtower_idx in 0..deposit_data.get_num_watchtowers() {
            let path = WinternitzDerivationPath::ChallengeAckHash(
                watchtower_idx as u32,
                deposit_data.get_deposit_outpoint(),
                self.config.protocol_paramset(),
            );
            let hash = self.signer.generate_public_hash_from_path(path)?;
            hashes.push(hash);
        }

        if hashes.len() != self.config.get_num_challenge_ack_hashes(deposit_data) {
            return Err(BridgeError::Error(format!(
                "Expected {} number of challenge ack hashes, but got {}",
                self.config.get_num_challenge_ack_hashes(deposit_data),
                hashes.len()
            )));
        }

        Ok(hashes)
    }

    pub async fn handle_finalized_payout<'a>(
        &'a self,
        dbtx: DatabaseTransaction<'a, '_>,
        deposit_outpoint: OutPoint,
        payout_tx_blockhash: BlockHash,
    ) -> Result<bitcoin::Txid, BridgeError> {
        let (deposit_id, _) = self
            .db
            .get_deposit_data(Some(dbtx), deposit_outpoint)
            .await?
            .ok_or(BridgeError::DatabaseError(sqlx::Error::RowNotFound))?;

        // get unused kickoff connector
        let (round_idx, kickoff_idx) = self
            .db
            .get_unused_and_signed_kickoff_connector(
                Some(dbtx),
                deposit_id,
                self.signer.xonly_public_key,
            )
            .await?
            .ok_or(BridgeError::DatabaseError(sqlx::Error::RowNotFound))?;

        // get signed txs,
        let kickoff_data = KickoffData {
            operator_xonly_pk: self.signer.xonly_public_key,
            round_idx,
            kickoff_idx,
        };

        let transaction_data = TransactionRequestData {
            deposit_outpoint,
            kickoff_data,
        };

        let signed_txs = create_and_sign_txs(
            self.db.clone(),
            &self.signer,
            self.config.clone(),
            transaction_data,
            Some(
                payout_tx_blockhash.as_byte_array()[12..] // TODO: Make a helper function for this
                    .try_into()
                    .expect("length statically known"),
            ),
        )
        .await?;

        let tx_metadata = Some(TxMetadata {
            tx_type: TransactionType::Dummy, // will be replaced in add_tx_to_queue
            operator_xonly_pk: Some(self.signer.xonly_public_key),
            round_idx: Some(round_idx),
            kickoff_idx: Some(kickoff_idx),
            deposit_outpoint: Some(deposit_outpoint),
        });
        // try to send them
        for (tx_type, signed_tx) in &signed_txs {
            match *tx_type {
                TransactionType::Kickoff
                | TransactionType::OperatorChallengeAck(_)
                | TransactionType::WatchtowerChallengeTimeout(_)
                | TransactionType::ChallengeTimeout
                | TransactionType::DisproveTimeout
                | TransactionType::Reimburse => {
                    self.tx_sender
                        .add_tx_to_queue(
                            dbtx,
                            *tx_type,
                            signed_tx,
                            &signed_txs,
                            tx_metadata,
                            &self.config,
                        )
                        .await?;
                }
                _ => {}
            }
        }

        let kickoff_txid = signed_txs
            .iter()
            .find_map(|(tx_type, tx)| {
                if let TransactionType::Kickoff = tx_type {
                    Some(tx.compute_txid())
                } else {
                    None
                }
            })
            .ok_or(BridgeError::Error(
                "Couldn't find kickoff tx in signed_txs".to_string(),
            ))?;

        // mark the kickoff connector as used
        self.db
            .set_kickoff_connector_as_used(Some(dbtx), round_idx, kickoff_idx, Some(kickoff_txid))
            .await?;

        Ok(kickoff_txid)
    }

    pub async fn end_round<'a>(
        &'a self,
        dbtx: DatabaseTransaction<'a, '_>,
    ) -> Result<(), BridgeError> {
        // get current round index
        let current_round_index = self.db.get_current_round_index(Some(dbtx)).await?;
        let current_round_index = current_round_index.unwrap_or(0);

        let mut activation_prerequisites = Vec::new();

        let operator_winternitz_public_keys = self
            .db
            .get_operator_kickoff_winternitz_public_keys(None, self.signer.xonly_public_key)
            .await?;
        let kickoff_wpks = KickoffWinternitzKeys::new(
            operator_winternitz_public_keys,
            self.config.protocol_paramset().num_kickoffs_per_round,
        );
        let (current_round_txhandler, mut ready_to_reimburse_txhandler) =
            create_round_nth_txhandler(
                self.signer.xonly_public_key,
                self.collateral_funding_outpoint,
                Amount::from_sat(200_000_000), // TODO: Get this from protocol constants config
                current_round_index as usize,
                &kickoff_wpks,
                self.config.protocol_paramset(),
            )?;

        let (mut next_round_txhandler, _) = create_round_nth_txhandler(
            self.signer.xonly_public_key,
            self.collateral_funding_outpoint,
            Amount::from_sat(200_000_000), // TODO: Get this from protocol constants config
            current_round_index as usize + 1,
            &kickoff_wpks,
            self.config.protocol_paramset(),
        )?;

        let mut tweak_cache = TweakCache::default();

        // sign ready to reimburse tx
        self.signer.tx_sign_and_fill_sigs(
            &mut ready_to_reimburse_txhandler,
            &[],
            Some(&mut tweak_cache),
        )?;

        // sign next round tx
        self.signer.tx_sign_and_fill_sigs(
            &mut next_round_txhandler,
            &[],
            Some(&mut tweak_cache),
        )?;

        let current_round_txid = current_round_txhandler.get_cached_tx().compute_txid();
        let ready_to_reimburse_tx = ready_to_reimburse_txhandler.get_cached_tx();
        let next_round_tx = next_round_txhandler.get_cached_tx();

        let ready_to_reimburse_txid = ready_to_reimburse_tx.compute_txid();

        let mut unspent_kickoff_connector_indices = Vec::new();

        // get kickoff txid for used kickoff connector
        for kickoff_connector_idx in
            0..self.config.protocol_paramset().num_kickoffs_per_round as u32
        {
            let kickoff_txid = self
                .db
                .get_kickoff_txid_for_used_kickoff_connector(
                    Some(dbtx),
                    current_round_index,
                    kickoff_connector_idx,
                )
                .await?;
            match kickoff_txid {
                Some(kickoff_txid) => {
                    activation_prerequisites.push(ActivatedWithOutpoint {
                        outpoint: OutPoint {
                            txid: kickoff_txid,
                            vout: 1, // Kickoff finalizer output index
                        },
                        relative_block_height: self.config.protocol_paramset().finality_depth,
                    });
                }
                None => {
                    let unspent_kickoff_connector = OutPoint {
                        txid: current_round_txid,
                        vout: kickoff_connector_idx + 1, // add 1 since the first output is collateral
                    };
                    unspent_kickoff_connector_indices.push(kickoff_connector_idx as usize);
                    self.db
                        .set_kickoff_connector_as_used(
                            Some(dbtx),
                            current_round_index,
                            kickoff_connector_idx,
                            None,
                        )
                        .await?;
                    activation_prerequisites.push(ActivatedWithOutpoint {
                        outpoint: unspent_kickoff_connector,
                        relative_block_height: self.config.protocol_paramset().finality_depth,
                    });
                }
            }
        }

        // Burn unused kickoff connectors
        let mut burn_unspent_kickoff_connectors_tx =
            create_burn_unused_kickoff_connectors_txhandler(
                &current_round_txhandler,
                &unspent_kickoff_connector_indices,
                &self.signer.address,
            )?;

        // sign burn unused kickoff connectors tx
        self.signer.tx_sign_and_fill_sigs(
            &mut burn_unspent_kickoff_connectors_tx,
            &[],
            Some(&mut tweak_cache),
        )?;

        self.tx_sender
            .insert_try_to_send(
                dbtx,
                Some(TxMetadata {
                    tx_type: TransactionType::BurnUnusedKickoffConnectors,
                    operator_xonly_pk: Some(self.signer.xonly_public_key),
                    round_idx: Some(current_round_index),
                    kickoff_idx: None,
                    deposit_outpoint: None,
                }),
                burn_unspent_kickoff_connectors_tx.get_cached_tx(),
                FeePayingType::CPFP,
                &[],
                &[],
                &[],
                &[],
            )
            .await?;

        // send ready to reimburse tx
        self.tx_sender
            .insert_try_to_send(
                dbtx,
                Some(TxMetadata {
                    tx_type: TransactionType::ReadyToReimburse,
                    operator_xonly_pk: Some(self.signer.xonly_public_key),
                    round_idx: Some(current_round_index),
                    kickoff_idx: None,
                    deposit_outpoint: None,
                }),
                ready_to_reimburse_tx,
                FeePayingType::CPFP,
                &[],
                &[],
                &[],
                &activation_prerequisites,
            )
            .await?;

        // send next round tx
        self.tx_sender
            .insert_try_to_send(
                dbtx,
                Some(TxMetadata {
                    tx_type: TransactionType::Round,
                    operator_xonly_pk: Some(self.signer.xonly_public_key),
                    round_idx: Some(current_round_index + 1),
                    kickoff_idx: None,
                    deposit_outpoint: None,
                }),
                next_round_tx,
                FeePayingType::CPFP,
                &[],
                &[],
                &[ActivatedWithTxid {
                    txid: ready_to_reimburse_txid,
                    relative_block_height: self
                        .config
                        .protocol_paramset()
                        .operator_reimburse_timelock
                        as u32,
                }],
                &[],
            )
            .await?;

        // update current round index
        self.db
            .update_current_round_index(Some(dbtx), current_round_index + 1)
            .await?;

        Ok(())
    }

    async fn send_asserts(
        &self,
        kickoff_data: KickoffData,
        deposit_data: DepositData,
        _watchtower_challenges: HashMap<usize, Transaction>,
        _payout_blockhash: Witness,
    ) -> Result<(), BridgeError> {
        let assert_txs = self
            .create_assert_commitment_txs(TransactionRequestData {
                kickoff_data,
                deposit_outpoint: deposit_data.get_deposit_outpoint(),
            })
            .await?;
        let mut dbtx = self.db.begin_transaction().await?;
        for (tx_type, tx) in assert_txs {
            self.tx_sender
                .add_tx_to_queue(
                    &mut dbtx,
                    tx_type,
                    &tx,
                    &[],
                    Some(TxMetadata {
                        tx_type,
                        operator_xonly_pk: Some(self.signer.xonly_public_key),
                        round_idx: Some(kickoff_data.round_idx),
                        kickoff_idx: Some(kickoff_data.kickoff_idx),
                        deposit_outpoint: Some(deposit_data.get_deposit_outpoint()),
                    }),
                    &self.config,
                )
                .await?;
        }
        dbtx.commit().await?;
        Ok(())
    }

    fn data(&self) -> OperatorData {
        OperatorData {
            xonly_pk: self.signer.xonly_public_key,
            collateral_funding_outpoint: self.collateral_funding_outpoint,
            reimburse_addr: self.reimburse_addr.clone(),
        }
    }
}

#[tonic::async_trait]
impl<C> Owner for Operator<C>
where
    C: CitreaClientT,
{
    const OWNER_TYPE: &'static str = "operator";
    async fn handle_duty(&self, duty: Duty) -> Result<DutyResult, BridgeError> {
        match duty {
            Duty::NewReadyToReimburse {
                round_idx,
                operator_xonly_pk,
                used_kickoffs,
            } => {
<<<<<<< HEAD
                tracing::info!("Operator {} called new ready to reimburse with round_idx: {}, operator_idx: {}, used_kickoffs: {:?}", self.idx, round_idx, operator_idx, used_kickoffs);
                Ok(DutyResult::Handled)
            }
            Duty::WatchtowerChallenge { .. } => Ok(DutyResult::Handled),
=======
                tracing::info!("Operator {:?} called new ready to reimburse with round_idx: {}, operator_xonly_pk: {:?}, used_kickoffs: {:?}", 
                    self.signer.xonly_public_key, round_idx, operator_xonly_pk, used_kickoffs);
            }
            Duty::WatchtowerChallenge {
                kickoff_data,
                deposit_data,
            } => {
                tracing::info!(
                    "Operator {:?} called watchtower challenge with kickoff_data: {:?}, deposit_data: {:?}",
                    self.signer.xonly_public_key, kickoff_data, deposit_data
                );
            }
>>>>>>> 4cb874f2
            Duty::SendOperatorAsserts {
                kickoff_data,
                deposit_data,
                watchtower_challenges,
                payout_blockhash,
            } => {
<<<<<<< HEAD
                tracing::info!("Operator {} called send operator asserts with kickoff_id: {:?}, deposit_data: {:?}, watchtower_challenges: {:?}", self.idx, kickoff_id, deposit_data, watchtower_challenges.len());
=======
                tracing::warn!("Operator {:?} called send operator asserts with kickoff_data: {:?}, deposit_data: {:?}, watchtower_challenges: {:?}", 
                    self.signer.xonly_public_key, kickoff_data, deposit_data, watchtower_challenges.len());
>>>>>>> 4cb874f2
                self.send_asserts(
                    kickoff_data,
                    deposit_data,
                    watchtower_challenges,
                    payout_blockhash,
                )
                .await?;
                Ok(DutyResult::Handled)
            }
<<<<<<< HEAD
            Duty::VerifierDisprove { .. } => Ok(DutyResult::Handled),
=======
            Duty::VerifierDisprove {
                kickoff_data,
                deposit_data,
                operator_asserts,
                operator_acks,
                payout_blockhash,
            } => {
                tracing::info!("Operator {:?} called verifier disprove with kickoff_data: {:?}, deposit_data: {:?}, operator_asserts: {:?}, operator_acks: {:?}
                payout_blockhash: {:?}", self.signer.xonly_public_key, kickoff_data, deposit_data, operator_asserts.len(), operator_acks.len(), payout_blockhash.len());
            }
>>>>>>> 4cb874f2
            Duty::CheckIfKickoff {
                txid,
                block_height,
                witness,
                challenged_before: _,
            } => {
<<<<<<< HEAD
                tracing::debug!(
                    "Operator {} called check if kickoff with txid: {:?}, block_height: {:?}",
                    self.idx,
=======
                tracing::info!(
                    "Operator {:?} called check if kickoff with txid: {:?}, block_height: {:?}",
                    self.signer.xonly_public_key,
>>>>>>> 4cb874f2
                    txid,
                    block_height,
                );
                let kickoff_data = self
                    .db
                    .get_deposit_data_with_kickoff_txid(None, txid)
                    .await?;
                if let Some((deposit_data, kickoff_data)) = kickoff_data {
                    // add kickoff machine if there is a new kickoff
                    let mut dbtx = self.db.begin_transaction().await?;
                    StateManager::<Self>::dispatch_new_kickoff_machine(
                        self.db.clone(),
                        &mut dbtx,
                        kickoff_data,
                        block_height,
                        deposit_data,
                        witness,
                    )
                    .await?;
                    dbtx.commit().await?;
                }
                Ok(DutyResult::Handled)
            }
        }
    }

    async fn create_txhandlers(
        &self,
        tx_type: TransactionType,
        contract_context: ContractContext,
    ) -> Result<BTreeMap<TransactionType, TxHandler>, BridgeError> {
        let mut db_cache = ReimburseDbCache::from_context(self.db.clone(), &contract_context);
        let txhandlers = create_txhandlers(
            tx_type,
            contract_context,
            &mut TxHandlerCache::new(),
            &mut db_cache,
        )
        .await?;
        Ok(txhandlers)
    }

    async fn handle_finalized_block(
        &self,
        _dbtx: DatabaseTransaction<'_, '_>,
        _block_id: u32,
        _block_height: u32,
        _block_cache: Arc<block_cache::BlockCache>,
        _light_client_proof_wait_interval_secs: Option<u32>,
    ) -> Result<(), BridgeError> {
        Ok(())
    }
}

#[cfg(test)]
mod tests {
    use crate::citrea::mock::MockCitreaClient;
    use crate::operator::Operator;
    use crate::test::common::*;
    use bitcoin::hashes::Hash;
    use bitcoin::{OutPoint, Txid};

    // #[tokio::test]
    // async fn set_funding_utxo() {
    //     let mut config = create_test_config_with_thread_name().await;
    //     let rpc = ExtendedRpc::connect(
    //         config.bitcoin_rpc_url.clone(),
    //         config.bitcoin_rpc_user.clone(),
    //         config.bitcoin_rpc_password.clone(),
    //     )
    //     .await;

    //     let operator = Operator::new(config, rpc).await.unwrap();

    //     let funding_utxo = UTXO {
    //         outpoint: OutPoint {
    //             txid: Txid::all_zeros(),
    //             vout: 0x45,
    //         },
    //         txout: TxOut {
    //             value: Amount::from_sat(0x1F),
    //             script_pubkey: ScriptBuf::new(),
    //         },
    //     };

    //     operator
    //         .set_funding_utxo(funding_utxo.clone())
    //         .await
    //         .unwrap();

    //     let db_funding_utxo = operator.db.get_funding_utxo(None).await.unwrap().unwrap();

    //     assert_eq!(funding_utxo, db_funding_utxo);
    // }

    // #[tokio::test]
    // async fn is_profitable() {
    //     let mut config = create_test_config_with_thread_name().await;
    //     let rpc = ExtendedRpc::connect(
    //         config.bitcoin_rpc_url.clone(),
    //         config.bitcoin_rpc_user.clone(),
    //         config.bitcoin_rpc_password.clone(),
    //     )
    //     .await;

    //     config.protocol_paramset().bridge_amount = Amount::from_sat(0x45);
    //     config.operator_withdrawal_fee_sats = Some(Amount::from_sat(0x1F));

    //     let operator = Operator::new(config.clone(), rpc).await.unwrap();

    //     // Smaller input amount must not cause a panic.
    //     operator.is_profitable(Amount::from_sat(3), Amount::from_sat(1));
    //     // Bigger input amount must not cause a panic.
    //     operator.is_profitable(Amount::from_sat(6), Amount::from_sat(9));

    //     // False because difference between input and withdrawal amount is
    //     // bigger than `config.protocol_paramset().bridge_amount`.
    //     assert!(!operator.is_profitable(Amount::from_sat(6), Amount::from_sat(90)));

    //     // False because net profit is smaller than
    //     // `config.operator_withdrawal_fee_sats`.
    //     assert!(!operator.is_profitable(Amount::from_sat(0), config.protocol_paramset().bridge_amount));

    //     // True because net profit is bigger than
    //     // `config.operator_withdrawal_fee_sats`.
    //     assert!(operator.is_profitable(
    //         Amount::from_sat(0),
    //         config.operator_withdrawal_fee_sats.unwrap() - Amount::from_sat(1)
    //     ));
    // }

    #[tokio::test]
    #[ignore = "Design changes in progress"]
    async fn get_winternitz_public_keys() {
        let mut config = create_test_config_with_thread_name().await;
        let _regtest = create_regtest_rpc(&mut config).await;

        let operator = Operator::<MockCitreaClient>::new(config.clone())
            .await
            .unwrap();

        let deposit_outpoint = OutPoint {
            txid: Txid::all_zeros(),
            vout: 2,
        };

        let winternitz_public_key = operator
            .generate_assert_winternitz_pubkeys(deposit_outpoint)
            .unwrap();
        assert_eq!(
            winternitz_public_key.len(),
            config.protocol_paramset().num_round_txs
                * config.protocol_paramset().num_kickoffs_per_round
        );
    }

    #[tokio::test]
    async fn operator_get_params() {
        let mut config = create_test_config_with_thread_name().await;
        let _regtest = create_regtest_rpc(&mut config).await;

        let operator = Operator::<MockCitreaClient>::new(config.clone())
            .await
            .unwrap();
        let actual_wpks = operator.generate_kickoff_winternitz_pubkeys().unwrap();

        let (mut wpk_rx, _) = operator.get_params().await.unwrap();
        let mut idx = 0;
        while let Some(wpk) = wpk_rx.recv().await {
            assert_eq!(actual_wpks[idx], wpk);
            idx += 1;
        }
        assert_eq!(idx, actual_wpks.len());
    }
}<|MERGE_RESOLUTION|>--- conflicted
+++ resolved
@@ -19,11 +19,8 @@
 use crate::database::DatabaseTransaction;
 use crate::errors::BridgeError;
 use crate::extended_rpc::ExtendedRpc;
-<<<<<<< HEAD
 use crate::rpc::clementine::KickoffId;
 use crate::states::context::DutyResult;
-=======
->>>>>>> 4cb874f2
 use crate::states::{block_cache, Duty, Owner, StateManager};
 use crate::task::manager::BackgroundTaskManager;
 use crate::task::payout_checker::{PayoutCheckerTask, PAYOUT_CHECKER_POLL_DELAY};
@@ -1015,37 +1012,19 @@
                 operator_xonly_pk,
                 used_kickoffs,
             } => {
-<<<<<<< HEAD
-                tracing::info!("Operator {} called new ready to reimburse with round_idx: {}, operator_idx: {}, used_kickoffs: {:?}", self.idx, round_idx, operator_idx, used_kickoffs);
-                Ok(DutyResult::Handled)
-            }
-            Duty::WatchtowerChallenge { .. } => Ok(DutyResult::Handled),
-=======
                 tracing::info!("Operator {:?} called new ready to reimburse with round_idx: {}, operator_xonly_pk: {:?}, used_kickoffs: {:?}", 
                     self.signer.xonly_public_key, round_idx, operator_xonly_pk, used_kickoffs);
-            }
-            Duty::WatchtowerChallenge {
-                kickoff_data,
-                deposit_data,
-            } => {
-                tracing::info!(
-                    "Operator {:?} called watchtower challenge with kickoff_data: {:?}, deposit_data: {:?}",
-                    self.signer.xonly_public_key, kickoff_data, deposit_data
-                );
-            }
->>>>>>> 4cb874f2
+                Ok(DutyResult::Handled)
+            }
+            Duty::WatchtowerChallenge { .. } => Ok(DutyResult::Handled),
             Duty::SendOperatorAsserts {
                 kickoff_data,
                 deposit_data,
                 watchtower_challenges,
                 payout_blockhash,
             } => {
-<<<<<<< HEAD
-                tracing::info!("Operator {} called send operator asserts with kickoff_id: {:?}, deposit_data: {:?}, watchtower_challenges: {:?}", self.idx, kickoff_id, deposit_data, watchtower_challenges.len());
-=======
                 tracing::warn!("Operator {:?} called send operator asserts with kickoff_data: {:?}, deposit_data: {:?}, watchtower_challenges: {:?}", 
                     self.signer.xonly_public_key, kickoff_data, deposit_data, watchtower_challenges.len());
->>>>>>> 4cb874f2
                 self.send_asserts(
                     kickoff_data,
                     deposit_data,
@@ -1055,35 +1034,16 @@
                 .await?;
                 Ok(DutyResult::Handled)
             }
-<<<<<<< HEAD
             Duty::VerifierDisprove { .. } => Ok(DutyResult::Handled),
-=======
-            Duty::VerifierDisprove {
-                kickoff_data,
-                deposit_data,
-                operator_asserts,
-                operator_acks,
-                payout_blockhash,
-            } => {
-                tracing::info!("Operator {:?} called verifier disprove with kickoff_data: {:?}, deposit_data: {:?}, operator_asserts: {:?}, operator_acks: {:?}
-                payout_blockhash: {:?}", self.signer.xonly_public_key, kickoff_data, deposit_data, operator_asserts.len(), operator_acks.len(), payout_blockhash.len());
-            }
->>>>>>> 4cb874f2
             Duty::CheckIfKickoff {
                 txid,
                 block_height,
                 witness,
                 challenged_before: _,
             } => {
-<<<<<<< HEAD
                 tracing::debug!(
-                    "Operator {} called check if kickoff with txid: {:?}, block_height: {:?}",
-                    self.idx,
-=======
-                tracing::info!(
                     "Operator {:?} called check if kickoff with txid: {:?}, block_height: {:?}",
                     self.signer.xonly_public_key,
->>>>>>> 4cb874f2
                     txid,
                     block_height,
                 );
