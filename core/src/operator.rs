--- conflicted
+++ resolved
@@ -74,17 +74,11 @@
         // tx.commit().await?;
 
         let mut tx = db.begin_transaction().await?;
-<<<<<<< HEAD
-        // check if there is any time tx from the current operator
-        let time_txs = db.get_time_txs(Some(&mut tx), idx as i32).await?;
-        let collateral_funding_txid = if time_txs.is_empty() {
-=======
         // check if there is any sequential collateral tx from the current operator
         let sequential_collateral_txs = db
             .get_sequential_collateral_txs(Some(&mut tx), idx as i32)
             .await?;
         if sequential_collateral_txs.is_empty() {
->>>>>>> 063d17e0
             let outpoint = _rpc
                 .send_to_address(&signer.address, Amount::from_sat(200_000_000))
                 .await?; // TODO: Is this OK to be a fixed value
