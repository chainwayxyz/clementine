use ark_ff::PrimeField;
use circuits_lib::common::constants::{FIRST_FIVE_OUTPUTS, NUMBER_OF_ASSERT_TXS};

use crate::actor::{Actor, TweakCache, WinternitzDerivationPath};
use crate::bitvm_client::{ClementineBitVMPublicKeys, SECP};
use crate::builder::sighash::{create_operator_sighash_stream, PartialSignatureInfo};
use crate::builder::transaction::deposit_signature_owner::EntityType;
use crate::builder::transaction::input::UtxoVout;
use crate::builder::transaction::sign::{create_and_sign_txs, TransactionRequestData};
use crate::builder::transaction::{
    create_burn_unused_kickoff_connectors_txhandler, create_round_nth_txhandler,
    create_round_txhandlers, ContractContext, KickoffWinternitzKeys, TransactionType, TxHandler,
};
use crate::citrea::CitreaClientT;
use crate::config::BridgeConfig;
use crate::database::Database;
use crate::database::DatabaseTransaction;
use crate::deposit::{DepositData, KickoffData, OperatorData};
use crate::errors::BridgeError;
use crate::extended_bitcoin_rpc::ExtendedBitcoinRpc;

use crate::metrics::L1SyncStatusProvider;
use crate::rpc::clementine::EntityStatus;
use crate::task::entity_metric_publisher::{
    EntityMetricPublisher, ENTITY_METRIC_PUBLISHER_INTERVAL,
};
use crate::task::manager::BackgroundTaskManager;
use crate::task::payout_checker::{PayoutCheckerTask, PAYOUT_CHECKER_POLL_DELAY};
use crate::task::TaskExt;
use crate::utils::{monitor_standalone_task, Last20Bytes, ScriptBufExt};
use crate::utils::{NamedEntity, TxMetadata};
use crate::{builder, constants, UTXO};
use bitcoin::hashes::Hash;
use bitcoin::secp256k1::schnorr::Signature;
use bitcoin::secp256k1::{schnorr, Message};
use bitcoin::{Address, Amount, BlockHash, OutPoint, ScriptBuf, Transaction, TxOut, Txid};
use bitcoincore_rpc::json::AddressType;
use bitcoincore_rpc::RpcApi;
use bitvm::signatures::winternitz;

use eyre::{Context, OptionExt};
use tokio::sync::mpsc;
use tokio_stream::StreamExt;

#[cfg(feature = "automation")]
use {
    crate::{
        builder::script::extract_winternitz_commits,
        header_chain_prover::HeaderChainProver,
        states::StateManager,
        task::IntoTask,
        tx_sender::{ActivatedWithOutpoint, ActivatedWithTxid, TxSenderClient},
        utils::FeePayingType,
    },
    bitcoin::Witness,
    bitvm::chunk::api::generate_assertions,
    bridge_circuit_host::{
        bridge_circuit_host::{
            create_spv, prove_bridge_circuit, MAINNET_BRIDGE_CIRCUIT_ELF,
            REGTEST_BRIDGE_CIRCUIT_ELF, REGTEST_BRIDGE_CIRCUIT_ELF_TEST, SIGNET_BRIDGE_CIRCUIT_ELF,
            TESTNET4_BRIDGE_CIRCUIT_ELF,
        },
        structs::{BridgeCircuitHostParams, WatchtowerContext},
    },
    std::collections::HashMap,
};
<<<<<<< HEAD
#[cfg(feature = "automation")]
use bitcoin::Witness;
use circuits_lib::bridge_circuit::structs::LightClientProof;
=======
>>>>>>> 8e62b683

pub type SecretPreimage = [u8; 20];
pub type PublicHash = [u8; 20];

/// Round index is used to represent the round index safely.
/// Collateral represents the collateral utxo.
/// Round(index) represents the rounds of the bridge operators, index is 0-indexed.
/// As a single u32, collateral is represented as 0 and rounds are represented starting from 1.
#[derive(
    Debug, Clone, Copy, PartialEq, Eq, Hash, serde::Serialize, serde::Deserialize, Ord, PartialOrd,
)]
pub enum RoundIndex {
    Collateral,
    Round(usize), // 0-indexed
}

impl RoundIndex {
    /// Converts the round to a 0-indexed index.
    pub fn to_index(&self) -> usize {
        match self {
            RoundIndex::Collateral => 0,
            RoundIndex::Round(index) => *index + 1,
        }
    }

    /// Converts a 0-indexed index to a RoundIndex.
    /// Use this only when dealing with 0-indexed data. Currently these are data coming from the database and rpc.
    pub fn from_index(index: usize) -> Self {
        if index == 0 {
            RoundIndex::Collateral
        } else {
            RoundIndex::Round(index - 1)
        }
    }

    /// Returns the next RoundIndex.
    pub fn next_round(&self) -> Self {
        match self {
            RoundIndex::Collateral => RoundIndex::Round(0),
            RoundIndex::Round(index) => RoundIndex::Round(*index + 1),
        }
    }

    /// Creates an iterator over rounds from 0 to num_rounds (exclusive)
    /// Only iterates actual rounds, collateral is not included.
    pub fn iter_rounds(num_rounds: usize) -> impl Iterator<Item = RoundIndex> {
        Self::iter_rounds_range(0, num_rounds)
    }

    /// Creates an iterator over rounds from start to end (exclusive)
    /// Only iterates actual rounds, collateral is not included.
    pub fn iter_rounds_range(start: usize, end: usize) -> impl Iterator<Item = RoundIndex> {
        (start..end).map(RoundIndex::Round)
    }
}

pub struct OperatorServer<C: CitreaClientT> {
    pub operator: Operator<C>,
    background_tasks: BackgroundTaskManager,
}

#[derive(Debug, Clone)]
pub struct Operator<C: CitreaClientT> {
    pub rpc: ExtendedBitcoinRpc,
    pub db: Database,
    pub signer: Actor,
    pub config: BridgeConfig,
    pub collateral_funding_outpoint: OutPoint,
    pub(crate) reimburse_addr: Address,
    #[cfg(feature = "automation")]
    pub tx_sender: TxSenderClient,
    #[cfg(feature = "automation")]
    pub header_chain_prover: HeaderChainProver,
    pub citrea_client: C,
}

impl<C> OperatorServer<C>
where
    C: CitreaClientT,
{
    pub async fn new(config: BridgeConfig) -> Result<Self, BridgeError> {
        let operator = Operator::new(config.clone()).await?;
        let background_tasks = BackgroundTaskManager::default();

        Ok(Self {
            operator,
            background_tasks,
        })
    }

    /// Starts the background tasks for the operator.
    /// If called multiple times, it will restart only the tasks that are not already running.
    pub async fn start_background_tasks(&self) -> Result<(), BridgeError> {
        // initialize and run state manager
        #[cfg(feature = "automation")]
        {
            let paramset = self.operator.config.protocol_paramset();
            let state_manager =
                StateManager::new(self.operator.db.clone(), self.operator.clone(), paramset)
                    .await?;

            let should_run_state_mgr = {
                #[cfg(test)]
                {
                    self.operator.config.test_params.should_run_state_manager
                }
                #[cfg(not(test))]
                {
                    true
                }
            };

            if should_run_state_mgr {
                self.background_tasks
                    .ensure_task_looping(state_manager.block_fetcher_task().await?)
                    .await;
                self.background_tasks
                    .ensure_task_looping(state_manager.into_task())
                    .await;
            }
        }

        // run payout checker task
        self.background_tasks
            .ensure_task_looping(
                PayoutCheckerTask::new(self.operator.db.clone(), self.operator.clone())
                    .with_delay(PAYOUT_CHECKER_POLL_DELAY),
            )
            .await;

        self.background_tasks
            .ensure_task_looping(
                EntityMetricPublisher::<Operator<C>>::new(
                    self.operator.db.clone(),
                    self.operator.rpc.clone(),
                )
                .with_delay(ENTITY_METRIC_PUBLISHER_INTERVAL),
            )
            .await;

        tracing::info!("Payout checker task started");

        // track the operator's round state
        #[cfg(feature = "automation")]
        {
            // Will not start a new state machine if one for the operator already exists.
            self.operator.track_rounds().await?;
            tracing::info!("Operator round state tracked");
        }

        Ok(())
    }

    pub async fn get_current_status(&self) -> Result<EntityStatus, BridgeError> {
        let stopped_tasks = self.background_tasks.get_stopped_tasks().await?;
        // Determine if automation is enabled
        let automation_enabled = cfg!(feature = "automation");

        let sync_status =
            Operator::<C>::get_l1_status(&self.operator.db, &self.operator.rpc).await?;

        Ok(EntityStatus {
            automation: automation_enabled,
            wallet_balance: sync_status
                .wallet_balance
                .map(|balance| format!("{} BTC", balance.to_btc())),
            tx_sender_synced_height: sync_status.tx_sender_synced_height,
            finalized_synced_height: sync_status.finalized_synced_height,
            hcp_last_proven_height: sync_status.hcp_last_proven_height,
            rpc_tip_height: sync_status.rpc_tip_height,
            bitcoin_syncer_synced_height: sync_status.btc_syncer_synced_height,
            stopped_tasks: Some(stopped_tasks),
            state_manager_next_height: sync_status.state_manager_next_height,
        })
    }

    pub async fn shutdown(&mut self) {
        self.background_tasks.graceful_shutdown().await;
    }
}

impl<C> Operator<C>
where
    C: CitreaClientT,
{
    /// Creates a new `Operator`.
    pub async fn new(config: BridgeConfig) -> Result<Self, BridgeError> {
        let signer = Actor::new(
            config.secret_key,
            config.winternitz_secret_key,
            config.protocol_paramset().network,
        );

        let db = Database::new(&config).await?;
        let rpc = ExtendedBitcoinRpc::connect(
            config.bitcoin_rpc_url.clone(),
            config.bitcoin_rpc_user.clone(),
            config.bitcoin_rpc_password.clone(),
            None,
        )
        .await?;

        #[cfg(feature = "automation")]
        let tx_sender = TxSenderClient::new(db.clone(), Self::TX_SENDER_CONSUMER_ID.to_string());

        if config.operator_withdrawal_fee_sats.is_none() {
            return Err(eyre::eyre!("Operator withdrawal fee is not set").into());
        }

        // check if we store our collateral outpoint already in db
        let mut dbtx = db.begin_transaction().await?;
        let op_data = db
            .get_operator(Some(&mut dbtx), signer.xonly_public_key)
            .await?;
        let (collateral_funding_outpoint, reimburse_addr) = match op_data {
            Some(operator_data) => {
                // Operator data is already set in db, we don't actually need to do anything.
                // set_operator_checked will give error if the values set in config and db doesn't match.
                (
                    operator_data.collateral_funding_outpoint,
                    operator_data.reimburse_addr,
                )
            }
            None => {
                // Operator data is not set in db, then we check if any collateral outpoint and reimbursement address is set in config.
                // If so we create a new operator using those data, otherwise we generate new collateral outpoint and reimbursement address.
                let reimburse_addr = match &config.operator_reimbursement_address {
                    Some(reimburse_addr) => {
                        reimburse_addr
                            .to_owned()
                            .require_network(config.protocol_paramset().network)
                            .wrap_err(format!("Invalid operator reimbursement address provided in config: {:?} for network: {:?}", reimburse_addr, config.protocol_paramset().network))?
                    }
                    None => {
                        rpc
                        .get_new_address(Some("OperatorReimbursement"), Some(AddressType::Bech32m))
                        .await
                        .wrap_err("Failed to get new address")?
                        .require_network(config.protocol_paramset().network)
                        .wrap_err(format!("Invalid operator reimbursement address generated for the network in config: {:?}
                                Possibly the provided rpc's network and network given in config doesn't match", config.protocol_paramset().network))?
                    }
                };
                let outpoint = match &config.operator_collateral_funding_outpoint {
                    Some(outpoint) => {
                        // check if outpoint exists on chain and has exactly collateral funding amount
                        let collateral_tx = rpc
                            .get_tx_of_txid(&outpoint.txid)
                            .await
                            .wrap_err("Failed to get collateral funding tx")?;
                        let collateral_txout = collateral_tx
                            .output
                            .get(outpoint.vout as usize)
                            .ok_or_eyre("Invalid vout index for collateral funding tx")?;
                        if collateral_txout.value
                            != config.protocol_paramset().collateral_funding_amount
                        {
                            return Err(eyre::eyre!("Operator collateral funding outpoint given in config has a different amount than the one specified in config..
                                Bridge collateral funding amount: {:?}, Amount in given outpoint: {:?}", config.protocol_paramset().collateral_funding_amount, collateral_txout.value).into());
                        }
                        if collateral_txout.script_pubkey != signer.address.script_pubkey() {
                            return Err(eyre::eyre!("Operator collateral funding outpoint given in config has a different script pubkey than the pubkey matching to the operator's   secret key. Script pubkey should correspond to taproot address with no scripts and internal key equal to the operator's xonly public key.
                                Script pubkey in given outpoint: {:?}, Script pubkey should be: {:?}", collateral_txout.script_pubkey, signer.address.script_pubkey()).into());
                        }
                        *outpoint
                    }
                    None => {
                        // create a new outpoint that has collateral funding amount
                        rpc.send_to_address(
                            &signer.address,
                            config.protocol_paramset().collateral_funding_amount,
                        )
                        .await?
                    }
                };
                (outpoint, reimburse_addr)
            }
        };

        db.insert_operator_if_not_exists(
            Some(&mut dbtx),
            signer.xonly_public_key,
            &reimburse_addr,
            collateral_funding_outpoint,
        )
        .await?;
        dbtx.commit().await?;
        let citrea_client = C::new(
            config.citrea_rpc_url.clone(),
            config.citrea_light_client_prover_url.clone(),
            config.citrea_chain_id,
            None,
            config.citrea_request_timeout,
        )
        .await?;

        tracing::info!(
            "Operator xonly pk: {:?}, db created with name: {:?}",
            signer.xonly_public_key,
            config.db_name
        );

        #[cfg(feature = "automation")]
        let header_chain_prover = HeaderChainProver::new(&config, rpc.clone()).await?;

        Ok(Operator {
            rpc,
            db: db.clone(),
            signer,
            config,
            collateral_funding_outpoint,
            #[cfg(feature = "automation")]
            tx_sender,
            citrea_client,
            #[cfg(feature = "automation")]
            header_chain_prover,
            reimburse_addr,
        })
    }

    #[cfg(feature = "automation")]
    pub async fn send_initial_round_tx(&self, round_tx: &Transaction) -> Result<(), BridgeError> {
        let mut dbtx = self.db.begin_transaction().await?;
        self.tx_sender
            .insert_try_to_send(
                &mut dbtx,
                Some(TxMetadata {
                    tx_type: TransactionType::Round,
                    operator_xonly_pk: None,
                    round_idx: Some(RoundIndex::Round(0)),
                    kickoff_idx: None,
                    deposit_outpoint: None,
                }),
                round_tx,
                FeePayingType::CPFP,
                None,
                &[],
                &[],
                &[],
                &[],
            )
            .await?;
        dbtx.commit().await?;
        Ok(())
    }

    /// Returns an operator's winternitz public keys and challenge ackpreimages
    /// & hashes.
    ///
    /// # Returns
    ///
    /// - [`mpsc::Receiver`]: A [`tokio`] data channel with a type of
    ///   [`winternitz::PublicKey`] and size of operator's winternitz public
    ///   keys count
    /// - [`mpsc::Receiver`]: A [`tokio`] data channel with a type of
    ///   [`PublicHash`] and size of operator's challenge ack preimages & hashes
    ///   count
    ///
    pub async fn get_params(
        &self,
    ) -> Result<
        (
            mpsc::Receiver<winternitz::PublicKey>,
            mpsc::Receiver<schnorr::Signature>,
        ),
        BridgeError,
    > {
        tracing::info!("Generating operator params");
        tracing::info!("Generating kickoff winternitz pubkeys");
        let wpks = self.generate_kickoff_winternitz_pubkeys()?;
        tracing::info!("Kickoff winternitz pubkeys generated");
        let (wpk_tx, wpk_rx) = mpsc::channel(wpks.len());
        let kickoff_wpks = KickoffWinternitzKeys::new(
            wpks,
            self.config.protocol_paramset().num_kickoffs_per_round,
            self.config.protocol_paramset().num_round_txs,
        );
        tracing::info!("Starting to generate unspent kickoff signatures");
        let kickoff_sigs = self.generate_unspent_kickoff_sigs(&kickoff_wpks)?;
        tracing::info!("Unspent kickoff signatures generated");
        let wpks = kickoff_wpks.keys;
        let (sig_tx, sig_rx) = mpsc::channel(kickoff_sigs.len());

        tokio::spawn(async move {
            for wpk in wpks {
                wpk_tx
                    .send(wpk)
                    .await
                    .wrap_err("Failed to send winternitz public key")?;
            }

            for sig in kickoff_sigs {
                sig_tx
                    .send(sig)
                    .await
                    .wrap_err("Failed to send kickoff signature")?;
            }

            Ok::<(), BridgeError>(())
        });

        Ok((wpk_rx, sig_rx))
    }

    pub async fn deposit_sign(
        &self,
        mut deposit_data: DepositData,
    ) -> Result<mpsc::Receiver<schnorr::Signature>, BridgeError> {
        self.citrea_client
            .check_nofn_correctness(deposit_data.get_nofn_xonly_pk()?)
            .await?;

        let mut tweak_cache = TweakCache::default();
        let (sig_tx, sig_rx) = mpsc::channel(constants::DEFAULT_CHANNEL_SIZE);

        let deposit_blockhash = self
            .rpc
            .get_blockhash_of_tx(&deposit_data.get_deposit_outpoint().txid)
            .await?;

        let mut sighash_stream = Box::pin(create_operator_sighash_stream(
            self.db.clone(),
            self.signer.xonly_public_key,
            self.config.clone(),
            deposit_data,
            deposit_blockhash,
        ));

        let signer = self.signer.clone();
        let handle = tokio::spawn(async move {
            while let Some(sighash) = sighash_stream.next().await {
                // None because utxos that operators need to sign do not have scripts
                let (sighash, sig_info) = sighash?;
                let sig = signer.sign_with_tweak_data(
                    sighash,
                    sig_info.tweak_data,
                    Some(&mut tweak_cache),
                )?;

                if sig_tx.send(sig).await.is_err() {
                    break;
                }
            }

            Ok::<(), BridgeError>(())
        });
        monitor_standalone_task(handle, "Operator deposit sign");

        Ok(sig_rx)
    }

    /// Creates the round state machine by adding a system event to the database
    #[cfg(feature = "automation")]
    pub async fn track_rounds(&self) -> Result<(), BridgeError> {
        let mut dbtx = self.db.begin_transaction().await?;
        // set operators own kickoff winternitz public keys before creating the round state machine
        // as round machine needs kickoff keys to create the first round tx
        self.db
            .insert_operator_kickoff_winternitz_public_keys_if_not_exist(
                Some(&mut dbtx),
                self.signer.xonly_public_key,
                self.generate_kickoff_winternitz_pubkeys()?,
            )
            .await?;

        StateManager::<Operator<C>>::dispatch_new_round_machine(
            self.db.clone(),
            &mut dbtx,
            self.data(),
        )
        .await?;
        dbtx.commit().await?;
        Ok(())
    }

    /// Checks if the withdrawal amount is within the acceptable range.
    fn is_profitable(
        input_amount: Amount,
        withdrawal_amount: Amount,
        bridge_amount_sats: Amount,
        operator_withdrawal_fee_sats: Amount,
    ) -> bool {
        // Use checked_sub to safely handle potential underflow
        let withdrawal_diff = match withdrawal_amount
            .to_sat()
            .checked_sub(input_amount.to_sat())
        {
            Some(diff) => diff,
            None => return false, // If underflow occurs, it's not profitable
        };

        if withdrawal_diff > bridge_amount_sats.to_sat() {
            return false;
        }

        // Calculate net profit after the withdrawal using checked_sub to prevent panic
        let net_profit = match bridge_amount_sats.checked_sub(withdrawal_amount) {
            Some(profit) => profit,
            None => return false, // If underflow occurs, it's not profitable
        };

        // Net profit must be bigger than withdrawal fee.
        net_profit >= operator_withdrawal_fee_sats
    }

    /// Prepares a withdrawal by:
    ///
    /// 1. Checking if the withdrawal has been made on Citrea
    /// 2. Verifying the given signature
    /// 3. Checking if the withdrawal is profitable or not
    /// 4. Funding the withdrawal transaction using TxSender RBF option
    ///
    /// # Parameters
    ///
    /// - `withdrawal_idx`: Citrea withdrawal UTXO index
    /// - `in_signature`: User's signature that is going to be used for signing
    ///   withdrawal transaction input
    /// - `in_outpoint`: User's input for the payout transaction
    /// - `out_script_pubkey`: User's script pubkey which will be used
    ///   in the payout transaction's output
    /// - `out_amount`: Payout transaction output's value
    ///
    /// # Returns
    ///
    /// - Ok(()) if the withdrawal checks are successful and a payout transaction is added to the TxSender
    /// - Err(BridgeError) if the withdrawal checks fail
    pub async fn withdraw(
        &self,
        withdrawal_index: u32,
        in_signature: schnorr::Signature,
        in_outpoint: OutPoint,
        out_script_pubkey: ScriptBuf,
        out_amount: Amount,
    ) -> Result<Transaction, BridgeError> {
        tracing::info!(
            "Withdrawing with index: {}, in_signature: {}, in_outpoint: {:?}, out_script_pubkey: {}, out_amount: {}",
            withdrawal_index,
            in_signature.to_string(),
            in_outpoint,
            out_script_pubkey.to_string(),
            out_amount
        );

        // Prepare input and output of the payout transaction.
        let input_prevout = self.rpc.get_txout_from_outpoint(&in_outpoint).await?;
        let input_utxo = UTXO {
            outpoint: in_outpoint,
            txout: input_prevout,
        };
        let output_txout = TxOut {
            value: out_amount,
            script_pubkey: out_script_pubkey,
        };

        // Check Citrea for the withdrawal state.
        let withdrawal_utxo = self
            .db
            .get_withdrawal_utxo_from_citrea_withdrawal(None, withdrawal_index)
            .await?;

        if withdrawal_utxo != input_utxo.outpoint {
            return Err(eyre::eyre!("Input UTXO does not match withdrawal UTXO from Citrea: Input Outpoint: {0}, Withdrawal Outpoint (from Citrea): {1}", input_utxo.outpoint, withdrawal_utxo).into());
        }

        let operator_withdrawal_fee_sats =
            self.config
                .operator_withdrawal_fee_sats
                .ok_or(BridgeError::ConfigError(
                    "Operator withdrawal fee sats is not specified in configuration file"
                        .to_string(),
                ))?;
        if !Self::is_profitable(
            input_utxo.txout.value,
            output_txout.value,
            self.config.protocol_paramset().bridge_amount,
            operator_withdrawal_fee_sats,
        ) {
            return Err(eyre::eyre!("Not enough fee for operator").into());
        }

        let user_xonly_pk = &input_utxo
            .txout
            .script_pubkey
            .try_get_taproot_pk()
            .wrap_err("Input utxo script pubkey is not a valid taproot script")?;

        let payout_txhandler = builder::transaction::create_payout_txhandler(
            input_utxo,
            output_txout,
            self.signer.xonly_public_key,
            in_signature,
            self.config.protocol_paramset().network,
        )?;

        // tracing::info!("Payout txhandler: {:?}", hex::encode(bitcoin::consensus::serialize(&payout_txhandler.get_cached_tx())));

        let sighash = payout_txhandler
            .calculate_sighash_txin(0, bitcoin::sighash::TapSighashType::SinglePlusAnyoneCanPay)?;

        SECP.verify_schnorr(
            &in_signature,
            &Message::from_digest(*sighash.as_byte_array()),
            user_xonly_pk,
        )
        .wrap_err("Failed to verify signature received from user for payout txin")?;

        // send payout tx using RBF
        let funded_tx = self
            .rpc
            .fund_raw_transaction(
                payout_txhandler.get_cached_tx(),
                Some(&bitcoincore_rpc::json::FundRawTransactionOptions {
                    add_inputs: Some(true),
                    change_address: None,
                    change_position: Some(1),
                    change_type: None,
                    include_watching: None,
                    lock_unspents: Some(true),
                    fee_rate: None,
                    subtract_fee_from_outputs: None,
                    replaceable: None,
                    conf_target: None,
                    estimate_mode: None,
                }),
                None,
            )
            .await
            .wrap_err("Failed to fund raw transaction")?
            .hex;

        let signed_tx: Transaction = bitcoin::consensus::deserialize(
            &self
                .rpc
                .sign_raw_transaction_with_wallet(&funded_tx, None, None)
                .await
                .wrap_err("Failed to sign funded tx through bitcoin RPC")?
                .hex,
        )
        .wrap_err("Failed to deserialize signed tx")?;

        self.rpc
            .send_raw_transaction(&signed_tx)
            .await
            .wrap_err("Failed to send transaction to signed tx")?;

        Ok(signed_tx)
    }

    /// Generates Winternitz public keys for every  BitVM assert tx for a deposit.
    ///
    /// # Returns
    ///
    /// - [`Vec<Vec<winternitz::PublicKey>>`]: Winternitz public keys for
    ///   `watchtower index` row and `BitVM assert tx index` column.
    pub fn generate_assert_winternitz_pubkeys(
        &self,
        deposit_outpoint: bitcoin::OutPoint,
    ) -> Result<Vec<winternitz::PublicKey>, BridgeError> {
        tracing::debug!("Generating assert winternitz pubkeys");
        let bitvm_pks = self
            .signer
            .generate_bitvm_pks_for_deposit(deposit_outpoint, self.config.protocol_paramset())?;

        let flattened_wpks = bitvm_pks.to_flattened_vec();

        Ok(flattened_wpks)
    }
    /// Generates Winternitz public keys for every blockhash commit to be used in kickoff utxos.
    /// Unique for each kickoff utxo of operator.
    ///
    /// # Returns
    ///
    /// - [`Vec<Vec<winternitz::PublicKey>>`]: Winternitz public keys for
    ///   `round_index` row and `kickoff_idx` column.
    pub fn generate_kickoff_winternitz_pubkeys(
        &self,
    ) -> Result<Vec<winternitz::PublicKey>, BridgeError> {
        let mut winternitz_pubkeys =
            Vec::with_capacity(self.config.get_num_kickoff_winternitz_pks());

        // we need num_round_txs + 1 because the last round includes reimburse generators of previous round
        for round_idx in RoundIndex::iter_rounds(self.config.protocol_paramset().num_round_txs + 1)
        {
            for kickoff_idx in 0..self.config.protocol_paramset().num_kickoffs_per_round {
                let path = WinternitzDerivationPath::Kickoff(
                    round_idx,
                    kickoff_idx as u32,
                    self.config.protocol_paramset(),
                );
                winternitz_pubkeys.push(self.signer.derive_winternitz_pk(path)?);
            }
        }

        if winternitz_pubkeys.len() != self.config.get_num_kickoff_winternitz_pks() {
            return Err(eyre::eyre!(
                "Expected {} number of kickoff winternitz pubkeys, but got {}",
                self.config.get_num_kickoff_winternitz_pks(),
                winternitz_pubkeys.len()
            )
            .into());
        }

        Ok(winternitz_pubkeys)
    }

    pub fn generate_unspent_kickoff_sigs(
        &self,
        kickoff_wpks: &KickoffWinternitzKeys,
    ) -> Result<Vec<Signature>, BridgeError> {
        let mut tweak_cache = TweakCache::default();
        let mut sigs: Vec<Signature> =
            Vec::with_capacity(self.config.get_num_unspent_kickoff_sigs());
        let mut prev_ready_to_reimburse: Option<TxHandler> = None;
        let operator_data = OperatorData {
            xonly_pk: self.signer.xonly_public_key,
            collateral_funding_outpoint: self.collateral_funding_outpoint,
            reimburse_addr: self.reimburse_addr.clone(),
        };
        for round_idx in RoundIndex::iter_rounds(self.config.protocol_paramset().num_round_txs) {
            let txhandlers = create_round_txhandlers(
                self.config.protocol_paramset(),
                round_idx,
                &operator_data,
                kickoff_wpks,
                prev_ready_to_reimburse.as_ref(),
            )?;
            for txhandler in txhandlers {
                if let TransactionType::UnspentKickoff(kickoff_idx) =
                    txhandler.get_transaction_type()
                {
                    let partial = PartialSignatureInfo {
                        operator_idx: 0, // dummy value
                        round_idx,
                        kickoff_utxo_idx: kickoff_idx,
                    };
                    let sighashes = txhandler
                        .calculate_shared_txins_sighash(EntityType::OperatorSetup, partial)?;
                    let signed_sigs: Result<Vec<_>, _> = sighashes
                        .into_iter()
                        .map(|(sighash, sig_info)| {
                            self.signer.sign_with_tweak_data(
                                sighash,
                                sig_info.tweak_data,
                                Some(&mut tweak_cache),
                            )
                        })
                        .collect();
                    sigs.extend(signed_sigs?);
                }
                if let TransactionType::ReadyToReimburse = txhandler.get_transaction_type() {
                    prev_ready_to_reimburse = Some(txhandler);
                }
            }
        }
        if sigs.len() != self.config.get_num_unspent_kickoff_sigs() {
            return Err(eyre::eyre!(
                "Expected {} number of unspent kickoff sigs, but got {}",
                self.config.get_num_unspent_kickoff_sigs(),
                sigs.len()
            )
            .into());
        }
        Ok(sigs)
    }

    pub fn generate_challenge_ack_preimages_and_hashes(
        &self,
        deposit_data: &DepositData,
    ) -> Result<Vec<PublicHash>, BridgeError> {
        let mut hashes = Vec::with_capacity(self.config.get_num_challenge_ack_hashes(deposit_data));

        for watchtower_idx in 0..deposit_data.get_num_watchtowers() {
            let path = WinternitzDerivationPath::ChallengeAckHash(
                watchtower_idx as u32,
                deposit_data.get_deposit_outpoint(),
                self.config.protocol_paramset(),
            );
            let hash = self.signer.generate_public_hash_from_path(path)?;
            hashes.push(hash);
        }

        if hashes.len() != self.config.get_num_challenge_ack_hashes(deposit_data) {
            return Err(eyre::eyre!(
                "Expected {} number of challenge ack hashes, but got {}",
                self.config.get_num_challenge_ack_hashes(deposit_data),
                hashes.len()
            )
            .into());
        }

        Ok(hashes)
    }

    pub async fn handle_finalized_payout<'a>(
        &'a self,
        dbtx: DatabaseTransaction<'a, '_>,
        deposit_outpoint: OutPoint,
        payout_tx_blockhash: BlockHash,
    ) -> Result<bitcoin::Txid, BridgeError> {
        let (deposit_id, deposit_data) = self
            .db
            .get_deposit_data(Some(dbtx), deposit_outpoint)
            .await?
            .ok_or(BridgeError::DatabaseError(sqlx::Error::RowNotFound))?;

        // get unused kickoff connector
        let (round_idx, kickoff_idx) = self
            .db
            .get_unused_and_signed_kickoff_connector(
                Some(dbtx),
                deposit_id,
                self.signer.xonly_public_key,
            )
            .await?
            .ok_or(BridgeError::DatabaseError(sqlx::Error::RowNotFound))?;

        let current_round_index = self.db.get_current_round_index(Some(dbtx)).await?;
        #[cfg(feature = "automation")]
        if current_round_index != round_idx {
            // we currently have no free kickoff connectors in the current round, so we need to end round first
            // if current_round_index should only be smaller than round_idx, and should not be smaller by more than 1
            // so sanity check:
            if current_round_index.next_round() != round_idx {
                return Err(eyre::eyre!(
                    "Internal error: Expected the current round ({:?}) to be equal to or 1 less than the round of the first available kickoff for deposit reimbursement ({:?}) for deposit {:?}. If the round is less than the current round, there is an issue with the logic of the fn that gets the first available kickoff. If the round is greater, that means the next round do not have any kickoff connectors available for reimbursement, which should not be possible.",
                    current_round_index, round_idx, deposit_outpoint
                ).into());
            }
            // start the next round to be able to get reimbursement for the payout
            self.end_round(dbtx).await?;
        }

        // get signed txs,
        let kickoff_data = KickoffData {
            operator_xonly_pk: self.signer.xonly_public_key,
            round_idx,
            kickoff_idx,
        };

        let payout_tx_blockhash = payout_tx_blockhash.as_byte_array().last_20_bytes();

        #[cfg(test)]
        let payout_tx_blockhash = self
            .config
            .test_params
            .maybe_disrupt_payout_tx_block_hash_commit(payout_tx_blockhash);

        let context = ContractContext::new_context_for_kickoff(
            kickoff_data,
            deposit_data,
            self.config.protocol_paramset(),
        );

        let signed_txs = create_and_sign_txs(
            self.db.clone(),
            &self.signer,
            self.config.clone(),
            context,
            Some(payout_tx_blockhash),
            Some(dbtx),
        )
        .await?;

        let tx_metadata = Some(TxMetadata {
            tx_type: TransactionType::Dummy, // will be replaced in add_tx_to_queue
            operator_xonly_pk: Some(self.signer.xonly_public_key),
            round_idx: Some(round_idx),
            kickoff_idx: Some(kickoff_idx),
            deposit_outpoint: Some(deposit_outpoint),
        });

        // try to send them
        for (tx_type, signed_tx) in &signed_txs {
            match *tx_type {
                TransactionType::Kickoff
                | TransactionType::OperatorChallengeAck(_)
                | TransactionType::WatchtowerChallengeTimeout(_)
                | TransactionType::ChallengeTimeout
                | TransactionType::DisproveTimeout
                | TransactionType::Reimburse => {
                    #[cfg(feature = "automation")]
                    self.tx_sender
                        .add_tx_to_queue(
                            dbtx,
                            *tx_type,
                            signed_tx,
                            &signed_txs,
                            tx_metadata,
                            &self.config,
                            None,
                        )
                        .await?;
                }
                _ => {}
            }
        }

        let kickoff_txid = signed_txs
            .iter()
            .find_map(|(tx_type, tx)| {
                if let TransactionType::Kickoff = tx_type {
                    Some(tx.compute_txid())
                } else {
                    None
                }
            })
            .ok_or(eyre::eyre!(
                "Couldn't find kickoff tx in signed_txs".to_string(),
            ))?;

        // mark the kickoff connector as used
        self.db
            .mark_kickoff_connector_as_used(Some(dbtx), round_idx, kickoff_idx, Some(kickoff_txid))
            .await?;

        Ok(kickoff_txid)
    }

    #[cfg(feature = "automation")]
    async fn start_first_round(
        &self,
        dbtx: DatabaseTransaction<'_, '_>,
        kickoff_wpks: KickoffWinternitzKeys,
    ) -> Result<(), BridgeError> {
        // try to send the first round tx
        let (mut first_round_tx, _) = create_round_nth_txhandler(
            self.signer.xonly_public_key,
            self.collateral_funding_outpoint,
            self.config.protocol_paramset().collateral_funding_amount,
            RoundIndex::Round(0),
            &kickoff_wpks,
            self.config.protocol_paramset(),
        )?;

        self.signer
            .tx_sign_and_fill_sigs(&mut first_round_tx, &[], None)?;

        self.tx_sender
            .insert_try_to_send(
                dbtx,
                Some(TxMetadata {
                    tx_type: TransactionType::Round,
                    operator_xonly_pk: None,
                    round_idx: Some(RoundIndex::Round(0)),
                    kickoff_idx: None,
                    deposit_outpoint: None,
                }),
                first_round_tx.get_cached_tx(),
                FeePayingType::CPFP,
                None,
                &[],
                &[],
                &[],
                &[],
            )
            .await?;

        // update current round index to 1
        self.db
            .update_current_round_index(Some(dbtx), RoundIndex::Round(0))
            .await?;

        Ok(())
    }

    #[cfg(feature = "automation")]
    pub async fn end_round<'a>(
        &'a self,
        dbtx: DatabaseTransaction<'a, '_>,
    ) -> Result<(), BridgeError> {
        // get current round index
        let current_round_index = self.db.get_current_round_index(Some(dbtx)).await?;

        let mut activation_prerequisites = Vec::new();

        let operator_winternitz_public_keys = self
            .db
            .get_operator_kickoff_winternitz_public_keys(None, self.signer.xonly_public_key)
            .await?;
        let kickoff_wpks = KickoffWinternitzKeys::new(
            operator_winternitz_public_keys,
            self.config.protocol_paramset().num_kickoffs_per_round,
            self.config.protocol_paramset().num_round_txs,
        );

        // if we are at round 0, which is just the collateral, we need to start the first round
        if current_round_index == RoundIndex::Collateral {
            return self.start_first_round(dbtx, kickoff_wpks).await;
        }

        let (current_round_txhandler, mut ready_to_reimburse_txhandler) =
            create_round_nth_txhandler(
                self.signer.xonly_public_key,
                self.collateral_funding_outpoint,
                self.config.protocol_paramset().collateral_funding_amount,
                current_round_index,
                &kickoff_wpks,
                self.config.protocol_paramset(),
            )?;

        let (mut next_round_txhandler, _) = create_round_nth_txhandler(
            self.signer.xonly_public_key,
            self.collateral_funding_outpoint,
            self.config.protocol_paramset().collateral_funding_amount,
            current_round_index.next_round(),
            &kickoff_wpks,
            self.config.protocol_paramset(),
        )?;

        let mut tweak_cache = TweakCache::default();

        // sign ready to reimburse tx
        self.signer.tx_sign_and_fill_sigs(
            &mut ready_to_reimburse_txhandler,
            &[],
            Some(&mut tweak_cache),
        )?;

        // sign next round tx
        self.signer.tx_sign_and_fill_sigs(
            &mut next_round_txhandler,
            &[],
            Some(&mut tweak_cache),
        )?;

        let current_round_txid = current_round_txhandler.get_cached_tx().compute_txid();
        let ready_to_reimburse_tx = ready_to_reimburse_txhandler.get_cached_tx();
        let next_round_tx = next_round_txhandler.get_cached_tx();

        let ready_to_reimburse_txid = ready_to_reimburse_tx.compute_txid();

        let mut unspent_kickoff_connector_indices = Vec::new();

        // get kickoff txid for used kickoff connector
        for kickoff_connector_idx in
            0..self.config.protocol_paramset().num_kickoffs_per_round as u32
        {
            let kickoff_txid = self
                .db
                .get_kickoff_txid_for_used_kickoff_connector(
                    Some(dbtx),
                    current_round_index,
                    kickoff_connector_idx,
                )
                .await?;
            match kickoff_txid {
                Some(kickoff_txid) => {
                    activation_prerequisites.push(ActivatedWithOutpoint {
                        outpoint: OutPoint {
                            txid: kickoff_txid,
                            vout: UtxoVout::KickoffFinalizer.get_vout(), // Kickoff finalizer output index
                        },
                        relative_block_height: self.config.protocol_paramset().finality_depth,
                    });
                }
                None => {
                    let unspent_kickoff_connector = OutPoint {
                        txid: current_round_txid,
                        vout: UtxoVout::Kickoff(kickoff_connector_idx as usize).get_vout(),
                    };
                    unspent_kickoff_connector_indices.push(kickoff_connector_idx as usize);
                    self.db
                        .mark_kickoff_connector_as_used(
                            Some(dbtx),
                            current_round_index,
                            kickoff_connector_idx,
                            None,
                        )
                        .await?;
                    activation_prerequisites.push(ActivatedWithOutpoint {
                        outpoint: unspent_kickoff_connector,
                        relative_block_height: self.config.protocol_paramset().finality_depth,
                    });
                }
            }
        }

        // Burn unused kickoff connectors
        let mut burn_unspent_kickoff_connectors_tx =
            create_burn_unused_kickoff_connectors_txhandler(
                &current_round_txhandler,
                &unspent_kickoff_connector_indices,
                &self.signer.address,
                self.config.protocol_paramset(),
            )?;

        // sign burn unused kickoff connectors tx
        self.signer.tx_sign_and_fill_sigs(
            &mut burn_unspent_kickoff_connectors_tx,
            &[],
            Some(&mut tweak_cache),
        )?;

        self.tx_sender
            .insert_try_to_send(
                dbtx,
                Some(TxMetadata {
                    tx_type: TransactionType::BurnUnusedKickoffConnectors,
                    operator_xonly_pk: Some(self.signer.xonly_public_key),
                    round_idx: Some(current_round_index),
                    kickoff_idx: None,
                    deposit_outpoint: None,
                }),
                burn_unspent_kickoff_connectors_tx.get_cached_tx(),
                FeePayingType::CPFP,
                None,
                &[],
                &[],
                &[],
                &[],
            )
            .await?;

        // send ready to reimburse tx
        self.tx_sender
            .insert_try_to_send(
                dbtx,
                Some(TxMetadata {
                    tx_type: TransactionType::ReadyToReimburse,
                    operator_xonly_pk: Some(self.signer.xonly_public_key),
                    round_idx: Some(current_round_index),
                    kickoff_idx: None,
                    deposit_outpoint: None,
                }),
                ready_to_reimburse_tx,
                FeePayingType::CPFP,
                None,
                &[],
                &[],
                &[],
                &activation_prerequisites,
            )
            .await?;

        // send next round tx
        self.tx_sender
            .insert_try_to_send(
                dbtx,
                Some(TxMetadata {
                    tx_type: TransactionType::Round,
                    operator_xonly_pk: Some(self.signer.xonly_public_key),
                    round_idx: Some(current_round_index.next_round()),
                    kickoff_idx: None,
                    deposit_outpoint: None,
                }),
                next_round_tx,
                FeePayingType::CPFP,
                None,
                &[],
                &[],
                &[ActivatedWithTxid {
                    txid: ready_to_reimburse_txid,
                    relative_block_height: self
                        .config
                        .protocol_paramset()
                        .operator_reimburse_timelock
                        as u32,
                }],
                &[],
            )
            .await?;

        // update current round index
        self.db
            .update_current_round_index(Some(dbtx), current_round_index.next_round())
            .await?;

        Ok(())
    }

    #[cfg(feature = "automation")]
    async fn send_asserts(
        &self,
        kickoff_data: KickoffData,
        deposit_data: DepositData,
        watchtower_challenges: HashMap<usize, Transaction>,
        _payout_blockhash: Witness,
        latest_blockhash: Witness,
    ) -> Result<(), BridgeError> {
        use bridge_circuit_host::utils::{get_verifying_key, is_dev_mode};
        use citrea_sov_rollup_interface::zk::light_client_proof::output::LightClientCircuitOutput;

        let context = ContractContext::new_context_for_kickoff(
            kickoff_data,
            deposit_data.clone(),
            self.config.protocol_paramset(),
        );
        let mut db_cache = crate::builder::transaction::ReimburseDbCache::from_context(
            self.db.clone(),
            &context,
            None,
        );
        let txhandlers = builder::transaction::create_txhandlers(
            TransactionType::Kickoff,
            context,
            &mut crate::builder::transaction::TxHandlerCache::new(),
            &mut db_cache,
        )
        .await?;
        let move_txid = txhandlers
            .get(&TransactionType::MoveToVault)
            .ok_or(eyre::eyre!(
                "Move to vault txhandler not found in send_asserts"
            ))?
            .get_cached_tx()
            .compute_txid();
        let kickoff_tx = txhandlers
            .get(&TransactionType::Kickoff)
            .ok_or(eyre::eyre!("Kickoff txhandler not found in send_asserts"))?
            .get_cached_tx();

        let (payout_op_xonly_pk_opt, payout_block_hash, payout_txid, deposit_idx) = self
            .db
            .get_payout_info_from_move_txid(None, move_txid)
            .await
            .wrap_err("Failed to get payout info from db during sending asserts.")?
            .ok_or_eyre(format!(
                "Payout info not found in db while sending asserts for move txid: {}",
                move_txid
            ))?;

        let payout_op_xonly_pk = payout_op_xonly_pk_opt.ok_or_eyre(format!(
            "Payout operator xonly pk not found in payout info DB while sending asserts for deposit move txid: {}",
            move_txid
        ))?;

        tracing::info!("Sending asserts for deposit_idx: {:?}", deposit_idx);

        if payout_op_xonly_pk != kickoff_data.operator_xonly_pk {
            return Err(eyre::eyre!(
                "Payout operator xonly pk does not match kickoff operator xonly pk in send_asserts"
            )
            .into());
        }

        let (payout_block_height, payout_block) = self
            .db
            .get_full_block_from_hash(None, payout_block_hash)
            .await?
            .ok_or_eyre(format!(
                "Payout block {:?} {:?} not found in db",
                payout_op_xonly_pk, payout_block_hash
            ))?;

        let payout_tx_index = payout_block
            .txdata
            .iter()
            .position(|tx| tx.compute_txid() == payout_txid)
            .ok_or_eyre(format!(
                "Payout txid {:?} not found in block {:?} {:?}",
                payout_txid, payout_op_xonly_pk, payout_block_hash
            ))?;
        let payout_tx = &payout_block.txdata[payout_tx_index];
        tracing::debug!("Calculated payout tx in send_asserts: {:?}", payout_tx);

        let lcp_receipt = self
            .citrea_client
            .fetch_validate_and_store_lcp(
                payout_block_height as u64,
                deposit_idx as u32,
                &self.db,
                None,
                self.config.protocol_paramset(),
            )
            .await?;
        let proof_output: LightClientCircuitOutput = borsh::from_slice(&lcp_receipt.journal.bytes)
            .wrap_err("Failed to deserialize light client circuit output")?;
        let l2_height = proof_output.last_l2_height;
        let hex_l2_str = format!("0x{:x}", l2_height);
        let light_client_proof = LightClientProof {
            lc_journal: lcp_receipt.journal.bytes.clone(),
            l2_height: hex_l2_str,
        };

        tracing::info!("Got light client proof in send_asserts");

        let storage_proof = self
            .citrea_client
            .get_storage_proof(l2_height, deposit_idx as u32)
            .await
            .wrap_err(format!(
                "Failed to get storage proof for move txid {:?}, l2 height {}, deposit_idx {}",
                move_txid, l2_height, deposit_idx
            ))?;

        tracing::debug!("Got storage proof in send_asserts {:?}", storage_proof);

        // get committed latest blockhash
        let wt_derive_path = ClementineBitVMPublicKeys::get_latest_blockhash_derivation(
            deposit_data.get_deposit_outpoint(),
            self.config.protocol_paramset(),
        );
        let commits = extract_winternitz_commits(
            latest_blockhash,
            &[wt_derive_path],
            self.config.protocol_paramset(),
        )?;

        let latest_blockhash_last_20: [u8; 20] = commits
            .first()
            .ok_or_eyre("Failed to get latest blockhash in send_asserts")?
            .to_owned()
            .try_into()
            .map_err(|_| eyre::eyre!("Committed latest blockhash is not 20 bytes long"))?;

        #[cfg(test)]
        let latest_blockhash_last_20 = self
            .config
            .test_params
            .maybe_disrupt_latest_block_hash_commit(latest_blockhash_last_20);

        let rpc_current_finalized_height = self
            .rpc
            .get_current_chain_height()
            .await?
            .saturating_sub(self.config.protocol_paramset().finality_depth);

        // update headers in case the sync (state machine handle_finalized_block) is behind
        self.db
            .fetch_and_save_missing_blocks(
                &self.rpc,
                self.config.protocol_paramset().genesis_height,
                rpc_current_finalized_height + 1,
            )
            .await?;

        let current_height = self
            .db
            .get_latest_finalized_block_height(None)
            .await?
            .ok_or_eyre("Failed to get current finalized block height")?;

        let block_hashes = self
            .db
            .get_block_info_from_range(
                None,
                self.config.protocol_paramset().genesis_height as u64,
                current_height,
            )
            .await?;

        // find out which blockhash is latest_blockhash (only last 20 bytes is committed to Witness)
        let latest_blockhash_index = block_hashes
            .iter()
            .position(|(block_hash, _)| {
                block_hash.as_byte_array().last_20_bytes() == latest_blockhash_last_20
            })
            .ok_or_eyre("Failed to find latest blockhash in send_asserts")?;

        let latest_blockhash = block_hashes[latest_blockhash_index].0;

        let (current_hcp, _hcp_height) = self
            .header_chain_prover
            .prove_till_hash(latest_blockhash)
            .await?;

        #[cfg(test)]
        let mut total_works: Vec<[u8; 16]> = Vec::with_capacity(watchtower_challenges.len());

        #[cfg(test)]
        {
            use bridge_circuit_host::utils::total_work_from_wt_tx;
            for (_, tx) in watchtower_challenges.iter() {
                let total_work = total_work_from_wt_tx(tx);
                total_works.push(total_work);
            }
            tracing::debug!("Total works: {:?}", total_works);
        }

        #[cfg(test)]
        let current_hcp = self
            .config
            .test_params
            .maybe_override_current_hcp(
                current_hcp,
                payout_block_hash,
                &block_hashes,
                &self.header_chain_prover,
                total_works.clone(),
            )
            .await?;

        tracing::info!("Got header chain proof in send_asserts");

        let blockhashes_serialized: Vec<[u8; 32]> = block_hashes
            .iter()
            .take(latest_blockhash_index + 1)
            .map(|(h, _)| h.to_byte_array())
            .collect();

        #[cfg(test)]
        let blockhashes_serialized = self
            .config
            .test_params
            .maybe_override_blockhashes_serialized(
                blockhashes_serialized,
                payout_block_height,
                self.config.protocol_paramset().genesis_height,
                total_works,
            );

        tracing::debug!(
            "Genesis height - Before SPV: {},",
            self.config.protocol_paramset().genesis_height
        );

        let spv = create_spv(
            payout_tx.clone(),
            &blockhashes_serialized,
            payout_block.clone(),
            payout_block_height,
            self.config.protocol_paramset().genesis_height,
            payout_tx_index as u32,
        )?;
        tracing::info!("Calculated spv proof in send_asserts");

        let mut wt_contexts = Vec::new();
        for (_, tx) in watchtower_challenges.iter() {
            wt_contexts.push(WatchtowerContext {
                watchtower_tx: tx.clone(),
                prevout_txs: self.rpc.get_prevout_txs(tx).await?,
            });
        }

        #[cfg(test)]
        {
            if self.config.test_params.operator_forgot_watchtower_challenge {
                tracing::info!("Disrupting watchtower challenges in send_asserts");
                wt_contexts.pop();
            }
        }

        let watchtower_challenge_connector_start_idx =
            (FIRST_FIVE_OUTPUTS + NUMBER_OF_ASSERT_TXS) as u16;

        let bridge_circuit_host_params = BridgeCircuitHostParams::new_with_wt_tx(
            kickoff_tx.clone(),
            spv,
            current_hcp,
            light_client_proof,
            lcp_receipt,
            storage_proof,
            self.config.protocol_paramset().network,
            &wt_contexts,
            watchtower_challenge_connector_start_idx,
        )
        .wrap_err("Failed to create bridge circuit host params in send_asserts")?;

        let bridge_circuit_elf = match self.config.protocol_paramset().network {
            bitcoin::Network::Bitcoin => MAINNET_BRIDGE_CIRCUIT_ELF,
            bitcoin::Network::Testnet4 => TESTNET4_BRIDGE_CIRCUIT_ELF,
            bitcoin::Network::Signet => SIGNET_BRIDGE_CIRCUIT_ELF,
            bitcoin::Network::Regtest => {
                if is_dev_mode() {
                    REGTEST_BRIDGE_CIRCUIT_ELF_TEST
                } else {
                    REGTEST_BRIDGE_CIRCUIT_ELF
                }
            }
            _ => {
                return Err(eyre::eyre!(
                    "Unsupported network {:?} in send_asserts",
                    self.config.protocol_paramset().network
                )
                .into())
            }
        };
        tracing::info!("Starting proving bridge circuit to send asserts");

        #[cfg(test)]
        self.config
            .test_params
            .maybe_dump_bridge_circuit_params_to_file(&bridge_circuit_host_params)?;

        #[cfg(test)]
        self.config
            .test_params
            .maybe_dump_bridge_circuit_params_to_file(&bridge_circuit_host_params)?;

        let (g16_proof, g16_output, public_inputs) =
            prove_bridge_circuit(bridge_circuit_host_params, bridge_circuit_elf)?;

        tracing::info!("Proved bridge circuit in send_asserts");
        let public_input_scalar = ark_bn254::Fr::from_be_bytes_mod_order(&g16_output);

        #[cfg(test)]
        let mut public_inputs = public_inputs;

        #[cfg(test)]
        {
            if self
                .config
                .test_params
                .disrupt_challenge_sending_watchtowers_commit
            {
                tracing::info!("Disrupting challenge sending watchtowers commit in send_asserts");
                public_inputs.challenge_sending_watchtowers[0] ^= 0x01;
                tracing::info!(
                    "Disrupted challenge sending watchtowers commit: {:?}",
                    public_inputs.challenge_sending_watchtowers
                );
            }
        }

        tracing::info!(
            "Challenge sending watchtowers commit: {:?}",
            public_inputs.challenge_sending_watchtowers
        );

        let asserts = tokio::task::spawn_blocking(move || {
            let vk = get_verifying_key();

            generate_assertions(g16_proof, vec![public_input_scalar], &vk).map_err(|e| {
                eyre::eyre!(
                    "Failed to generate {}assertions: {}",
                    if is_dev_mode() { "dev mode " } else { "" },
                    e
                )
            })
        })
        .await
        .wrap_err("Generate assertions thread failed with error")??;

        tracing::warn!("Generated assertions in send_asserts");

        #[cfg(test)]
        let asserts = self.config.test_params.maybe_corrupt_asserts(asserts);

        let assert_txs = self
            .create_assert_commitment_txs(
                TransactionRequestData {
                    kickoff_data,
                    deposit_outpoint: deposit_data.get_deposit_outpoint(),
                },
                ClementineBitVMPublicKeys::get_assert_commit_data(
                    asserts,
                    &public_inputs.challenge_sending_watchtowers,
                ),
                None,
            )
            .await?;

        let mut dbtx = self.db.begin_transaction().await?;
        for (tx_type, tx) in assert_txs {
            self.tx_sender
                .add_tx_to_queue(
                    &mut dbtx,
                    tx_type,
                    &tx,
                    &[],
                    Some(TxMetadata {
                        tx_type,
                        operator_xonly_pk: Some(self.signer.xonly_public_key),
                        round_idx: Some(kickoff_data.round_idx),
                        kickoff_idx: Some(kickoff_data.kickoff_idx),
                        deposit_outpoint: Some(deposit_data.get_deposit_outpoint()),
                    }),
                    &self.config,
                    None,
                )
                .await?;
        }
        dbtx.commit().await?;
        Ok(())
    }

    #[cfg(feature = "automation")]
    fn data(&self) -> OperatorData {
        OperatorData {
            xonly_pk: self.signer.xonly_public_key,
            collateral_funding_outpoint: self.collateral_funding_outpoint,
            reimburse_addr: self.reimburse_addr.clone(),
        }
    }

    #[cfg(feature = "automation")]
    async fn send_latest_blockhash(
        &self,
        kickoff_data: KickoffData,
        deposit_data: DepositData,
        latest_blockhash: BlockHash,
    ) -> Result<(), BridgeError> {
        tracing::warn!("Operator sending latest blockhash");
        let deposit_outpoint = deposit_data.get_deposit_outpoint();
        let (tx_type, tx) = self
            .create_latest_blockhash_tx(
                TransactionRequestData {
                    deposit_outpoint,
                    kickoff_data,
                },
                latest_blockhash,
                None,
            )
            .await?;
        if tx_type != TransactionType::LatestBlockhash {
            return Err(eyre::eyre!("Latest blockhash tx type is not LatestBlockhash").into());
        }
        let mut dbtx = self.db.begin_transaction().await?;
        self.tx_sender
            .add_tx_to_queue(
                &mut dbtx,
                tx_type,
                &tx,
                &[],
                Some(TxMetadata {
                    tx_type,
                    operator_xonly_pk: Some(self.signer.xonly_public_key),
                    round_idx: Some(kickoff_data.round_idx),
                    kickoff_idx: Some(kickoff_data.kickoff_idx),
                    deposit_outpoint: Some(deposit_outpoint),
                }),
                &self.config,
                None,
            )
            .await?;
        dbtx.commit().await?;
        Ok(())
    }

    /// For a deposit_id checks that the payer for that deposit is the operator, and the payout blockhash and kickoff txid are set.
    async fn validate_payer_is_operator(
        &self,
        dbtx: Option<DatabaseTransaction<'_, '_>>,
        deposit_id: u32,
    ) -> Result<(BlockHash, Txid), BridgeError> {
        let (payer_xonly_pk, payout_blockhash, kickoff_txid) = self
            .db
            .get_payer_xonly_pk_blockhash_and_kickoff_txid_from_deposit_id(dbtx, deposit_id)
            .await?;

        tracing::info!(
            "Payer xonly pk and kickoff txid found for the requested deposit, payer xonly pk: {:?}, kickoff txid: {:?}",
            payer_xonly_pk,
            kickoff_txid
        );

        // first check if the payer is the operator, and the kickoff is handled
        // by the PayoutCheckerTask, meaning kickoff_txid is set
        let (payout_blockhash, kickoff_txid) = match (
            payer_xonly_pk,
            payout_blockhash,
            kickoff_txid,
        ) {
            (Some(payer_xonly_pk), Some(payout_blockhash), Some(kickoff_txid)) => {
                if payer_xonly_pk != self.signer.xonly_public_key {
                    return Err(eyre::eyre!(
                        "Payer is not own operator for deposit, payer xonly pk: {:?}, operator xonly pk: {:?}",
                        payer_xonly_pk,
                        self.signer.xonly_public_key
                    )
                    .into());
                }
                (payout_blockhash, kickoff_txid)
            }
            _ => {
                return Err(eyre::eyre!(
                    "Payer info not found for deposit, payout blockhash: {:?}, kickoff txid: {:?}",
                    payout_blockhash,
                    kickoff_txid
                )
                .into());
            }
        };

        tracing::info!(
            "Payer xonly pk, payout blockhash and kickoff txid found and valid for own operator for the requested deposit id: {}, payer xonly pk: {:?}, payout blockhash: {:?}, kickoff txid: {:?}",
            deposit_id,
            payer_xonly_pk,
            payout_blockhash,
            kickoff_txid
        );

        Ok((payout_blockhash, kickoff_txid))
    }

    async fn get_next_txs_to_send(
        &self,
        mut dbtx: Option<DatabaseTransaction<'_, '_>>,
        deposit_data: &mut DepositData,
        payout_blockhash: BlockHash,
        kickoff_txid: Txid,
        current_round_idx: RoundIndex,
    ) -> Result<Vec<(TransactionType, Transaction)>, BridgeError> {
        let mut txs_to_send = Vec::new();

        // get used kickoff connector for the kickoff txid
        let (kickoff_round_idx, kickoff_connector_idx) = self
            .db
            .get_kickoff_connector_for_kickoff_txid(dbtx.as_deref_mut(), kickoff_txid)
            .await?;

        let context = ContractContext::new_context_for_kickoff(
            KickoffData {
                operator_xonly_pk: self.signer.xonly_public_key,
                round_idx: kickoff_round_idx,
                kickoff_idx: kickoff_connector_idx,
            },
            deposit_data.clone(),
            self.config.protocol_paramset(),
        );

        // get txs for the kickoff
        let kickoff_txs = create_and_sign_txs(
            self.db.clone(),
            &self.signer,
            self.config.clone(),
            context,
            Some(payout_blockhash.to_byte_array().last_20_bytes()),
            dbtx.as_deref_mut(),
        )
        .await?;

        // check the current round status compared to the round of the assigned kickoff tx
        match current_round_idx
            .to_index()
            .cmp(&kickoff_round_idx.to_index())
        {
            std::cmp::Ordering::Less => {
                // We need to advance the round manually to be able to start the kickoff
                tracing::info!("We need to advance the round manually to be able to start the kickoff, current round idx: {:?}, kickoff round idx: {:?}", current_round_idx, kickoff_round_idx);
                let txs = self.advance_round_manually(dbtx, current_round_idx).await?;
                txs_to_send.extend(txs);
            }
            std::cmp::Ordering::Greater => {
                tracing::info!("We are at least on the next round, meaning we can get the reimbursement as reimbursement utxos are in the next round, current round idx: {:?}, kickoff round idx: {:?}", current_round_idx, kickoff_round_idx);
                // we are at least on the next round, meaning we can get the reimbursement as reimbursement utxos are in the next round
                let reimbursement_tx = kickoff_txs
                    .iter()
                    .find(|(tx_type, _)| tx_type == &TransactionType::Reimburse)
                    .ok_or(eyre::eyre!("Reimburse tx not found in kickoff txs"))?;
                txs_to_send.push(reimbursement_tx.clone());
            }
            std::cmp::Ordering::Equal => {
                // first check if the kickoff is in chain
                if !self.rpc.is_tx_on_chain(&kickoff_txid).await? {
                    tracing::info!(
                        "Kickoff tx is not on chain, can send it, kickoff txid: {:?}",
                        kickoff_txid
                    );
                    let kickoff_tx = kickoff_txs
                        .iter()
                        .find(|(tx_type, _)| tx_type == &TransactionType::Kickoff)
                        .ok_or(eyre::eyre!("Kickoff tx not found in kickoff txs"))?;

                    // fetch and save the LCP for if we get challenged and need to provide proof of payout later
                    let (_, payout_block_height) = self
                        .db
                        .get_block_info_from_hash(dbtx.as_deref_mut(), payout_blockhash)
                        .await?
                        .ok_or_eyre("Couldn't find payout blockhash in bitcoin sync")?;

                    let move_txid = Txid::all_zeros();

                    let (_, _, _, citrea_idx) = self
                        .db
                        .get_payout_info_from_move_txid(dbtx.as_deref_mut(), move_txid)
                        .await?
                        .ok_or_eyre("Couldn't find payout info from move txid")?;

                    let _ = self
                        .citrea_client
                        .fetch_validate_and_store_lcp(
                            payout_block_height as u64,
                            citrea_idx as u32,
                            &self.db,
                            dbtx.as_deref_mut(),
                            self.config.protocol_paramset(),
                        )
                        .await?;

                    // sanity check
                    if kickoff_tx.1.compute_txid() != kickoff_txid {
                        return Err(eyre::eyre!("Kickoff txid mismatch for deposit outpoint: {}, kickoff txid: {:?}, computed txid: {:?}",
                        deposit_data.get_deposit_outpoint(), kickoff_txid, kickoff_tx.1.compute_txid()).into());
                    }
                    txs_to_send.push(kickoff_tx.clone());
                }
                // kickoff tx is on chain, check if kickoff finalizer is spent
                else if !self
                    .rpc
                    .is_utxo_spent(&OutPoint {
                        txid: kickoff_txid,
                        vout: UtxoVout::KickoffFinalizer.get_vout(),
                    })
                    .await?
                {
                    // kickoff finalizer is not spent, we need to send challenge timeout
                    tracing::info!(
                        "Kickoff finalizer is not spent, can send challenge timeout, kickoff txid: {:?}",
                        kickoff_txid
                    );
                    // first check if challenge tx was sent, then we need automation enabled to be able to answer the challenge
                    if self
                        .rpc
                        .is_utxo_spent(&OutPoint {
                            txid: kickoff_txid,
                            vout: UtxoVout::Challenge.get_vout(),
                        })
                        .await?
                    {
                        // challenge tx was sent, we need automation enabled to be able to answer the challenge
                        tracing::warn!(
                            "Challenge tx was sent for deposit outpoint: {:?}, but automation is not enabled, enable automation!",
                            deposit_data.get_deposit_outpoint()
                        );
                        return Err(eyre::eyre!("WARNING: Challenge tx was sent to kickoff connector {:?}, but automation is not enabled, enable automation!", kickoff_txid).into());
                    }
                    let challenge_timeout_tx = kickoff_txs
                        .iter()
                        .find(|(tx_type, _)| tx_type == &TransactionType::ChallengeTimeout)
                        .ok_or(eyre::eyre!("Challenge timeout tx not found in kickoff txs"))?;
                    txs_to_send.push(challenge_timeout_tx.clone());
                } else {
                    // if kickoff finalizer is spent, it is time to get the reimbursement
                    tracing::info!(
                        "Kickoff finalizer is spent, can advance the round manually to get the reimbursement, current round idx: {:?}, kickoff round idx: {:?}",
                        current_round_idx,
                        kickoff_round_idx
                    );
                    let txs = self.advance_round_manually(dbtx, current_round_idx).await?;
                    txs_to_send.extend(txs);
                }
            }
        }
        Ok(txs_to_send)
    }

    /// For a given deposit outpoint, get the txs that are needed to reimburse the deposit.
    /// To avoid operator getting slashed, this function only returns the next tx that needs to be sent
    /// This fn can track and enable sending of these transactions during a normal reimbursement process.
    ///
    /// - First, if the current round is less than the round of the kickoff assigned to the deposit by PayoutCheckerTask, it returns the Round TX.
    /// - After Round tx is sent, it returns the Kickoff tx.
    /// - After Kickoff tx is sent, it returns the challenge timeout tx.
    /// - After challenge timeout tx is sent, it returns BurnUnusedKickoffConnectors tx. If challenge timeout tx is not sent, and but challenge utxo was spent, it means the kickoff was challenged, thus the fn returns an error as it cannot handle the challenge process. Automation is required to answer the challenge.
    /// - After all kickoff utxos are spent, and for any live kickoff, all kickoff finalizers are spent, it returns the ReadyToReimburse tx.
    /// - After ReadyToReimburse tx is sent, it returns the next Round tx to generate reimbursement utxos.
    /// - Finally, after the next round tx is sent, it returns the Reimburse tx.
    pub async fn get_reimbursement_txs(
        &self,
        deposit_outpoint: OutPoint,
    ) -> Result<Vec<(TransactionType, Transaction)>, BridgeError> {
        let mut dbtx = self.db.begin_transaction().await?;
        // first check if the deposit is in the database
        let (deposit_id, mut deposit_data) = self
            .db
            .get_deposit_data(Some(&mut dbtx), deposit_outpoint)
            .await?
            .ok_or_eyre(format!(
                "Deposit data not found for the requested deposit outpoint: {:?}, make sure you send the deposit outpoint, not the move txid.",
                deposit_outpoint
            ))?;

        tracing::info!(
            "Deposit data found for the requested deposit outpoint: {:?}, deposit id: {:?}",
            deposit_outpoint,
            deposit_id
        );

        // validate payer is operator and get payer xonly pk, payout blockhash and kickoff txid
        let (payout_blockhash, kickoff_txid) = self
            .validate_payer_is_operator(Some(&mut dbtx), deposit_id)
            .await?;

        let mut current_round_idx = self.db.get_current_round_index(Some(&mut dbtx)).await?;

        let mut txs_to_send: Vec<(TransactionType, Transaction)>;

        loop {
            txs_to_send = self
                .get_next_txs_to_send(
                    Some(&mut dbtx),
                    &mut deposit_data,
                    payout_blockhash,
                    kickoff_txid,
                    current_round_idx,
                )
                .await?;
            if txs_to_send.is_empty() {
                // if no txs were returned, and we advanced the round in the db, ask for the next txs again
                // with the new round index
                let round_idx_after_operations =
                    self.db.get_current_round_index(Some(&mut dbtx)).await?;
                if round_idx_after_operations != current_round_idx {
                    current_round_idx = round_idx_after_operations;
                    continue;
                }
            }
            break;
        }

        dbtx.commit().await?;
        Ok(txs_to_send)
    }

    /// Checks the current round status, and returns the next txs that are safe to send to be
    /// able to advance to the next round.
    async fn advance_round_manually(
        &self,
        mut dbtx: Option<DatabaseTransaction<'_, '_>>,
        round_idx: RoundIndex,
    ) -> Result<Vec<(TransactionType, Transaction)>, BridgeError> {
        if round_idx == RoundIndex::Collateral {
            // if current round is collateral, nothing to do except send the first round tx
            return self.send_next_round_tx(dbtx, round_idx).await;
        }

        // get round txhandlers
        let context = ContractContext::new_context_for_round(
            self.signer.xonly_public_key,
            round_idx,
            self.config.protocol_paramset(),
        );

        let txs = create_and_sign_txs(
            self.db.clone(),
            &self.signer,
            self.config.clone(),
            context,
            None,
            dbtx.as_deref_mut(),
        )
        .await?;

        let round_tx = txs
            .iter()
            .find(|(tx_type, _)| tx_type == &TransactionType::Round)
            .ok_or(eyre::eyre!("Round tx not found in txs"))?;

        if !self.rpc.is_tx_on_chain(&round_tx.1.compute_txid()).await? {
            return Err(eyre::eyre!("Round tx for round {:?} is not on chain, but the database shows we are on this round, error", round_idx).into());
        }

        // check if ready to reimburse tx was sent
        let ready_to_reimburse_tx = txs
            .iter()
            .find(|(tx_type, _)| tx_type == &TransactionType::ReadyToReimburse)
            .ok_or(eyre::eyre!("Ready to reimburse tx not found in txs"))?;

        let mut txs_to_send = Vec::new();

        // to be able to send ready to reimburse tx, we need to make sure, all kickoff utxos are spent, and for all kickoffs, all kickoff finalizers are spent
        if !self
            .rpc
            .is_tx_on_chain(&ready_to_reimburse_tx.1.compute_txid())
            .await?
        {
            tracing::info!("Ready to reimburse tx for round {:?} is not on chain, checking prerequisites to see if we are able to send it
            Prerequisites:
            - all kickoff utxos are spent
            - for all kickoffs, all kickoff finalizers are spent
            ", round_idx);
            // get max height saved in bitcoin syncer
            let current_chain_height = self
                .db
                .get_max_height(dbtx.as_deref_mut())
                .await?
                .ok_or_eyre("Max block height is not found in the btc syncer database")?;

            let round_txid = round_tx.1.compute_txid();
            let (unspent_kickoff_utxos, are_all_utxos_spent_finalized) = self
                .find_and_mark_unspent_kickoff_utxos(
                    dbtx.as_deref_mut(),
                    round_idx,
                    round_txid,
                    current_chain_height,
                )
                .await?;

            if !unspent_kickoff_utxos.is_empty() {
                let burn_txs = self
                    .create_burn_unused_kickoff_connectors_tx(round_idx, &unspent_kickoff_utxos)
                    .await?;
                txs_to_send.extend(burn_txs);
            } else if !are_all_utxos_spent_finalized {
                // if some utxos are not spent, we need to wait until they are spent
                return Err(eyre::eyre!(format!(
                    "The transactions that spend the kickoff utxos are not yet finalized, wait until they are finalized. Finality depth: {}
                    If they are actually finalized, but this error is returned, it means internal bitcoin syncer is slow or stopped.",
                    self.config.protocol_paramset().finality_depth
                ))
                .into());
            } else {
                // every kickoff utxo is spent, but we need to check if all kickoff finalizers are spent
                // if not, we return and error and wait until they are spent
                // if all finalizers are spent, it is safe to send ready to reimburse tx
                self.validate_all_kickoff_finalizers_spent(
                    dbtx.as_deref_mut(),
                    round_idx,
                    current_chain_height,
                )
                .await?;
                // all finalizers and kickoff utxos are spent, it is safe to send ready to reimburse tx
                txs_to_send.push(ready_to_reimburse_tx.clone());
            }
        } else {
            // ready to reimburse tx is on chain, we need to wait for the timelock to send the next round tx
            // first check if next round tx is already sent, that means we can update the database
            txs_to_send.extend(self.send_next_round_tx(dbtx, round_idx).await?);
        }

        Ok(txs_to_send)
    }

    /// Finds unspent kickoff UTXOs and marks spent ones as used in the database.
    /// Returns the unspent kickoff utxos (doesn't matter if finalized or unfinalized) and a boolean to mark if all utxos are spent and finalized
    async fn find_and_mark_unspent_kickoff_utxos(
        &self,
        mut dbtx: Option<DatabaseTransaction<'_, '_>>,
        round_idx: RoundIndex,
        round_txid: Txid,
        current_chain_height: u32,
    ) -> Result<(Vec<usize>, bool), BridgeError> {
        // check and collect all kickoff utxos that are not spent
        let mut unspent_kickoff_utxos = Vec::new();
        // a variable to mark if any any kickoff utxo is spent, but still not finalized
        let mut fully_finalized_spent = true;
        for kickoff_idx in 0..self.config.protocol_paramset().num_kickoffs_per_round {
            let kickoff_utxo = OutPoint {
                txid: round_txid,
                vout: UtxoVout::Kickoff(kickoff_idx).get_vout(),
            };
            if !self.rpc.is_utxo_spent(&kickoff_utxo).await? {
                unspent_kickoff_utxos.push(kickoff_idx);
            } else {
                // set the kickoff connector as used (it will do nothing if the utxo is already in db, so it won't overwrite the kickoff txid)
                // mark so that we don't try to use this utxo anymore
                self.db
                    .mark_kickoff_connector_as_used(
                        dbtx.as_deref_mut(),
                        round_idx,
                        kickoff_idx as u32,
                        None,
                    )
                    .await?;
                // check if the tx that spent the kickoff utxo is finalized
                // use btc syncer for this
                fully_finalized_spent &= self
                    .db
                    .check_if_utxo_spending_tx_is_finalized(
                        dbtx.as_deref_mut(),
                        kickoff_utxo,
                        current_chain_height,
                        self.config.protocol_paramset().finality_depth,
                    )
                    .await?;
            }
        }
        Ok((unspent_kickoff_utxos, fully_finalized_spent))
    }

    /// Creates a transaction that burns unused kickoff connectors.
    async fn create_burn_unused_kickoff_connectors_tx(
        &self,
        round_idx: RoundIndex,
        unspent_kickoff_utxos: &[usize],
    ) -> Result<Vec<(TransactionType, Transaction)>, BridgeError> {
        tracing::info!(
            "There are unspent kickoff utxos {:?}, creating a tx that spends them",
            unspent_kickoff_utxos
        );
        let operator_winternitz_public_keys = self.generate_kickoff_winternitz_pubkeys()?;
        let kickoff_wpks = KickoffWinternitzKeys::new(
            operator_winternitz_public_keys,
            self.config.protocol_paramset().num_kickoffs_per_round,
            self.config.protocol_paramset().num_round_txs,
        );
        // if there are unspent kickoff utxos, create a tx that spends them
        let (round_txhandler, _ready_to_reimburse_txhandler) = create_round_nth_txhandler(
            self.signer.xonly_public_key,
            self.collateral_funding_outpoint,
            self.config.protocol_paramset().collateral_funding_amount,
            round_idx,
            &kickoff_wpks,
            self.config.protocol_paramset(),
        )?;
        let mut burn_unused_kickoff_connectors_txhandler =
            create_burn_unused_kickoff_connectors_txhandler(
                &round_txhandler,
                unspent_kickoff_utxos,
                &self.reimburse_addr,
                self.config.protocol_paramset(),
            )?;

        // sign burn unused kickoff connectors tx
        self.signer.tx_sign_and_fill_sigs(
            &mut burn_unused_kickoff_connectors_txhandler,
            &[],
            None,
        )?;
        let burn_unused_kickoff_connectors_txhandler =
            burn_unused_kickoff_connectors_txhandler.promote()?;
        Ok(vec![(
            TransactionType::BurnUnusedKickoffConnectors,
            burn_unused_kickoff_connectors_txhandler
                .get_cached_tx()
                .clone(),
        )])
    }

    /// Validates that all kickoff finalizers are spent for the given round.
    async fn validate_all_kickoff_finalizers_spent(
        &self,
        mut dbtx: Option<DatabaseTransaction<'_, '_>>,
        round_idx: RoundIndex,
        current_chain_height: u32,
    ) -> Result<(), BridgeError> {
        // we need to check if all finalizers are spent
        for kickoff_idx in 0..self.config.protocol_paramset().num_kickoffs_per_round {
            let kickoff_txid = self
                .db
                .get_kickoff_txid_for_used_kickoff_connector(
                    dbtx.as_deref_mut(),
                    round_idx,
                    kickoff_idx as u32,
                )
                .await?;
            if let Some(kickoff_txid) = kickoff_txid {
                let deposit_outpoint = self
                    .db
                    .get_deposit_outpoint_for_kickoff_txid(dbtx.as_deref_mut(), kickoff_txid)
                    .await?;
                let kickoff_finalizer_utxo = OutPoint {
                    txid: kickoff_txid,
                    vout: UtxoVout::KickoffFinalizer.get_vout(),
                };
                if !self.rpc.is_tx_on_chain(&kickoff_txid).await? {
                    return Err(eyre::eyre!("For round {:?} and kickoff utxo {:?}, the kickoff tx {:?} is not on chain, 
                    reimburse the deposit {:?} corresponding to this kickoff first. "
                    , round_idx, kickoff_idx, kickoff_txid, deposit_outpoint).into());
                } else if !self.rpc.is_utxo_spent(&kickoff_finalizer_utxo).await? {
                    return Err(eyre::eyre!("For round {:?} and kickoff utxo {:?}, the kickoff finalizer {:?} is not spent, 
                    send the challenge timeout tx for the deposit {:?} first", round_idx, kickoff_idx, kickoff_txid, deposit_outpoint).into());
                } else if !self
                    .db
                    .check_if_utxo_spending_tx_is_finalized(
                        dbtx.as_deref_mut(),
                        kickoff_finalizer_utxo,
                        current_chain_height,
                        self.config.protocol_paramset().finality_depth,
                    )
                    .await?
                {
                    return Err(eyre::eyre!("For round {:?} and kickoff utxo {:?}, the kickoff finalizer utxo {:?} is spent, but not yet finalized, wait until it is finalized. Finality depth: {}
                    If the transaction is actually finalized, but this error is returned, it means internal bitcoin syncer is slow or stopped.", round_idx, kickoff_idx, kickoff_finalizer_utxo, self.config.protocol_paramset().finality_depth).into());
                }
            }
        }
        Ok(())
    }

    /// Checks if the next round tx is on chain, if it is, updates the database, otherwise returns the round tx that needs to be sent.
    async fn send_next_round_tx(
        &self,
        mut dbtx: Option<DatabaseTransaction<'_, '_>>,
        round_idx: RoundIndex,
    ) -> Result<Vec<(TransactionType, Transaction)>, BridgeError> {
        let next_round_context = ContractContext::new_context_for_round(
            self.signer.xonly_public_key,
            round_idx.next_round(),
            self.config.protocol_paramset(),
        );
        let next_round_txs = create_and_sign_txs(
            self.db.clone(),
            &self.signer,
            self.config.clone(),
            next_round_context,
            None,
            dbtx.as_deref_mut(),
        )
        .await?;
        let next_round_tx = next_round_txs
            .iter()
            .find(|(tx_type, _)| tx_type == &TransactionType::Round)
            .ok_or(eyre::eyre!("Next round tx not found in txs"))?;
        let next_round_txid = next_round_tx.1.compute_txid();

        if !self.rpc.is_tx_on_chain(&next_round_txid).await? {
            // if next round tx is not on chain, we need to wait for the timelock to send it
            Ok(vec![next_round_tx.clone()])
        } else {
            // if next round tx is on chain, we need to update the database
            self.db
                .update_current_round_index(dbtx, round_idx.next_round())
                .await?;
            Ok(vec![])
        }
    }
}

impl<C> NamedEntity for Operator<C>
where
    C: CitreaClientT,
{
    const ENTITY_NAME: &'static str = "operator";
    // operators use their verifier's tx sender
    const TX_SENDER_CONSUMER_ID: &'static str = "verifier_tx_sender";
    const FINALIZED_BLOCK_CONSUMER_ID_AUTOMATION: &'static str =
        "operator_finalized_block_fetcher_automation";
    const FINALIZED_BLOCK_CONSUMER_ID_NO_AUTOMATION: &'static str =
        "operator_finalized_block_fetcher_no_automation";
}

#[cfg(feature = "automation")]
mod states {
    use super::*;
    use crate::builder::transaction::{
        create_txhandlers, ContractContext, ReimburseDbCache, TransactionType, TxHandler,
        TxHandlerCache,
    };
    use crate::states::context::DutyResult;
    use crate::states::{block_cache, Duty, Owner, StateManager};
    use std::collections::BTreeMap;
    use std::sync::Arc;

    #[tonic::async_trait]
    impl<C> Owner for Operator<C>
    where
        C: CitreaClientT,
    {
        async fn handle_duty(&self, duty: Duty) -> Result<DutyResult, BridgeError> {
            match duty {
                Duty::NewReadyToReimburse {
                    round_idx,
                    operator_xonly_pk,
                    used_kickoffs,
                } => {
                    tracing::info!("Operator {:?} called new ready to reimburse with round_idx: {:?}, operator_xonly_pk: {:?}, used_kickoffs: {:?}",
                    self.signer.xonly_public_key, round_idx, operator_xonly_pk, used_kickoffs);
                    Ok(DutyResult::Handled)
                }
                Duty::WatchtowerChallenge { .. } => Ok(DutyResult::Handled),
                Duty::SendOperatorAsserts {
                    kickoff_data,
                    deposit_data,
                    watchtower_challenges,
                    payout_blockhash,
                    latest_blockhash,
                } => {
                    tracing::warn!("Operator {:?} called send operator asserts with kickoff_data: {:?}, deposit_data: {:?}, watchtower_challenges: {:?}",
                    self.signer.xonly_public_key, kickoff_data, deposit_data, watchtower_challenges.len());
                    self.send_asserts(
                        kickoff_data,
                        deposit_data,
                        watchtower_challenges,
                        payout_blockhash,
                        latest_blockhash,
                    )
                    .await?;
                    Ok(DutyResult::Handled)
                }
                Duty::VerifierDisprove { .. } => Ok(DutyResult::Handled),
                Duty::SendLatestBlockhash {
                    kickoff_data,
                    deposit_data,
                    latest_blockhash,
                } => {
                    tracing::warn!("Operator {:?} called send latest blockhash with kickoff_id: {:?}, deposit_data: {:?}, latest_blockhash: {:?}", self.signer.xonly_public_key, kickoff_data, deposit_data, latest_blockhash);
                    self.send_latest_blockhash(kickoff_data, deposit_data, latest_blockhash)
                        .await?;
                    Ok(DutyResult::Handled)
                }
                Duty::CheckIfKickoff {
                    txid,
                    block_height,
                    witness,
                    challenged_before: _,
                } => {
                    tracing::debug!(
                        "Operator {:?} called check if kickoff with txid: {:?}, block_height: {:?}",
                        self.signer.xonly_public_key,
                        txid,
                        block_height,
                    );
                    let kickoff_data = self
                        .db
                        .get_deposit_data_with_kickoff_txid(None, txid)
                        .await?;
                    if let Some((deposit_data, kickoff_data)) = kickoff_data {
                        let mut dbtx = self.db.begin_transaction().await?;
                        StateManager::<Self>::dispatch_new_kickoff_machine(
                            self.db.clone(),
                            &mut dbtx,
                            kickoff_data,
                            block_height,
                            deposit_data.clone(),
                            witness,
                        )
                        .await?;

                        // send the relevant txs an operator should send during a kickoff to the txsender again
                        // note: an operator only tracks itself, so only receives its own kickoffs here
                        // the reason why is that if kickoff was sent during no-automation mode, these tx's were never added to the txsender
                        let context = ContractContext::new_context_for_kickoff(
                            kickoff_data,
                            deposit_data.clone(),
                            self.config.protocol_paramset(),
                        );
                        let signed_txs = create_and_sign_txs(
                            self.db.clone(),
                            &self.signer,
                            self.config.clone(),
                            context,
                            // we don't need to send kickoff tx (it's already sent) so payout blockhash is irrelevant
                            // blockhash doesn't change the kickoff txid (it's in the witness)
                            Some([0u8; 20]),
                            Some(&mut dbtx),
                        )
                        .await?;
                        let tx_metadata = Some(TxMetadata {
                            tx_type: TransactionType::Dummy, // will be replaced in add_tx_to_queue
                            operator_xonly_pk: Some(self.signer.xonly_public_key),
                            round_idx: Some(kickoff_data.round_idx),
                            kickoff_idx: Some(kickoff_data.kickoff_idx),
                            deposit_outpoint: Some(deposit_data.get_deposit_outpoint()),
                        });
                        // try to send them
                        for (tx_type, signed_tx) in &signed_txs {
                            match *tx_type {
                                TransactionType::OperatorChallengeAck(_)
                                | TransactionType::WatchtowerChallengeTimeout(_)
                                | TransactionType::ChallengeTimeout
                                | TransactionType::DisproveTimeout
                                | TransactionType::Reimburse => {
                                    self.tx_sender
                                        .add_tx_to_queue(
                                            &mut dbtx,
                                            *tx_type,
                                            signed_tx,
                                            &signed_txs,
                                            tx_metadata,
                                            &self.config,
                                            None,
                                        )
                                        .await?;
                                }
                                _ => {}
                            }
                        }
                        dbtx.commit().await?;
                    }
                    Ok(DutyResult::Handled)
                }
            }
        }

        async fn create_txhandlers(
            &self,
            tx_type: TransactionType,
            contract_context: ContractContext,
        ) -> Result<BTreeMap<TransactionType, TxHandler>, BridgeError> {
            let mut db_cache =
                ReimburseDbCache::from_context(self.db.clone(), &contract_context, None);
            let txhandlers = create_txhandlers(
                tx_type,
                contract_context,
                &mut TxHandlerCache::new(),
                &mut db_cache,
            )
            .await?;
            Ok(txhandlers)
        }

        async fn handle_finalized_block(
            &self,
            _dbtx: DatabaseTransaction<'_, '_>,
            _block_id: u32,
            _block_height: u32,
            _block_cache: Arc<block_cache::BlockCache>,
            _light_client_proof_wait_interval_secs: Option<u32>,
        ) -> Result<(), BridgeError> {
            Ok(())
        }
    }
}

#[cfg(test)]
mod tests {
    use crate::operator::Operator;
    use crate::test::common::citrea::MockCitreaClient;
    use crate::test::common::*;
    use bitcoin::hashes::Hash;
    use bitcoin::{OutPoint, Txid};

    #[tokio::test]
    #[ignore = "Design changes in progress"]
    async fn get_winternitz_public_keys() {
        let mut config = create_test_config_with_thread_name().await;
        let _regtest = create_regtest_rpc(&mut config).await;

        let operator = Operator::<MockCitreaClient>::new(config.clone())
            .await
            .unwrap();

        let deposit_outpoint = OutPoint {
            txid: Txid::all_zeros(),
            vout: 2,
        };

        let winternitz_public_key = operator
            .generate_assert_winternitz_pubkeys(deposit_outpoint)
            .unwrap();
        assert_eq!(
            winternitz_public_key.len(),
            config.protocol_paramset().num_round_txs
                * config.protocol_paramset().num_kickoffs_per_round
        );
    }

    #[tokio::test]
    async fn operator_get_params() {
        let mut config = create_test_config_with_thread_name().await;
        let _regtest = create_regtest_rpc(&mut config).await;

        let operator = Operator::<MockCitreaClient>::new(config.clone())
            .await
            .unwrap();
        let actual_wpks = operator.generate_kickoff_winternitz_pubkeys().unwrap();

        let (mut wpk_rx, _) = operator.get_params().await.unwrap();
        let mut idx = 0;
        while let Some(wpk) = wpk_rx.recv().await {
            assert_eq!(actual_wpks[idx], wpk);
            idx += 1;
        }
        assert_eq!(idx, actual_wpks.len());
    }
}<|MERGE_RESOLUTION|>--- conflicted
+++ resolved
@@ -63,13 +63,8 @@
         structs::{BridgeCircuitHostParams, WatchtowerContext},
     },
     std::collections::HashMap,
+    circuits_lib::bridge_circuit::structs::LightClientProof,
 };
-<<<<<<< HEAD
-#[cfg(feature = "automation")]
-use bitcoin::Witness;
-use circuits_lib::bridge_circuit::structs::LightClientProof;
-=======
->>>>>>> 8e62b683
 
 pub type SecretPreimage = [u8; 20];
 pub type PublicHash = [u8; 20];
