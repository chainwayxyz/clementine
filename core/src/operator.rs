--- conflicted
+++ resolved
@@ -70,63 +70,6 @@
     std::collections::HashMap,
 };
 
-<<<<<<< HEAD
-=======
-pub type PublicHash = [u8; 20];
-
-/// Round index is used to represent the round index safely.
-/// Collateral represents the collateral utxo.
-/// Round(index) represents the rounds of the bridge operators, index is 0-indexed.
-/// As a single u32, collateral is represented as 0 and rounds are represented starting from 1.
-#[derive(
-    Debug, Clone, Copy, PartialEq, Eq, Hash, serde::Serialize, serde::Deserialize, Ord, PartialOrd,
-)]
-pub enum RoundIndex {
-    Collateral,
-    Round(usize), // 0-indexed
-}
-
-impl RoundIndex {
-    /// Converts the round to a 0-indexed index.
-    pub fn to_index(&self) -> usize {
-        match self {
-            RoundIndex::Collateral => 0,
-            RoundIndex::Round(index) => *index + 1,
-        }
-    }
-
-    /// Converts a 0-indexed index to a RoundIndex.
-    /// Use this only when dealing with 0-indexed data. Currently these are data coming from the database and rpc.
-    pub fn from_index(index: usize) -> Self {
-        if index == 0 {
-            RoundIndex::Collateral
-        } else {
-            RoundIndex::Round(index - 1)
-        }
-    }
-
-    /// Returns the next RoundIndex.
-    pub fn next_round(&self) -> Self {
-        match self {
-            RoundIndex::Collateral => RoundIndex::Round(0),
-            RoundIndex::Round(index) => RoundIndex::Round(*index + 1),
-        }
-    }
-
-    /// Creates an iterator over rounds from 0 to num_rounds (exclusive)
-    /// Only iterates actual rounds, collateral is not included.
-    pub fn iter_rounds(num_rounds: usize) -> impl Iterator<Item = RoundIndex> {
-        Self::iter_rounds_range(0, num_rounds)
-    }
-
-    /// Creates an iterator over rounds from start to end (exclusive)
-    /// Only iterates actual rounds, collateral is not included.
-    pub fn iter_rounds_range(start: usize, end: usize) -> impl Iterator<Item = RoundIndex> {
-        (start..end).map(RoundIndex::Round)
-    }
-}
-
->>>>>>> cda46072
 pub struct OperatorServer<C: CitreaClientT> {
     pub operator: Operator<C>,
     background_tasks: BackgroundTaskManager,
