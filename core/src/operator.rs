use std::time::Duration;

use crate::actor::{Actor, WinternitzDerivationPath};
use crate::bitcoin_syncer::{self};
use crate::builder::sighash::create_operator_sighash_stream;
use crate::builder::transaction::DepositId;
use crate::config::BridgeConfig;
use crate::constants::{KICKOFF_BLOCKHASH_COMMIT_LENGTH, WINTERNITZ_LOG_D};
use crate::database::Database;
use crate::errors::BridgeError;
use crate::extended_rpc::ExtendedRpc;
use crate::musig2::AggregateFromPublicKeys;
use crate::tx_sender::TxSender;
use crate::utils::SECP;
use crate::{builder, EVMAddress, UTXO};
use bitcoin::address::NetworkUnchecked;
use bitcoin::consensus::deserialize;
use bitcoin::hashes::Hash;
use bitcoin::secp256k1::{schnorr, Message};
use bitcoin::{Address, Amount, OutPoint, ScriptBuf, Transaction, TxOut, Txid, XOnlyPublicKey};
use bitcoincore_rpc::RpcApi;
use bitvm::signatures::winternitz;
use jsonrpsee::core::client::ClientT;
use jsonrpsee::http_client::HttpClientBuilder;
use jsonrpsee::rpc_params;
use serde_json::json;
use tokio::sync::mpsc;
use tokio_stream::StreamExt;

pub type SecretPreimage = [u8; 20];
pub type PublicHash = [u8; 20]; // TODO: Make sure these are 20 bytes and maybe do this a struct?

#[derive(Debug, Clone)]
pub struct Operator {
    pub rpc: ExtendedRpc,
    pub db: Database,
    pub signer: Actor,
    pub config: BridgeConfig,
    pub nofn_xonly_pk: XOnlyPublicKey,
    pub collateral_funding_txid: Txid,
    pub idx: usize,
    pub(crate) reimburse_addr: Address,
    pub tx_sender: TxSender,
    pub citrea_client: Option<jsonrpsee::http_client::HttpClient>,
}

impl Operator {
    /// Creates a new `Operator`.
    pub async fn new(config: BridgeConfig, rpc: ExtendedRpc) -> Result<Self, BridgeError> {
        let signer = Actor::new(
            config.secret_key,
            config.winternitz_secret_key,
            config.network,
        );

        let db = Database::new(&config).await?;

        bitcoin_syncer::set_initial_block_info_if_not_exists(&db, &rpc).await?;
        // Store sender in a variable to keep it alive
        let _handle =
            bitcoin_syncer::start_bitcoin_syncer(db.clone(), rpc.clone(), Duration::from_secs(1))
                .await?;

        let tx_sender = TxSender::new(signer.clone(), rpc.clone(), db.clone(), config.network);

        let _operator_handle = tx_sender.run("operator", Duration::from_secs(1)).await?; // TODO: Make this a unique handle

        let nofn_xonly_pk =
            XOnlyPublicKey::from_musig2_pks(config.verifiers_public_keys.clone(), None)?;
        let idx = config
            .operators_xonly_pks
            .iter()
            .position(|xonly_pk| xonly_pk == &signer.xonly_public_key)
            .ok_or(BridgeError::ServerError(std::io::Error::other(format!(
                "{} is not found in operator x-only public keys",
                signer.xonly_public_key
            ))))?;

        if config.operator_withdrawal_fee_sats.is_none() {
            return Err(BridgeError::OperatorWithdrawalFeeNotSet);
        }

        // TODO: Fix this where the config will only have one address. also check??
        let reimburse_addr = config.operator_wallet_addresses[idx]
            .clone()
            .assume_checked();

        // let mut tx = db.begin_transaction().await?;
        // // check if funding utxo is already set
        // if db.get_funding_utxo(Some(&mut tx)).await?.is_none() {
        //     let outpoint = rpc.send_to_address(&signer.address, Amount::from_sat(200_000_000))?; // TODO: Is this OK to be a fixed value
        //     let funding_utxo = UTXO {
        //         outpoint,
        //         txout: TxOut {
        //             value: bitcoin::Amount::from_sat(200_000_000),
        //             script_pubkey: signer.address.script_pubkey(),
        //         },
        //     };
        //     db.set_funding_utxo(Some(&mut tx), funding_utxo).await?;
        // }
        // tx.commit().await?;

        let mut tx = db.begin_transaction().await?;
        // check if there is any sequential collateral tx from the current operator
        let sequential_collateral_txs = db
            .get_sequential_collateral_txs(Some(&mut tx), idx as i32)
            .await?;
        let collateral_funding_txid = if sequential_collateral_txs.is_empty() {
            let outpoint = rpc
                .send_to_address(&signer.address, Amount::from_sat(200_000_000))
                .await?; // TODO: Is this OK to be a fixed value
            db.set_sequential_collateral_tx(Some(&mut tx), idx as i32, 0, outpoint.txid, 0)
                .await?;
            outpoint.txid
        } else {
            sequential_collateral_txs[0].1
        };
        tx.commit().await?;

        let citrea_client = if !config.citrea_rpc_url.is_empty() {
            Some(HttpClientBuilder::default().build(config.citrea_rpc_url.clone())?)
        } else {
            None
        };

        tracing::debug!(
            "Operator idx: {:?}, db created with name: {:?}",
            idx,
            config.db_name
        );

        Ok(Self {
            rpc,
            db,
            signer,
            config,
            nofn_xonly_pk,
            idx,
            collateral_funding_txid,
            tx_sender,
            citrea_client,
            reimburse_addr,
        })
    }

    /// Returns an operator's winternitz public keys and challenge ackpreimages
    /// & hashes.
    ///
    /// # Returns
    ///
    /// - [`mpsc::Receiver`]: A [`tokio`] data channel with a type of
    ///   [`winternitz::PublicKey`] and size of operator's winternitz public
    ///   keys count
    /// - [`mpsc::Receiver`]: A [`tokio`] data channel with a type of
    ///   [`PublicHash`] and size of operator's challenge ack preimages & hashes
    ///   count
    ///
    pub async fn get_params(&self) -> Result<mpsc::Receiver<winternitz::PublicKey>, BridgeError> {
        let wpks = self.get_winternitz_public_keys_for_kickoff_utxo()?;
        let wpk_channel = mpsc::channel(wpks.len());

        tokio::spawn(async move {
            for wpk in wpks {
                wpk_channel
                    .0
                    .send(wpk)
                    .await
                    .map_err(|e| BridgeError::SendError("winternitz public key", e.to_string()))?;
            }

            Ok::<(), BridgeError>(())
        });

        Ok(wpk_channel.1)
    }

    pub async fn deposit_sign(
        &self,
        deposit_outpoint: OutPoint,
        evm_address: EVMAddress,
        recovery_taproot_address: Address<NetworkUnchecked>,
    ) -> Result<mpsc::Receiver<schnorr::Signature>, BridgeError> {
        let (sig_tx, sig_rx) = mpsc::channel(1280);

        let mut sighash_stream = Box::pin(create_operator_sighash_stream(
            self.db.clone(),
            self.idx,
            self.collateral_funding_txid,
            self.reimburse_addr.clone(),
            self.signer.xonly_public_key,
            self.config.clone(),
            DepositId {
                deposit_outpoint,
                evm_address,
                recovery_taproot_address,
            },
            self.nofn_xonly_pk,
        ));

        let operator = self.clone();
        tokio::spawn(async move {
            while let Some(sighash) = sighash_stream.next().await {
                // None because utxos that operators need to sign do not have scripts
                let sig = operator.signer.sign_with_tweak(sighash?.0, None)?;

                if sig_tx.send(sig).await.is_err() {
                    break;
                }
            }

            Ok::<(), BridgeError>(())
        });

        Ok(sig_rx)
    }

    pub async fn generate_winternitz_for_deposit(
        &self,
        deposit_outpoint: OutPoint,
        evm_address: EVMAddress,
        recovery_taproot_address: Address<NetworkUnchecked>,
    ) -> Result<Vec<u8>, BridgeError> {
        Err(BridgeError::Error("test".to_string()))
    }

    // /// Public endpoint for every depositor to call.
    // ///
    // /// It will get signatures from all verifiers:
    // ///
    // /// 1. Check if the deposit UTXO is valid, finalized (6 blocks confirmation) and not spent
    // /// 2. Check if we alredy created a kickoff UTXO for this deposit UTXO
    // /// 3. Create a kickoff transaction but do not broadcast it
    // ///
    // /// TODO: Create multiple kickoffs in single transaction
    // #[tracing::instrument(skip(self), err(level = tracing::Level::ERROR), ret(level = tracing::Level::TRACE))]
    // pub async fn new_deposit(
    //     &self,
    //     deposit_outpoint: OutPoint,
    //     recovery_taproot_address: Address<NetworkUnchecked>,
    //     evm_address: EVMAddress,
    // ) -> Result<(UTXO, schnorr::Signature), BridgeError> {
    //     tracing::info!(
    //         "New deposit request for UTXO: {:?}, EVM address: {:?} and recovery taproot address of: {:?}",
    //         deposit_outpoint,
    //         evm_address,
    //         recovery_taproot_address
    //     );

    //     // 1. Check if the deposit UTXO is valid, finalized (6 blocks confirmation) and not spent
    //     self.rpc
    //         .check_deposit_utxo(
    //             self.nofn_xonly_pk,
    //             &deposit_outpoint,
    //             &recovery_taproot_address,
    //             evm_address,
    //             self.config.bridge_amount_sats,
    //             self.config.confirmation_threshold,
    //             self.config.network,
    //             self.config.user_takes_after,
    //         )
    //         .await?;

    //     let mut tx = self.db.begin_transaction().await?;

    //     self.db.lock_operators_kickoff_utxo_table(&mut tx).await?;

    //     // 2. Check if we alredy created a kickoff UTXO for this deposit UTXO
    //     let kickoff_utxo = self
    //         .db
    //         .get_kickoff_utxo(Some(&mut tx), deposit_outpoint)
    //         .await?;
    //     // if we already have a kickoff UTXO for this deposit UTXO, return it
    //     if let Some(kickoff_utxo) = kickoff_utxo {
    //         tracing::debug!(
    //             "Kickoff UTXO found: {:?} already exists for deposit UTXO: {:?}",
    //             kickoff_utxo,
    //             deposit_outpoint
    //         );
    //         let kickoff_sig_hash = crate::sha256_hash!(
    //             deposit_outpoint.txid,
    //             deposit_outpoint.vout.to_be_bytes(),
    //             kickoff_utxo.outpoint.txid,
    //             kickoff_utxo.outpoint.vout.to_be_bytes()
    //         );

    //         let sig = self
    //             .signer
    //             .sign(TapSighash::from_byte_array(kickoff_sig_hash));

    //         // self.db.unlock_operators_kickoff_utxo_table(&mut tx).await?;
    //         tx.commit().await?;
    //         return Ok((kickoff_utxo, sig));
    //     }

    //     // Check if we already have an unused kickoff UTXO available
    //     let unused_kickoff_utxo = self
    //         .db
    //         .get_unused_kickoff_utxo_and_increase_idx(Some(&mut tx))
    //         .await?;
    //     if let Some(unused_kickoff_utxo) = unused_kickoff_utxo {
    //         self.db
    //             .save_kickoff_utxo(Some(&mut tx), deposit_outpoint, unused_kickoff_utxo.clone())
    //             .await?;

    //         // self.db.unlock_operators_kickoff_utxo_table(&mut tx).await?;
    //         tx.commit().await?;

    //         tracing::debug!(
    //             "Unused kickoff UTXO found: {:?} found for deposit UTXO: {:?}",
    //             unused_kickoff_utxo,
    //             deposit_outpoint
    //         );
    //         let kickoff_sig_hash = crate::sha256_hash!(
    //             deposit_outpoint.txid,
    //             deposit_outpoint.vout.to_be_bytes(),
    //             unused_kickoff_utxo.outpoint.txid,
    //             unused_kickoff_utxo.outpoint.vout.to_be_bytes()
    //         );

    //         let sig = self
    //             .signer
    //             .sign(TapSighash::from_byte_array(kickoff_sig_hash));

    //         Ok((unused_kickoff_utxo, sig))
    //     } else {
    //         // 3. Create a kickoff transaction but do not broadcast it

    //         // To create a kickoff tx, we first need a funding utxo
    //         let funding_utxo = self.db.get_funding_utxo(Some(&mut tx)).await?.ok_or(
    //             BridgeError::OperatorFundingUtxoNotFound(self.signer.address.clone()),
    //         )?;

    //         // if the amount is not enough, return an error
    //         // The amount will be calculated as if the transaction has 1 input
    //         // and (num_kickoff_utxos + 2) outputs where the first k outputs are
    //         // the kickoff outputs, the penultimante output is the change output,
    //         // and the last output is the anyonecanpay output for fee bumping.
    //         let kickoff_tx_min_relay_fee = match self.config.operator_num_kickoff_utxos_per_tx {
    //             0..=250 => 154 + 43 * self.config.operator_num_kickoff_utxos_per_tx, // Handles all values from 0 to 250
    //             _ => 156 + 43 * self.config.operator_num_kickoff_utxos_per_tx, // Handles all other values
    //         };
    //         if funding_utxo.txout.value.to_sat()
    //             < (KICKOFF_UTXO_AMOUNT_SATS.to_sat()
    //                 * self.config.operator_num_kickoff_utxos_per_tx as u64
    //                 + kickoff_tx_min_relay_fee as u64
    //                 + 330)
    //         {
    //             return Err(BridgeError::OperatorFundingUtxoAmountNotEnough(
    //                 self.signer.address.clone(),
    //             ));
    //         }
    //         let mut kickoff_tx_handler = builder::transaction::create_kickoff_utxo_txhandler(
    //             &funding_utxo,
    //             self.nofn_xonly_pk,
    //             self.signer.xonly_public_key,
    //             self.config.network,
    //             self.config.operator_num_kickoff_utxos_per_tx,
    //         );
    //         tracing::debug!(
    //             "Funding UTXO found: {:?} kickoff UTXO is created for deposit UTXO: {:?}",
    //             funding_utxo,
    //             deposit_outpoint
    //         );
    //         let sig = self
    //             .signer
    //             .sign_taproot_pubkey_spend(&mut kickoff_tx_handler, 0, None)?;
    //         handle_taproot_witness_new(&mut kickoff_tx_handler, &[sig.as_ref()], 0, None)?;
    //         tracing::debug!(
    //             "Created kickoff tx with weight: {:#?}",
    //             kickoff_tx_handler.tx.weight()
    //         );
    //         // tracing::debug!(
    //         //     "Created kickoff tx: {:#?}",
    //         //     kickoff_tx_handler.tx.raw_hex()
    //         // );
    //         // tracing::debug!(
    //         //     "For operator index: {:?} Kickoff tx handler: {:#?}",
    //         //     self.idx,
    //         //     kickoff_tx_handler
    //         // );

    //         let change_utxo = UTXO {
    //             outpoint: OutPoint {
    //                 txid: kickoff_tx_handler.tx.compute_txid(),
    //                 vout: self.config.operator_num_kickoff_utxos_per_tx as u32,
    //             },
    //             txout: kickoff_tx_handler.tx.output[self.config.operator_num_kickoff_utxos_per_tx]
    //                 .clone(),
    //         };
    //         tracing::debug!(
    //             "Change UTXO: {:?} after new kickoff UTXOs are generated for deposit UTXO: {:?}",
    //             change_utxo,
    //             deposit_outpoint
    //         );

    //         let kickoff_utxo = UTXO {
    //             outpoint: OutPoint {
    //                 txid: kickoff_tx_handler.tx.compute_txid(),
    //                 vout: 0,
    //             },
    //             txout: kickoff_tx_handler.tx.output[0].clone(),
    //         };
    //         tracing::debug!(
    //             "Kickoff UTXO: {:?} after new kickoff UTXOs are generated for deposit UTXO: {:?}",
    //             kickoff_utxo,
    //             deposit_outpoint
    //         );

    //         // In a db tx, save the kickoff_utxo for this deposit_outpoint
    //         // and update the db with the new funding_utxo as the change

    //         // let db_transaction = self.db.begin_transaction().await?;

    //         // We save the funding txid and the kickoff txid to be able to track them later
    //         self.db
    //             .save_kickoff_utxo(Some(&mut tx), deposit_outpoint, kickoff_utxo.clone())
    //             .await?;

    //         self.db
    //             .add_deposit_kickoff_generator_tx(
    //                 Some(&mut tx),
    //                 kickoff_tx_handler.tx.compute_txid(),
    //                 kickoff_tx_handler.tx.raw_hex(),
    //                 self.config.operator_num_kickoff_utxos_per_tx,
    //                 funding_utxo.outpoint.txid,
    //             )
    //             .await?;

    //         self.db.set_funding_utxo(Some(&mut tx), change_utxo).await?;

    //         tx.commit().await?;

    //         let kickoff_sig_hash = crate::sha256_hash!(
    //             deposit_outpoint.txid,
    //             deposit_outpoint.vout.to_be_bytes(),
    //             kickoff_utxo.outpoint.txid,
    //             kickoff_utxo.outpoint.vout.to_be_bytes()
    //         );

    //         let sig = self
    //             .signer
    //             .sign(TapSighash::from_byte_array(kickoff_sig_hash));

    //         Ok((kickoff_utxo, sig))
    //     }
    // }

    // /// Saves funding UTXO to the database.
    // async fn set_funding_utxo(&self, funding_utxo: UTXO) -> Result<(), BridgeError> {
    //     self.db.set_funding_utxo(None, funding_utxo).await
    // }

    /// Checks if the withdrawal amount is within the acceptable range.
    fn is_profitable(
        input_amount: Amount,
        withdrawal_amount: Amount,
        bridge_amount_sats: Amount,
        operator_withdrawal_fee_sats: Amount,
    ) -> bool {
        if withdrawal_amount
            .to_sat()
            .wrapping_sub(input_amount.to_sat())
            > bridge_amount_sats.to_sat()
        {
            return false;
        }

        // Calculate net profit after the withdrawal.
        let net_profit = bridge_amount_sats - withdrawal_amount;

        // Net profit must be bigger than withdrawal fee.
        net_profit > operator_withdrawal_fee_sats
    }

    /// Prepares a withdrawal by:
    ///
    /// 1. Checking if the withdrawal has been made on Citrea
    /// 2. Verifying the given signature
    /// 3. Checking if the withdrawal is profitable or not
    /// 4. Funding the witdhrawal transaction
    ///
    /// # Parameters
    ///
    /// - `withdrawal_idx`: Citrea withdrawal UTXO index
    /// - `user_sig`: User's signature that is going to be used for signing
    ///   withdrawal transaction input
    /// - `users_intent_outpoint`: User's input for the payout transaction
    /// - `users_intent_script_pubkey`: User's script pubkey which will be used
    ///   in the payout transaction's output
    /// - `users_intent_amount`: Payout transaction output's value
    ///
    /// # Returns
    ///
    /// - [`Txid`]: Payout transaction's txid
    pub async fn new_withdrawal_sig(
        &self,
        withdrawal_index: u32,
        user_signature: schnorr::Signature,
        users_intent_outpoint: OutPoint,
        users_intent_script_pubkey: ScriptBuf,
        users_intent_amount: Amount,
    ) -> Result<Txid, BridgeError> {
        // Prepare input and output of the payout transaction.
        let input_prevout = self
            .rpc
            .get_txout_from_outpoint(&users_intent_outpoint)
            .await?;
        let input_utxo = UTXO {
            outpoint: users_intent_outpoint,
            txout: input_prevout,
        };
        let output_txout = TxOut {
            value: users_intent_amount,
            script_pubkey: users_intent_script_pubkey,
        };

        // Check Citrea for the withdrawal state.
        if let Some(citrea_client) = &self.citrea_client {
            // See: https://gist.github.com/okkothejawa/a9379b02a16dada07a2b85cbbd3c1e80
            let params = rpc_params![
                json!({
                    "to": "0x3100000000000000000000000000000000000002",
                    "data": format!("0x471ba1e300000000000000000000000000000000000000000000000000000000{}",
                    hex::encode(withdrawal_index.to_be_bytes())),
                }),
                "latest"
            ];
            let response: String = citrea_client.request("eth_call", params).await?;

            let txid_response = &response[2..66];
            let txid = hex::decode(txid_response).map_err(|e| BridgeError::Error(e.to_string()))?;
            // txid.reverse(); // TODO: we should need to reverse this, test this with declareWithdrawalFiller

            let txid = Txid::from_slice(&txid)?;
            if txid != input_utxo.outpoint.txid || 0 != input_utxo.outpoint.vout {
                // TODO: Fix this, vout can be different from 0 as well
                return Err(BridgeError::InvalidInputUTXO(
                    txid,
                    input_utxo.outpoint.txid,
                ));
            }
        }

        let operator_withdrawal_fee_sats =
            self.config
                .operator_withdrawal_fee_sats
                .ok_or(BridgeError::ConfigError(
                    "Operator withdrawal fee sats is not specified in configuration file"
                        .to_string(),
                ))?;
        if !Self::is_profitable(
            input_utxo.txout.value,
            output_txout.value,
            self.config.bridge_amount_sats,
            operator_withdrawal_fee_sats,
        ) {
            return Err(BridgeError::NotEnoughFeeForOperator);
        }

        let user_xonly_pk =
            XOnlyPublicKey::from_slice(&input_utxo.txout.script_pubkey.as_bytes()[2..34])?;

        let payout_txhandler = builder::transaction::create_payout_txhandler(
            input_utxo,
            output_txout,
            self.idx,
            user_signature,
            self.config.network,
        )?;

        let sighash = payout_txhandler.calculate_pubkey_spend_sighash(
            0,
            bitcoin::sighash::TapSighashType::SinglePlusAnyoneCanPay,
        )?;

        SECP.verify_schnorr(
            &user_signature,
            &Message::from_digest(*sighash.as_byte_array()),
            &user_xonly_pk,
        )?;

        let funded_tx = self
            .rpc
            .client
            .fund_raw_transaction(
                payout_txhandler.get_cached_tx(),
                Some(&bitcoincore_rpc::json::FundRawTransactionOptions {
                    add_inputs: Some(true),
                    change_address: None,
                    change_position: Some(1),
                    change_type: None,
                    include_watching: None,
                    lock_unspents: None,
                    fee_rate: None,
                    subtract_fee_from_outputs: None,
                    replaceable: None,
                    conf_target: None,
                    estimate_mode: None,
                }),
                None,
            )
            .await?
            .hex;

        let signed_tx: Transaction = deserialize(
            &self
                .rpc
                .client
                .sign_raw_transaction_with_wallet(&funded_tx, None, None)
                .await?
                .hex,
        )?;

        Ok(self.rpc.client.send_raw_transaction(&signed_tx).await?)
    }

    /// Checks Citrea if a withdrawal is finalized.
    ///
    /// Calls `withdrawFillers(withdrawal_idx)` to check the returned id is our
    /// operator's id. Then calculates `move_txid` and calls
    /// `txIdToDepositId(move_txid)` to check if returned id is
    /// `withdrawal_idx`.
    pub async fn check_citrea_for_withdrawal(
        &self,
        withdrawal_idx: u32,
        _deposit_outpoint: OutPoint,
    ) -> Result<(), BridgeError> {
        // Don't check anything if Citrea client is not specified.
        let citrea_client = match &self.citrea_client {
            Some(c) => c,
            None => return Ok(()),
        };

        // Check for operator id.
        {
            // See: https://gist.github.com/okkothejawa/a9379b02a16dada07a2b85cbbd3c1e80
            let params = rpc_params![
                json!({
                    "to": "0x3100000000000000000000000000000000000002",
                    "data": format!("0xc045577b00000000000000000000000000000000000000000000000000000000{}",
                    hex::encode(withdrawal_idx.to_be_bytes())),
                }),
                "latest"
            ];
            let response: String = citrea_client.request("eth_call", params).await?;

            let operator_idx_as_vec = hex::decode(&response[58..66]).map_err(|_| {
                BridgeError::InvalidCitreaResponse(format!(
                    "Failed to decode operator_idx hex from response: OperatorIdx = {}",
                    &response[58..66]
                ))
            })?;
            let operator_idx = u32::from_be_bytes(
                operator_idx_as_vec
                    .try_into()
                    .expect("length statically known"),
            );

            if operator_idx - 1 != self.idx as u32 {
                return Err(BridgeError::InvalidOperatorIndex(
                    operator_idx as usize,
                    self.idx,
                ));
            }
        }

        // Check for withdrawal idx.
        {
            // let move_txid = builder::transaction::create_move_to_vault_tx(
            //     deposit_outpoint,
            //     self.nofn_xonly_pk,
            //     self.config.bridge_amount_sats,
            //     self.config.network,
            // )
            // .compute_txid();

            // See: https://gist.github.com/okkothejawa/a9379b02a16dada07a2b85cbbd3c1e80
            let params = rpc_params![json!({
                "to": "0x3100000000000000000000000000000000000002",
                "data": format!("0x11e53a01{}",
                // hex::encode(move_txid.to_byte_array())),
                hex::encode([0]))
            })];
            let response: String = citrea_client.request("eth_call", params).await?;

            let deposit_idx_response = &response[58..66];
            let deposit_idx_as_vec = hex::decode(deposit_idx_response).map_err(|_| {
                BridgeError::InvalidCitreaResponse(format!(
                    "Invalid deposit idx response from Citrea, deposit idx = {}",
                    &response[58..66]
                ))
            })?;
            let deposit_idx = u32::from_be_bytes(
                deposit_idx_as_vec
                    .try_into()
                    .expect("length statically known"),
            );

            if deposit_idx - 1 != withdrawal_idx {
                return Err(BridgeError::InvalidDepositOutpointGiven(
                    deposit_idx as usize - 1,
                    withdrawal_idx as usize,
                ));
            }
        }

        Ok(())
    }

    // #[tracing::instrument(skip(self), err(level = tracing::Level::ERROR), ret(level = tracing::Level::TRACE))]
    // pub(crate) async fn withdrawal_proved_on_citrea(
    //     &self,
    //     withdrawal_idx: u32,
    //     deposit_outpoint: OutPoint,
    // ) -> Result<Vec<String>, BridgeError> {
    //     self.check_citrea_for_withdrawal(withdrawal_idx, deposit_outpoint)
    //         .await?;

    //     let kickoff_utxo = self
    //         .db
    //         .get_kickoff_utxo(None, deposit_outpoint)
    //         .await?
    //         .ok_or(BridgeError::KickoffOutpointsNotFound)?;
    //     tracing::debug!("Kickoff UTXO FOUND after withdrawal: {:?}", kickoff_utxo);

    //     // Check if current TxId is onchain or in mempool.
    //     let mut txs_to_be_sent = vec![];
    //     let mut current_searching_txid = kickoff_utxo.outpoint.txid;
    //     let mut found_txid = false;
    //     for _ in 0..25 {
    //         if self
    //             .rpc
    //             .client
    //             .get_raw_transaction(&current_searching_txid, None)
    //             .await
    //             .is_ok()
    //         {
    //             found_txid = true;
    //             break;
    //         }

    //         // Fetch the transaction and continue the loop.
    //         let (raw_signed_tx, _, _, funding_txid) = self
    //             .db
    //             .get_deposit_kickoff_generator_tx(current_searching_txid)
    //             .await?
    //             .ok_or(BridgeError::KickoffGeneratorTxNotFound)?;

    //         txs_to_be_sent.push(raw_signed_tx);
    //         current_searching_txid = funding_txid;
    //     }
    //     txs_to_be_sent.reverse();

    //     if !found_txid {
    //         return Err(BridgeError::KickoffGeneratorTxsTooManyIterations); // TODO: Fix this error
    //     }

    //     let mut slash_or_take_tx_handler = builder::transaction::create_slash_or_take_tx(
    //         deposit_outpoint,
    //         kickoff_utxo.clone(),
    //         self.signer.xonly_public_key,
    //         self.idx,
    //         self.nofn_xonly_pk,
    //         self.config.network,
    //         self.config.user_takes_after,
    //         self.config.operator_takes_after,
    //         self.config.bridge_amount_sats,
    //     );

    //     let slash_or_take_utxo = UTXO {
    //         outpoint: OutPoint {
    //             txid: slash_or_take_tx_handler.tx.compute_txid(),
    //             vout: 0,
    //         },
    //         txout: slash_or_take_tx_handler.tx.output[0].clone(),
    //     };

    //     let nofn_sig = self
    //         .db
    //         .get_slash_or_take_sig(deposit_outpoint, kickoff_utxo.clone())
    //         .await?
    //         .ok_or(BridgeError::OperatorSlashOrTakeSigNotFound)?;

    //     let our_sig =
    //         self.signer
    //             .sign_taproot_script_spend_tx(&mut slash_or_take_tx_handler, 0, 0)?;

    //     handle_taproot_witness_new(
    //         &mut slash_or_take_tx_handler,
    //         &[our_sig.as_ref(), nofn_sig.as_ref()],
    //         0,
    //         Some(0),
    //     )?;

    //     txs_to_be_sent.push(slash_or_take_tx_handler.tx.raw_hex());

    //     let move_tx = builder::transaction::create_move_to_vault_tx(
    //         deposit_outpoint,
    //         self.nofn_xonly_pk,
    //         self.config.bridge_amount_sats,
    //         self.config.network,
    //     );
    //     let bridge_fund_outpoint = OutPoint {
    //         txid: move_tx.compute_txid(),
    //         vout: 0,
    //     };

    //     let mut operator_takes_tx = builder::transaction::create_operator_takes_tx(
    //         bridge_fund_outpoint,
    //         slash_or_take_utxo,
    //         self.signer.xonly_public_key,
    //         self.nofn_xonly_pk,
    //         self.config.network,
    //         self.config.operator_takes_after,
    //         self.config.bridge_amount_sats,
    //         self.config.operator_wallet_addresses[self.idx].clone(),
    //     );

    //     let operator_takes_nofn_sig = self
    //         .db
    //         .get_operator_take_sig(deposit_outpoint, kickoff_utxo)
    //         .await?
    //         .ok_or(BridgeError::OperatorTakesSigNotFound)?;
    //     tracing::debug!("Operator Found nofn sig: {:?}", operator_takes_nofn_sig);

    //     let our_sig = self
    //         .signer
    //         .sign_taproot_script_spend_tx(&mut operator_takes_tx, 1, 0)?;

    //     handle_taproot_witness_new(
    //         &mut operator_takes_tx,
    //         &[operator_takes_nofn_sig.as_ref()],
    //         0,
    //         None,
    //     )?;
    //     handle_taproot_witness_new(&mut operator_takes_tx, &[our_sig.as_ref()], 1, Some(0))?;

    //     txs_to_be_sent.push(operator_takes_tx.tx.raw_hex());

    //     Ok(txs_to_be_sent)
    // }

    /// Generates Winternitz public keys for every  BitVM assert tx for a deposit.
    ///
    /// # Returns
    ///
    /// - [`Vec<Vec<winternitz::PublicKey>>`]: Winternitz public keys for
    ///   `watchtower index` row and `BitVM assert tx index` column.
    pub fn get_winternitz_public_keys(
        &self,
        deposit_txid: Txid,
    ) -> Result<Vec<winternitz::PublicKey>, BridgeError> {
        // TODO: Misleading name
        let mut winternitz_pubkeys = Vec::new();

        for (intermediate_step, intermediate_step_size) in
            crate::utils::BITVM_CACHE.intermediate_variables.iter()
        {
            let step_name = intermediate_step.as_str();
            let path = WinternitzDerivationPath {
                message_length: *intermediate_step_size as u32 * 2,
                log_d: WINTERNITZ_LOG_D,
                tx_type: crate::actor::TxType::BitVM,
                operator_idx: Some(self.idx as u32),
                watchtower_idx: None,
                sequential_collateral_tx_idx: None,
                kickoff_idx: None,
                intermediate_step_name: Some(step_name),
                deposit_txid: Some(deposit_txid),
            };

            winternitz_pubkeys.push(self.signer.derive_winternitz_pk(path)?);
        }

        Ok(winternitz_pubkeys)
    }
    /// Generates Winternitz public keys for every blockhash commit to be used in kickoff utxos.
    /// Unique for each kickoff utxo of operator.
    ///
    /// # Returns
    ///
    /// - [`Vec<Vec<winternitz::PublicKey>>`]: Winternitz public keys for
    ///   `sequential_collateral_index` row and `kickoff_idx` column.
    pub fn get_winternitz_public_keys_for_kickoff_utxo(
        &self,
    ) -> Result<Vec<winternitz::PublicKey>, BridgeError> {
        let mut winternitz_pubkeys = Vec::new();

        for sequential_collateral_idx in 0..self.config.num_sequential_collateral_txs {
            for kickoff_idx in 0..self.config.num_kickoffs_per_sequential_collateral_tx {
                let path = WinternitzDerivationPath {
                    message_length: KICKOFF_BLOCKHASH_COMMIT_LENGTH,
                    log_d: WINTERNITZ_LOG_D,
                    tx_type: crate::actor::TxType::BitVM,
                    operator_idx: Some(self.idx as u32),
                    watchtower_idx: None,
                    sequential_collateral_tx_idx: Some(sequential_collateral_idx as u32),
                    kickoff_idx: Some(kickoff_idx as u32),
                    intermediate_step_name: None,
                    deposit_txid: None,
                };

                winternitz_pubkeys.push(self.signer.derive_winternitz_pk(path)?);
            }
        }

        Ok(winternitz_pubkeys)
    }

    pub fn generate_challenge_ack_preimages_and_hashes(
        &self,
        deposit_txid: Txid,
    ) -> Result<Vec<PublicHash>, BridgeError> {
        let mut hashes = Vec::new();

        for watchtower_idx in 0..self.config.num_watchtowers {
            let path = WinternitzDerivationPath {
                message_length: 1,
                log_d: 1,
                tx_type: crate::actor::TxType::OperatorChallengeACK,
                operator_idx: Some(self.idx as u32), // TODO: Handle casting better
                watchtower_idx: Some(watchtower_idx as u32), // TODO: Handle casting better
                sequential_collateral_tx_idx: None,
                kickoff_idx: None,
                intermediate_step_name: None,
                deposit_txid: Some(deposit_txid),
            };
            let hash = self.signer.generate_public_hash_from_path(path)?;
            hashes.push(hash); // Subject to change
        }
        tracing::info!("Public hashes len: {:?}", hashes.len());
        Ok(hashes)
    }
}

#[cfg(test)]
mod tests {
    use crate::create_regtest_rpc;
    use crate::{
        config::BridgeConfig, database::Database, initialize_database, utils::initialize_logger,
    };
    use crate::{
        create_test_config_with_thread_name, extended_rpc::ExtendedRpc, operator::Operator,
    };
    use bitcoin::hashes::Hash;
    use bitcoin::Txid;

    // #[tokio::test]
    // async fn set_funding_utxo() {
    //     let config = create_test_config_with_thread_name!(None);
    //     let rpc = ExtendedRpc::connect(
    //         config.bitcoin_rpc_url.clone(),
    //         config.bitcoin_rpc_user.clone(),
    //         config.bitcoin_rpc_password.clone(),
    //     )
    //     .await;

    //     let operator = Operator::new(config, rpc).await.unwrap();

    //     let funding_utxo = UTXO {
    //         outpoint: OutPoint {
    //             txid: Txid::all_zeros(),
    //             vout: 0x45,
    //         },
    //         txout: TxOut {
    //             value: Amount::from_sat(0x1F),
    //             script_pubkey: ScriptBuf::new(),
    //         },
    //     };

    //     operator
    //         .set_funding_utxo(funding_utxo.clone())
    //         .await
    //         .unwrap();

    //     let db_funding_utxo = operator.db.get_funding_utxo(None).await.unwrap().unwrap();

    //     assert_eq!(funding_utxo, db_funding_utxo);
    // }

    // #[tokio::test]
    // async fn is_profitable() {
    //     let mut config = create_test_config_with_thread_name!(None);
    //     let rpc = ExtendedRpc::connect(
    //         config.bitcoin_rpc_url.clone(),
    //         config.bitcoin_rpc_user.clone(),
    //         config.bitcoin_rpc_password.clone(),
    //     )
    //     .await;

    //     config.bridge_amount_sats = Amount::from_sat(0x45);
    //     config.operator_withdrawal_fee_sats = Some(Amount::from_sat(0x1F));

    //     let operator = Operator::new(config.clone(), rpc).await.unwrap();

    //     // Smaller input amount must not cause a panic.
    //     operator.is_profitable(Amount::from_sat(3), Amount::from_sat(1));
    //     // Bigger input amount must not cause a panic.
    //     operator.is_profitable(Amount::from_sat(6), Amount::from_sat(9));

    //     // False because difference between input and withdrawal amount is
    //     // bigger than `config.bridge_amount_sats`.
    //     assert!(!operator.is_profitable(Amount::from_sat(6), Amount::from_sat(90)));

    //     // False because net profit is smaller than
    //     // `config.operator_withdrawal_fee_sats`.
    //     assert!(!operator.is_profitable(Amount::from_sat(0), config.bridge_amount_sats));

    //     // True because net profit is bigger than
    //     // `config.operator_withdrawal_fee_sats`.
    //     assert!(operator.is_profitable(
    //         Amount::from_sat(0),
    //         config.operator_withdrawal_fee_sats.unwrap() - Amount::from_sat(1)
    //     ));
    // }

    #[tokio::test]
    #[ignore = "Design changes in progress"]
    async fn get_winternitz_public_keys() {
        let config = create_test_config_with_thread_name!(None);
        let regtest = create_regtest_rpc!(config);
        let rpc = regtest.rpc();

        let operator = Operator::new(config.clone(), rpc.clone()).await.unwrap();

        let winternitz_public_key = operator
            .get_winternitz_public_keys(Txid::all_zeros())
            .unwrap();
        assert_eq!(
            winternitz_public_key.len(),
            config.num_sequential_collateral_txs * config.num_kickoffs_per_sequential_collateral_tx
        );
    }

    #[tokio::test]
    async fn test_generate_preimages_and_hashes() {
        let config = create_test_config_with_thread_name!(None);
        let regtest = create_regtest_rpc!(config);
        let rpc = regtest.rpc();

        let operator = Operator::new(config.clone(), rpc.clone()).await.unwrap();

        let preimages = operator
            .generate_challenge_ack_preimages_and_hashes(Txid::all_zeros())
            .unwrap();
        assert_eq!(preimages.len(), config.num_watchtowers);
    }

    #[tokio::test]
    async fn operator_get_params() {
        let config = create_test_config_with_thread_name!(None);
<<<<<<< HEAD
        let rpc = ExtendedRpc::connect(
            config.bitcoin_rpc_url.clone(),
            config.bitcoin_rpc_user.clone(),
            config.bitcoin_rpc_password.clone(),
        )
        .await
        .unwrap();

        let operator = Operator::new(config.clone(), rpc).await.unwrap();
        let actual_wpks = operator
            .get_winternitz_public_keys(Txid::all_zeros())
            .unwrap();
=======
        let regtest = create_regtest_rpc!(config);
        let rpc = regtest.rpc();

        let operator = Operator::new(config.clone(), rpc.clone()).await.unwrap();
        let actual_wpks = operator.get_winternitz_public_keys().unwrap();
>>>>>>> 940fc127
        let actual_hashes = operator
            .generate_challenge_ack_preimages_and_hashes(Txid::all_zeros())
            .unwrap();

        let (mut wpk_rx) = operator.get_params().await.unwrap();

        for (i, wpk) in wpk_rx.recv().await.into_iter().enumerate() {
            assert_eq!(actual_wpks[i], wpk);
        }
    }
}<|MERGE_RESOLUTION|>--- conflicted
+++ resolved
@@ -1049,26 +1049,13 @@
     #[tokio::test]
     async fn operator_get_params() {
         let config = create_test_config_with_thread_name!(None);
-<<<<<<< HEAD
-        let rpc = ExtendedRpc::connect(
-            config.bitcoin_rpc_url.clone(),
-            config.bitcoin_rpc_user.clone(),
-            config.bitcoin_rpc_password.clone(),
-        )
-        .await
-        .unwrap();
-
-        let operator = Operator::new(config.clone(), rpc).await.unwrap();
+        let regtest = create_regtest_rpc!(config);
+        let rpc = regtest.rpc();
+
+        let operator = Operator::new(config.clone(), rpc.clone()).await.unwrap();
         let actual_wpks = operator
             .get_winternitz_public_keys(Txid::all_zeros())
             .unwrap();
-=======
-        let regtest = create_regtest_rpc!(config);
-        let rpc = regtest.rpc();
-
-        let operator = Operator::new(config.clone(), rpc.clone()).await.unwrap();
-        let actual_wpks = operator.get_winternitz_public_keys().unwrap();
->>>>>>> 940fc127
         let actual_hashes = operator
             .generate_challenge_ack_preimages_and_hashes(Txid::all_zeros())
             .unwrap();
