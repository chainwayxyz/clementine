use crate::actor::{Actor, WinternitzDerivationPath};
use crate::builder::{self};
use crate::config::BridgeConfig;
<<<<<<< HEAD
use crate::constants::{KICKOFF_UTXO_AMOUNT_SATS, NUM_INTERMEDIATE_STEPS};
=======
>>>>>>> e753db1e
use crate::database::Database;
use crate::errors::BridgeError;
use crate::extended_rpc::ExtendedRpc;
use crate::musig2::AggregateFromPublicKeys;
use crate::utils::{handle_taproot_witness_new, ALL_BITVM_INTERMEDIATE_VARIABLES, SECP};
use crate::{utils, EVMAddress, UTXO};
use bitcoin::address::NetworkUnchecked;
use bitcoin::consensus::deserialize;
use bitcoin::hashes::Hash;
use bitcoin::script::PushBytesBuf;
use bitcoin::secp256k1::{schnorr, Message};
use bitcoin::sighash::SighashCache;
use bitcoin::{Address, Amount, OutPoint, TapSighash, Transaction, TxOut, Txid, XOnlyPublicKey};
use bitcoincore_rpc::{RawTx, RpcApi};
use bitvm::signatures::winternitz;
use jsonrpsee::core::client::ClientT;
use jsonrpsee::http_client::HttpClientBuilder;
use jsonrpsee::rpc_params;
use serde_json::json;

#[derive(Debug, Clone)]
pub struct Operator {
    rpc: ExtendedRpc,
    pub db: Database,
    pub(crate) signer: Actor,
    pub(crate) config: BridgeConfig,
    nofn_xonly_pk: XOnlyPublicKey,
    pub(crate) idx: usize,
    citrea_client: Option<jsonrpsee::http_client::HttpClient>,
}

impl Operator {
    /// Creates a new `Operator`.
    // #[tracing::instrument(skip_all, err(level = tracing::Level::ERROR))]
    pub async fn new(config: BridgeConfig, rpc: ExtendedRpc) -> Result<Self, BridgeError> {
        // let num_verifiers = config.verifiers_public_keys.len();

        let signer = Actor::new(
            config.secret_key,
            config.winternitz_secret_key,
            config.network,
        );

        let db = Database::new(&config).await?;

        let nofn_xonly_pk =
            XOnlyPublicKey::from_musig2_pks(config.verifiers_public_keys.clone(), None)?;
        let idx = config
            .operators_xonly_pks
            .iter()
            .position(|xonly_pk| xonly_pk == &signer.xonly_public_key)
            .ok_or(BridgeError::ServerError(std::io::Error::other(format!(
                "{} is not found in operator x-only public keys",
                signer.xonly_public_key
            ))))?;

        if config.operator_withdrawal_fee_sats.is_none() {
            return Err(BridgeError::OperatorWithdrawalFeeNotSet);
        }

        // let mut tx = db.begin_transaction().await?;
        // // check if funding utxo is already set
        // if db.get_funding_utxo(Some(&mut tx)).await?.is_none() {
        //     let outpoint = rpc.send_to_address(&signer.address, Amount::from_sat(200_000_000))?; // TODO: Is this OK to be a fixed value
        //     let funding_utxo = UTXO {
        //         outpoint,
        //         txout: TxOut {
        //             value: bitcoin::Amount::from_sat(200_000_000),
        //             script_pubkey: signer.address.script_pubkey(),
        //         },
        //     };
        //     db.set_funding_utxo(Some(&mut tx), funding_utxo).await?;
        // }
        // tx.commit().await?;

        let mut tx = db.begin_transaction().await?;
        // check if there is any time tx from the current operator
        let time_txs = db.get_time_txs(Some(&mut tx), idx as i32).await?;
        if time_txs.is_empty() {
            let outpoint = rpc
                .send_to_address(&signer.address, Amount::from_sat(200_000_000))
                .await?; // TODO: Is this OK to be a fixed value
            db.set_time_tx(Some(&mut tx), idx as i32, 0, outpoint.txid, 0)
                .await?;
        }
        tx.commit().await?;

        let citrea_client = if !config.citrea_rpc_url.is_empty() {
            Some(
                HttpClientBuilder::default()
                    .build(config.citrea_rpc_url.clone())
                    .unwrap(),
            )
        } else {
            None
        };

        tracing::debug!(
            "Operator idx: {:?}, db created with name: {:?}",
            idx,
            config.db_name
        );

        Ok(Self {
            rpc,
            db,
            signer,
            config,
            nofn_xonly_pk,
            idx,
            citrea_client,
        })
    }

    /// Public endpoint for every depositor to call.
    ///
    /// It will get signatures from all verifiers:
    ///
    /// 1. Check if the deposit UTXO is valid, finalized (6 blocks confirmation) and not spent
    /// 2. Check if we alredy created a kickoff UTXO for this deposit UTXO
    /// 3. Create a kickoff transaction but do not broadcast it
    ///
    /// TODO: Create multiple kickoffs in single transaction
    // #[tracing::instrument(skip(self), err(level = tracing::Level::ERROR), ret(level = tracing::Level::TRACE))]
    // pub async fn new_deposit(
    //     &self,
    //     deposit_outpoint: OutPoint,
    //     recovery_taproot_address: Address<NetworkUnchecked>,
    //     evm_address: EVMAddress,
    // ) -> Result<(UTXO, schnorr::Signature), BridgeError> {
    //     tracing::info!(
    //         "New deposit request for UTXO: {:?}, EVM address: {:?} and recovery taproot address of: {:?}",
    //         deposit_outpoint,
    //         evm_address,
    //         recovery_taproot_address
    //     );

    //     // 1. Check if the deposit UTXO is valid, finalized (6 blocks confirmation) and not spent
    //     self.rpc
    //         .check_deposit_utxo(
    //             self.nofn_xonly_pk,
    //             &deposit_outpoint,
    //             &recovery_taproot_address,
    //             evm_address,
    //             self.config.bridge_amount_sats,
    //             self.config.confirmation_threshold,
    //             self.config.network,
    //             self.config.user_takes_after,
    //         )
    //         .await?;

    //     let mut tx = self.db.begin_transaction().await?;

    //     self.db.lock_operators_kickoff_utxo_table(&mut tx).await?;

    //     // 2. Check if we alredy created a kickoff UTXO for this deposit UTXO
    //     let kickoff_utxo = self
    //         .db
    //         .get_kickoff_utxo(Some(&mut tx), deposit_outpoint)
    //         .await?;
    //     // if we already have a kickoff UTXO for this deposit UTXO, return it
    //     if let Some(kickoff_utxo) = kickoff_utxo {
    //         tracing::debug!(
    //             "Kickoff UTXO found: {:?} already exists for deposit UTXO: {:?}",
    //             kickoff_utxo,
    //             deposit_outpoint
    //         );
    //         let kickoff_sig_hash = crate::sha256_hash!(
    //             deposit_outpoint.txid,
    //             deposit_outpoint.vout.to_be_bytes(),
    //             kickoff_utxo.outpoint.txid,
    //             kickoff_utxo.outpoint.vout.to_be_bytes()
    //         );

    //         let sig = self
    //             .signer
    //             .sign(TapSighash::from_byte_array(kickoff_sig_hash));

    //         // self.db.unlock_operators_kickoff_utxo_table(&mut tx).await?;
    //         tx.commit().await?;
    //         return Ok((kickoff_utxo, sig));
    //     }

    //     // Check if we already have an unused kickoff UTXO available
    //     let unused_kickoff_utxo = self
    //         .db
    //         .get_unused_kickoff_utxo_and_increase_idx(Some(&mut tx))
    //         .await?;
    //     if let Some(unused_kickoff_utxo) = unused_kickoff_utxo {
    //         self.db
    //             .save_kickoff_utxo(Some(&mut tx), deposit_outpoint, unused_kickoff_utxo.clone())
    //             .await?;

    //         // self.db.unlock_operators_kickoff_utxo_table(&mut tx).await?;
    //         tx.commit().await?;

    //         tracing::debug!(
    //             "Unused kickoff UTXO found: {:?} found for deposit UTXO: {:?}",
    //             unused_kickoff_utxo,
    //             deposit_outpoint
    //         );
    //         let kickoff_sig_hash = crate::sha256_hash!(
    //             deposit_outpoint.txid,
    //             deposit_outpoint.vout.to_be_bytes(),
    //             unused_kickoff_utxo.outpoint.txid,
    //             unused_kickoff_utxo.outpoint.vout.to_be_bytes()
    //         );

    //         let sig = self
    //             .signer
    //             .sign(TapSighash::from_byte_array(kickoff_sig_hash));

    //         Ok((unused_kickoff_utxo, sig))
    //     } else {
    //         // 3. Create a kickoff transaction but do not broadcast it

    //         // To create a kickoff tx, we first need a funding utxo
    //         let funding_utxo = self.db.get_funding_utxo(Some(&mut tx)).await?.ok_or(
    //             BridgeError::OperatorFundingUtxoNotFound(self.signer.address.clone()),
    //         )?;

    //         // if the amount is not enough, return an error
    //         // The amount will be calculated as if the transaction has 1 input
    //         // and (num_kickoff_utxos + 2) outputs where the first k outputs are
    //         // the kickoff outputs, the penultimante output is the change output,
    //         // and the last output is the anyonecanpay output for fee bumping.
    //         let kickoff_tx_min_relay_fee = match self.config.operator_num_kickoff_utxos_per_tx {
    //             0..=250 => 154 + 43 * self.config.operator_num_kickoff_utxos_per_tx, // Handles all values from 0 to 250
    //             _ => 156 + 43 * self.config.operator_num_kickoff_utxos_per_tx, // Handles all other values
    //         };
    //         if funding_utxo.txout.value.to_sat()
    //             < (KICKOFF_UTXO_AMOUNT_SATS.to_sat()
    //                 * self.config.operator_num_kickoff_utxos_per_tx as u64
    //                 + kickoff_tx_min_relay_fee as u64
    //                 + 330)
    //         {
    //             return Err(BridgeError::OperatorFundingUtxoAmountNotEnough(
    //                 self.signer.address.clone(),
    //             ));
    //         }
    //         let mut kickoff_tx_handler = builder::transaction::create_kickoff_utxo_txhandler(
    //             &funding_utxo,
    //             self.nofn_xonly_pk,
    //             self.signer.xonly_public_key,
    //             self.config.network,
    //             self.config.operator_num_kickoff_utxos_per_tx,
    //         );
    //         tracing::debug!(
    //             "Funding UTXO found: {:?} kickoff UTXO is created for deposit UTXO: {:?}",
    //             funding_utxo,
    //             deposit_outpoint
    //         );
    //         let sig = self
    //             .signer
    //             .sign_taproot_pubkey_spend(&mut kickoff_tx_handler, 0, None)?;
    //         handle_taproot_witness_new(&mut kickoff_tx_handler, &[sig.as_ref()], 0, None)?;
    //         tracing::debug!(
    //             "Created kickoff tx with weight: {:#?}",
    //             kickoff_tx_handler.tx.weight()
    //         );
    //         // tracing::debug!(
    //         //     "Created kickoff tx: {:#?}",
    //         //     kickoff_tx_handler.tx.raw_hex()
    //         // );
    //         // tracing::debug!(
    //         //     "For operator index: {:?} Kickoff tx handler: {:#?}",
    //         //     self.idx,
    //         //     kickoff_tx_handler
    //         // );

    //         let change_utxo = UTXO {
    //             outpoint: OutPoint {
    //                 txid: kickoff_tx_handler.tx.compute_txid(),
    //                 vout: self.config.operator_num_kickoff_utxos_per_tx as u32,
    //             },
    //             txout: kickoff_tx_handler.tx.output[self.config.operator_num_kickoff_utxos_per_tx]
    //                 .clone(),
    //         };
    //         tracing::debug!(
    //             "Change UTXO: {:?} after new kickoff UTXOs are generated for deposit UTXO: {:?}",
    //             change_utxo,
    //             deposit_outpoint
    //         );

    //         let kickoff_utxo = UTXO {
    //             outpoint: OutPoint {
    //                 txid: kickoff_tx_handler.tx.compute_txid(),
    //                 vout: 0,
    //             },
    //             txout: kickoff_tx_handler.tx.output[0].clone(),
    //         };
    //         tracing::debug!(
    //             "Kickoff UTXO: {:?} after new kickoff UTXOs are generated for deposit UTXO: {:?}",
    //             kickoff_utxo,
    //             deposit_outpoint
    //         );

    //         // In a db tx, save the kickoff_utxo for this deposit_outpoint
    //         // and update the db with the new funding_utxo as the change

    //         // let db_transaction = self.db.begin_transaction().await?;

    //         // We save the funding txid and the kickoff txid to be able to track them later
    //         self.db
    //             .save_kickoff_utxo(Some(&mut tx), deposit_outpoint, kickoff_utxo.clone())
    //             .await?;

    //         self.db
    //             .add_deposit_kickoff_generator_tx(
    //                 Some(&mut tx),
    //                 kickoff_tx_handler.tx.compute_txid(),
    //                 kickoff_tx_handler.tx.raw_hex(),
    //                 self.config.operator_num_kickoff_utxos_per_tx,
    //                 funding_utxo.outpoint.txid,
    //             )
    //             .await?;

    //         self.db.set_funding_utxo(Some(&mut tx), change_utxo).await?;

    //         tx.commit().await?;

    //         let kickoff_sig_hash = crate::sha256_hash!(
    //             deposit_outpoint.txid,
    //             deposit_outpoint.vout.to_be_bytes(),
    //             kickoff_utxo.outpoint.txid,
    //             kickoff_utxo.outpoint.vout.to_be_bytes()
    //         );

    //         let sig = self
    //             .signer
    //             .sign(TapSighash::from_byte_array(kickoff_sig_hash));

    //         Ok((kickoff_utxo, sig))
    //     }
    // }

    /// Saves funding UTXO to the database.
    // async fn set_funding_utxo(&self, funding_utxo: UTXO) -> Result<(), BridgeError> {
    //     self.db.set_funding_utxo(None, funding_utxo).await
    // }

    /// Checks if the withdrawal amount is within the acceptable range.
    ///
    /// # Parameters
    ///
    /// - `input_amount`:
    /// - `withdrawal_amount`:
    // fn is_profitable(&self, input_amount: Amount, withdrawal_amount: Amount) -> bool {
    //     if withdrawal_amount
    //         .to_sat()
    //         .wrapping_sub(input_amount.to_sat())
    //         > self.config.bridge_amount_sats.to_sat()
    //     {
    //         return false;
    //     }

    //     // Calculate net profit after the withdrawal.
    //     let net_profit = self.config.bridge_amount_sats - withdrawal_amount;

    //     // Net profit must be bigger than withdrawal fee.
    //     net_profit > self.config.operator_withdrawal_fee_sats.unwrap()
    // }

    /// Checks of the withdrawal has been made on Citrea, verifies a given
    /// [`bitcoin::sighash::TapSighashType::SinglePlusAnyoneCanPay`] signature,
    /// checks if it is profitable and finally, funds the withdrawal.
    ///
    /// # Parameters
    ///
    /// - `withdrawal_idx`: Citrea withdrawal UTXO index
    /// - `user_sig`: User's signature that is going to be used for signing withdrawal transaction input
    /// - `input_utxo`:
    /// - `output_txout`:
    ///
    /// # Returns
    ///
    /// Withdrawal transaction's transaction id.
<<<<<<< HEAD
    // #[tracing::instrument(skip(self), err(level = tracing::Level::ERROR), ret(level = tracing::Level::TRACE))]
    // async fn new_withdrawal_sig(
    //     &self,
    //     withdrawal_idx: u32,
    //     user_sig: schnorr::Signature,
    //     input_utxo: UTXO,
    //     output_txout: TxOut,
    // ) -> Result<Txid, BridgeError> {
    //     if let Some(citrea_client) = &self.citrea_client {
    //         // See: https://gist.github.com/okkothejawa/a9379b02a16dada07a2b85cbbd3c1e80
    //         let params = rpc_params![
    //             json!({
    //                 "to": "0x3100000000000000000000000000000000000002",
    //                 "data": format!("0x471ba1e300000000000000000000000000000000000000000000000000000000{}",
    //                 hex::encode(withdrawal_idx.to_be_bytes())),
    //             }),
    //             "latest"
    //         ];
    //         let response: String = citrea_client.request("eth_call", params).await?;

    //         let txid_response = &response[2..66];
    //         let txid = hex::decode(txid_response).unwrap();
    //         // txid.reverse(); // TODO: we should need to reverse this, test this with declareWithdrawalFiller

    //         let txid = Txid::from_slice(&txid).unwrap();
    //         if txid != input_utxo.outpoint.txid || 0 != input_utxo.outpoint.vout {
    //             // TODO: Fix this, vout can be different from 0 as well
    //             return Err(BridgeError::InvalidInputUTXO(
    //                 txid,
    //                 input_utxo.outpoint.txid,
    //             ));
    //         }
    //     }

    //     if !self.is_profitable(input_utxo.txout.value, output_txout.value) {
    //         return Err(BridgeError::NotEnoughFeeForOperator);
    //     }

    //     let user_xonly_pk =
    //         XOnlyPublicKey::from_slice(&input_utxo.txout.script_pubkey.as_bytes()[2..34])?;

    //     let tx_ins = builder::transaction::create_tx_ins(vec![input_utxo.outpoint]);
    //     let tx_outs = vec![output_txout.clone()];
    //     let mut tx = builder::transaction::create_btc_tx(tx_ins, tx_outs);

    //     let mut sighash_cache = SighashCache::new(&tx);
    //     let sighash = sighash_cache.taproot_key_spend_signature_hash(
    //         0,
    //         &bitcoin::sighash::Prevouts::One(0, &input_utxo.txout),
    //         bitcoin::sighash::TapSighashType::SinglePlusAnyoneCanPay,
    //     )?;

    //     let user_sig_wrapped = bitcoin::taproot::Signature {
    //         signature: user_sig,
    //         sighash_type: bitcoin::sighash::TapSighashType::SinglePlusAnyoneCanPay,
    //     };
    //     tx.input[0].witness.push(user_sig_wrapped.serialize());

    //     SECP.verify_schnorr(
    //         &user_sig,
    //         &Message::from_digest(*sighash.as_byte_array()),
    //         &user_xonly_pk,
    //     )?;

    //     let mut push_bytes = PushBytesBuf::new();
    //     push_bytes
    //         .extend_from_slice(&utils::usize_to_var_len_bytes(self.idx))
    //         .unwrap();
    //     let op_return_txout = builder::script::op_return_txout(push_bytes);

    //     tx.output.push(op_return_txout.clone());

    //     let funded_tx = self
    //         .rpc
    //         .client
    //         .fund_raw_transaction(
    //             &tx,
    //             Some(&bitcoincore_rpc::json::FundRawTransactionOptions {
    //                 add_inputs: Some(true),
    //                 change_address: None,
    //                 change_position: Some(1),
    //                 change_type: None,
    //                 include_watching: None,
    //                 lock_unspents: None,
    //                 fee_rate: None,
    //                 subtract_fee_from_outputs: None,
    //                 replaceable: None,
    //                 conf_target: None,
    //                 estimate_mode: None,
    //             }),
    //             None,
    //         )
    //         .await?
    //         .hex;

    //     let signed_tx: Transaction = deserialize(
    //         &self
    //             .rpc
    //             .client
    //             .sign_raw_transaction_with_wallet(&funded_tx, None, None)
    //             .await?
    //             .hex,
    //     )?;

    //     Ok(self.rpc.client.send_raw_transaction(&signed_tx).await?)
    // }
=======
    #[tracing::instrument(skip(self), err(level = tracing::Level::ERROR), ret(level = tracing::Level::TRACE))]
    async fn new_withdrawal_sig(
        &self,
        withdrawal_idx: u32,
        user_sig: schnorr::Signature,
        input_utxo: UTXO,
        output_txout: TxOut,
    ) -> Result<Txid, BridgeError> {
        if let Some(citrea_client) = &self.citrea_client {
            // See: https://gist.github.com/okkothejawa/a9379b02a16dada07a2b85cbbd3c1e80
            let params = rpc_params![
                json!({
                    "to": "0x3100000000000000000000000000000000000002",
                    "data": format!("0x471ba1e300000000000000000000000000000000000000000000000000000000{}",
                    hex::encode(withdrawal_idx.to_be_bytes())),
                }),
                "latest"
            ];
            let response: String = citrea_client.request("eth_call", params).await?;

            let txid_response = &response[2..66];
            let txid = hex::decode(txid_response).unwrap();
            // txid.reverse(); // TODO: we should need to reverse this, test this with declareWithdrawalFiller

            let txid = Txid::from_slice(&txid).unwrap();
            if txid != input_utxo.outpoint.txid || 0 != input_utxo.outpoint.vout {
                // TODO: Fix this, vout can be different from 0 as well
                return Err(BridgeError::InvalidInputUTXO(
                    txid,
                    input_utxo.outpoint.txid,
                ));
            }
        }

        if !self.is_profitable(input_utxo.txout.value, output_txout.value) {
            return Err(BridgeError::NotEnoughFeeForOperator);
        }

        let user_xonly_pk =
            XOnlyPublicKey::from_slice(&input_utxo.txout.script_pubkey.as_bytes()[2..34])?;

        let tx_ins = builder::transaction::create_tx_ins(vec![input_utxo.outpoint].into());
        let tx_outs = vec![output_txout.clone()];
        let mut tx = builder::transaction::create_btc_tx(tx_ins, tx_outs);

        let mut sighash_cache = SighashCache::new(&tx);
        let sighash = sighash_cache.taproot_key_spend_signature_hash(
            0,
            &bitcoin::sighash::Prevouts::One(0, &input_utxo.txout),
            bitcoin::sighash::TapSighashType::SinglePlusAnyoneCanPay,
        )?;

        let user_sig_wrapped = bitcoin::taproot::Signature {
            signature: user_sig,
            sighash_type: bitcoin::sighash::TapSighashType::SinglePlusAnyoneCanPay,
        };
        tx.input[0].witness.push(user_sig_wrapped.serialize());

        SECP.verify_schnorr(
            &user_sig,
            &Message::from_digest(*sighash.as_byte_array()),
            &user_xonly_pk,
        )?;

        let mut push_bytes = PushBytesBuf::new();
        push_bytes
            .extend_from_slice(&utils::usize_to_var_len_bytes(self.idx))
            .unwrap();
        let op_return_txout = builder::script::op_return_txout(push_bytes);

        tx.output.push(op_return_txout.clone());

        let funded_tx = self
            .rpc
            .client
            .fund_raw_transaction(
                &tx,
                Some(&bitcoincore_rpc::json::FundRawTransactionOptions {
                    add_inputs: Some(true),
                    change_address: None,
                    change_position: Some(1),
                    change_type: None,
                    include_watching: None,
                    lock_unspents: None,
                    fee_rate: None,
                    subtract_fee_from_outputs: None,
                    replaceable: None,
                    conf_target: None,
                    estimate_mode: None,
                }),
                None,
            )
            .await?
            .hex;

        let signed_tx: Transaction = deserialize(
            &self
                .rpc
                .client
                .sign_raw_transaction_with_wallet(&funded_tx, None, None)
                .await?
                .hex,
        )?;

        Ok(self.rpc.client.send_raw_transaction(&signed_tx).await?)
    }
>>>>>>> e753db1e

    /// Checks Citrea if a withdrawal is finalized.
    ///
    /// Calls `withdrawFillers(withdrawal_idx)` to check the returned id is our
    /// operator's id. Then calculates `move_txid` and calls
    /// `txIdToDepositId(move_txid)` to check if returned id is
    /// `withdrawal_idx`.
    pub async fn check_citrea_for_withdrawal(
        &self,
        withdrawal_idx: u32,
        deposit_outpoint: OutPoint,
    ) -> Result<(), BridgeError> {
        // Don't check anything if Citrea client is not specified.
        let citrea_client = match &self.citrea_client {
            Some(c) => c,
            None => return Ok(()),
        };

        // Check for operator id.
        {
            // See: https://gist.github.com/okkothejawa/a9379b02a16dada07a2b85cbbd3c1e80
            let params = rpc_params![
                json!({
                    "to": "0x3100000000000000000000000000000000000002",
                    "data": format!("0xc045577b00000000000000000000000000000000000000000000000000000000{}",
                    hex::encode(withdrawal_idx.to_be_bytes())),
                }),
                "latest"
            ];
            let response: String = citrea_client.request("eth_call", params).await?;

            let operator_idx_as_vec = hex::decode(&response[58..66]).unwrap();
            let operator_idx = u32::from_be_bytes(operator_idx_as_vec.try_into().unwrap());

            if operator_idx - 1 != self.idx as u32 {
                return Err(BridgeError::InvalidOperatorIndex(
                    operator_idx as usize,
                    self.idx,
                ));
            }
        }

        // Check for withdrawal idx.
        {
            let move_txid = builder::transaction::create_move_to_vault_tx(
                deposit_outpoint,
                self.nofn_xonly_pk,
                self.config.bridge_amount_sats,
                self.config.network,
            )
            .compute_txid();

            // See: https://gist.github.com/okkothejawa/a9379b02a16dada07a2b85cbbd3c1e80
            let params = rpc_params![json!({
                "to": "0x3100000000000000000000000000000000000002",
                "data": format!("0x11e53a01{}",
                hex::encode(move_txid.to_byte_array())),
            })];
            let response: String = citrea_client.request("eth_call", params).await?;

            let deposit_idx_response = &response[58..66];
            let deposit_idx_as_vec = hex::decode(deposit_idx_response).unwrap();
            let deposit_idx = u32::from_be_bytes(deposit_idx_as_vec.try_into().unwrap());

            if deposit_idx - 1 != withdrawal_idx {
                return Err(BridgeError::InvalidDepositOutpointGiven(
                    deposit_idx as usize - 1,
                    withdrawal_idx as usize,
                ));
            }
        }

        Ok(())
    }

    // #[tracing::instrument(skip(self), err(level = tracing::Level::ERROR), ret(level = tracing::Level::TRACE))]
    // pub(crate) async fn withdrawal_proved_on_citrea(
    //     &self,
    //     withdrawal_idx: u32,
    //     deposit_outpoint: OutPoint,
    // ) -> Result<Vec<String>, BridgeError> {
    //     self.check_citrea_for_withdrawal(withdrawal_idx, deposit_outpoint)
    //         .await?;

    //     let kickoff_utxo = self
    //         .db
    //         .get_kickoff_utxo(None, deposit_outpoint)
    //         .await?
    //         .ok_or(BridgeError::KickoffOutpointsNotFound)?;
    //     tracing::debug!("Kickoff UTXO FOUND after withdrawal: {:?}", kickoff_utxo);

    //     // Check if current TxId is onchain or in mempool.
    //     let mut txs_to_be_sent = vec![];
    //     let mut current_searching_txid = kickoff_utxo.outpoint.txid;
    //     let mut found_txid = false;
    //     for _ in 0..25 {
    //         if self
    //             .rpc
    //             .client
    //             .get_raw_transaction(&current_searching_txid, None)
    //             .await
    //             .is_ok()
    //         {
    //             found_txid = true;
    //             break;
    //         }

    //         // Fetch the transaction and continue the loop.
    //         let (raw_signed_tx, _, _, funding_txid) = self
    //             .db
    //             .get_deposit_kickoff_generator_tx(current_searching_txid)
    //             .await?
    //             .ok_or(BridgeError::KickoffGeneratorTxNotFound)?;

    //         txs_to_be_sent.push(raw_signed_tx);
    //         current_searching_txid = funding_txid;
    //     }
    //     txs_to_be_sent.reverse();

    //     if !found_txid {
    //         return Err(BridgeError::KickoffGeneratorTxsTooManyIterations); // TODO: Fix this error
    //     }

    //     let mut slash_or_take_tx_handler = builder::transaction::create_slash_or_take_tx(
    //         deposit_outpoint,
    //         kickoff_utxo.clone(),
    //         self.signer.xonly_public_key,
    //         self.idx,
    //         self.nofn_xonly_pk,
    //         self.config.network,
    //         self.config.user_takes_after,
    //         self.config.operator_takes_after,
    //         self.config.bridge_amount_sats,
    //     );

    //     let slash_or_take_utxo = UTXO {
    //         outpoint: OutPoint {
    //             txid: slash_or_take_tx_handler.tx.compute_txid(),
    //             vout: 0,
    //         },
    //         txout: slash_or_take_tx_handler.tx.output[0].clone(),
    //     };

    //     let nofn_sig = self
    //         .db
    //         .get_slash_or_take_sig(deposit_outpoint, kickoff_utxo.clone())
    //         .await?
    //         .ok_or(BridgeError::OperatorSlashOrTakeSigNotFound)?;

    //     let our_sig =
    //         self.signer
    //             .sign_taproot_script_spend_tx(&mut slash_or_take_tx_handler, 0, 0)?;

    //     handle_taproot_witness_new(
    //         &mut slash_or_take_tx_handler,
    //         &[our_sig.as_ref(), nofn_sig.as_ref()],
    //         0,
    //         Some(0),
    //     )?;

    //     txs_to_be_sent.push(slash_or_take_tx_handler.tx.raw_hex());

    //     let move_tx = builder::transaction::create_move_to_vault_tx(
    //         deposit_outpoint,
    //         self.nofn_xonly_pk,
    //         self.config.bridge_amount_sats,
    //         self.config.network,
    //     );
    //     let bridge_fund_outpoint = OutPoint {
    //         txid: move_tx.compute_txid(),
    //         vout: 0,
    //     };

    //     let mut operator_takes_tx = builder::transaction::create_operator_takes_tx(
    //         bridge_fund_outpoint,
    //         slash_or_take_utxo,
    //         self.signer.xonly_public_key,
    //         self.nofn_xonly_pk,
    //         self.config.network,
    //         self.config.operator_takes_after,
    //         self.config.bridge_amount_sats,
    //         self.config.operator_wallet_addresses[self.idx].clone(),
    //     );

    //     let operator_takes_nofn_sig = self
    //         .db
    //         .get_operator_take_sig(deposit_outpoint, kickoff_utxo)
    //         .await?
    //         .ok_or(BridgeError::OperatorTakesSigNotFound)?;
    //     tracing::debug!("Operator Found nofn sig: {:?}", operator_takes_nofn_sig);

    //     let our_sig = self
    //         .signer
    //         .sign_taproot_script_spend_tx(&mut operator_takes_tx, 1, 0)?;

    //     handle_taproot_witness_new(
    //         &mut operator_takes_tx,
    //         &[operator_takes_nofn_sig.as_ref()],
    //         0,
    //         None,
    //     )?;
    //     handle_taproot_witness_new(&mut operator_takes_tx, &[our_sig.as_ref()], 1, Some(0))?;

    //     txs_to_be_sent.push(operator_takes_tx.tx.raw_hex());

    //     Ok(txs_to_be_sent)
    // }

    /// Generates Winternitz public keys for every watchtower challenge and
    /// BitVM assert tx.
    ///
    /// # Returns
    ///
    /// - [`Vec<Vec<winternitz::PublicKey>>`]: Winternitz public keys for
    ///   `watchtower index` row and `BitVM assert tx index` column.
    pub fn get_winternitz_public_keys(&self) -> Result<Vec<winternitz::PublicKey>, BridgeError> {
        let mut winternitz_pubkeys = Vec::new();

        for time_tx in 0..self.config.num_time_txs as u32 {
            for kickoff_idx in 0..self.config.num_kickoffs_per_timetx as u32 {
                // ALL_BITVM_INTERMEDIATE_VARIABLES is a global variable that contains the intermediate variables for the BitVM in BTreeMap
                for (intermediate_step, intermediate_step_size) in
                    ALL_BITVM_INTERMEDIATE_VARIABLES.iter()
                {
                    let step_name = intermediate_step.as_str();
                    let path = WinternitzDerivationPath {
                        message_length: *intermediate_step_size as u32 * 2,
                        log_d: 4,
                        tx_type: crate::actor::TxType::BitVM,
                        index: Some(self.idx as u32),
                        operator_idx: None,
                        watchtower_idx: None,
                        time_tx_idx: Some(time_tx),
                        kickoff_idx: Some(kickoff_idx),
                        intermediate_step_name: Some(step_name),
                    };

                    winternitz_pubkeys.push(self.signer.derive_winternitz_pk(path)?);
                }
            }
        }

        Ok(winternitz_pubkeys)
    }
}

#[cfg(test)]
mod tests {
    use crate::{
        config::BridgeConfig, database::Database, initialize_database, utils::initialize_logger,
    };
    use crate::{
        create_test_config_with_thread_name, extended_rpc::ExtendedRpc, operator::Operator, UTXO,
    };
    use bitcoin::{hashes::Hash, Amount, OutPoint, ScriptBuf, TxOut, Txid};
    use std::{env, thread};

    // #[tokio::test]
    // async fn set_funding_utxo() {
    //     let config = create_test_config_with_thread_name!(None);
    //     let rpc = ExtendedRpc::new(
    //         config.bitcoin_rpc_url.clone(),
    //         config.bitcoin_rpc_user.clone(),
    //         config.bitcoin_rpc_password.clone(),
    //     )
    //     .await;

    //     let operator = Operator::new(config, rpc).await.unwrap();

    //     let funding_utxo = UTXO {
    //         outpoint: OutPoint {
    //             txid: Txid::all_zeros(),
    //             vout: 0x45,
    //         },
    //         txout: TxOut {
    //             value: Amount::from_sat(0x1F),
    //             script_pubkey: ScriptBuf::new(),
    //         },
    //     };

    //     operator
    //         .set_funding_utxo(funding_utxo.clone())
    //         .await
    //         .unwrap();

    //     let db_funding_utxo = operator.db.get_funding_utxo(None).await.unwrap().unwrap();

    //     assert_eq!(funding_utxo, db_funding_utxo);
    // }

    // #[tokio::test]
    // async fn is_profitable() {
    //     let mut config = create_test_config_with_thread_name!(None);
    //     let rpc = ExtendedRpc::new(
    //         config.bitcoin_rpc_url.clone(),
    //         config.bitcoin_rpc_user.clone(),
    //         config.bitcoin_rpc_password.clone(),
    //     )
    //     .await;

    //     config.bridge_amount_sats = Amount::from_sat(0x45);
    //     config.operator_withdrawal_fee_sats = Some(Amount::from_sat(0x1F));

    //     let operator = Operator::new(config.clone(), rpc).await.unwrap();

    //     // Smaller input amount must not cause a panic.
    //     operator.is_profitable(Amount::from_sat(3), Amount::from_sat(1));
    //     // Bigger input amount must not cause a panic.
    //     operator.is_profitable(Amount::from_sat(6), Amount::from_sat(9));

    //     // False because difference between input and withdrawal amount is
    //     // bigger than `config.bridge_amount_sats`.
    //     assert!(!operator.is_profitable(Amount::from_sat(6), Amount::from_sat(90)));

    //     // False because net profit is smaller than
    //     // `config.operator_withdrawal_fee_sats`.
    //     assert!(!operator.is_profitable(Amount::from_sat(0), config.bridge_amount_sats));

    //     // True because net profit is bigger than
    //     // `config.operator_withdrawal_fee_sats`.
    //     assert!(operator.is_profitable(
    //         Amount::from_sat(0),
    //         config.operator_withdrawal_fee_sats.unwrap() - Amount::from_sat(1)
    //     ));
    // }

    #[tokio::test]
    #[ignore = "Design changes in progress"]
    async fn get_winternitz_public_keys() {
        let config = create_test_config_with_thread_name!(None);
        let rpc = ExtendedRpc::new(
            config.bitcoin_rpc_url.clone(),
            config.bitcoin_rpc_user.clone(),
            config.bitcoin_rpc_password.clone(),
        )
        .await;

        let operator = Operator::new(config.clone(), rpc).await.unwrap();

        let winternitz_public_key = operator.get_winternitz_public_keys().unwrap();
        assert_eq!(
            winternitz_public_key.len(),
            config.num_time_txs * config.num_kickoffs_per_timetx
        );
    }
}<|MERGE_RESOLUTION|>--- conflicted
+++ resolved
@@ -1,10 +1,6 @@
 use crate::actor::{Actor, WinternitzDerivationPath};
 use crate::builder::{self};
 use crate::config::BridgeConfig;
-<<<<<<< HEAD
-use crate::constants::{KICKOFF_UTXO_AMOUNT_SATS, NUM_INTERMEDIATE_STEPS};
-=======
->>>>>>> e753db1e
 use crate::database::Database;
 use crate::errors::BridgeError;
 use crate::extended_rpc::ExtendedRpc;
@@ -382,7 +378,6 @@
     /// # Returns
     ///
     /// Withdrawal transaction's transaction id.
-<<<<<<< HEAD
     // #[tracing::instrument(skip(self), err(level = tracing::Level::ERROR), ret(level = tracing::Level::TRACE))]
     // async fn new_withdrawal_sig(
     //     &self,
@@ -424,9 +419,9 @@
     //     let user_xonly_pk =
     //         XOnlyPublicKey::from_slice(&input_utxo.txout.script_pubkey.as_bytes()[2..34])?;
 
-    //     let tx_ins = builder::transaction::create_tx_ins(vec![input_utxo.outpoint]);
-    //     let tx_outs = vec![output_txout.clone()];
-    //     let mut tx = builder::transaction::create_btc_tx(tx_ins, tx_outs);
+    // let tx_ins = builder::transaction::create_tx_ins(vec![input_utxo.outpoint].into());
+    // let tx_outs = vec![output_txout.clone()];
+    // let mut tx = builder::transaction::create_btc_tx(tx_ins, tx_outs);
 
     //     let mut sighash_cache = SighashCache::new(&tx);
     //     let sighash = sighash_cache.taproot_key_spend_signature_hash(
@@ -489,114 +484,6 @@
 
     //     Ok(self.rpc.client.send_raw_transaction(&signed_tx).await?)
     // }
-=======
-    #[tracing::instrument(skip(self), err(level = tracing::Level::ERROR), ret(level = tracing::Level::TRACE))]
-    async fn new_withdrawal_sig(
-        &self,
-        withdrawal_idx: u32,
-        user_sig: schnorr::Signature,
-        input_utxo: UTXO,
-        output_txout: TxOut,
-    ) -> Result<Txid, BridgeError> {
-        if let Some(citrea_client) = &self.citrea_client {
-            // See: https://gist.github.com/okkothejawa/a9379b02a16dada07a2b85cbbd3c1e80
-            let params = rpc_params![
-                json!({
-                    "to": "0x3100000000000000000000000000000000000002",
-                    "data": format!("0x471ba1e300000000000000000000000000000000000000000000000000000000{}",
-                    hex::encode(withdrawal_idx.to_be_bytes())),
-                }),
-                "latest"
-            ];
-            let response: String = citrea_client.request("eth_call", params).await?;
-
-            let txid_response = &response[2..66];
-            let txid = hex::decode(txid_response).unwrap();
-            // txid.reverse(); // TODO: we should need to reverse this, test this with declareWithdrawalFiller
-
-            let txid = Txid::from_slice(&txid).unwrap();
-            if txid != input_utxo.outpoint.txid || 0 != input_utxo.outpoint.vout {
-                // TODO: Fix this, vout can be different from 0 as well
-                return Err(BridgeError::InvalidInputUTXO(
-                    txid,
-                    input_utxo.outpoint.txid,
-                ));
-            }
-        }
-
-        if !self.is_profitable(input_utxo.txout.value, output_txout.value) {
-            return Err(BridgeError::NotEnoughFeeForOperator);
-        }
-
-        let user_xonly_pk =
-            XOnlyPublicKey::from_slice(&input_utxo.txout.script_pubkey.as_bytes()[2..34])?;
-
-        let tx_ins = builder::transaction::create_tx_ins(vec![input_utxo.outpoint].into());
-        let tx_outs = vec![output_txout.clone()];
-        let mut tx = builder::transaction::create_btc_tx(tx_ins, tx_outs);
-
-        let mut sighash_cache = SighashCache::new(&tx);
-        let sighash = sighash_cache.taproot_key_spend_signature_hash(
-            0,
-            &bitcoin::sighash::Prevouts::One(0, &input_utxo.txout),
-            bitcoin::sighash::TapSighashType::SinglePlusAnyoneCanPay,
-        )?;
-
-        let user_sig_wrapped = bitcoin::taproot::Signature {
-            signature: user_sig,
-            sighash_type: bitcoin::sighash::TapSighashType::SinglePlusAnyoneCanPay,
-        };
-        tx.input[0].witness.push(user_sig_wrapped.serialize());
-
-        SECP.verify_schnorr(
-            &user_sig,
-            &Message::from_digest(*sighash.as_byte_array()),
-            &user_xonly_pk,
-        )?;
-
-        let mut push_bytes = PushBytesBuf::new();
-        push_bytes
-            .extend_from_slice(&utils::usize_to_var_len_bytes(self.idx))
-            .unwrap();
-        let op_return_txout = builder::script::op_return_txout(push_bytes);
-
-        tx.output.push(op_return_txout.clone());
-
-        let funded_tx = self
-            .rpc
-            .client
-            .fund_raw_transaction(
-                &tx,
-                Some(&bitcoincore_rpc::json::FundRawTransactionOptions {
-                    add_inputs: Some(true),
-                    change_address: None,
-                    change_position: Some(1),
-                    change_type: None,
-                    include_watching: None,
-                    lock_unspents: None,
-                    fee_rate: None,
-                    subtract_fee_from_outputs: None,
-                    replaceable: None,
-                    conf_target: None,
-                    estimate_mode: None,
-                }),
-                None,
-            )
-            .await?
-            .hex;
-
-        let signed_tx: Transaction = deserialize(
-            &self
-                .rpc
-                .client
-                .sign_raw_transaction_with_wallet(&funded_tx, None, None)
-                .await?
-                .hex,
-        )?;
-
-        Ok(self.rpc.client.send_raw_transaction(&signed_tx).await?)
-    }
->>>>>>> e753db1e
 
     /// Checks Citrea if a withdrawal is finalized.
     ///
