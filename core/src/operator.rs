--- conflicted
+++ resolved
@@ -153,7 +153,7 @@
     ) -> Result<Txid, BridgeError> {
         // Transaction is OK, write it to the database.
         self.operator_db_connector
-            .add_deposit_transaction(start_utxo, *return_address, *evm_address)
+            .add_deposit_transaction(start_utxo, return_address.clone(), *evm_address)
             .await?;
 
         check_deposit_utxo(
@@ -225,18 +225,7 @@
             witness_elements.push(sig.as_ref());
         }
 
-<<<<<<< HEAD
         handle_taproot_witness_new(&mut move_tx, &witness_elements, 0, 0)?;
-        tracing::debug!("move_tx: {:?}", move_tx.tx);
-        tracing::debug!("move_tx.tx size: {:?}", move_tx.tx.weight());
-        let rpc_move_txid = self.rpc.send_raw_transaction(&move_tx.tx)?;
-        let move_utxo = OutPoint {
-            txid: rpc_move_txid,
-            vout: 0,
-        };
-=======
-        handle_taproot_witness_new(&mut move_tx, &witness_elements, 0)?;
->>>>>>> aba4e249
 
         #[cfg(feature = "poc")]
         {
