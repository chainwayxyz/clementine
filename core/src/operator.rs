use ark_ff::PrimeField;
use circuits_lib::common::constants::{FIRST_FIVE_OUTPUTS, NUMBER_OF_ASSERT_TXS};
use risc0_zkvm::is_dev_mode;
use std::collections::HashMap;
use std::time::Duration;

use crate::actor::{Actor, TweakCache, WinternitzDerivationPath};
use crate::bitvm_client::{ClementineBitVMPublicKeys, SECP};
use crate::builder::script::extract_winternitz_commits;
use crate::builder::sighash::{create_operator_sighash_stream, PartialSignatureInfo};
use crate::builder::transaction::deposit_signature_owner::EntityType;
use crate::builder::transaction::sign::{create_and_sign_txs, TransactionRequestData};
use crate::builder::transaction::{
    create_burn_unused_kickoff_connectors_txhandler, create_round_nth_txhandler,
    create_round_txhandlers, create_txhandlers, ContractContext, KickoffWinternitzKeys,
    ReimburseDbCache, TransactionType, TxHandler, TxHandlerCache,
};
use crate::citrea::CitreaClientT;
use crate::config::BridgeConfig;
use crate::database::Database;
use crate::database::DatabaseTransaction;
use crate::deposit::{DepositData, KickoffData, OperatorData};
use crate::errors::BridgeError;
use crate::extended_rpc::ExtendedRpc;
use crate::header_chain_prover::HeaderChainProver;
use crate::task::manager::BackgroundTaskManager;
use crate::task::payout_checker::{PayoutCheckerTask, PAYOUT_CHECKER_POLL_DELAY};
use crate::task::TaskExt;
use crate::utils::Last20Bytes;
use crate::utils::{NamedEntity, TxMetadata};
use crate::{builder, UTXO};
use bitcoin::consensus::deserialize;
use bitcoin::hashes::Hash;
use bitcoin::secp256k1::schnorr::Signature;
use bitcoin::secp256k1::{schnorr, Message};
use bitcoin::{
    Address, Amount, BlockHash, OutPoint, ScriptBuf, Transaction, TxOut, Txid, XOnlyPublicKey,
};
use bitcoincore_rpc::json::AddressType;
use bitcoincore_rpc::RpcApi;
use bitvm::chunk::api::generate_assertions;
use bitvm::signatures::winternitz;
use bridge_circuit_host::bridge_circuit_host::{
    create_spv, prove_bridge_circuit, MAINNET_BRIDGE_CIRCUIT_ELF, REGTEST_BRIDGE_CIRCUIT_ELF,
    SIGNET_BRIDGE_CIRCUIT_ELF, TESTNET4_BRIDGE_CIRCUIT_ELF,
};
use bridge_circuit_host::structs::{BridgeCircuitHostParams, WatchtowerContext};
use bridge_circuit_host::utils::{get_ark_verifying_key, get_ark_verifying_key_dev_mode_bridge};
use eyre::{Context, OptionExt};
use tokio::sync::mpsc;
use tokio_stream::StreamExt;

#[cfg(feature = "automation")]
use crate::{
    states::StateManager,
    task::IntoTask,
    tx_sender::{ActivatedWithOutpoint, ActivatedWithTxid, TxSenderClient},
    utils::FeePayingType,
};
#[cfg(feature = "automation")]
use bitcoin::Witness;

pub type SecretPreimage = [u8; 20];
pub type PublicHash = [u8; 20]; // TODO: Make sure these are 20 bytes and maybe do this a struct?

pub struct OperatorServer<C: CitreaClientT> {
    pub operator: Operator<C>,
    background_tasks: BackgroundTaskManager<Operator<C>>,
}

#[derive(Debug, Clone)]
pub struct Operator<C: CitreaClientT> {
    pub rpc: ExtendedRpc,
    pub db: Database,
    pub signer: Actor,
    pub config: BridgeConfig,
    pub collateral_funding_outpoint: OutPoint,
    pub(crate) reimburse_addr: Address,
    #[cfg(feature = "automation")]
    pub tx_sender: TxSenderClient,
    pub header_chain_prover: HeaderChainProver,
    pub citrea_client: C,
}

impl<C> OperatorServer<C>
where
    C: CitreaClientT,
{
    pub async fn new(config: BridgeConfig) -> Result<Self, BridgeError> {
        let operator = Operator::new(config.clone()).await?;
        let mut background_tasks = BackgroundTaskManager::default();

        // initialize and run state manager
        #[cfg(feature = "automation")]
        {
            let paramset = config.protocol_paramset();
            let state_manager =
                StateManager::new(operator.db.clone(), operator.clone(), paramset).await?;

            let should_run_state_mgr = {
                #[cfg(test)]
                {
                    config.test_params.should_run_state_manager
                }
                #[cfg(not(test))]
                {
                    true
                }
            };

            if should_run_state_mgr {
                background_tasks.loop_and_monitor(state_manager.block_fetcher_task().await?);
                background_tasks.loop_and_monitor(state_manager.into_task());
            }
        }

        // run payout checker task
        background_tasks.loop_and_monitor(
            PayoutCheckerTask::new(operator.db.clone(), operator.clone())
                .with_delay(PAYOUT_CHECKER_POLL_DELAY),
        );

        tracing::info!("Payout checker task started");

        // track the operator's round state
        #[cfg(feature = "automation")]
        {
            operator.track_rounds().await?;
            tracing::info!("Operator round state tracked");
        }

        Ok(Self {
            operator,
            background_tasks,
        })
    }

    pub async fn shutdown(&mut self) {
        self.background_tasks
            .graceful_shutdown_with_timeout(Duration::from_secs(10))
            .await;
    }
}

impl<C> Operator<C>
where
    C: CitreaClientT,
{
    /// Creates a new `Operator`.
    pub async fn new(config: BridgeConfig) -> Result<Self, BridgeError> {
        let signer = Actor::new(
            config.secret_key,
            config.winternitz_secret_key,
            config.protocol_paramset().network,
        );

        let db = Database::new(&config).await?;
        let rpc = ExtendedRpc::connect(
            config.bitcoin_rpc_url.clone(),
            config.bitcoin_rpc_user.clone(),
            config.bitcoin_rpc_password.clone(),
        )
        .await?;

        #[cfg(feature = "automation")]
        let tx_sender = TxSenderClient::new(
            db.clone(),
            format!("operator_{:?}", signer.xonly_public_key).to_string(),
        );

        if config.operator_withdrawal_fee_sats.is_none() {
            return Err(eyre::eyre!("Operator withdrawal fee is not set").into());
        }

        // check if we store our collateral outpoint already in db
        let mut dbtx = db.begin_transaction().await?;
        let op_data = db
            .get_operator(Some(&mut dbtx), signer.xonly_public_key)
            .await?;
        let (collateral_funding_outpoint, reimburse_addr) = match op_data {
            Some(operator_data) => {
                // Operator data is already set in db, we don't actually need to do anything.
                // set_operator_checked will give error if the values set in config and db doesn't match.
                (
                    operator_data.collateral_funding_outpoint,
                    operator_data.reimburse_addr,
                )
            }
            None => {
                // Operator data is not set in db, then we check if any collateral outpoint and reimbursement address is set in config.
                // If so we create a new operator using those data, otherwise we generate new collateral outpoint and reimbursement address.
                let reimburse_addr = match &config.operator_reimbursement_address {
                    Some(reimburse_addr) => {
                        reimburse_addr
                            .to_owned()
                            .require_network(config.protocol_paramset().network)
                            .wrap_err(format!("Invalid operator reimbursement address provided in config: {:?} for network: {:?}", reimburse_addr, config.protocol_paramset().network))?
                    }
                    None => {
                        rpc
                        .client
                        .get_new_address(Some("OperatorReimbursement"), Some(AddressType::Bech32m))
                        .await
                        .wrap_err("Failed to get new address")?
                        .require_network(config.protocol_paramset().network)
                        .wrap_err(format!("Invalid operator reimbursement address generated for the network in config: {:?}
                                Possibly the provided rpc's network and network given in config doesn't match", config.protocol_paramset().network))?
                    }
                };
                let outpoint = match &config.operator_collateral_funding_outpoint {
                    Some(outpoint) => {
                        // check if outpoint exists on chain and has exactly collateral funding amount
                        let collateral_tx = rpc
                            .get_tx_of_txid(&outpoint.txid)
                            .await
                            .wrap_err("Failed to get collateral funding tx")?;
                        let collateral_value = collateral_tx
                            .output
                            .get(outpoint.vout as usize)
                            .ok_or_eyre("Invalid vout index for collateral funding tx")?
                            .value;
                        if collateral_value != config.protocol_paramset().collateral_funding_amount
                        {
                            return Err(eyre::eyre!("Operator collateral funding outpoint given in config has a different amount than the one specified in config..
                                Bridge collateral funnding amount: {:?}, Amount in given outpoint: {:?}", config.protocol_paramset().collateral_funding_amount, collateral_value).into());
                        }
                        *outpoint
                    }
                    None => {
                        // create a new outpoint that has collateral funding amount
                        rpc.send_to_address(
                            &signer.address,
                            config.protocol_paramset().collateral_funding_amount,
                        )
                        .await?
                    }
                };
                (outpoint, reimburse_addr)
            }
        };

        db.set_operator(
            Some(&mut dbtx),
            signer.xonly_public_key,
            &reimburse_addr,
            collateral_funding_outpoint,
        )
        .await?;
        dbtx.commit().await?;
        let citrea_client = C::new(
            config.citrea_rpc_url.clone(),
            config.citrea_light_client_prover_url.clone(),
            config.citrea_chain_id,
            None,
        )
        .await?;

        tracing::info!(
            "Operator xonly pk: {:?}, db created with name: {:?}",
            signer.xonly_public_key,
            config.db_name
        );

        let header_chain_prover = HeaderChainProver::new(&config, rpc.clone()).await?;

        Ok(Operator {
            rpc,
            db: db.clone(),
            signer,
            config,
            collateral_funding_outpoint,
            #[cfg(feature = "automation")]
            tx_sender,
            citrea_client,
            header_chain_prover,
            reimburse_addr,
        })
    }

    #[cfg(feature = "automation")]
    pub async fn send_initial_round_tx(&self, round_tx: &Transaction) -> Result<(), BridgeError> {
        let mut dbtx = self.db.begin_transaction().await?;
        self.tx_sender
            .insert_try_to_send(
                &mut dbtx,
                Some(TxMetadata {
                    tx_type: TransactionType::Round,
                    operator_xonly_pk: None,
                    round_idx: Some(0),
                    kickoff_idx: None,
                    deposit_outpoint: None,
                }),
                round_tx,
                FeePayingType::CPFP,
                None,
                &[],
                &[],
                &[],
                &[],
            )
            .await?;
        dbtx.commit().await?;
        Ok(())
    }

    /// Returns an operator's winternitz public keys and challenge ackpreimages
    /// & hashes.
    ///
    /// # Returns
    ///
    /// - [`mpsc::Receiver`]: A [`tokio`] data channel with a type of
    ///   [`winternitz::PublicKey`] and size of operator's winternitz public
    ///   keys count
    /// - [`mpsc::Receiver`]: A [`tokio`] data channel with a type of
    ///   [`PublicHash`] and size of operator's challenge ack preimages & hashes
    ///   count
    ///
    pub async fn get_params(
        &self,
    ) -> Result<
        (
            mpsc::Receiver<winternitz::PublicKey>,
            mpsc::Receiver<schnorr::Signature>,
        ),
        BridgeError,
    > {
        tracing::warn!("Generating operator params");
        let wpks = self.generate_kickoff_winternitz_pubkeys()?;
        let (wpk_tx, wpk_rx) = mpsc::channel(wpks.len());
        let kickoff_wpks = KickoffWinternitzKeys::new(
            wpks,
            self.config.protocol_paramset().num_kickoffs_per_round,
            self.config.protocol_paramset().num_round_txs,
        );
        let kickoff_sigs = self.generate_unspent_kickoff_sigs(&kickoff_wpks)?;
        let wpks = kickoff_wpks.keys.clone();
        let (sig_tx, sig_rx) = mpsc::channel(kickoff_sigs.len());

<<<<<<< HEAD
        tracing::warn!("Operator params generated");
=======
        // try to send the first round tx
        let (mut first_round_tx, _) = create_round_nth_txhandler(
            self.signer.xonly_public_key,
            self.collateral_funding_outpoint,
            self.config.protocol_paramset().collateral_funding_amount,
            0, // index 0 for the first round
            &kickoff_wpks,
            self.config.protocol_paramset(),
        )?;

        self.signer
            .clone()
            .tx_sign_and_fill_sigs(&mut first_round_tx, &[], None)?;

        #[cfg(feature = "automation")]
        self.send_initial_round_tx(first_round_tx.get_cached_tx())
            .await?;
>>>>>>> c1781f0b

        tokio::spawn(async move {
            for wpk in wpks {
                wpk_tx
                    .send(wpk)
                    .await
                    .wrap_err("Failed to send winternitz public key")?;
            }

            for sig in kickoff_sigs {
                sig_tx
                    .send(sig)
                    .await
                    .wrap_err("Failed to send kickoff signature")?;
            }

            Ok::<(), BridgeError>(())
        });

        Ok((wpk_rx, sig_rx))
    }

    pub async fn deposit_sign(
        &self,
        mut deposit_data: DepositData,
    ) -> Result<mpsc::Receiver<schnorr::Signature>, BridgeError> {
        self.citrea_client
            .check_nofn_correctness(deposit_data.get_nofn_xonly_pk()?)
            .await?;

        let mut tweak_cache = TweakCache::default();
        let (sig_tx, sig_rx) = mpsc::channel(1280);

        let deposit_blockhash = self
            .rpc
            .get_blockhash_of_tx(&deposit_data.get_deposit_outpoint().txid)
            .await?;

        let mut sighash_stream = Box::pin(create_operator_sighash_stream(
            self.db.clone(),
            self.signer.xonly_public_key,
            self.config.clone(),
            deposit_data,
            deposit_blockhash,
        ));

        let signer = self.signer.clone();
        tokio::spawn(async move {
            while let Some(sighash) = sighash_stream.next().await {
                // None because utxos that operators need to sign do not have scripts
                let (sighash, sig_info) = sighash?;
                let sig = signer.sign_with_tweak_data(
                    sighash,
                    sig_info.tweak_data,
                    Some(&mut tweak_cache),
                )?;

                if sig_tx.send(sig).await.is_err() {
                    break;
                }
            }

            Ok::<(), BridgeError>(())
        });

        Ok(sig_rx)
    }

    /// Creates the round state machine by adding a system event to the database
    #[cfg(feature = "automation")]
    pub async fn track_rounds(&self) -> Result<(), BridgeError> {
        let mut dbtx = self.db.begin_transaction().await?;
        // set operators own kickoff winternitz public keys before creating the round state machine
        // as round machine needs kickoff keys to create the first round tx
        self.db
            .set_operator_kickoff_winternitz_public_keys(
                Some(&mut dbtx),
                self.signer.xonly_public_key,
                self.generate_kickoff_winternitz_pubkeys()?,
            )
            .await?;

        StateManager::<Operator<C>>::dispatch_new_round_machine(
            self.db.clone(),
            &mut dbtx,
            self.data(),
        )
        .await?;
        dbtx.commit().await?;
        Ok(())
    }

    /// Checks if the withdrawal amount is within the acceptable range.
    fn is_profitable(
        input_amount: Amount,
        withdrawal_amount: Amount,
        bridge_amount_sats: Amount,
        operator_withdrawal_fee_sats: Amount,
    ) -> bool {
        if withdrawal_amount
            .to_sat()
            .wrapping_sub(input_amount.to_sat())
            > bridge_amount_sats.to_sat()
        {
            return false;
        }

        // Calculate net profit after the withdrawal.
        let net_profit = bridge_amount_sats - withdrawal_amount;

        // Net profit must be bigger than withdrawal fee.
        net_profit >= operator_withdrawal_fee_sats
    }

    /// Prepares a withdrawal by:
    ///
    /// 1. Checking if the withdrawal has been made on Citrea
    /// 2. Verifying the given signature
    /// 3. Checking if the withdrawal is profitable or not
    /// 4. Funding the witdhrawal transaction
    ///
    /// # Parameters
    ///
    /// - `withdrawal_idx`: Citrea withdrawal UTXO index
    /// - `in_signature`: User's signature that is going to be used for signing
    ///   withdrawal transaction input
    /// - `in_outpoint`: User's input for the payout transaction
    /// - `out_script_pubkey`: User's script pubkey which will be used
    ///   in the payout transaction's output
    /// - `out_amount`: Payout transaction output's value
    ///
    /// # Returns
    ///
    /// - [`Txid`]: Payout transaction's txid
    pub async fn withdraw(
        &self,
        withdrawal_index: u32,
        in_signature: schnorr::Signature,
        in_outpoint: OutPoint,
        out_script_pubkey: ScriptBuf,
        out_amount: Amount,
    ) -> Result<Txid, BridgeError> {
        tracing::info!(
            "Withdrawing with index: {}, in_signature: {}, in_outpoint: {:?}, out_script_pubkey: {}, out_amount: {}",
            withdrawal_index,
            in_signature.to_string(),
            in_outpoint,
            out_script_pubkey.to_string(),
            out_amount
        );

        // Prepare input and output of the payout transaction.
        let input_prevout = self.rpc.get_txout_from_outpoint(&in_outpoint).await?;
        let input_utxo = UTXO {
            outpoint: in_outpoint,
            txout: input_prevout,
        };
        let output_txout = TxOut {
            value: out_amount,
            script_pubkey: out_script_pubkey,
        };

        // Check Citrea for the withdrawal state.
        let withdrawal_utxo = self
            .db
            .get_withdrawal_utxo_from_citrea_withdrawal(None, withdrawal_index)
            .await?;

        match withdrawal_utxo {
            Some(withdrawal_utxo) => {
                if withdrawal_utxo != input_utxo.outpoint {
                    return Err(eyre::eyre!("Input UTXO does not match withdrawal UTXO from Citrea: Input Outpoint: {0}, Withdrawal Outpoint (from Citrea): {1}", input_utxo.outpoint, withdrawal_utxo).into());
                }
            }
            None => {
                return Err(eyre::eyre!(
                    "User's withdrawal UTXO is not set for withdrawal index: {0}",
                    withdrawal_index
                )
                .into());
            }
        }

        let operator_withdrawal_fee_sats =
            self.config
                .operator_withdrawal_fee_sats
                .ok_or(BridgeError::ConfigError(
                    "Operator withdrawal fee sats is not specified in configuration file"
                        .to_string(),
                ))?;
        if !Self::is_profitable(
            input_utxo.txout.value,
            output_txout.value,
            self.config.protocol_paramset().bridge_amount,
            operator_withdrawal_fee_sats,
        ) {
            return Err(eyre::eyre!("Not enough fee for operator").into());
        }

        let user_xonly_pk =
            XOnlyPublicKey::from_slice(&input_utxo.txout.script_pubkey.as_bytes()[2..34])
                .wrap_err("Failed to extract xonly public key from input utxo script pubkey")?;

        let payout_txhandler = builder::transaction::create_payout_txhandler(
            input_utxo,
            output_txout,
            self.signer.xonly_public_key,
            in_signature,
            self.config.protocol_paramset().network,
        )?;

        // tracing::info!("Payout txhandler: {:?}", hex::encode(bitcoin::consensus::serialize(&payout_txhandler.get_cached_tx())));

        let sighash = payout_txhandler
            .calculate_sighash_txin(0, bitcoin::sighash::TapSighashType::SinglePlusAnyoneCanPay)?;

        SECP.verify_schnorr(
            &in_signature,
            &Message::from_digest(*sighash.as_byte_array()),
            &user_xonly_pk,
        )
        .wrap_err("Failed to verify signature received from user for payout txin")?;

        let funded_tx = self
            .rpc
            .client
            .fund_raw_transaction(
                payout_txhandler.get_cached_tx(),
                Some(&bitcoincore_rpc::json::FundRawTransactionOptions {
                    add_inputs: Some(true),
                    change_address: None,
                    change_position: Some(1),
                    change_type: None,
                    include_watching: None,
                    lock_unspents: None,
                    fee_rate: None,
                    subtract_fee_from_outputs: None,
                    replaceable: None,
                    conf_target: None,
                    estimate_mode: None,
                }),
                None,
            )
            .await
            .wrap_err("Failed to fund raw transaction")?
            .hex;

        let signed_tx: Transaction = deserialize(
            &self
                .rpc
                .client
                .sign_raw_transaction_with_wallet(&funded_tx, None, None)
                .await
                .wrap_err("Failed to sign funded tx through bitcoin RPC")?
                .hex,
        )
        .wrap_err("Failed to deserialize signed tx")?;

        Ok(self
            .rpc
            .client
            .send_raw_transaction(&signed_tx)
            .await
            .wrap_err("Failed to send transaction to signed tx")?)
    }

    /// Generates Winternitz public keys for every  BitVM assert tx for a deposit.
    ///
    /// # Returns
    ///
    /// - [`Vec<Vec<winternitz::PublicKey>>`]: Winternitz public keys for
    ///   `watchtower index` row and `BitVM assert tx index` column.
    pub fn generate_assert_winternitz_pubkeys(
        &self,
        deposit_outpoint: bitcoin::OutPoint,
    ) -> Result<Vec<winternitz::PublicKey>, BridgeError> {
        tracing::debug!("Generating assert winternitz pubkeys");
        let bitvm_pks = self
            .signer
            .generate_bitvm_pks_for_deposit(deposit_outpoint, self.config.protocol_paramset())?;

        let flattened_wpks = bitvm_pks.to_flattened_vec();

        Ok(flattened_wpks)
    }
    /// Generates Winternitz public keys for every blockhash commit to be used in kickoff utxos.
    /// Unique for each kickoff utxo of operator.
    ///
    /// # Returns
    ///
    /// - [`Vec<Vec<winternitz::PublicKey>>`]: Winternitz public keys for
    ///   `round_index` row and `kickoff_idx` column.
    pub fn generate_kickoff_winternitz_pubkeys(
        &self,
    ) -> Result<Vec<winternitz::PublicKey>, BridgeError> {
        let mut winternitz_pubkeys =
            Vec::with_capacity(self.config.get_num_kickoff_winternitz_pks());

        // we need num_round_txs + 1 because the last round includes reimburse generators of previous round
        for round_idx in 1..=self.config.protocol_paramset().num_round_txs + 1 {
            for kickoff_idx in 0..self.config.protocol_paramset().num_kickoffs_per_round {
                let path = WinternitzDerivationPath::Kickoff(
                    round_idx as u32,
                    kickoff_idx as u32,
                    self.config.protocol_paramset(),
                );
                winternitz_pubkeys.push(self.signer.derive_winternitz_pk(path)?);
            }
        }

        if winternitz_pubkeys.len() != self.config.get_num_kickoff_winternitz_pks() {
            return Err(BridgeError::Error(format!(
                "Expected {} number of kickoff winternitz pubkeys, but got {}",
                self.config.get_num_kickoff_winternitz_pks(),
                winternitz_pubkeys.len()
            )));
        }

        Ok(winternitz_pubkeys)
    }

    pub fn generate_unspent_kickoff_sigs(
        &self,
        kickoff_wpks: &KickoffWinternitzKeys,
    ) -> Result<Vec<Signature>, BridgeError> {
        let mut tweak_cache = TweakCache::default();
        let mut sigs: Vec<Signature> =
            Vec::with_capacity(self.config.get_num_unspent_kickoff_sigs());
        let mut prev_ready_to_reimburse: Option<TxHandler> = None;
        let operator_data = OperatorData {
            xonly_pk: self.signer.xonly_public_key,
            collateral_funding_outpoint: self.collateral_funding_outpoint,
            reimburse_addr: self.reimburse_addr.clone(),
        };
        for idx in 1..=self.config.protocol_paramset().num_round_txs {
            let txhandlers = create_round_txhandlers(
                self.config.protocol_paramset(),
                idx,
                &operator_data,
                kickoff_wpks,
                prev_ready_to_reimburse.as_ref(),
            )?;
            for txhandler in txhandlers {
                if let TransactionType::UnspentKickoff(kickoff_idx) =
                    txhandler.get_transaction_type()
                {
                    let partial = PartialSignatureInfo {
                        operator_idx: 0, // dummy value, doesn't
                        round_idx: idx,
                        kickoff_utxo_idx: kickoff_idx,
                    };
                    let sighashes = txhandler
                        .calculate_shared_txins_sighash(EntityType::OperatorSetup, partial)?;
                    let signed_sigs: Result<Vec<_>, _> = sighashes
                        .into_iter()
                        .map(|(sighash, sig_info)| {
                            self.signer.sign_with_tweak_data(
                                sighash,
                                sig_info.tweak_data,
                                Some(&mut tweak_cache),
                            )
                        })
                        .collect();
                    sigs.extend(signed_sigs?);
                }
                if let TransactionType::ReadyToReimburse = txhandler.get_transaction_type() {
                    prev_ready_to_reimburse = Some(txhandler);
                }
            }
        }
        if sigs.len() != self.config.get_num_unspent_kickoff_sigs() {
            return Err(BridgeError::Error(format!(
                "Expected {} number of unspent kickoff sigs, but got {}",
                self.config.get_num_unspent_kickoff_sigs(),
                sigs.len()
            )));
        }
        Ok(sigs)
    }

    pub fn generate_challenge_ack_preimages_and_hashes(
        &self,
        deposit_data: &DepositData,
    ) -> Result<Vec<PublicHash>, BridgeError> {
        let mut hashes = Vec::with_capacity(self.config.get_num_challenge_ack_hashes(deposit_data));

        for watchtower_idx in 0..deposit_data.get_num_watchtowers() {
            let path = WinternitzDerivationPath::ChallengeAckHash(
                watchtower_idx as u32,
                deposit_data.get_deposit_outpoint(),
                self.config.protocol_paramset(),
            );
            let hash = self.signer.generate_public_hash_from_path(path)?;
            hashes.push(hash);
        }

        if hashes.len() != self.config.get_num_challenge_ack_hashes(deposit_data) {
            return Err(BridgeError::Error(format!(
                "Expected {} number of challenge ack hashes, but got {}",
                self.config.get_num_challenge_ack_hashes(deposit_data),
                hashes.len()
            )));
        }

        Ok(hashes)
    }

    pub async fn handle_finalized_payout<'a>(
        &'a self,
        dbtx: DatabaseTransaction<'a, '_>,
        deposit_outpoint: OutPoint,
        payout_tx_blockhash: BlockHash,
    ) -> Result<bitcoin::Txid, BridgeError> {
        let (deposit_id, _) = self
            .db
            .get_deposit_data(Some(dbtx), deposit_outpoint)
            .await?
            .ok_or(BridgeError::DatabaseError(sqlx::Error::RowNotFound))?;

        // get unused kickoff connector
        let (round_idx, kickoff_idx) = self
            .db
            .get_unused_and_signed_kickoff_connector(
                Some(dbtx),
                deposit_id,
                self.signer.xonly_public_key,
            )
            .await?
            .ok_or(BridgeError::DatabaseError(sqlx::Error::RowNotFound))?;

        let current_round_index = self
            .db
            .get_current_round_index(Some(dbtx))
            .await?
            .ok_or(BridgeError::DatabaseError(sqlx::Error::RowNotFound))?;

        if current_round_index != round_idx {
            // we currently have no free kickoff connectors in the current round, so we need to end round first
            // if current_round_index should only be smaller than round_idx, and should not be smaller by more than 1
            // so sanity check:
            if current_round_index + 1 != round_idx {
                return Err(BridgeError::Error(format!(
                    "Current round index in DB ({}) is not at most 1 less than the smallest possible round index ({}) that can
                    be used for reimbursement for payout for deposit {:?}",
                    current_round_index, round_idx, deposit_outpoint
                )));
            }
            // start the next round to be able to get reimbursement for the payout
            self.end_round(dbtx).await?;
        }

        // get signed txs,
        let kickoff_data = KickoffData {
            operator_xonly_pk: self.signer.xonly_public_key,
            round_idx,
            kickoff_idx,
        };

        let transaction_data = TransactionRequestData {
            deposit_outpoint,
            kickoff_data,
        };

        let payout_tx_blockhash: [u8; 20] = payout_tx_blockhash.as_byte_array().last_20_bytes();

        #[cfg(test)]
        let mut payout_tx_blockhash = payout_tx_blockhash;

        #[cfg(test)]
        {
            if self.config.test_params.disrupt_payout_tx_block_hash_commit {
                tracing::info!("Disrupting latest blockhash for testing purposes",);
                payout_tx_blockhash[19] ^= 0x01;
            }
        }

        let signed_txs = create_and_sign_txs(
            self.db.clone(),
            &self.signer,
            self.config.clone(),
            transaction_data,
            Some(payout_tx_blockhash),
        )
        .await?;

        let tx_metadata = Some(TxMetadata {
            tx_type: TransactionType::Dummy, // will be replaced in add_tx_to_queue
            operator_xonly_pk: Some(self.signer.xonly_public_key),
            round_idx: Some(round_idx),
            kickoff_idx: Some(kickoff_idx),
            deposit_outpoint: Some(deposit_outpoint),
        });
        // try to send them
        for (tx_type, signed_tx) in &signed_txs {
            match *tx_type {
                TransactionType::Kickoff
                | TransactionType::OperatorChallengeAck(_)
                | TransactionType::WatchtowerChallengeTimeout(_)
                | TransactionType::ChallengeTimeout
                | TransactionType::DisproveTimeout
                | TransactionType::Reimburse => {
                    #[cfg(feature = "automation")]
                    self.tx_sender
                        .add_tx_to_queue(
                            dbtx,
                            *tx_type,
                            signed_tx,
                            &signed_txs,
                            tx_metadata,
                            &self.config,
                            None,
                        )
                        .await?;
                }
                _ => {}
            }
        }

        let kickoff_txid = signed_txs
            .iter()
            .find_map(|(tx_type, tx)| {
                if let TransactionType::Kickoff = tx_type {
                    Some(tx.compute_txid())
                } else {
                    None
                }
            })
            .ok_or(BridgeError::Error(
                "Couldn't find kickoff tx in signed_txs".to_string(),
            ))?;

        // mark the kickoff connector as used
        self.db
            .set_kickoff_connector_as_used(Some(dbtx), round_idx, kickoff_idx, Some(kickoff_txid))
            .await?;

        Ok(kickoff_txid)
    }

<<<<<<< HEAD
    async fn start_first_round(
        &self,
        dbtx: DatabaseTransaction<'_, '_>,
        kickoff_wpks: KickoffWinternitzKeys,
    ) -> Result<(), BridgeError> {
        // try to send the first round tx
        let (mut first_round_tx, _) = create_round_nth_txhandler(
            self.signer.xonly_public_key,
            self.collateral_funding_outpoint,
            self.config.protocol_paramset().collateral_funding_amount,
            1, // index 1 for the first round
            &kickoff_wpks,
            self.config.protocol_paramset(),
        )?;

        self.signer
            .clone()
            .tx_sign_and_fill_sigs(&mut first_round_tx, &[], None)?;

        self.tx_sender
            .insert_try_to_send(
                dbtx,
                Some(TxMetadata {
                    tx_type: TransactionType::Round,
                    operator_xonly_pk: None,
                    round_idx: Some(1),
                    kickoff_idx: None,
                    deposit_outpoint: None,
                }),
                first_round_tx.get_cached_tx(),
                FeePayingType::CPFP,
                None,
                &[],
                &[],
                &[],
                &[],
            )
            .await?;

        // update current round index to 1
        self.db.update_current_round_index(Some(dbtx), 1).await?;

        Ok(())
    }

=======
    #[cfg(feature = "automation")]
>>>>>>> c1781f0b
    pub async fn end_round<'a>(
        &'a self,
        dbtx: DatabaseTransaction<'a, '_>,
    ) -> Result<(), BridgeError> {
        // get current round index
        let current_round_index = self.db.get_current_round_index(Some(dbtx)).await?;
        let current_round_index = current_round_index.unwrap_or(0);

        let mut activation_prerequisites = Vec::new();

        let operator_winternitz_public_keys = self
            .db
            .get_operator_kickoff_winternitz_public_keys(None, self.signer.xonly_public_key)
            .await?;
        let kickoff_wpks = KickoffWinternitzKeys::new(
            operator_winternitz_public_keys,
            self.config.protocol_paramset().num_kickoffs_per_round,
            self.config.protocol_paramset().num_round_txs,
        );

        // if we are at round 0, which is just the collateral, we need to start the first round
        if current_round_index == 0 {
            return self.start_first_round(dbtx, kickoff_wpks).await;
        }

        let (current_round_txhandler, mut ready_to_reimburse_txhandler) =
            create_round_nth_txhandler(
                self.signer.xonly_public_key,
                self.collateral_funding_outpoint,
                self.config.protocol_paramset().collateral_funding_amount,
                current_round_index as usize,
                &kickoff_wpks,
                self.config.protocol_paramset(),
            )?;

        let (mut next_round_txhandler, _) = create_round_nth_txhandler(
            self.signer.xonly_public_key,
            self.collateral_funding_outpoint,
            self.config.protocol_paramset().collateral_funding_amount,
            current_round_index as usize + 1,
            &kickoff_wpks,
            self.config.protocol_paramset(),
        )?;

        let mut tweak_cache = TweakCache::default();

        // sign ready to reimburse tx
        self.signer.tx_sign_and_fill_sigs(
            &mut ready_to_reimburse_txhandler,
            &[],
            Some(&mut tweak_cache),
        )?;

        // sign next round tx
        self.signer.tx_sign_and_fill_sigs(
            &mut next_round_txhandler,
            &[],
            Some(&mut tweak_cache),
        )?;

        let current_round_txid = current_round_txhandler.get_cached_tx().compute_txid();
        let ready_to_reimburse_tx = ready_to_reimburse_txhandler.get_cached_tx();
        let next_round_tx = next_round_txhandler.get_cached_tx();

        let ready_to_reimburse_txid = ready_to_reimburse_tx.compute_txid();

        let mut unspent_kickoff_connector_indices = Vec::new();

        // get kickoff txid for used kickoff connector
        for kickoff_connector_idx in
            0..self.config.protocol_paramset().num_kickoffs_per_round as u32
        {
            let kickoff_txid = self
                .db
                .get_kickoff_txid_for_used_kickoff_connector(
                    Some(dbtx),
                    current_round_index,
                    kickoff_connector_idx,
                )
                .await?;
            match kickoff_txid {
                Some(kickoff_txid) => {
                    activation_prerequisites.push(ActivatedWithOutpoint {
                        outpoint: OutPoint {
                            txid: kickoff_txid,
                            vout: 1, // Kickoff finalizer output index
                        },
                        relative_block_height: self.config.protocol_paramset().finality_depth,
                    });
                }
                None => {
                    let unspent_kickoff_connector = OutPoint {
                        txid: current_round_txid,
                        vout: kickoff_connector_idx + 1, // add 1 since the first output is collateral
                    };
                    unspent_kickoff_connector_indices.push(kickoff_connector_idx as usize);
                    self.db
                        .set_kickoff_connector_as_used(
                            Some(dbtx),
                            current_round_index,
                            kickoff_connector_idx,
                            None,
                        )
                        .await?;
                    activation_prerequisites.push(ActivatedWithOutpoint {
                        outpoint: unspent_kickoff_connector,
                        relative_block_height: self.config.protocol_paramset().finality_depth,
                    });
                }
            }
        }

        // Burn unused kickoff connectors
        let mut burn_unspent_kickoff_connectors_tx =
            create_burn_unused_kickoff_connectors_txhandler(
                &current_round_txhandler,
                &unspent_kickoff_connector_indices,
                &self.signer.address,
                self.config.protocol_paramset(),
            )?;

        // sign burn unused kickoff connectors tx
        self.signer.tx_sign_and_fill_sigs(
            &mut burn_unspent_kickoff_connectors_tx,
            &[],
            Some(&mut tweak_cache),
        )?;

        self.tx_sender
            .insert_try_to_send(
                dbtx,
                Some(TxMetadata {
                    tx_type: TransactionType::BurnUnusedKickoffConnectors,
                    operator_xonly_pk: Some(self.signer.xonly_public_key),
                    round_idx: Some(current_round_index),
                    kickoff_idx: None,
                    deposit_outpoint: None,
                }),
                burn_unspent_kickoff_connectors_tx.get_cached_tx(),
                FeePayingType::CPFP,
                None,
                &[],
                &[],
                &[],
                &[],
            )
            .await?;

        // send ready to reimburse tx
        self.tx_sender
            .insert_try_to_send(
                dbtx,
                Some(TxMetadata {
                    tx_type: TransactionType::ReadyToReimburse,
                    operator_xonly_pk: Some(self.signer.xonly_public_key),
                    round_idx: Some(current_round_index),
                    kickoff_idx: None,
                    deposit_outpoint: None,
                }),
                ready_to_reimburse_tx,
                FeePayingType::CPFP,
                None,
                &[],
                &[],
                &[],
                &activation_prerequisites,
            )
            .await?;

        // send next round tx
        self.tx_sender
            .insert_try_to_send(
                dbtx,
                Some(TxMetadata {
                    tx_type: TransactionType::Round,
                    operator_xonly_pk: Some(self.signer.xonly_public_key),
                    round_idx: Some(current_round_index + 1),
                    kickoff_idx: None,
                    deposit_outpoint: None,
                }),
                next_round_tx,
                FeePayingType::CPFP,
                None,
                &[],
                &[],
                &[ActivatedWithTxid {
                    txid: ready_to_reimburse_txid,
                    relative_block_height: self
                        .config
                        .protocol_paramset()
                        .operator_reimburse_timelock
                        as u32,
                }],
                &[],
            )
            .await?;

        // update current round index
        self.db
            .update_current_round_index(Some(dbtx), current_round_index + 1)
            .await?;

        Ok(())
    }

    #[cfg(feature = "automation")]
    async fn send_asserts(
        &self,
        kickoff_data: KickoffData,
        deposit_data: DepositData,
        watchtower_challenges: HashMap<usize, Transaction>,
        _payout_blockhash: Witness,
        latest_blockhash: Witness,
    ) -> Result<(), BridgeError> {
        let context = ContractContext::new_context_for_kickoff(
            kickoff_data,
            deposit_data.clone(),
            self.config.protocol_paramset(),
        );
        let mut db_cache =
            crate::builder::transaction::ReimburseDbCache::from_context(self.db.clone(), &context);
        let txhandlers = builder::transaction::create_txhandlers(
            TransactionType::Kickoff,
            context,
            &mut crate::builder::transaction::TxHandlerCache::new(),
            &mut db_cache,
        )
        .await?;
        let move_txid = txhandlers
            .get(&TransactionType::MoveToVault)
            .ok_or(eyre::eyre!(
                "Move to vault txhandler not found in send_asserts"
            ))?
            .get_cached_tx()
            .compute_txid();
        let kickoff_tx = txhandlers
            .get(&TransactionType::Kickoff)
            .ok_or(eyre::eyre!("Kickoff txhandler not found in send_asserts"))?
            .get_cached_tx();

        let (payout_op_xonly_pk_opt, payout_block_hash, payout_txid, deposit_idx) = self
            .db
            .get_payout_info_from_move_txid(None, move_txid)
            .await
            .wrap_err("Failed to get payout info from db during sending asserts.")?
            .ok_or_eyre(format!(
                "Payout info not found in db while sending asserts for move txid: {}",
                move_txid
            ))?;

        let payout_op_xonly_pk = payout_op_xonly_pk_opt.ok_or_eyre(format!(
            "Payout operator xonly pk not found in payout info DB while sending asserts for deposit move txid: {}",
            move_txid
        ))?;

        tracing::info!("Sending asserts for deposit_idx: {:?}", deposit_idx);

        if payout_op_xonly_pk != kickoff_data.operator_xonly_pk {
            return Err(eyre::eyre!(
                "Payout operator xonly pk does not match kickoff operator xonly pk in send_asserts"
            )
            .into());
        }

        let (payout_block_height, payout_block) = self
            .db
            .get_full_block_from_hash(None, payout_block_hash)
            .await?
            .ok_or_eyre(format!(
                "Payout block {:?} {:?} not found in db",
                payout_op_xonly_pk, payout_block_hash
            ))?;

        let payout_tx_index = payout_block
            .txdata
            .iter()
            .position(|tx| tx.compute_txid() == payout_txid)
            .ok_or_eyre(format!(
                "Payout txid {:?} not found in block {:?} {:?}",
                payout_txid, payout_op_xonly_pk, payout_block_hash
            ))?;
        let payout_tx = &payout_block.txdata[payout_tx_index];
        tracing::debug!("Calculated payout tx in send_asserts: {:?}", payout_tx);

        let (light_client_proof, lcp_receipt, l2_height) = self
            .citrea_client
            .get_light_client_proof(payout_block_height as u64)
            .await
            .wrap_err("Failed to get light client proof for payout block height")?
            .ok_or_eyre("Light client proof is not available for payout block height")?;
        tracing::info!("Got light client proof in send_asserts");

        let storage_proof = self
            .citrea_client
            .get_storage_proof(l2_height, deposit_idx as u32)
            .await
            .wrap_err(format!(
                "Failed to get storage proof for move txid {:?}, l2 height {}, deposit_idx {}",
                move_txid, l2_height, deposit_idx
            ))?;

        tracing::debug!("Got storage proof in send_asserts {:?}", storage_proof);

        // get committed latest blockhash
        let wt_derive_path = ClementineBitVMPublicKeys::get_latest_blockhash_derivation(
            deposit_data.get_deposit_outpoint(),
            self.config.protocol_paramset(),
        );
        let commits = extract_winternitz_commits(
            latest_blockhash,
            &[wt_derive_path],
            self.config.protocol_paramset(),
        )?;

        let latest_blockhash = commits
            .first()
            .ok_or_eyre("Failed to get latest blockhash in send_asserts")?
            .to_owned();

        let rpc_current_finalized_height = self
            .rpc
            .get_current_chain_height()
            .await?
            .saturating_sub(self.config.protocol_paramset().finality_depth);

        // update headers in case the sync (state machine handle_finalized_block) is behind
        self.db
            .fetch_and_save_missing_blocks(
                &self.rpc,
                self.config.protocol_paramset().genesis_height,
                rpc_current_finalized_height + 1,
            )
            .await?;

        let current_height = self
            .db
            .get_latest_finalized_block_height(None)
            .await?
            .ok_or_eyre("Failed to get current finalized block height")?;

        let block_hashes = self
            .db
            .get_block_info_from_range(
                None,
                self.config.protocol_paramset().genesis_height as u64,
                current_height,
            )
            .await?;

        #[cfg(test)]
        let mut latest_blockhash = latest_blockhash;

        #[cfg(test)]
        {
            if self.config.test_params.disrupt_latest_block_hash_commit {
                tracing::info!("Correcting latest blockhash for testing purposes",);
                latest_blockhash[19] ^= 0x01;
            }
        }

        // find out which blockhash is latest_blockhash (only last 20 bytes is committed to Witness)
        let latest_blockhash_index = block_hashes
            .iter()
            .position(|(block_hash, _)| {
                block_hash.to_byte_array()[12..].to_vec() == latest_blockhash
            })
            .ok_or_eyre("Failed to find latest blockhash in send_asserts")?;

        let latest_blockhash = block_hashes[latest_blockhash_index].0;

        let (current_hcp, hcp_height) = self
            .header_chain_prover
            .prove_till_hash(latest_blockhash)
            .await?;
        tracing::info!("Got header chain proof in send_asserts");

        let blockhashes_serialized: Vec<[u8; 32]> = block_hashes
            .iter()
            .take(hcp_height as usize + 1) // height 0 included
            .map(|(block_hash, _)| block_hash.to_byte_array())
            .collect::<Vec<_>>();

        let spv = create_spv(
            payout_tx.clone(),
            &blockhashes_serialized,
            payout_block.clone(),
            payout_block_height,
            self.config.protocol_paramset().genesis_height,
            payout_tx_index as u32,
        );
        tracing::info!("Calculated spv proof in send_asserts");

        let mut wt_contexts = Vec::new();
        for (_, tx) in watchtower_challenges.iter() {
            wt_contexts.push(WatchtowerContext {
                watchtower_tx: tx.clone(),
                prevout_txs: self.rpc.get_prevout_txs(tx).await?,
            });
        }

        #[cfg(test)]
        {
            if self.config.test_params.operator_forgot_watchtower_challenge {
                tracing::info!("Disrupting watchtower challenges in send_asserts");
                wt_contexts.pop();
            }
        }

        let watchtower_challenge_connector_start_idx =
            (FIRST_FIVE_OUTPUTS + NUMBER_OF_ASSERT_TXS) as u16;

        let bridge_circuit_host_params = BridgeCircuitHostParams::new_with_wt_tx(
            kickoff_tx.clone(),
            spv,
            current_hcp,
            light_client_proof,
            lcp_receipt,
            storage_proof,
            self.config.protocol_paramset().network,
            &wt_contexts,
            watchtower_challenge_connector_start_idx,
        )
        .wrap_err("Failed to create bridge circuit host params in send_asserts")?;

        let bridge_circuit_elf = match self.config.protocol_paramset().network {
            bitcoin::Network::Bitcoin => MAINNET_BRIDGE_CIRCUIT_ELF,
            bitcoin::Network::Testnet4 => TESTNET4_BRIDGE_CIRCUIT_ELF,
            bitcoin::Network::Signet => SIGNET_BRIDGE_CIRCUIT_ELF,
            bitcoin::Network::Regtest => REGTEST_BRIDGE_CIRCUIT_ELF,
            _ => {
                return Err(eyre::eyre!(
                    "Unsupported network {:?} in send_asserts",
                    self.config.protocol_paramset().network
                )
                .into())
            }
        };
        tracing::info!("Starting proving bridge circuit to send asserts");
        let (g16_proof, g16_output, public_inputs) =
            prove_bridge_circuit(bridge_circuit_host_params, bridge_circuit_elf);
        tracing::info!("Proved bridge circuit in send_asserts");
        let public_input_scalar = ark_bn254::Fr::from_be_bytes_mod_order(&g16_output);

        #[cfg(test)]
        let mut public_inputs = public_inputs;

        #[cfg(test)]
        {
            if self
                .config
                .test_params
                .disrupt_challenge_sending_watchtowers_commit
            {
                tracing::info!("Disrupting challenge sending watchtowers commit in send_asserts");
                public_inputs.challenge_sending_watchtowers[0] ^= 0x01;
                tracing::info!(
                    "Disrupted challenge sending watchtowers commit: {:?}",
                    public_inputs.challenge_sending_watchtowers
                );
            }
        }
        tracing::info!(
            "Challenge sending watchtowers commit: {:?}",
            public_inputs.challenge_sending_watchtowers
        );

        let asserts = if cfg!(test) && is_dev_mode() {
            generate_assertions(
                g16_proof,
                vec![public_input_scalar],
                &get_ark_verifying_key_dev_mode_bridge(),
            )
            .map_err(|e| eyre::eyre!("Failed to generate dev mode assertions: {}", e))?
        } else {
            generate_assertions(
                g16_proof,
                vec![public_input_scalar],
                &get_ark_verifying_key(),
            )
            .map_err(|e| eyre::eyre!("Failed to generate assertions: {}", e))?
        };

        let assert_txs = self
            .create_assert_commitment_txs(
                TransactionRequestData {
                    kickoff_data,
                    deposit_outpoint: deposit_data.get_deposit_outpoint(),
                },
                ClementineBitVMPublicKeys::get_assert_commit_data(
                    asserts,
                    &public_inputs.challenge_sending_watchtowers,
                ),
            )
            .await?;

        let mut dbtx = self.db.begin_transaction().await?;
        for (tx_type, tx) in assert_txs {
            self.tx_sender
                .add_tx_to_queue(
                    &mut dbtx,
                    tx_type,
                    &tx,
                    &[],
                    Some(TxMetadata {
                        tx_type,
                        operator_xonly_pk: Some(self.signer.xonly_public_key),
                        round_idx: Some(kickoff_data.round_idx),
                        kickoff_idx: Some(kickoff_data.kickoff_idx),
                        deposit_outpoint: Some(deposit_data.get_deposit_outpoint()),
                    }),
                    &self.config,
                    None,
                )
                .await?;
        }
        dbtx.commit().await?;
        Ok(())
    }

    #[cfg(feature = "automation")]
    fn data(&self) -> OperatorData {
        OperatorData {
            xonly_pk: self.signer.xonly_public_key,
            collateral_funding_outpoint: self.collateral_funding_outpoint,
            reimburse_addr: self.reimburse_addr.clone(),
        }
    }

    #[cfg(feature = "automation")]
    async fn send_latest_blockhash(
        &self,
        kickoff_data: KickoffData,
        deposit_data: DepositData,
        latest_blockhash: BlockHash,
    ) -> Result<(), BridgeError> {
        tracing::warn!("Operator sending latest blockhash");
        let deposit_outpoint = deposit_data.get_deposit_outpoint();
        let (tx_type, tx) = self
            .create_latest_blockhash_tx(
                TransactionRequestData {
                    deposit_outpoint,
                    kickoff_data,
                },
                latest_blockhash,
            )
            .await?;
        if tx_type != TransactionType::LatestBlockhash {
            return Err(eyre::eyre!("Latest blockhash tx type is not LatestBlockhash").into());
        }
        let mut dbtx = self.db.begin_transaction().await?;
        self.tx_sender
            .add_tx_to_queue(
                &mut dbtx,
                tx_type,
                &tx,
                &[],
                Some(TxMetadata {
                    tx_type,
                    operator_xonly_pk: Some(self.signer.xonly_public_key),
                    round_idx: Some(kickoff_data.round_idx),
                    kickoff_idx: Some(kickoff_data.kickoff_idx),
                    deposit_outpoint: Some(deposit_outpoint),
                }),
                &self.config,
                None,
            )
            .await?;
        dbtx.commit().await?;
        Ok(())
    }
}

impl<C> NamedEntity for Operator<C>
where
    C: CitreaClientT,
{
    const ENTITY_NAME: &'static str = "operator";
}

#[cfg(feature = "automation")]
mod states {
    use super::*;
    use crate::builder::transaction::{
        create_txhandlers, ContractContext, ReimburseDbCache, TransactionType, TxHandler,
        TxHandlerCache,
    };
    use crate::states::context::DutyResult;
    use crate::states::{block_cache, Duty, Owner, StateManager};
    use std::collections::BTreeMap;
    use std::sync::Arc;

    #[tonic::async_trait]
    impl<C> Owner for Operator<C>
    where
        C: CitreaClientT,
    {
        async fn handle_duty(&self, duty: Duty) -> Result<DutyResult, BridgeError> {
            match duty {
                Duty::NewReadyToReimburse {
                    round_idx,
                    operator_xonly_pk,
                    used_kickoffs,
                } => {
                    tracing::info!("Operator {:?} called new ready to reimburse with round_idx: {}, operator_xonly_pk: {:?}, used_kickoffs: {:?}",
                    self.signer.xonly_public_key, round_idx, operator_xonly_pk, used_kickoffs);
                    Ok(DutyResult::Handled)
                }
                Duty::WatchtowerChallenge { .. } => Ok(DutyResult::Handled),
                Duty::SendOperatorAsserts {
                    kickoff_data,
                    deposit_data,
                    watchtower_challenges,
                    payout_blockhash,
                    latest_blockhash,
                } => {
                    tracing::warn!("Operator {:?} called send operator asserts with kickoff_data: {:?}, deposit_data: {:?}, watchtower_challenges: {:?}",
                    self.signer.xonly_public_key, kickoff_data, deposit_data, watchtower_challenges.len());
                    self.send_asserts(
                        kickoff_data,
                        deposit_data,
                        watchtower_challenges,
                        payout_blockhash,
                        latest_blockhash,
                    )
                    .await?;
                    Ok(DutyResult::Handled)
                }
                Duty::VerifierDisprove { .. } => Ok(DutyResult::Handled),
                Duty::SendLatestBlockhash {
                    kickoff_data,
                    deposit_data,
                    latest_blockhash,
                } => {
                    tracing::warn!("Operator {:?} called send latest blockhash with kickoff_id: {:?}, deposit_data: {:?}, latest_blockhash: {:?}", self.signer.xonly_public_key, kickoff_data, deposit_data, latest_blockhash);
                    self.send_latest_blockhash(kickoff_data, deposit_data, latest_blockhash)
                        .await?;
                    Ok(DutyResult::Handled)
                }
                Duty::CheckIfKickoff {
                    txid,
                    block_height,
                    witness,
                    challenged_before: _,
                } => {
                    tracing::debug!(
                        "Operator {:?} called check if kickoff with txid: {:?}, block_height: {:?}",
                        self.signer.xonly_public_key,
                        txid,
                        block_height,
                    );
                    let kickoff_data = self
                        .db
                        .get_deposit_data_with_kickoff_txid(None, txid)
                        .await?;
                    if let Some((deposit_data, kickoff_data)) = kickoff_data {
                        // add kickoff machine if there is a new kickoff
                        let mut dbtx = self.db.begin_transaction().await?;
                        StateManager::<Self>::dispatch_new_kickoff_machine(
                            self.db.clone(),
                            &mut dbtx,
                            kickoff_data,
                            block_height,
                            deposit_data,
                            witness,
                        )
                        .await?;
                        dbtx.commit().await?;
                    }
                    Ok(DutyResult::Handled)
                }
            }
        }

        async fn create_txhandlers(
            &self,
            tx_type: TransactionType,
            contract_context: ContractContext,
        ) -> Result<BTreeMap<TransactionType, TxHandler>, BridgeError> {
            let mut db_cache = ReimburseDbCache::from_context(self.db.clone(), &contract_context);
            let txhandlers = create_txhandlers(
                tx_type,
                contract_context,
                &mut TxHandlerCache::new(),
                &mut db_cache,
            )
            .await?;
            Ok(txhandlers)
        }

        async fn handle_finalized_block(
            &self,
            _dbtx: DatabaseTransaction<'_, '_>,
            _block_id: u32,
            _block_height: u32,
            _block_cache: Arc<block_cache::BlockCache>,
            _light_client_proof_wait_interval_secs: Option<u32>,
        ) -> Result<(), BridgeError> {
            Ok(())
        }
    }
}

#[cfg(test)]
mod tests {
    use crate::operator::Operator;
    use crate::test::common::citrea::MockCitreaClient;
    use crate::test::common::*;
    use bitcoin::hashes::Hash;
    use bitcoin::{OutPoint, Txid};

    // #[tokio::test]
    // async fn set_funding_utxo() {
    //     let mut config = create_test_config_with_thread_name().await;
    //     let rpc = ExtendedRpc::connect(
    //         config.bitcoin_rpc_url.clone(),
    //         config.bitcoin_rpc_user.clone(),
    //         config.bitcoin_rpc_password.clone(),
    //     )
    //     .await;

    //     let operator = Operator::new(config, rpc).await.unwrap();

    //     let funding_utxo = UTXO {
    //         outpoint: OutPoint {
    //             txid: Txid::all_zeros(),
    //             vout: 0x45,
    //         },
    //         txout: TxOut {
    //             value: Amount::from_sat(0x1F),
    //             script_pubkey: ScriptBuf::new(),
    //         },
    //     };

    //     operator
    //         .set_funding_utxo(funding_utxo.clone())
    //         .await
    //         .unwrap();

    //     let db_funding_utxo = operator.db.get_funding_utxo(None).await.unwrap().unwrap();

    //     assert_eq!(funding_utxo, db_funding_utxo);
    // }

    // #[tokio::test]
    // async fn is_profitable() {
    //     let mut config = create_test_config_with_thread_name().await;
    //     let rpc = ExtendedRpc::connect(
    //         config.bitcoin_rpc_url.clone(),
    //         config.bitcoin_rpc_user.clone(),
    //         config.bitcoin_rpc_password.clone(),
    //     )
    //     .await;

    //     config.protocol_paramset().bridge_amount = Amount::from_sat(0x45);
    //     config.operator_withdrawal_fee_sats = Some(Amount::from_sat(0x1F));

    //     let operator = Operator::new(config.clone(), rpc).await.unwrap();

    //     // Smaller input amount must not cause a panic.
    //     operator.is_profitable(Amount::from_sat(3), Amount::from_sat(1));
    //     // Bigger input amount must not cause a panic.
    //     operator.is_profitable(Amount::from_sat(6), Amount::from_sat(9));

    //     // False because difference between input and withdrawal amount is
    //     // bigger than `config.protocol_paramset().bridge_amount`.
    //     assert!(!operator.is_profitable(Amount::from_sat(6), Amount::from_sat(90)));

    //     // False because net profit is smaller than
    //     // `config.operator_withdrawal_fee_sats`.
    //     assert!(!operator.is_profitable(Amount::from_sat(0), config.protocol_paramset().bridge_amount));

    //     // True because net profit is bigger than
    //     // `config.operator_withdrawal_fee_sats`.
    //     assert!(operator.is_profitable(
    //         Amount::from_sat(0),
    //         config.operator_withdrawal_fee_sats.unwrap() - Amount::from_sat(1)
    //     ));
    // }

    #[tokio::test]
    #[ignore = "Design changes in progress"]
    async fn get_winternitz_public_keys() {
        let mut config = create_test_config_with_thread_name().await;
        let _regtest = create_regtest_rpc(&mut config).await;

        let operator = Operator::<MockCitreaClient>::new(config.clone())
            .await
            .unwrap();

        let deposit_outpoint = OutPoint {
            txid: Txid::all_zeros(),
            vout: 2,
        };

        let winternitz_public_key = operator
            .generate_assert_winternitz_pubkeys(deposit_outpoint)
            .unwrap();
        assert_eq!(
            winternitz_public_key.len(),
            config.protocol_paramset().num_round_txs
                * config.protocol_paramset().num_kickoffs_per_round
        );
    }

    #[tokio::test]
    async fn operator_get_params() {
        let mut config = create_test_config_with_thread_name().await;
        let _regtest = create_regtest_rpc(&mut config).await;

        let operator = Operator::<MockCitreaClient>::new(config.clone())
            .await
            .unwrap();
        let actual_wpks = operator.generate_kickoff_winternitz_pubkeys().unwrap();

        let (mut wpk_rx, _) = operator.get_params().await.unwrap();
        let mut idx = 0;
        while let Some(wpk) = wpk_rx.recv().await {
            assert_eq!(actual_wpks[idx], wpk);
            idx += 1;
        }
        assert_eq!(idx, actual_wpks.len());
    }
}<|MERGE_RESOLUTION|>--- conflicted
+++ resolved
@@ -336,28 +336,6 @@
         let wpks = kickoff_wpks.keys.clone();
         let (sig_tx, sig_rx) = mpsc::channel(kickoff_sigs.len());
 
-<<<<<<< HEAD
-        tracing::warn!("Operator params generated");
-=======
-        // try to send the first round tx
-        let (mut first_round_tx, _) = create_round_nth_txhandler(
-            self.signer.xonly_public_key,
-            self.collateral_funding_outpoint,
-            self.config.protocol_paramset().collateral_funding_amount,
-            0, // index 0 for the first round
-            &kickoff_wpks,
-            self.config.protocol_paramset(),
-        )?;
-
-        self.signer
-            .clone()
-            .tx_sign_and_fill_sigs(&mut first_round_tx, &[], None)?;
-
-        #[cfg(feature = "automation")]
-        self.send_initial_round_tx(first_round_tx.get_cached_tx())
-            .await?;
->>>>>>> c1781f0b
-
         tokio::spawn(async move {
             for wpk in wpks {
                 wpk_tx
@@ -896,7 +874,7 @@
         Ok(kickoff_txid)
     }
 
-<<<<<<< HEAD
+    #[cfg(feature = "automation")]
     async fn start_first_round(
         &self,
         dbtx: DatabaseTransaction<'_, '_>,
@@ -942,9 +920,7 @@
         Ok(())
     }
 
-=======
     #[cfg(feature = "automation")]
->>>>>>> c1781f0b
     pub async fn end_round<'a>(
         &'a self,
         dbtx: DatabaseTransaction<'a, '_>,
