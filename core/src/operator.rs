use std::collections::{BTreeMap, HashMap};
use std::sync::Arc;
use std::time::Duration;

use crate::actor::{Actor, TweakCache, WinternitzDerivationPath};
use crate::bitvm_client::SECP;
use crate::builder::sighash::{create_operator_sighash_stream, PartialSignatureInfo};
use crate::builder::transaction::deposit_signature_owner::EntityType;
use crate::builder::transaction::sign::{create_and_sign_txs, TransactionRequestData};
use crate::builder::transaction::{
    create_burn_unused_kickoff_connectors_txhandler, create_round_nth_txhandler,
    create_round_txhandlers, create_txhandlers, ContractContext, DepositData, KickoffData,
    KickoffWinternitzKeys, OperatorData, ReimburseDbCache, TransactionType, TxHandler,
    TxHandlerCache,
};
use crate::citrea::CitreaClientT;
use crate::config::BridgeConfig;
use crate::database::Database;
use crate::database::DatabaseTransaction;
use crate::errors::BridgeError;
use crate::extended_rpc::ExtendedRpc;
use crate::states::{block_cache, Duty, Owner, StateManager};
use crate::task::manager::BackgroundTaskManager;
use crate::task::payout_checker::{PayoutCheckerTask, PAYOUT_CHECKER_POLL_DELAY};
use crate::task::{IntoTask, TaskExt};
use crate::tx_sender::TxSenderClient;
use crate::tx_sender::{ActivatedWithOutpoint, ActivatedWithTxid, FeePayingType, TxMetadata};
use crate::{builder, UTXO};
use bitcoin::consensus::deserialize;
use bitcoin::hashes::Hash;
use bitcoin::secp256k1::schnorr::Signature;
use bitcoin::secp256k1::{schnorr, Message};
use bitcoin::{
    Address, Amount, BlockHash, OutPoint, ScriptBuf, Transaction, TxOut, Txid, Witness,
    XOnlyPublicKey,
};
use bitcoincore_rpc::json::AddressType;
use bitcoincore_rpc::RpcApi;
use bitvm::signatures::winternitz;
use eyre::Context;
use tokio::sync::mpsc;
use tokio_stream::StreamExt;

pub type SecretPreimage = [u8; 20];
pub type PublicHash = [u8; 20]; // TODO: Make sure these are 20 bytes and maybe do this a struct?

pub struct OperatorServer<C: CitreaClientT> {
    pub operator: Operator<C>,
    background_tasks: BackgroundTaskManager<Operator<C>>,
}

#[derive(Debug, Clone)]
pub struct Operator<C: CitreaClientT> {
    pub rpc: ExtendedRpc,
    pub db: Database,
    pub signer: Actor,
    pub config: BridgeConfig,
    pub collateral_funding_outpoint: OutPoint,
    pub(crate) reimburse_addr: Address,
    pub tx_sender: TxSenderClient,
    pub citrea_client: C,
}

impl<C> OperatorServer<C>
where
    C: CitreaClientT,
{
    pub async fn new(config: BridgeConfig) -> Result<Self, BridgeError> {
        let paramset = config.protocol_paramset();
        let operator = Operator::new(config.clone()).await?;
        let mut background_tasks = BackgroundTaskManager::default();

        // initialize and run state manager
        let state_manager =
            StateManager::new(operator.db.clone(), operator.clone(), paramset).await?;

        let should_run_state_mgr = {
            #[cfg(test)]
            {
                config.test_params.should_run_state_manager
            }
            #[cfg(not(test))]
            {
                true
            }
        };

        if should_run_state_mgr {
            background_tasks.loop_and_monitor(state_manager.block_fetcher_task().await?);
            background_tasks.loop_and_monitor(state_manager.into_task());
        }

        // run payout checker task
        background_tasks.loop_and_monitor(
            PayoutCheckerTask::new(operator.db.clone(), operator.clone())
                .with_delay(PAYOUT_CHECKER_POLL_DELAY),
        );

        // track the operator's round state
        operator.track_rounds().await?;

        Ok(Self {
            operator,
            background_tasks,
        })
    }

    pub async fn shutdown(&mut self) {
        self.background_tasks
            .graceful_shutdown_with_timeout(Duration::from_secs(10))
            .await;
    }
}

impl<C> Operator<C>
where
    C: CitreaClientT,
{
    /// Creates a new `Operator`.
    pub async fn new(config: BridgeConfig) -> Result<Self, BridgeError> {
        let signer = Actor::new(
            config.secret_key,
            config.winternitz_secret_key,
            config.protocol_paramset().network,
        );

        let db = Database::new(&config).await?;
        let rpc = ExtendedRpc::connect(
            config.bitcoin_rpc_url.clone(),
            config.bitcoin_rpc_user.clone(),
            config.bitcoin_rpc_password.clone(),
        )
        .await?;

        let tx_sender = TxSenderClient::new(
            db.clone(),
            format!("operator_{:?}", signer.xonly_public_key).to_string(),
        );

        if config.operator_withdrawal_fee_sats.is_none() {
            return Err(eyre::eyre!("Operator withdrawal fee is not set").into());
        }

        // TODO: Fix this where the config will only have one address. also check??
        let reimburse_addr = rpc
            .client
            .get_new_address(Some("OperatorReimbursement"), Some(AddressType::Bech32m))
            .await
            .wrap_err("Failed to get new address")?
            .assume_checked();

        // check if we store our collateral outpoint already in db
        let mut dbtx = db.begin_transaction().await?;
        let op_data = db
            .get_operator(Some(&mut dbtx), signer.xonly_public_key)
            .await?;
        let collateral_funding_outpoint = match op_data {
            Some(op_data) => op_data.collateral_funding_outpoint,
            None => {
                let outpoint = rpc
                    .send_to_address(
                        &signer.address,
                        config.protocol_paramset().collateral_funding_amount,
                    )
                    .await?;
                db.set_operator(
                    Some(&mut dbtx),
                    signer.xonly_public_key,
                    reimburse_addr.to_string(),
                    outpoint,
                )
                .await?;
                outpoint
            }
        };
        dbtx.commit().await?;

        let citrea_client = C::new(
            config.citrea_rpc_url.clone(),
            config.citrea_light_client_prover_url.clone(),
            None,
        )
        .await?;

        tracing::debug!(
            "Operator xonly pk: {:?}, db created with name: {:?}",
            signer.xonly_public_key,
            config.db_name
        );

        Ok(Operator {
            rpc,
            db: db.clone(),
            signer,
            config,
            collateral_funding_outpoint,
            tx_sender,
            citrea_client,
            reimburse_addr,
        })
    }

    /// Returns an operator's winternitz public keys and challenge ackpreimages
    /// & hashes.
    ///
    /// # Returns
    ///
    /// - [`mpsc::Receiver`]: A [`tokio`] data channel with a type of
    ///   [`winternitz::PublicKey`] and size of operator's winternitz public
    ///   keys count
    /// - [`mpsc::Receiver`]: A [`tokio`] data channel with a type of
    ///   [`PublicHash`] and size of operator's challenge ack preimages & hashes
    ///   count
    ///
    pub async fn get_params(
        &self,
    ) -> Result<
        (
            mpsc::Receiver<winternitz::PublicKey>,
            mpsc::Receiver<schnorr::Signature>,
        ),
        BridgeError,
    > {
        let wpks = self.generate_kickoff_winternitz_pubkeys()?;
        let (wpk_tx, wpk_rx) = mpsc::channel(wpks.len());
        let kickoff_wpks = KickoffWinternitzKeys::new(
            wpks,
            self.config.protocol_paramset().num_kickoffs_per_round,
        );
        let kickoff_sigs = self.generate_unspent_kickoff_sigs(&kickoff_wpks)?;
        let wpks = kickoff_wpks.keys.clone();
        let (sig_tx, sig_rx) = mpsc::channel(kickoff_sigs.len());

        // try to send the first round tx
        let (mut first_round_tx, _) = create_round_nth_txhandler(
            self.signer.xonly_public_key,
            self.collateral_funding_outpoint,
            self.config.protocol_paramset().collateral_funding_amount,
            0, // index 0 for the first round
            &kickoff_wpks,
            self.config.protocol_paramset(),
        )?;

        self.signer
            .clone()
            .tx_sign_and_fill_sigs(&mut first_round_tx, &[], None)?;

        let mut dbtx = self.db.begin_transaction().await?;
        self.tx_sender
            .insert_try_to_send(
                &mut dbtx,
                Some(TxMetadata {
                    tx_type: TransactionType::Round,
                    operator_xonly_pk: None,
                    round_idx: Some(0),
                    kickoff_idx: None,
                    deposit_outpoint: None,
                }),
                first_round_tx.get_cached_tx(),
                FeePayingType::CPFP,
                &[],
                &[],
                &[],
                &[],
            )
            .await?;
        dbtx.commit().await?;

        tokio::spawn(async move {
            for wpk in wpks {
                wpk_tx
                    .send(wpk)
                    .await
                    .wrap_err("Failed to send winternitz public key")?;
            }

            for sig in kickoff_sigs {
                sig_tx
                    .send(sig)
                    .await
                    .wrap_err("Failed to send kickoff signature")?;
            }

            Ok::<(), BridgeError>(())
        });

        Ok((wpk_rx, sig_rx))
    }

    pub async fn deposit_sign(
        &self,
        mut deposit_data: DepositData,
    ) -> Result<mpsc::Receiver<schnorr::Signature>, BridgeError> {
        self.citrea_client
            .check_nofn_correctness(deposit_data.get_nofn_xonly_pk()?)
            .await?;

        let mut tweak_cache = TweakCache::default();
        let (sig_tx, sig_rx) = mpsc::channel(1280);

        let deposit_blockhash = self
            .rpc
            .get_blockhash_of_tx(&deposit_data.get_deposit_outpoint().txid)
            .await?;

        let mut sighash_stream = Box::pin(create_operator_sighash_stream(
            self.db.clone(),
            self.signer.xonly_public_key,
            self.config.clone(),
            deposit_data,
            deposit_blockhash,
        ));

        let signer = self.signer.clone();
        tokio::spawn(async move {
            while let Some(sighash) = sighash_stream.next().await {
                // None because utxos that operators need to sign do not have scripts
                let (sighash, sig_info) = sighash?;
                let sig = signer.sign_with_tweak_data(
                    sighash,
                    sig_info.tweak_data,
                    Some(&mut tweak_cache),
                )?;

                if sig_tx.send(sig).await.is_err() {
                    break;
                }
            }

            Ok::<(), BridgeError>(())
        });

        Ok(sig_rx)
    }

    /// Creates the round state machine by adding a system event to the database
    pub async fn track_rounds(&self) -> Result<(), BridgeError> {
        let mut dbtx = self.db.begin_transaction().await?;
        StateManager::<Operator<C>>::dispatch_new_round_machine(
            self.db.clone(),
            &mut dbtx,
            self.data(),
        )
        .await?;
        dbtx.commit().await?;
        Ok(())
    }

    /// Checks if the withdrawal amount is within the acceptable range.
    fn is_profitable(
        input_amount: Amount,
        withdrawal_amount: Amount,
        bridge_amount_sats: Amount,
        operator_withdrawal_fee_sats: Amount,
    ) -> bool {
        if withdrawal_amount
            .to_sat()
            .wrapping_sub(input_amount.to_sat())
            > bridge_amount_sats.to_sat()
        {
            return false;
        }

        // Calculate net profit after the withdrawal.
        let net_profit = bridge_amount_sats - withdrawal_amount;

        // Net profit must be bigger than withdrawal fee.
        net_profit >= operator_withdrawal_fee_sats
    }

    /// Prepares a withdrawal by:
    ///
    /// 1. Checking if the withdrawal has been made on Citrea
    /// 2. Verifying the given signature
    /// 3. Checking if the withdrawal is profitable or not
    /// 4. Funding the witdhrawal transaction
    ///
    /// # Parameters
    ///
    /// - `withdrawal_idx`: Citrea withdrawal UTXO index
    /// - `in_signature`: User's signature that is going to be used for signing
    ///   withdrawal transaction input
    /// - `in_outpoint`: User's input for the payout transaction
    /// - `out_script_pubkey`: User's script pubkey which will be used
    ///   in the payout transaction's output
    /// - `out_amount`: Payout transaction output's value
    ///
    /// # Returns
    ///
    /// - [`Txid`]: Payout transaction's txid
    pub async fn withdraw(
        &self,
        withdrawal_index: u32,
        in_signature: schnorr::Signature,
        in_outpoint: OutPoint,
        out_script_pubkey: ScriptBuf,
        out_amount: Amount,
    ) -> Result<Txid, BridgeError> {
        // Prepare input and output of the payout transaction.
        let input_prevout = self.rpc.get_txout_from_outpoint(&in_outpoint).await?;
        let input_utxo = UTXO {
            outpoint: in_outpoint,
            txout: input_prevout,
        };
        let output_txout = TxOut {
            value: out_amount,
            script_pubkey: out_script_pubkey,
        };

        // Check Citrea for the withdrawal state.
        let withdrawal_utxo = self
            .db
            .get_withdrawal_utxo_from_citrea_withdrawal(None, withdrawal_index)
            .await?;

        match withdrawal_utxo {
            Some(withdrawal_utxo) => {
                if withdrawal_utxo != input_utxo.outpoint {
                    return Err(eyre::eyre!("Input UTXO does not match withdrawal UTXO from Citrea: Input Outpoint: {0}, Withdrawal Outpoint (from Citrea): {1}", input_utxo.outpoint, withdrawal_utxo).into());
                }
            }
            None => {
                return Err(eyre::eyre!(
                    "User's withdrawal UTXO is not set for withdrawal index: {0}",
                    withdrawal_index
                )
                .into());
            }
        }

        let operator_withdrawal_fee_sats =
            self.config
                .operator_withdrawal_fee_sats
                .ok_or(BridgeError::ConfigError(
                    "Operator withdrawal fee sats is not specified in configuration file"
                        .to_string(),
                ))?;
        if !Self::is_profitable(
            input_utxo.txout.value,
            output_txout.value,
            self.config.protocol_paramset().bridge_amount,
            operator_withdrawal_fee_sats,
        ) {
            return Err(eyre::eyre!("Not enough fee for operator").into());
        }

        let user_xonly_pk =
            XOnlyPublicKey::from_slice(&input_utxo.txout.script_pubkey.as_bytes()[2..34])
                .wrap_err("Failed to extract xonly public key from input utxo script pubkey")?;

        let payout_txhandler = builder::transaction::create_payout_txhandler(
            input_utxo,
            output_txout,
            self.signer.xonly_public_key,
            in_signature,
            self.config.protocol_paramset().network,
        )?;

        let sighash = payout_txhandler
            .calculate_sighash_txin(0, bitcoin::sighash::TapSighashType::SinglePlusAnyoneCanPay)?;

        SECP.verify_schnorr(
            &in_signature,
            &Message::from_digest(*sighash.as_byte_array()),
            &user_xonly_pk,
        )
        .wrap_err("Failed to verify signature received from user for payout txin")?;

        let funded_tx = self
            .rpc
            .client
            .fund_raw_transaction(
                payout_txhandler.get_cached_tx(),
                Some(&bitcoincore_rpc::json::FundRawTransactionOptions {
                    add_inputs: Some(true),
                    change_address: None,
                    change_position: Some(1),
                    change_type: None,
                    include_watching: None,
                    lock_unspents: None,
                    fee_rate: None,
                    subtract_fee_from_outputs: None,
                    replaceable: None,
                    conf_target: None,
                    estimate_mode: None,
                }),
                None,
            )
            .await
            .wrap_err("Failed to fund raw transaction")?
            .hex;

        let signed_tx: Transaction = deserialize(
            &self
                .rpc
                .client
                .sign_raw_transaction_with_wallet(&funded_tx, None, None)
                .await
                .wrap_err("Failed to sign funded tx through bitcoin RPC")?
                .hex,
        )
        .wrap_err("Failed to deserialize signed tx")?;

        Ok(self
            .rpc
            .client
            .send_raw_transaction(&signed_tx)
            .await
            .wrap_err("Failed to send transaction to signed tx")?)
    }

    /// Generates Winternitz public keys for every  BitVM assert tx for a deposit.
    ///
    /// # Returns
    ///
    /// - [`Vec<Vec<winternitz::PublicKey>>`]: Winternitz public keys for
    ///   `watchtower index` row and `BitVM assert tx index` column.
    pub fn generate_assert_winternitz_pubkeys(
        &self,
        deposit_outpoint: bitcoin::OutPoint,
    ) -> Result<Vec<winternitz::PublicKey>, BridgeError> {
        tracing::debug!("Generating assert winternitz pubkeys");
        let bitvm_pks = self
            .signer
            .generate_bitvm_pks_for_deposit(deposit_outpoint, self.config.protocol_paramset())?;

        let flattened_wpks = bitvm_pks.to_flattened_vec();

        Ok(flattened_wpks)
    }
    /// Generates Winternitz public keys for every blockhash commit to be used in kickoff utxos.
    /// Unique for each kickoff utxo of operator.
    ///
    /// # Returns
    ///
    /// - [`Vec<Vec<winternitz::PublicKey>>`]: Winternitz public keys for
    ///   `round_index` row and `kickoff_idx` column.
    pub fn generate_kickoff_winternitz_pubkeys(
        &self,
    ) -> Result<Vec<winternitz::PublicKey>, BridgeError> {
        let mut winternitz_pubkeys =
            Vec::with_capacity(self.config.get_num_kickoff_winternitz_pks());

        // we need num_round_txs + 1 because the last round includes reimburse generators of previous round
        for round_idx in 0..self.config.protocol_paramset().num_round_txs + 1 {
            for kickoff_idx in 0..self.config.protocol_paramset().num_kickoffs_per_round {
                let path = WinternitzDerivationPath::Kickoff(
                    round_idx as u32,
                    kickoff_idx as u32,
                    self.config.protocol_paramset(),
                );
                winternitz_pubkeys.push(self.signer.derive_winternitz_pk(path)?);
            }
        }

        if winternitz_pubkeys.len() != self.config.get_num_kickoff_winternitz_pks() {
            return Err(BridgeError::Error(format!(
                "Expected {} number of kickoff winternitz pubkeys, but got {}",
                self.config.get_num_kickoff_winternitz_pks(),
                winternitz_pubkeys.len()
            )));
        }

        Ok(winternitz_pubkeys)
    }

    pub fn generate_unspent_kickoff_sigs(
        &self,
        kickoff_wpks: &KickoffWinternitzKeys,
    ) -> Result<Vec<Signature>, BridgeError> {
        let mut tweak_cache = TweakCache::default();
        let mut sigs: Vec<Signature> =
            Vec::with_capacity(self.config.get_num_unspent_kickoff_sigs());
        let mut prev_ready_to_reimburse: Option<TxHandler> = None;
        let operator_data = OperatorData {
            xonly_pk: self.signer.xonly_public_key,
            collateral_funding_outpoint: self.collateral_funding_outpoint,
            reimburse_addr: self.reimburse_addr.clone(),
        };
        for idx in 0..self.config.protocol_paramset().num_round_txs {
            let txhandlers = create_round_txhandlers(
                self.config.protocol_paramset(),
                idx,
                &operator_data,
                kickoff_wpks,
                prev_ready_to_reimburse.as_ref(),
            )?;
            for txhandler in txhandlers {
                if let TransactionType::UnspentKickoff(kickoff_idx) =
                    txhandler.get_transaction_type()
                {
                    let partial = PartialSignatureInfo {
                        operator_idx: 0, // dummy value, doesn't
                        round_idx: idx,
                        kickoff_utxo_idx: kickoff_idx,
                    };
                    let sighashes = txhandler
                        .calculate_shared_txins_sighash(EntityType::OperatorSetup, partial)?;
                    let signed_sigs: Result<Vec<_>, _> = sighashes
                        .into_iter()
                        .map(|(sighash, sig_info)| {
                            self.signer.sign_with_tweak_data(
                                sighash,
                                sig_info.tweak_data,
                                Some(&mut tweak_cache),
                            )
                        })
                        .collect();
                    sigs.extend(signed_sigs?);
                }
                if let TransactionType::ReadyToReimburse = txhandler.get_transaction_type() {
                    prev_ready_to_reimburse = Some(txhandler);
                }
            }
        }
        if sigs.len() != self.config.get_num_unspent_kickoff_sigs() {
            return Err(BridgeError::Error(format!(
                "Expected {} number of unspent kickoff sigs, but got {}",
                self.config.get_num_unspent_kickoff_sigs(),
                sigs.len()
            )));
        }
        Ok(sigs)
    }

    pub fn generate_challenge_ack_preimages_and_hashes(
        &self,
        deposit_data: &DepositData,
    ) -> Result<Vec<PublicHash>, BridgeError> {
        let mut hashes = Vec::with_capacity(self.config.get_num_challenge_ack_hashes(deposit_data));

        for watchtower_idx in 0..deposit_data.get_num_watchtowers() {
            let path = WinternitzDerivationPath::ChallengeAckHash(
                watchtower_idx as u32,
                deposit_data.get_deposit_outpoint(),
                self.config.protocol_paramset(),
            );
            let hash = self.signer.generate_public_hash_from_path(path)?;
            hashes.push(hash);
        }

        if hashes.len() != self.config.get_num_challenge_ack_hashes(deposit_data) {
            return Err(BridgeError::Error(format!(
                "Expected {} number of challenge ack hashes, but got {}",
                self.config.get_num_challenge_ack_hashes(deposit_data),
                hashes.len()
            )));
        }

        Ok(hashes)
    }

    pub async fn handle_finalized_payout<'a>(
        &'a self,
        dbtx: DatabaseTransaction<'a, '_>,
        deposit_outpoint: OutPoint,
        payout_tx_blockhash: BlockHash,
    ) -> Result<bitcoin::Txid, BridgeError> {
        let (deposit_id, _) = self
            .db
            .get_deposit_data(Some(dbtx), deposit_outpoint)
            .await?
            .ok_or(BridgeError::DatabaseError(sqlx::Error::RowNotFound))?;

        // get unused kickoff connector
        let (round_idx, kickoff_idx) = self
            .db
            .get_unused_and_signed_kickoff_connector(
                Some(dbtx),
                deposit_id,
                self.signer.xonly_public_key,
            )
            .await?
            .ok_or(BridgeError::DatabaseError(sqlx::Error::RowNotFound))?;

        // get signed txs,
        let kickoff_data = KickoffData {
            operator_xonly_pk: self.signer.xonly_public_key,
            round_idx,
            kickoff_idx,
        };

        let transaction_data = TransactionRequestData {
            deposit_outpoint,
            kickoff_data,
        };

        let signed_txs = create_and_sign_txs(
            self.db.clone(),
            &self.signer,
            self.config.clone(),
            transaction_data,
            Some(
                payout_tx_blockhash.as_byte_array()[12..] // TODO: Make a helper function for this
                    .try_into()
                    .expect("length statically known"),
            ),
        )
        .await?;

        let tx_metadata = Some(TxMetadata {
            tx_type: TransactionType::Dummy, // will be replaced in add_tx_to_queue
            operator_xonly_pk: Some(self.signer.xonly_public_key),
            round_idx: Some(round_idx),
            kickoff_idx: Some(kickoff_idx),
            deposit_outpoint: Some(deposit_outpoint),
        });
        // try to send them
        for (tx_type, signed_tx) in &signed_txs {
            match *tx_type {
                TransactionType::Kickoff
                | TransactionType::OperatorChallengeAck(_)
                | TransactionType::WatchtowerChallengeTimeout(_)
                | TransactionType::ChallengeTimeout
                | TransactionType::DisproveTimeout
                | TransactionType::Reimburse => {
                    self.tx_sender
                        .add_tx_to_queue(
                            dbtx,
                            *tx_type,
                            signed_tx,
                            &signed_txs,
                            tx_metadata,
                            &self.config,
                        )
                        .await?;
                }
                _ => {}
            }
        }

        let kickoff_txid = signed_txs
            .iter()
            .find_map(|(tx_type, tx)| {
                if let TransactionType::Kickoff = tx_type {
                    Some(tx.compute_txid())
                } else {
                    None
                }
            })
            .ok_or(BridgeError::Error(
                "Couldn't find kickoff tx in signed_txs".to_string(),
            ))?;

        // mark the kickoff connector as used
        self.db
            .set_kickoff_connector_as_used(Some(dbtx), round_idx, kickoff_idx, Some(kickoff_txid))
            .await?;

        Ok(kickoff_txid)
    }

    pub async fn end_round<'a>(
        &'a self,
        dbtx: DatabaseTransaction<'a, '_>,
    ) -> Result<(), BridgeError> {
        // get current round index
        let current_round_index = self.db.get_current_round_index(Some(dbtx)).await?;
        let current_round_index = current_round_index.unwrap_or(0);

        let mut activation_prerequisites = Vec::new();

        let operator_winternitz_public_keys = self
            .db
            .get_operator_kickoff_winternitz_public_keys(None, self.signer.xonly_public_key)
            .await?;
        let kickoff_wpks = KickoffWinternitzKeys::new(
            operator_winternitz_public_keys,
            self.config.protocol_paramset().num_kickoffs_per_round,
        );
        let (current_round_txhandler, mut ready_to_reimburse_txhandler) =
            create_round_nth_txhandler(
                self.signer.xonly_public_key,
                self.collateral_funding_outpoint,
                Amount::from_sat(200_000_000), // TODO: Get this from protocol constants config
                current_round_index as usize,
                &kickoff_wpks,
                self.config.protocol_paramset(),
            )?;

        let (mut next_round_txhandler, _) = create_round_nth_txhandler(
            self.signer.xonly_public_key,
            self.collateral_funding_outpoint,
            Amount::from_sat(200_000_000), // TODO: Get this from protocol constants config
            current_round_index as usize + 1,
            &kickoff_wpks,
            self.config.protocol_paramset(),
        )?;

        let mut tweak_cache = TweakCache::default();

        // sign ready to reimburse tx
        self.signer.tx_sign_and_fill_sigs(
            &mut ready_to_reimburse_txhandler,
            &[],
            Some(&mut tweak_cache),
        )?;

        // sign next round tx
        self.signer.tx_sign_and_fill_sigs(
            &mut next_round_txhandler,
            &[],
            Some(&mut tweak_cache),
        )?;

        let current_round_txid = current_round_txhandler.get_cached_tx().compute_txid();
        let ready_to_reimburse_tx = ready_to_reimburse_txhandler.get_cached_tx();
        let next_round_tx = next_round_txhandler.get_cached_tx();

        let ready_to_reimburse_txid = ready_to_reimburse_tx.compute_txid();

        let mut unspent_kickoff_connector_indices = Vec::new();

        // get kickoff txid for used kickoff connector
        for kickoff_connector_idx in
            0..self.config.protocol_paramset().num_kickoffs_per_round as u32
        {
            let kickoff_txid = self
                .db
                .get_kickoff_txid_for_used_kickoff_connector(
                    Some(dbtx),
                    current_round_index,
                    kickoff_connector_idx,
                )
                .await?;
            match kickoff_txid {
                Some(kickoff_txid) => {
                    activation_prerequisites.push(ActivatedWithOutpoint {
                        outpoint: OutPoint {
                            txid: kickoff_txid,
                            vout: 1, // Kickoff finalizer output index
                        },
                        relative_block_height: self.config.protocol_paramset().finality_depth,
                    });
                }
                None => {
                    let unspent_kickoff_connector = OutPoint {
                        txid: current_round_txid,
                        vout: kickoff_connector_idx + 1, // add 1 since the first output is collateral
                    };
                    unspent_kickoff_connector_indices.push(kickoff_connector_idx as usize);
                    self.db
                        .set_kickoff_connector_as_used(
                            Some(dbtx),
                            current_round_index,
                            kickoff_connector_idx,
                            None,
                        )
                        .await?;
                    activation_prerequisites.push(ActivatedWithOutpoint {
                        outpoint: unspent_kickoff_connector,
                        relative_block_height: self.config.protocol_paramset().finality_depth,
                    });
                }
            }
        }

        // Burn unused kickoff connectors
        let mut burn_unspent_kickoff_connectors_tx =
            create_burn_unused_kickoff_connectors_txhandler(
                &current_round_txhandler,
                &unspent_kickoff_connector_indices,
                &self.signer.address,
            )?;

        // sign burn unused kickoff connectors tx
        self.signer.tx_sign_and_fill_sigs(
            &mut burn_unspent_kickoff_connectors_tx,
            &[],
            Some(&mut tweak_cache),
        )?;

        self.tx_sender
            .insert_try_to_send(
                dbtx,
                Some(TxMetadata {
                    tx_type: TransactionType::BurnUnusedKickoffConnectors,
                    operator_xonly_pk: Some(self.signer.xonly_public_key),
                    round_idx: Some(current_round_index),
                    kickoff_idx: None,
                    deposit_outpoint: None,
                }),
                burn_unspent_kickoff_connectors_tx.get_cached_tx(),
                FeePayingType::CPFP,
                &[],
                &[],
                &[],
                &[],
            )
            .await?;

        // send ready to reimburse tx
        self.tx_sender
            .insert_try_to_send(
                dbtx,
                Some(TxMetadata {
                    tx_type: TransactionType::ReadyToReimburse,
                    operator_xonly_pk: Some(self.signer.xonly_public_key),
                    round_idx: Some(current_round_index),
                    kickoff_idx: None,
                    deposit_outpoint: None,
                }),
                ready_to_reimburse_tx,
                FeePayingType::CPFP,
                &[],
                &[],
                &[],
                &activation_prerequisites,
            )
            .await?;

        // send next round tx
        self.tx_sender
            .insert_try_to_send(
                dbtx,
                Some(TxMetadata {
                    tx_type: TransactionType::Round,
                    operator_xonly_pk: Some(self.signer.xonly_public_key),
                    round_idx: Some(current_round_index + 1),
                    kickoff_idx: None,
                    deposit_outpoint: None,
                }),
                next_round_tx,
                FeePayingType::CPFP,
                &[],
                &[],
                &[ActivatedWithTxid {
                    txid: ready_to_reimburse_txid,
                    relative_block_height: self
                        .config
                        .protocol_paramset()
                        .operator_reimburse_timelock
                        as u32,
                }],
                &[],
            )
            .await?;

        // update current round index
        self.db
            .update_current_round_index(Some(dbtx), current_round_index + 1)
            .await?;

        Ok(())
    }

    async fn send_asserts(
        &self,
        kickoff_data: KickoffData,
        deposit_data: DepositData,
        _watchtower_challenges: HashMap<usize, Transaction>,
        _payout_blockhash: Witness,
        _latest_blockhash: Witness,
    ) -> Result<(), BridgeError> {
        let assert_txs = self
            .create_assert_commitment_txs(TransactionRequestData {
                kickoff_data,
                deposit_outpoint: deposit_data.get_deposit_outpoint(),
            })
            .await?;
        let mut dbtx = self.db.begin_transaction().await?;
        for (tx_type, tx) in assert_txs {
            self.tx_sender
                .add_tx_to_queue(
                    &mut dbtx,
                    tx_type,
                    &tx,
                    &[],
                    Some(TxMetadata {
                        tx_type,
                        operator_xonly_pk: Some(self.signer.xonly_public_key),
                        round_idx: Some(kickoff_data.round_idx),
                        kickoff_idx: Some(kickoff_data.kickoff_idx),
                        deposit_outpoint: Some(deposit_data.get_deposit_outpoint()),
                    }),
                    &self.config,
                )
                .await?;
        }
        dbtx.commit().await?;
        Ok(())
    }

    fn data(&self) -> OperatorData {
        OperatorData {
            xonly_pk: self.signer.xonly_public_key,
            collateral_funding_outpoint: self.collateral_funding_outpoint,
            reimburse_addr: self.reimburse_addr.clone(),
        }
    }

    async fn send_latest_blockhash(
        &self,
        kickoff_id: KickoffId,
        deposit_data: DepositData,
        latest_blockhash: BlockHash,
    ) -> Result<(), BridgeError> {
        let deposit_outpoint = deposit_data.get_deposit_outpoint();
        let (tx_type, tx) = self
            .create_latest_blockhash_tx(
                TransactionRequestData {
                    kickoff_id,
                    deposit_data,
                },
                latest_blockhash,
            )
            .await?;
        if tx_type != TransactionType::LatestBlockhash {
            return Err(eyre::eyre!("Latest blockhash tx type is not LatestBlockhash").into());
        }
        let mut dbtx = self.db.begin_transaction().await?;
        self.tx_sender
            .add_tx_to_queue(
                &mut dbtx,
                tx_type,
                &tx,
                &[],
                Some(TxMetadata {
                    tx_type,
                    operator_idx: Some(self.idx as u32),
                    verifier_idx: None,
                    round_idx: Some(kickoff_id.round_idx),
                    kickoff_idx: Some(kickoff_id.kickoff_idx),
                    deposit_outpoint: Some(deposit_outpoint),
                }),
                &self.config,
            )
            .await?;
        dbtx.commit().await?;
        Ok(())
    }
}

#[tonic::async_trait]
impl<C> Owner for Operator<C>
where
    C: CitreaClientT,
{
    const OWNER_TYPE: &'static str = "operator";
    async fn handle_duty(&self, duty: Duty) -> Result<(), BridgeError> {
        match duty {
            Duty::NewReadyToReimburse {
                round_idx,
                operator_xonly_pk,
                used_kickoffs,
            } => {
                tracing::info!("Operator {:?} called new ready to reimburse with round_idx: {}, operator_xonly_pk: {:?}, used_kickoffs: {:?}", 
                    self.signer.xonly_public_key, round_idx, operator_xonly_pk, used_kickoffs);
            }
            Duty::WatchtowerChallenge {
                kickoff_data,
                deposit_data,
            } => {
                tracing::info!(
                    "Operator {:?} called watchtower challenge with kickoff_data: {:?}, deposit_data: {:?}",
                    self.signer.xonly_public_key, kickoff_data, deposit_data
                );
            }
            Duty::SendOperatorAsserts {
                kickoff_data,
                deposit_data,
                watchtower_challenges,
                payout_blockhash,
                latest_blockhash,
            } => {
                tracing::warn!("Operator {:?} called send operator asserts with kickoff_data: {:?}, deposit_data: {:?}, watchtower_challenges: {:?}", 
                    self.signer.xonly_public_key, kickoff_data, deposit_data, watchtower_challenges.len());
                self.send_asserts(
                    kickoff_data,
                    deposit_data,
                    watchtower_challenges,
                    payout_blockhash,
                    latest_blockhash,
                )
                .await?;
            }
<<<<<<< HEAD
            Duty::SendLatestBlockhash {
                kickoff_id,
=======
            Duty::VerifierDisprove {
                kickoff_data,
>>>>>>> 4cb874f2
                deposit_data,
                latest_blockhash,
            } => {
<<<<<<< HEAD
                tracing::warn!("Operator {} called send latest blockhash with kickoff_id: {:?}, deposit_data: {:?}, latest_blockhash: {:?}", self.idx, kickoff_id, deposit_data, latest_blockhash);
                self.send_latest_blockhash(kickoff_id, deposit_data, latest_blockhash)
                    .await?;
=======
                tracing::info!("Operator {:?} called verifier disprove with kickoff_data: {:?}, deposit_data: {:?}, operator_asserts: {:?}, operator_acks: {:?}
                payout_blockhash: {:?}", self.signer.xonly_public_key, kickoff_data, deposit_data, operator_asserts.len(), operator_acks.len(), payout_blockhash.len());
>>>>>>> 4cb874f2
            }
            Duty::VerifierDisprove { .. } => {}
            Duty::CheckIfKickoff {
                txid,
                block_height,
                witness,
            } => {
                tracing::info!(
                    "Operator {:?} called check if kickoff with txid: {:?}, block_height: {:?}",
                    self.signer.xonly_public_key,
                    txid,
                    block_height,
                );
                let kickoff_data = self
                    .db
                    .get_deposit_data_with_kickoff_txid(None, txid)
                    .await?;
                if let Some((deposit_data, kickoff_data)) = kickoff_data {
                    // add kickoff machine if there is a new kickoff
                    let mut dbtx = self.db.begin_transaction().await?;
                    StateManager::<Self>::dispatch_new_kickoff_machine(
                        self.db.clone(),
                        &mut dbtx,
                        kickoff_data,
                        block_height,
                        deposit_data,
                        witness,
                    )
                    .await?;
                    dbtx.commit().await?;
                }
            }
        }
        Ok(())
    }

    async fn create_txhandlers(
        &self,
        tx_type: TransactionType,
        contract_context: ContractContext,
    ) -> Result<BTreeMap<TransactionType, TxHandler>, BridgeError> {
        let mut db_cache = ReimburseDbCache::from_context(self.db.clone(), &contract_context);
        let txhandlers = create_txhandlers(
            tx_type,
            contract_context,
            &mut TxHandlerCache::new(),
            &mut db_cache,
        )
        .await?;
        Ok(txhandlers)
    }

    async fn handle_finalized_block(
        &self,
        _dbtx: DatabaseTransaction<'_, '_>,
        _block_id: u32,
        _block_height: u32,
        _block_cache: Arc<block_cache::BlockCache>,
        _light_client_proof_wait_interval_secs: Option<u32>,
    ) -> Result<(), BridgeError> {
        Ok(())
    }
}

#[cfg(test)]
mod tests {
    use crate::citrea::mock::MockCitreaClient;
    use crate::operator::Operator;
    use crate::test::common::*;
    use bitcoin::hashes::Hash;
    use bitcoin::{OutPoint, Txid};

    // #[tokio::test]
    // async fn set_funding_utxo() {
    //     let mut config = create_test_config_with_thread_name().await;
    //     let rpc = ExtendedRpc::connect(
    //         config.bitcoin_rpc_url.clone(),
    //         config.bitcoin_rpc_user.clone(),
    //         config.bitcoin_rpc_password.clone(),
    //     )
    //     .await;

    //     let operator = Operator::new(config, rpc).await.unwrap();

    //     let funding_utxo = UTXO {
    //         outpoint: OutPoint {
    //             txid: Txid::all_zeros(),
    //             vout: 0x45,
    //         },
    //         txout: TxOut {
    //             value: Amount::from_sat(0x1F),
    //             script_pubkey: ScriptBuf::new(),
    //         },
    //     };

    //     operator
    //         .set_funding_utxo(funding_utxo.clone())
    //         .await
    //         .unwrap();

    //     let db_funding_utxo = operator.db.get_funding_utxo(None).await.unwrap().unwrap();

    //     assert_eq!(funding_utxo, db_funding_utxo);
    // }

    // #[tokio::test]
    // async fn is_profitable() {
    //     let mut config = create_test_config_with_thread_name().await;
    //     let rpc = ExtendedRpc::connect(
    //         config.bitcoin_rpc_url.clone(),
    //         config.bitcoin_rpc_user.clone(),
    //         config.bitcoin_rpc_password.clone(),
    //     )
    //     .await;

    //     config.protocol_paramset().bridge_amount = Amount::from_sat(0x45);
    //     config.operator_withdrawal_fee_sats = Some(Amount::from_sat(0x1F));

    //     let operator = Operator::new(config.clone(), rpc).await.unwrap();

    //     // Smaller input amount must not cause a panic.
    //     operator.is_profitable(Amount::from_sat(3), Amount::from_sat(1));
    //     // Bigger input amount must not cause a panic.
    //     operator.is_profitable(Amount::from_sat(6), Amount::from_sat(9));

    //     // False because difference between input and withdrawal amount is
    //     // bigger than `config.protocol_paramset().bridge_amount`.
    //     assert!(!operator.is_profitable(Amount::from_sat(6), Amount::from_sat(90)));

    //     // False because net profit is smaller than
    //     // `config.operator_withdrawal_fee_sats`.
    //     assert!(!operator.is_profitable(Amount::from_sat(0), config.protocol_paramset().bridge_amount));

    //     // True because net profit is bigger than
    //     // `config.operator_withdrawal_fee_sats`.
    //     assert!(operator.is_profitable(
    //         Amount::from_sat(0),
    //         config.operator_withdrawal_fee_sats.unwrap() - Amount::from_sat(1)
    //     ));
    // }

    #[tokio::test]
    #[ignore = "Design changes in progress"]
    async fn get_winternitz_public_keys() {
        let mut config = create_test_config_with_thread_name().await;
        let _regtest = create_regtest_rpc(&mut config).await;

        let operator = Operator::<MockCitreaClient>::new(config.clone())
            .await
            .unwrap();

        let deposit_outpoint = OutPoint {
            txid: Txid::all_zeros(),
            vout: 2,
        };

        let winternitz_public_key = operator
            .generate_assert_winternitz_pubkeys(deposit_outpoint)
            .unwrap();
        assert_eq!(
            winternitz_public_key.len(),
            config.protocol_paramset().num_round_txs
                * config.protocol_paramset().num_kickoffs_per_round
        );
    }

    #[tokio::test]
    async fn operator_get_params() {
        let mut config = create_test_config_with_thread_name().await;
        let _regtest = create_regtest_rpc(&mut config).await;

        let operator = Operator::<MockCitreaClient>::new(config.clone())
            .await
            .unwrap();
        let actual_wpks = operator.generate_kickoff_winternitz_pubkeys().unwrap();

        let (mut wpk_rx, _) = operator.get_params().await.unwrap();
        let mut idx = 0;
        while let Some(wpk) = wpk_rx.recv().await {
            assert_eq!(actual_wpks[idx], wpk);
            idx += 1;
        }
        assert_eq!(idx, actual_wpks.len());
    }
}<|MERGE_RESOLUTION|>--- conflicted
+++ resolved
@@ -991,7 +991,7 @@
 
     async fn send_latest_blockhash(
         &self,
-        kickoff_id: KickoffId,
+        kickoff_data: KickoffData,
         deposit_data: DepositData,
         latest_blockhash: BlockHash,
     ) -> Result<(), BridgeError> {
@@ -999,8 +999,8 @@
         let (tx_type, tx) = self
             .create_latest_blockhash_tx(
                 TransactionRequestData {
-                    kickoff_id,
-                    deposit_data,
+                    deposit_outpoint,
+                    kickoff_data,
                 },
                 latest_blockhash,
             )
@@ -1017,10 +1017,9 @@
                 &[],
                 Some(TxMetadata {
                     tx_type,
-                    operator_idx: Some(self.idx as u32),
-                    verifier_idx: None,
-                    round_idx: Some(kickoff_id.round_idx),
-                    kickoff_idx: Some(kickoff_id.kickoff_idx),
+                    operator_xonly_pk: Some(self.signer.xonly_public_key),
+                    round_idx: Some(kickoff_data.round_idx),
+                    kickoff_idx: Some(kickoff_data.kickoff_idx),
                     deposit_outpoint: Some(deposit_outpoint),
                 }),
                 &self.config,
@@ -1074,24 +1073,14 @@
                 )
                 .await?;
             }
-<<<<<<< HEAD
             Duty::SendLatestBlockhash {
-                kickoff_id,
-=======
-            Duty::VerifierDisprove {
                 kickoff_data,
->>>>>>> 4cb874f2
                 deposit_data,
                 latest_blockhash,
             } => {
-<<<<<<< HEAD
-                tracing::warn!("Operator {} called send latest blockhash with kickoff_id: {:?}, deposit_data: {:?}, latest_blockhash: {:?}", self.idx, kickoff_id, deposit_data, latest_blockhash);
-                self.send_latest_blockhash(kickoff_id, deposit_data, latest_blockhash)
+                tracing::warn!("Operator {:?} called send latest blockhash with kickoff_id: {:?}, deposit_data: {:?}, latest_blockhash: {:?}", self.signer.xonly_public_key, kickoff_data, deposit_data, latest_blockhash);
+                self.send_latest_blockhash(kickoff_data, deposit_data, latest_blockhash)
                     .await?;
-=======
-                tracing::info!("Operator {:?} called verifier disprove with kickoff_data: {:?}, deposit_data: {:?}, operator_asserts: {:?}, operator_acks: {:?}
-                payout_blockhash: {:?}", self.signer.xonly_public_key, kickoff_data, deposit_data, operator_asserts.len(), operator_acks.len(), payout_blockhash.len());
->>>>>>> 4cb874f2
             }
             Duty::VerifierDisprove { .. } => {}
             Duty::CheckIfKickoff {
