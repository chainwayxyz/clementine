--- conflicted
+++ resolved
@@ -429,13 +429,7 @@
                 + MIN_TAPROOT_AMOUNT
         };
 
-<<<<<<< HEAD
-        tracing::trace!(
-=======
-        // let required_amount = Amount::from_sat(5000);
-
         tracing::info!(
->>>>>>> 92f88122
             "Creating fee payer UTXO with amount {} ({} sat/vb)",
             required_amount,
             fee_rate
@@ -751,10 +745,6 @@
                 .save_rbf_txid(None, id, package[0].compute_txid())
                 .await?;
         }
-<<<<<<< HEAD
-        tracing::trace!(
-            "Submitting package: {:?}",
-=======
         tracing::info!(
             "Submitting package for tx_type: {:?}, round_idx: {:?}, kickoff_idx: {:?}, operator_idx: {:?}, verifier_idx: {:?}, deposit_outpoint: {:?}, details: {:?} ",
             tx_data_for_logging.as_ref().map(|d| d.tx_type),
@@ -763,7 +753,6 @@
             tx_data_for_logging.as_ref().map(|d| d.operator_idx),
             tx_data_for_logging.as_ref().map(|d| d.verifier_idx),
             tx_data_for_logging.as_ref().map(|d| d.deposit_outpoint),
->>>>>>> 92f88122
             package
                 .iter()
                 .map(|tx| hex::encode(bitcoin::consensus::serialize(tx)))
@@ -782,15 +771,11 @@
                 );
             })?;
 
-<<<<<<< HEAD
-        tracing::trace!("Submit package result: {:?}", submit_package_result);
-=======
         tracing::error!(
             self.consumer_handle,
             ?tx_data_for_logging,
             "Submit package result: {submit_package_result:?}"
         );
->>>>>>> 92f88122
 
         // If tx_results is empty, it means the txs were already accepted by the network.
         if submit_package_result.tx_results.is_empty() {
@@ -898,16 +883,12 @@
             .get_sendable_txs(None, new_fee_rate, current_tip_height)
             .await?;
 
-<<<<<<< HEAD
-        tracing::trace!("{}: Trying to send {} txs", self.consumer_handle, txs.len());
-=======
         if !txs.is_empty() {
             tracing::error!(
                 self.consumer_handle,
                 "Trying to send unconfirmed txs with new fee rate: {new_fee_rate:?}, current tip height: {current_tip_height:?}, txs: {txs:?}"
             );
         }
->>>>>>> 92f88122
 
         for id in txs {
             self.bump_fees_of_fee_payer_txs(id, new_fee_rate).await?;
