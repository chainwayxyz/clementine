use bitcoin::taproot::{self, TaprootSpendInfo};
use eyre::{eyre, OptionExt};
use std::{collections::BTreeMap, env, time::Duration};

use bitcoin::{
    consensus, transaction::Version, Address, Amount, FeeRate, OutPoint, Transaction, TxOut, Txid,
    Weight,
};
use bitcoincore_rpc::PackageSubmissionResult;
use bitcoincore_rpc::{json::EstimateMode, PackageTransactionResult, RpcApi};
use eyre::Context;
use serde::{Deserialize, Serialize};
use tonic::async_trait;

use crate::errors::{ErrorExt, ResultExt};
use crate::extended_rpc::BitcoinRPCError;
use crate::task::{IgnoreError, WithDelay};
use crate::{
    actor::Actor,
    bitcoin_syncer::BitcoinSyncerEvent,
    builder::{
        self,
        script::SpendPath,
        transaction::{
            input::{get_watchtower_challenge_utxo_vout, SpendableTxIn},
            output::UnspentTxOut,
            TransactionType, TxHandlerBuilder, DEFAULT_SEQUENCE,
        },
    },
    config::BridgeConfig,
    constants::MIN_TAPROOT_AMOUNT,
    database::{Database, DatabaseTransaction},
    errors::BridgeError,
    extended_rpc::ExtendedRpc,
    rpc::clementine::NormalSignatureKind,
    task::{IntoTask, Task, TaskExt},
};

const POLL_DELAY: Duration = if cfg!(test) {
    Duration::from_millis(100)
} else {
    Duration::from_secs(1)
};

/// Manages the process of sending Bitcoin transactions, including handling fee bumping
/// strategies like Replace-By-Fee (RBF) and Child-Pays-For-Parent (CPFP).
///
/// It interacts with a Bitcoin Core RPC endpoint (`ExtendedRpc`) to query network state
/// (like fee rates) and submit transactions. It uses a `Database` to persist transaction
/// state, track confirmation status, and manage associated data like fee payer UTXOs.
/// The `Actor` provides signing capabilities for transactions controlled by this service.
#[derive(Clone, Debug)]
pub struct TxSender {
    pub signer: Actor,
    pub rpc: ExtendedRpc,
    pub db: Database,
    pub network: bitcoin::Network,
    pub btc_syncer_consumer_id: String,
    cached_spendinfo: TaprootSpendInfo,
}

/// Specifies the fee bumping strategy used for a transaction.
#[derive(Copy, Clone, Debug, Eq, Hash, PartialEq, PartialOrd, Ord, sqlx::Type)]
#[sqlx(type_name = "fee_paying_type", rename_all = "lowercase")]
pub enum FeePayingType {
    /// Child-Pays-For-Parent: A new "child" transaction is created, spending an output
    /// from the original "parent" transaction. The child pays a high fee, sufficient
    /// to cover both its own cost and the parent's fee deficit, incentivizing miners
    /// to confirm both together. Specifically, we utilize "fee payer" UTXOs.
    CPFP,
    /// Replace-By-Fee: The original unconfirmed transaction is replaced with a new
    /// version that includes a higher fee. The original transaction must signal
    /// RBF enablement (e.g., via nSequence). Bitcoin Core's `bumpfee` RPC is often used.
    RBF,
}

#[derive(Copy, Clone, Debug, Eq, Hash, PartialEq, PartialOrd, Ord)]
pub struct ActivatedWithTxid {
    pub txid: Txid,
    pub relative_block_height: u32,
}

#[derive(Copy, Clone, Debug, Eq, Hash, PartialEq, PartialOrd, Ord)]
pub struct ActivatedWithOutpoint {
    pub outpoint: OutPoint,
    pub relative_block_height: u32,
}

#[derive(Copy, Clone, Eq, Hash, PartialEq, PartialOrd, Ord, Serialize, Deserialize)]
pub struct TxMetadata {
    pub deposit_outpoint: Option<OutPoint>,
    pub operator_idx: Option<u32>,
    pub verifier_idx: Option<u32>,
    pub round_idx: Option<u32>,
    pub kickoff_idx: Option<u32>,
    pub tx_type: TransactionType,
}
impl std::fmt::Debug for TxMetadata {
    fn fmt(&self, f: &mut std::fmt::Formatter<'_>) -> std::fmt::Result {
        let mut dbg_struct = f.debug_struct("TxMetadata");
        if let Some(deposit_outpoint) = self.deposit_outpoint {
            dbg_struct.field("deposit_outpoint", &deposit_outpoint);
        }
        if let Some(operator_idx) = self.operator_idx {
            dbg_struct.field("operator_idx", &operator_idx);
        }
        if let Some(verifier_idx) = self.verifier_idx {
            dbg_struct.field("verifier_idx", &verifier_idx);
        }
        if let Some(round_idx) = self.round_idx {
            dbg_struct.field("round_idx", &round_idx);
        }
        if let Some(kickoff_idx) = self.kickoff_idx {
            dbg_struct.field("kickoff_idx", &kickoff_idx);
        }
        dbg_struct.field("tx_type", &self.tx_type);
        dbg_struct.finish()
    }
}

#[derive(Debug, thiserror::Error)]
pub enum SendTxError {
    #[error("Unconfirmed fee payer UTXOs left")]
    UnconfirmedFeePayerUTXOsLeft,
    #[error("Insufficient fee payer amount")]
    InsufficientFeePayerAmount,

    #[error(transparent)]
    Other(#[from] eyre::Report),
}

type Result<T> = std::result::Result<T, SendTxError>;

#[derive(Debug)]
pub struct TxSenderTask {
    db: Database,
    current_tip_height: u32,
    inner: TxSender,
}

#[async_trait]
impl Task for TxSenderTask {
    type Output = bool;

    async fn run_once(&mut self) -> std::result::Result<Self::Output, BridgeError> {
        let mut dbtx = self.db.begin_transaction().await.map_to_eyre()?;

        let is_block_update = async {
            let Some(event) = self
                .db
                .fetch_next_bitcoin_syncer_evt(&mut dbtx, &self.inner.btc_syncer_consumer_id)
                .await?
            else {
                return Ok(false);
            };

            match event {
                BitcoinSyncerEvent::NewBlock(block_id) => {
                    self.db.confirm_transactions(&mut dbtx, block_id).await?;
                    self.current_tip_height = self
                        .db
                        .get_block_info_from_id(Some(&mut dbtx), block_id)
                        .await?
                        .ok_or(BridgeError::Error("Block not found".to_string()))?
                        .1;

                    tracing::trace!("TXSENDER: Confirmed transactions for block {}", block_id);
                }
                BitcoinSyncerEvent::ReorgedBlock(block_id) => {
                    tracing::trace!("TXSENDER: Unconfirming transactions for block {}", block_id);
                    self.db.unconfirm_transactions(&mut dbtx, block_id).await?;
                }
            }

            dbtx.commit().await?;
            Ok::<_, BridgeError>(true)
        }
        .await?;

        if is_block_update {
            // Pull in all block updates before trying to send.
            return Ok(true);
        }

        tracing::trace!("TXSENDER: Getting fee rate");
        let fee_rate = self.inner.get_fee_rate().await?;
        tracing::trace!("TXSENDER: Trying to send unconfirmed txs");

        // Main loop which handles sending unconfirmed txs
        self.inner
            .try_to_send_unconfirmed_txs(fee_rate, self.current_tip_height)
            .await?;

        Ok(false)
    }
}

impl IntoTask for TxSender {
    type Task = WithDelay<IgnoreError<TxSenderTask>>;

    fn into_task(self) -> Self::Task {
        TxSenderTask {
            db: self.db.clone(),
            current_tip_height: 0,
            inner: self,
        }
        .ignore_error()
        .with_delay(POLL_DELAY)
    }
}

impl TxSender {
    pub fn new(
        signer: Actor,
        rpc: ExtendedRpc,
        db: Database,
        btc_syncer_consumer_id: String,
        network: bitcoin::Network,
    ) -> Self {
        Self {
            cached_spendinfo: builder::address::create_taproot_address(
                &[],
                Some(signer.xonly_public_key),
                network,
            )
            .1,
            signer,
            rpc,
            db,
            btc_syncer_consumer_id,
            network,
        }
    }

    /// Creates and broadcasts a new "fee payer" UTXO to be used for CPFP.
    ///
    /// This function is called when a CPFP attempt fails due to insufficient funds
    /// in the existing confirmed fee payer UTXOs associated with a transaction (`bumped_id`).
    /// It calculates the required fee based on the parent transaction (`tx`) and the current
    /// `fee_rate`, adding a buffer (3x required fee + dust limit) to handle potential fee spikes.
    /// It then sends funds to the `TxSender`'s own signer address using the RPC's
    /// `send_to_address` and saves the resulting UTXO information (`outpoint`, `amount`)
    /// to the database, linking it to the `bumped_id`.
    ///
    /// # Arguments
    /// * `bumped_id` - The database ID of the parent transaction requiring the fee bump.
    /// * `tx` - The parent transaction itself.
    /// * `fee_rate` - The target fee rate for the CPFP package.
    /// * `total_fee_payer_amount` - The sum of amounts in currently available confirmed fee payer UTXOs.
    /// * `fee_payer_utxos_len` - The number of currently available confirmed fee payer UTXOs.
    async fn create_fee_payer_utxo(
        &self,
        bumped_id: u32,
        tx: &Transaction,
        fee_rate: FeeRate,
        total_fee_payer_amount: Amount,
        fee_payer_utxos_len: usize,
    ) -> Result<()> {
        let required_fee = Self::calculate_required_fee(
            tx.weight(),
            fee_payer_utxos_len + 1,
            fee_rate,
            FeePayingType::CPFP,
        )?;

        // Aggressively add 3x required fee to the total amount to account for sudden spikes
        let new_fee_payer_amount = (required_fee - total_fee_payer_amount)
            + required_fee
            + required_fee
            + required_fee
            + MIN_TAPROOT_AMOUNT;

        tracing::debug!(
            "Creating fee payer UTXO with amount {} ({} sat/vb)",
            new_fee_payer_amount,
            fee_rate
        );

        let outpoint = self
            .rpc
            .send_to_address(&self.signer.address, new_fee_payer_amount)
            .await
            .map_to_eyre()?;

        self.db
            .save_fee_payer_tx(
                None,
                bumped_id,
                outpoint.txid,
                outpoint.vout,
                new_fee_payer_amount,
                None,
            )
            .await
            .map_to_eyre()?;

        Ok(())
    }

    /// Gets the current recommended fee rate from the Bitcoin Core node.
    ///
    /// Uses the `estimatesmartfee` RPC call with a confirmation target of 1 block
    /// and conservative estimation mode.
    ///
    /// If fee estimation is unavailable (e.g., node is warming up), it returns
    /// an error, except in Regtest mode where it defaults to 1 sat/vB for testing convenience.
    ///
    /// TODO: Implement more sophisticated fee estimation (e.g., mempool.space API).
    async fn get_fee_rate(&self) -> Result<FeeRate> {
        let fee_rate = self
            .rpc
            .client
            .estimate_smart_fee(1, Some(EstimateMode::Conservative))
            .await
            .wrap_err("Failed to estimate smart fee")?;

        match fee_rate.fee_rate {
            Some(fee_rate) => Ok(FeeRate::from_sat_per_kwu(fee_rate.to_sat())),
            None => {
                if self.network == bitcoin::Network::Regtest {
                    tracing::trace!("Using fee rate of 1 sat/vb (Regtest mode)");
                    return Ok(FeeRate::from_sat_per_vb_unchecked(1));
                }

                Err(eyre::eyre!("Fee estimation error: {:?}", fee_rate.errors).into())
            }
        }
    }

    /// Calculates the total fee required for a transaction package based on the fee bumping strategy.
    ///
    /// # Arguments
    /// * `parent_tx_weight` - The weight of the main transaction being bumped.
    /// * `num_fee_payer_utxos` - The number of fee payer UTXOs used (relevant for child tx size in CPFP).
    /// * `fee_rate` - The target fee rate (sat/kwu or similar).
    /// * `fee_paying_type` - The strategy being used (CPFP or RBF).
    ///
    /// # Calculation Logic
    /// *   **CPFP:** Calculates the weight of the hypothetical child transaction based on the
    ///     number of fee payer inputs and standard P2TR output sizes. It then calculates the
    ///     fee based on the *combined virtual size* (vbytes) of the parent and child transactions,
    ///     as miners evaluate the package deal.
    /// *   **RBF:** Calculates the weight of the replacement transaction itself (assuming inputs
    ///     and potentially outputs change slightly). The fee is calculated based on the weight
    ///     of this single replacement transaction.
    ///
    /// Reference for weight estimates: <https://bitcoin.stackexchange.com/a/116959>
    fn calculate_required_fee(
        parent_tx_weight: Weight,
        num_fee_payer_utxos: usize,
        fee_rate: FeeRate,
        fee_paying_type: FeePayingType,
    ) -> Result<Amount> {
        // Estimate the weight of the child transaction (for CPFP) or the RBF replacement.
        // P2TR input witness adds ~57.5vbytes (230 WU). P2TR output adds 43 vbytes (172 WU).
        // Base transaction overhead (version, locktime, input/output counts) ~ 10.5 vBytes (42 WU)
        // Anchor input marker (OP_FALSE OP_RETURN ..) adds overhead. Exact WU TBD.
        // For CPFP child: (N fee payer inputs) + (1 anchor input) + (1 change output)
        // For RBF replacement: (N fee payer inputs) + (1 change output) - assuming it replaces a tx with an anchor.
        // TODO: Refine these weight estimations.
        let child_tx_weight = match fee_paying_type {
            // CPFP Child: N fee payer inputs + 1 anchor input + 1 change output + base overhead.
            // Approx WU: (230 * num_fee_payer_utxos) + 230 + 172 + base_overhead_wu
            // Simplified calculation used here needs verification.
            FeePayingType::CPFP => Weight::from_wu_usize(230 * num_fee_payer_utxos + 207 + 172), // TODO: Verify 207 WU for anchor input + overhead
            // RBF Replacement: N fee payer inputs + 1 change output + base overhead.
            // Assumes it replaces a tx of similar structure but potentially different inputs/fees.
            // Simplified calculation used here needs verification.
            FeePayingType::RBF => Weight::from_wu_usize(230 * num_fee_payer_utxos + 172), // TODO: Verify WU for RBF structure
        };

        // Calculate total weight for fee calculation.
        // For CPFP, miners consider the effective fee rate over the combined *vbytes* of parent + child.
        // For RBF, miners consider the fee rate of the single replacement transaction's weight.
        let total_weight = match fee_paying_type {
            FeePayingType::CPFP => Weight::from_vb_unchecked(
                child_tx_weight.to_vbytes_ceil() + parent_tx_weight.to_vbytes_ceil(),
            ),
            FeePayingType::RBF => child_tx_weight + parent_tx_weight, // Should likely just be the RBF tx weight? Check RBF rules.
        };

        fee_rate
            .checked_mul_by_weight(total_weight)
            .ok_or_eyre("Fee calculation overflow")
            .map_err(Into::into)
    }

    /// Creates a Child-Pays-For-Parent (CPFP) child transaction.
    ///
    /// This transaction spends:
    /// 1.  The designated "P2A anchor" output of the parent transaction (`p2a_anchor`).
    /// 2.  One or more confirmed "fee payer" UTXOs (`fee_payer_utxos`) controlled by the `signer`.
    ///
    /// It calculates the total fee required (`required_fee`) to make the combined parent + child
    /// package attractive to miners at the target `fee_rate`. The `required_fee` is paid entirely
    /// by this child transaction.
    ///
    /// The remaining value (total input value - `required_fee`) is sent to the `change_address`.
    ///
    /// # Signing
    /// Currently, it signs the input spending the P2A anchor and potentially the first fee payer UTXO.
    /// TODO: Ensure *all* fee payer UTXO inputs are correctly signed if more than one is used.
    ///
    /// # Returns
    /// The constructed and partially signed child transaction.
    fn create_child_tx(
        &self,
        p2a_anchor: OutPoint,
        fee_payer_utxos: Vec<SpendableTxIn>,
        parent_tx_size: Weight,
        fee_rate: FeeRate,
        change_address: Address,
    ) -> Result<Transaction> {
        let required_fee = Self::calculate_required_fee(
            parent_tx_size,
            fee_payer_utxos.len(),
            fee_rate,
            FeePayingType::CPFP,
        )
        .map_err(|e| eyre!(e))?;

        let total_fee_payer_amount = fee_payer_utxos
            .iter()
            .map(|utxo| utxo.get_prevout().value)
            .sum::<Amount>()
            + builder::transaction::anchor_output().value; // We add the anchor output value to the total amount.

        if change_address.script_pubkey().minimal_non_dust() + required_fee > total_fee_payer_amount
        {
            return Err(SendTxError::InsufficientFeePayerAmount);
        }

        let mut builder = TxHandlerBuilder::new(TransactionType::Dummy)
            .with_version(Version::non_standard(3))
            .add_input(
                NormalSignatureKind::OperatorSighashDefault,
                SpendableTxIn::new_partial(p2a_anchor, builder::transaction::anchor_output()),
                SpendPath::Unknown,
                DEFAULT_SEQUENCE,
            );

        for fee_payer_utxo in fee_payer_utxos {
            builder = builder.add_input(
                NormalSignatureKind::OperatorSighashDefault,
                fee_payer_utxo,
                SpendPath::KeySpend,
                DEFAULT_SEQUENCE,
            );
        }

        builder = builder.add_output(UnspentTxOut::from_partial(TxOut {
            value: total_fee_payer_amount - required_fee,
            script_pubkey: change_address.script_pubkey(),
        }));

        let mut tx_handler = builder.finalize();

        let sighash = tx_handler
            .calculate_pubkey_spend_sighash(1, bitcoin::TapSighashType::Default)
            .map_err(|e| eyre!(e))?;
        let signature = self
            .signer
            .sign_with_tweak_data(sighash, builder::sighash::TapTweakData::KeyPath(None), None)
            .map_err(|e| eyre!(e))?;
        tx_handler
            .set_p2tr_key_spend_witness(
                &bitcoin::taproot::Signature {
                    signature,
                    sighash_type: bitcoin::TapSighashType::Default,
                },
                1,
            )
            .map_err(|e| eyre!(e))?;
        let child_tx = tx_handler.get_cached_tx().clone();
        Ok(child_tx)
    }

    fn is_p2a_anchor(&self, output: &TxOut) -> bool {
        output.value == builder::transaction::anchor_output().value
            && output.script_pubkey == builder::transaction::anchor_output().script_pubkey
    }

    fn find_p2a_vout(&self, tx: &Transaction) -> Result<usize> {
        let p2a_anchor = tx
            .output
            .iter()
            .enumerate()
            .find(|(_, output)| self.is_p2a_anchor(output));
        if let Some((vout, _)) = p2a_anchor {
            Ok(vout)
        } else {
            Err(eyre::eyre!("P2A anchor output not found in transaction").into())
        }
    }

    /// Submit package returns the effective fee rate in btc/kvb.
    /// This function converts the btc/kvb to a fee rate in sat/vb.
    #[allow(dead_code)]
    fn btc_per_kvb_to_fee_rate(btc_per_kvb: f64) -> FeeRate {
        FeeRate::from_sat_per_vb_unchecked((btc_per_kvb * 100000.0) as u64)
    }

    /// Creates a transaction package for CPFP submission.
    ///
    /// Finds the P2A anchor output in the parent transaction (`tx`), then constructs
    /// the child transaction using `create_child_tx`.
    ///
    /// # Returns
    /// A `Vec` containing the parent transaction followed by the child transaction,
    /// ready for submission via the `submitpackage` RPC.
    fn create_package(
        &self,
        tx: Transaction,
        fee_rate: FeeRate,
        fee_payer_utxos: Vec<SpendableTxIn>,
    ) -> Result<Vec<Transaction>> {
        let txid = tx.compute_txid();

        let p2a_vout = self
            .find_p2a_vout(&tx)
            .wrap_err("Failed to find p2a vout")?;

        let child_tx = self
            .create_child_tx(
                OutPoint {
                    txid,
                    vout: p2a_vout as u32,
                },
                fee_payer_utxos,
                tx.weight(),
                fee_rate,
                self.signer.address.clone(),
            )
            .wrap_err("Failed to create child tx")?;

        Ok(vec![tx, child_tx])
    }

    /// Sends or bumps a transaction using the Replace-By-Fee (RBF) strategy.
    ///
    /// It interacts with the database to track the latest RBF attempt (`last_rbf_txid`).
    ///
    /// # Logic:
    /// 1.  **Check for Existing RBF Tx:** Retrieves `last_rbf_txid` for the `try_to_send_id`.
    /// 2.  **Bump Existing Tx:** If `last_rbf_txid` exists, it calls `rpc.bump_fee_with_fee_rate`.
    ///     - This internally uses the Bitcoin Core `bumpfee` RPC.
    ///     - It handles cases where the tx is already confirmed or its inputs are spent.
    ///     - If `bumpfee` succeeds and returns a *new* txid, the database is updated.
    /// 3.  **Send Initial RBF Tx:** If no `last_rbf_txid` exists (first attempt):
    ///     - It uses `fund_raw_transaction` RPC to let the wallet add inputs, potentially
    ///       outputs, set the fee according to `fee_rate`, and mark the transaction as replaceable.
    ///     - Uses `sign_raw_transaction_with_wallet` RPC to sign the funded transaction.
    ///     - Uses `send_raw_transaction` RPC to broadcast the initial RBF transaction.
    ///     - Saves the resulting `txid` to the database as the `last_rbf_txid`.
    ///
    /// # Arguments
    /// * `try_to_send_id` - The database ID tracking this send attempt.
    /// * `tx` - The original transaction intended for RBF (used only on the first attempt).
    /// * `tx_metadata` - Optional metadata associated with the transaction.
    /// * `fee_rate` - The target fee rate for the RBF replacement.
    #[tracing::instrument(skip_all, fields(sender = self.btc_syncer_consumer_id, try_to_send_id, tx_meta=?tx_metadata))]
    async fn send_rbf_tx(
        &self,
        try_to_send_id: u32,
        tx: Transaction,
        tx_metadata: Option<TxMetadata>,
        fee_rate: FeeRate,
    ) -> Result<()> {
        tracing::debug!(?tx_metadata, "Sending RBF tx",);

        let mut dbtx = self
            .db
            .begin_transaction()
            .await
            .wrap_err("Failed to begin database transaction")?;

        let last_rbf_txid = self
            .db
            .get_last_rbf_txid(Some(&mut dbtx), try_to_send_id)
            .await
            .wrap_err("Failed to get last RBF txid")?;

        if let Some(last_rbf_txid) = last_rbf_txid {
            tracing::debug!("Bumping existing RBF tx");
            let bumped_txid = self
                .rpc
                .bump_fee_with_fee_rate(last_rbf_txid, fee_rate)
                .await;

            match bumped_txid {
                Err(e) => {
                    let e = e.into_eyre();
                    match e.root_cause().downcast_ref::<BitcoinRPCError>() {
                        Some(
                            err @ (BitcoinRPCError::TransactionAlreadyInBlock(_)
                            | BitcoinRPCError::BumpFeeUTXOSpent(_)),
                        ) => {
                            tracing::debug!(
                                "RBF tx {} either already in block or UTXO spent, skipping: {:?}",
                                last_rbf_txid,
                                err
                            );
                            return Ok(());
                        }
                        _ => {
                            return Err(e.into_eyre().into());
                        }
                    }
                }
                Ok(bumped_txid) => {
                    if bumped_txid != last_rbf_txid {
                        self.db
                            .save_rbf_txid(Some(&mut dbtx), try_to_send_id, bumped_txid)
                            .await
                            .wrap_err("Failed to save RBF txid")?;
                    }
                }
            }
        } else {
            tracing::debug!("Funding RBF tx for the first time");

            let funded_tx = self
                .rpc
                .client
                .fund_raw_transaction(
                    &tx,
                    Some(&bitcoincore_rpc::json::FundRawTransactionOptions {
                        add_inputs: Some(true),
                        change_address: None,
                        change_position: Some(1),
                        change_type: None,
                        include_watching: None,
                        lock_unspents: None,
                        fee_rate: Some(Amount::from_sat(5 * fee_rate.to_sat_per_kwu())),
                        subtract_fee_from_outputs: None,
                        replaceable: Some(true),
                        conf_target: None,
                        estimate_mode: None,
                    }),
                    None,
                )
                .await
                .wrap_err("Failed to fund raw transaction")?
                .hex;

            let funded_tx: Transaction =
                consensus::deserialize(&(funded_tx)).wrap_err("Failed to deserialize funded tx")?;
            if funded_tx.output.len() != tx.output.len() {
                let mut should_warn = false;
                for inp in tx.input.iter() {
                    if inp.witness.len() == 1 {
                        // taproot keyspend witness
                        if let Ok(sig) = taproot::Signature::from_slice(&inp.witness[0]) {
                            if sig.sighash_type != bitcoin::TapSighashType::SinglePlusAnyoneCanPay {
                                should_warn = true;
                            }
                        }
                    }
                }
                if should_warn {
                    tracing::warn!("Funded tx output length is not equal to the original tx output length, Tx Sender currently does not support this");
                }
            }

            let signed_tx: Transaction = bitcoin::consensus::deserialize(
                &self
                    .rpc
                    .client
                    .sign_raw_transaction_with_wallet(&funded_tx, None, None)
                    .await
                    .wrap_err("Failed to sign raw transaction")?
                    .hex,
            )
            .wrap_err("Failed to deserialize signed transaction")?;

            let txid = self
                .rpc
                .client
                .send_raw_transaction(&signed_tx)
                .await
                .wrap_err("Failed to send raw transaction")?;

            self.db
                .save_rbf_txid(Some(&mut dbtx), try_to_send_id, txid)
                .await
                .wrap_err("Failed to save RBF txid")?;
        }

        dbtx.commit()
            .await
            .wrap_err("Failed to commit database transaction")?;

        Ok(())
    }

    /// Retrieves confirmed fee payer UTXOs associated with a specific send attempt.
    ///
    /// Queries the database for UTXOs linked to `try_to_send_id` that are marked as confirmed.
    /// These UTXOs are controlled by the `TxSender`'s `signer` and are intended to be
    /// spent by a CPFP child transaction.
    ///
    /// # Returns
    /// A `Vec` of `SpendableTxIn`, ready to be included as inputs in the CPFP child tx.
    async fn get_fee_payer_utxos(&self, try_to_send_id: u32) -> Result<Vec<SpendableTxIn>> {
        Ok(self
            .db
            .get_confirmed_fee_payer_utxos(None, try_to_send_id)
            .await
            .map_to_eyre()?
            .iter()
            .map(|(txid, vout, amount)| {
                SpendableTxIn::new(
                    OutPoint {
                        txid: *txid,
                        vout: *vout,
                    },
                    TxOut {
                        value: *amount,
                        script_pubkey: self.signer.address.script_pubkey(),
                    },
                    vec![],
                    Some(self.cached_spendinfo.clone()),
                )
            })
            .collect())
    }

    /// Sends a transaction using the Child-Pays-For-Parent (CPFP) strategy.
    ///
    /// # Logic:
    /// 1.  **Check Unconfirmed Fee Payers:** Ensures no unconfirmed fee payer UTXOs exist
    ///     for this `try_to_send_id`. If they do, returns `UnconfirmedFeePayerUTXOsLeft`
    ///     as they need to confirm before being spendable by the child.
    /// 2.  **Get Confirmed Fee Payers:** Retrieves the available confirmed fee payer UTXOs.
    /// 3.  **Create Package:** Calls `create_package` to build the `vec![parent_tx, child_tx]`.
    ///     The `child_tx` spends the parent's anchor output and the fee payer UTXOs, paying
    ///     a fee calculated for the whole package.
    /// 4.  **Test Mempool Accept (Debug step):** Uses `testmempoolaccept` RPC
    ///     to check if the package is likely to be accepted by the network before submitting.
    /// 5.  **Submit Package:** Uses the `submitpackage` RPC to atomically submit the parent
    ///     and child transactions. Bitcoin Core evaluates the fee rate of the package together.
    /// 6.  **Handle Results:** Checks the `submitpackage` result. If successful or already in
    ///     mempool, updates the effective fee rate in the database. If failed, logs an error.
    ///
    /// # Arguments
    /// * `try_to_send_id` - The database ID tracking this send attempt.
    /// * `tx` - The parent transaction requiring the fee bump.
    /// * `tx_metadata` - Optional metadata associated with the transaction.
    /// * `fee_rate` - The target fee rate for the CPFP package.
    #[tracing::instrument(skip_all, fields(sender = self.btc_syncer_consumer_id, try_to_send_id, tx_meta=?tx_metadata))]
    async fn send_cpfp_tx(
        &self,
        try_to_send_id: u32,
        tx: Transaction,
        tx_metadata: Option<TxMetadata>,
        fee_rate: FeeRate,
    ) -> Result<()> {
        tracing::debug!("Sending CPFP tx",);
        let unconfirmed_fee_payer_utxos = self
            .db
            .get_bumpable_fee_payer_txs(None, try_to_send_id)
            .await
            .map_to_eyre()?;

        if !unconfirmed_fee_payer_utxos.is_empty() {
            return Err(SendTxError::UnconfirmedFeePayerUTXOsLeft);
        }

        let fee_payer_utxos = self.get_fee_payer_utxos(try_to_send_id).await?;

        let package = self
            .create_package(tx, fee_rate, fee_payer_utxos)
            .wrap_err("Failed to create CPFP package")?;

        let package_refs: Vec<&Transaction> = package.iter().collect();

        tracing::debug!(
            "Submitting package\n Pkg tx hexs: {:?}",
            if env::var("DBG_PACKAGE_HEX").is_ok() {
                package
                    .iter()
                    .map(|tx| hex::encode(bitcoin::consensus::serialize(tx)))
                    .collect::<Vec<_>>()
            } else {
                vec!["use DBG_PACKAGE_HEX=1 to print the package as hex".into()]
            }
        );

        let test_mempool_result = self
            .rpc
            .client
            .test_mempool_accept(&package_refs)
            .await
            .wrap_err("Failed to test mempool accept")?;

        tracing::trace!("Test mempool result: {test_mempool_result:?}");

        let submit_package_result: PackageSubmissionResult = self
            .rpc
            .client
            .submit_package(&package_refs)
            .await
            .wrap_err("Failed to submit package")?;

        tracing::debug!("Submit package result: {submit_package_result:?}");

        // If tx_results is empty, it means the txs were already accepted by the network.
        if submit_package_result.tx_results.is_empty() {
            return Ok(());
        }

        let mut early_exit = false;
        for (_txid, result) in submit_package_result.tx_results {
            if let PackageTransactionResult::Failure { error, .. } = result {
                tracing::error!(consumer= ?self.btc_syncer_consumer_id, ?tx_metadata, "Error submitting package: {:?}", error);
                early_exit = true;
            }
        }
        if early_exit {
            return Ok(());
        }

        tracing::info!("Package submitted successfully.");

        // // Get the effective fee rate from the first transaction result
        // let effective_fee_rate_btc_per_kvb = submit_package_result
        //     .tx_results
        //     .iter()
        //     .next()
        //     .and_then(|(_, result)| match result {
        //         PackageTransactionResult::Success { fees, .. } => Some(fees.effective_feerate),
        //         PackageTransactionResult::SuccessAlreadyInMempool { txid, .. } => {
        //             tracing::warn!(
        //                 "{}: transaction {txid} is already in mempool, skipping",
        //                 self.consumer_handle
        //             );
        //             None
        //         }
        //         PackageTransactionResult::Failure { txid, error } => {
        //             tracing::warn!(
        //                 "{}: failed to send the transaction {txid} with error {error}, skipping",
        //                 self.consumer_handle
        //             );
        //             None
        //         }
        //     })
        //     .expect("Effective fee rate should be present")
        //     .expect("Effective fee rate should be present");

        // let effective_fee_rate = Self::btc_per_kvb_to_fee_rate(effective_fee_rate_btc_per_kvb);
        // Save the effective fee rate to the db
        self.db
            .update_effective_fee_rate(None, try_to_send_id, fee_rate)
            .await
            .wrap_err("Failed to update effective fee rate")?;

        // Sanity check to make sure the fee rate is equal to the required fee rate
        // assert_eq!(
        //     effective_fee_rate, fee_rate,
        //     "Effective fee rate is not equal to the required fee rate: {:?} to {:?} != {:?}",
        //     effective_fee_rate_btc_per_kvb, effective_fee_rate, fee_rate
        // );

        Ok(())
    }

    /// Dispatches the transaction sending logic based on its `FeePayingType`.
    ///
    /// Retrieves the transaction details and its associated `FeePayingType` from the database.
    /// Calls either `send_rbf_tx` or `send_cpfp_tx` accordingly.
    ///
    /// # Arguments
    /// * `try_to_send_id` - The database ID tracking this send attempt.
    /// * `fee_rate` - The target fee rate for the bump attempt.
    async fn send_tx(&self, try_to_send_id: u32, fee_rate: FeeRate) -> Result<()> {
        let (tx_metadata, tx, fee_paying_type, _) = self
            .db
            .get_tx(None, try_to_send_id)
            .await
            .wrap_err("Failed to get tx")?;

        match fee_paying_type {
            FeePayingType::RBF => {
                self.send_rbf_tx(try_to_send_id, tx, tx_metadata, fee_rate)
                    .await
            }
            FeePayingType::CPFP => {
                self.send_cpfp_tx(try_to_send_id, tx, tx_metadata, fee_rate)
                    .await
            }
        }
    }

    /// Attempts to bump the fees of unconfirmed "fee payer" UTXOs using RBF.
    ///
    /// Fee payer UTXOs are created to fund CPFP child transactions. However, these
    /// fee payer creation transactions might themselves get stuck due to low fees.
    /// This function identifies such unconfirmed fee payer transactions associated with
    /// a parent transaction (`bumped_id`) and attempts to RBF them using the provided `fee_rate`.
    ///
    /// This ensures the fee payer UTXOs confirm quickly, making them available to be spent
    /// by the actual CPFP child transaction.
    ///
    /// # Arguments
    /// * `bumped_id` - The database ID of the parent transaction whose fee payer UTXOs need bumping.
    /// * `fee_rate` - The target fee rate for bumping the fee payer transactions.
    #[tracing::instrument(skip_all, fields(sender = self.btc_syncer_consumer_id, bumped_id, fee_rate))]
    async fn bump_fees_of_fee_payer_txs(&self, bumped_id: u32, fee_rate: FeeRate) -> Result<()> {
        let bumpable_fee_payer_txs = self
            .db
            .get_bumpable_fee_payer_txs(None, bumped_id)
            .await
            .map_to_eyre()?;

        for (id, fee_payer_txid, vout, amount) in bumpable_fee_payer_txs {
            let new_txi_result = self
                .rpc
                .bump_fee_with_fee_rate(fee_payer_txid, fee_rate)
                .await;

            match new_txi_result {
                Ok(new_txid) => {
                    if new_txid != fee_payer_txid {
                        self.db
                            .save_fee_payer_tx(None, bumped_id, new_txid, vout, amount, Some(id))
                            .await
                            .map_to_eyre()?;
                    }
                }
                Err(e) => {
                    let e = e.into_eyre();
                    match e.root_cause().downcast_ref::<BitcoinRPCError>() {
                        Some(BitcoinRPCError::TransactionAlreadyInBlock(block_hash)) => {
                            tracing::debug!(
                                "Fee payer tx {} is already in block {}, skipping",
                                fee_payer_txid,
                                block_hash
                            );
                            continue;
                        }
                        Some(BitcoinRPCError::BumpFeeUTXOSpent(outpoint)) => {
                            tracing::debug!(
                                "Fee payer tx {} is already onchain, skipping: {:?}",
                                fee_payer_txid,
                                outpoint
                            );
                            continue;
                        }
                        _ => {
                            tracing::warn!("Failed to bump fee the fee payer tx {} of bumped tx {} with error {e}, skipping", fee_payer_txid, bumped_id);
                            continue;
                        }
                    }
                }
            }
        }

        Ok(())
    }

    /// The main loop for processing transactions requiring fee bumps or initial sending.
    ///
    /// Fetches transactions from the database that are eligible to be sent or bumped
    /// based on the `new_fee_rate` and `current_tip_height`.
    ///
    /// For each eligible transaction (`id`):
    /// 1.  **Bump Fee Payers:** Calls `bump_fees_of_fee_payer_txs` to ensure any associated,
    ///     unconfirmed fee payer UTXOs (used for CPFP) are themselves confirmed.
    /// 2.  **Send/Bump Main Tx:** Calls `send_tx` to either perform RBF or CPFP on the main
    ///     transaction (`id`) using the `new_fee_rate`.
    /// 3.  **Handle Errors:**
    ///     - `UnconfirmedFeePayerUTXOsLeft`: Skips the current tx, waiting for fee payers to confirm.
    ///     - `InsufficientFeePayerAmount`: Calls `create_fee_payer_utxo` to provision more funds
    ///       for a future CPFP attempt.
    ///     - Other errors are logged.
    ///
    /// # Arguments
    /// * `new_fee_rate` - The current target fee rate based on network conditions.
    /// * `current_tip_height` - The current blockchain height, used for time-lock checks.
    #[tracing::instrument(skip_all, fields(sender = self.btc_syncer_consumer_id, new_fee_rate, current_tip_height))]
    async fn try_to_send_unconfirmed_txs(
        &self,
        new_fee_rate: FeeRate,
        current_tip_height: u32,
    ) -> Result<()> {
        let txs = self
            .db
            .get_sendable_txs(None, new_fee_rate, current_tip_height)
            .await
            .map_to_eyre()?;

        if !txs.is_empty() {
            tracing::debug!("Trying to send {} sendable txs ", txs.len());
        }

        for id in txs {
            self.bump_fees_of_fee_payer_txs(id, new_fee_rate).await?;

            let send_tx_result = self.send_tx(id, new_fee_rate).await;

            match send_tx_result {
                Ok(_) => {}
                Err(e) => {
                    let e = e.into_eyre();
                    match e.root_cause().downcast_ref::<SendTxError>() {
                        Some(SendTxError::UnconfirmedFeePayerUTXOsLeft) => {
                            tracing::debug!(
                                "Sending Tx {}: Unconfirmed fee payer UTXOs left, skipping for now",
                                id
                            );
                            continue;
                        }
                        Some(SendTxError::InsufficientFeePayerAmount) => {
                            tracing::debug!(
                                "Sending Tx {}: Insufficient fee payer amount, creating new fee payer UTXO",
                                id
                            );
                            let (_, tx, _, _) = self.db.get_tx(None, id).await.map_to_eyre()?;

                            let fee_payer_utxos = self
                                .db
                                .get_confirmed_fee_payer_utxos(None, id)
                                .await
                                .map_to_eyre()?;

                            let total_fee_payer_amount = fee_payer_utxos
                                .iter()
                                .map(|(_, _, amount)| *amount)
                                .sum::<Amount>();

                            self.create_fee_payer_utxo(
                                id,
                                &tx,
                                new_fee_rate,
                                total_fee_payer_amount,
                                fee_payer_utxos.len(),
                            )
                            .await?;

                            continue;
                        }
                        _ => {
                            tracing::error!("Sending Tx {}: Failed to send tx: {:?}", id, e);
                            continue;
                        }
                    }
                }
            }
        }

        Ok(())
    }

    pub fn client(&self) -> TxSenderClient {
        TxSenderClient::new(self.db.clone(), self.btc_syncer_consumer_id.clone())
    }
}

#[derive(Debug, Clone)]
pub struct TxSenderClient {
    db: Database,
    tx_sender_consumer_id: String,
}

impl TxSenderClient {
    pub fn new(db: Database, tx_sender_consumer_id: String) -> Self {
        Self {
            db,
            tx_sender_consumer_id,
        }
    }

    /// Saves a transaction to the database queue for sending/fee bumping.
    ///
    /// This function determines the initial parameters for a transaction send attempt,
    /// including its `FeePayingType`, associated metadata, and dependencies (cancellations/activations).
    /// It then persists this information in the database via `db.save_tx` and related functions.
    /// The actual sending logic (CPFP/RBF) is handled later by the `TxSender` task loop.
    ///
    /// # Default activation and cancellation conditions
    ///
    /// By default, this function automatically adds cancellation conditions for all outpoints
    /// spent by the `signed_tx` itself. If `signed_tx` confirms, these input outpoints
    /// are marked as spent/cancelled in the database.
    ///
    /// There are no default activation conditions added implicitly; all activation prerequisites
    /// must be explicitly provided via the `activate_txids` and `activate_outpoints` arguments.
    ///
    /// # Arguments
    /// * `dbtx` - An active database transaction.
    /// * `tx_metadata` - Optional metadata about the transaction's purpose.
    /// * `signed_tx` - The transaction to be potentially sent.
    /// * `fee_paying_type` - Whether to use CPFP or RBF for fee management.
    /// * `cancel_outpoints` - Outpoints that should be marked invalid if this tx confirms (in addition to the tx's own inputs).
    /// * `cancel_txids` - Txids that should be marked invalid if this tx confirms.
    /// * `activate_txids` - Txids that are prerequisites for this tx, potentially with a relative timelock.
    /// * `activate_outpoints` - Outpoints that are prerequisites for this tx, potentially with a relative timelock.
    ///
    /// # Returns
    /// The database ID (`try_to_send_id`) assigned to this send attempt.
    #[tracing::instrument(err(level = tracing::Level::ERROR), ret(level = tracing::Level::TRACE), skip_all, fields(?tx_metadata, consumer = self.tx_sender_consumer_id))]
    pub async fn insert_try_to_send(
        &self,
        dbtx: DatabaseTransaction<'_, '_>,
        tx_metadata: Option<TxMetadata>,
        signed_tx: &Transaction,
        fee_paying_type: FeePayingType,
        cancel_outpoints: &[OutPoint],
        cancel_txids: &[Txid],
        activate_txids: &[ActivatedWithTxid],
        activate_outpoints: &[ActivatedWithOutpoint],
    ) -> Result<u32> {
        tracing::debug!(
            "{} added tx {:?}",
            self.tx_sender_consumer_id,
            tx_metadata
                .map(|data| format!("{:?}", data.tx_type))
                .unwrap_or("N/A".to_string()),
        );

        let txid = signed_tx.compute_txid();

        let try_to_send_id = self
            .db
            .save_tx(Some(dbtx), tx_metadata, signed_tx, fee_paying_type, txid)
            .await
            .map_to_eyre()?;

        for input_outpoint in signed_tx.input.iter().map(|input| input.previous_output) {
            self.db
                .save_cancelled_outpoint(Some(dbtx), try_to_send_id, input_outpoint)
                .await
                .map_to_eyre()?;
        }

        for outpoint in cancel_outpoints {
            self.db
                .save_cancelled_outpoint(Some(dbtx), try_to_send_id, *outpoint)
                .await
                .map_to_eyre()?;
        }

        for txid in cancel_txids {
            self.db
                .save_cancelled_txid(Some(dbtx), try_to_send_id, *txid)
                .await
                .map_to_eyre()?;
        }

        let mut max_timelock_of_activated_txids = BTreeMap::new();

        for activated_txid in activate_txids {
            let timelock = max_timelock_of_activated_txids
                .entry(activated_txid.txid)
                .or_insert(activated_txid.relative_block_height);
            if *timelock < activated_txid.relative_block_height {
                *timelock = activated_txid.relative_block_height;
            }
        }

        for input in signed_tx.input.iter() {
            let relative_block_height = if input.sequence.is_relative_lock_time() {
                let relative_locktime = input
                    .sequence
                    .to_relative_lock_time()
                    .expect("Invalid relative locktime");
                match relative_locktime {
                    bitcoin::relative::LockTime::Blocks(height) => height.value() as u32,
                    _ => {
                        return Err(eyre::eyre!("Invalid relative locktime").into());
                    }
                }
            } else {
                0
            };
            let timelock = max_timelock_of_activated_txids
                .entry(input.previous_output.txid)
                .or_insert(relative_block_height);
            if *timelock < relative_block_height {
                *timelock = relative_block_height;
            }
        }

        for (txid, timelock) in max_timelock_of_activated_txids {
            self.db
                .save_activated_txid(
                    Some(dbtx),
                    try_to_send_id,
                    &ActivatedWithTxid {
                        txid,
                        relative_block_height: timelock,
                    },
                )
                .await
                .map_to_eyre()?;
        }

        for activated_outpoint in activate_outpoints {
            self.db
                .save_activated_outpoint(Some(dbtx), try_to_send_id, activated_outpoint)
                .await
                .map_to_eyre()?;
        }

        Ok(try_to_send_id)
    }

    /// Adds a transaction to the sending queue based on its type and configuration.
    ///
    /// This is a higher-level wrapper around `insert_try_to_send`. It determines the
    /// appropriate `FeePayingType` (CPFP or RBF) and any specific cancellation or activation
    /// dependencies based on the `tx_type` and `config`.
    ///
    /// For example:
    /// - `Challenge` transactions use `RBF`.
    /// - Most other transactions default to `CPFP`.
    /// - Specific types like `OperatorChallengeAck` might activate certain outpoints
    ///   based on related transactions (`kickoff_txid`).
    ///
    /// # Arguments
    /// * `dbtx` - An active database transaction.
    /// * `tx_type` - The semantic type of the transaction.
    /// * `signed_tx` - The transaction itself.
    /// * `related_txs` - Other transactions potentially related (e.g., the kickoff for a challenge ack).
    /// * `tx_metadata` - Optional metadata, `tx_type` will be added/overridden.
    /// * `config` - Bridge configuration providing parameters like finality depth.
    ///
    /// # Returns
    /// The database ID (`try_to_send_id`) assigned to this send attempt.
    pub async fn add_tx_to_queue<'a>(
        &'a self,
        dbtx: DatabaseTransaction<'a, '_>,
        tx_type: TransactionType,
        signed_tx: &Transaction,
        related_txs: &[(TransactionType, Transaction)],
        tx_metadata: Option<TxMetadata>,
        config: &BridgeConfig,
    ) -> Result<u32> {
        let tx_metadata = tx_metadata.map(|mut data| {
            data.tx_type = tx_type;
            data
        });
        match tx_type {
            TransactionType::Kickoff
            | TransactionType::Dummy
            | TransactionType::ChallengeTimeout
            | TransactionType::DisproveTimeout
            | TransactionType::Reimburse
            | TransactionType::Round
            | TransactionType::OperatorChallengeNack(_)
            | TransactionType::UnspentKickoff(_)
            | TransactionType::Payout
            | TransactionType::MoveToVault
            | TransactionType::AssertTimeout(_)
            | TransactionType::Disprove
            | TransactionType::BurnUnusedKickoffConnectors
            | TransactionType::KickoffNotFinalized
            | TransactionType::MiniAssert(_)
            | TransactionType::WatchtowerChallenge(_) => {
                // no_dependency and cpfp
                self.insert_try_to_send(
                    dbtx,
                    tx_metadata,
                    signed_tx,
                    FeePayingType::CPFP,
                    &[],
                    &[],
                    &[],
                    &[],
                )
                .await
            }
            TransactionType::Challenge => {
                self.insert_try_to_send(
                    dbtx,
                    tx_metadata,
                    signed_tx,
                    FeePayingType::RBF,
                    &[],
                    &[],
                    &[],
                    &[],
                )
                .await
            }
            TransactionType::WatchtowerChallengeTimeout(_watchtower_idx) => {
                let kickoff_txid = related_txs
                    .iter()
                    .find_map(|(tx_type, tx)| {
                        if let TransactionType::Kickoff = tx_type {
                            Some(tx.compute_txid())
                        } else {
                            None
                        }
                    })
                    .ok_or(eyre::eyre!("Couldn't find kickoff tx in related_txs"))?;
                self.insert_try_to_send(
                    dbtx,
                    tx_metadata,
                    signed_tx,
                    FeePayingType::CPFP,
                    &[OutPoint {
                        txid: kickoff_txid,
                        vout: 1, // TODO: Make this a function of smth
                    }],
                    &[],
                    &[],
                    &[],
                )
                .await
            }
            TransactionType::OperatorChallengeAck(watchtower_idx) => {
                let kickoff_txid = related_txs
                    .iter()
                    .find_map(|(tx_type, tx)| {
                        if let TransactionType::Kickoff = tx_type {
                            Some(tx.compute_txid())
                        } else {
                            None
                        }
                    })
                    .ok_or(eyre::eyre!("Couldn't find kickoff tx in related_txs"))?;
                self.insert_try_to_send(
                    dbtx,
                    tx_metadata,
                    signed_tx,
                    FeePayingType::CPFP,
                    &[],
                    &[],
                    &[],
                    &[ActivatedWithOutpoint {
                        outpoint: OutPoint {
                            txid: kickoff_txid,
                            vout: get_watchtower_challenge_utxo_vout(watchtower_idx) as u32,
                        },
                        relative_block_height: config.protocol_paramset().finality_depth,
                    }],
                )
                .await
            }
            TransactionType::AllNeededForDeposit | TransactionType::YieldKickoffTxid => {
                unreachable!()
            }
            TransactionType::ReadyToReimburse
            | TransactionType::BaseDeposit
            | TransactionType::ReplacementDeposit => unimplemented!(),
        }
    }
}

#[cfg(test)]
mod tests {
    use super::*;
    use crate::actor::TweakCache;
    use crate::bitcoin_syncer::BitcoinSyncer;
    use crate::bitvm_client::SECP;
    use crate::builder::script::{CheckSig, SpendableScript};
    use crate::builder::transaction::TransactionType;
    use crate::{database::Database, test::common::*};
    use bitcoin::secp256k1::SecretKey;
    use bitcoin::transaction::Version;
    use secp256k1::rand;
    use std::result::Result;
    use std::sync::Arc;
    use tokio::sync::oneshot;

    impl TxSenderClient {
        pub async fn test_dbtx(
            &self,
        ) -> Result<sqlx::Transaction<'_, sqlx::Postgres>, BridgeError> {
            self.db.begin_transaction().await
        }
    }

    async fn create_tx_sender(
        rpc: ExtendedRpc,
    ) -> (
        TxSender,
        BitcoinSyncer,
        ExtendedRpc,
        Database,
        Actor,
        bitcoin::Network,
    ) {
        let sk = SecretKey::new(&mut rand::thread_rng());
        let network = bitcoin::Network::Regtest;
        let actor = Actor::new(sk, None, network);

        let config = create_test_config_with_thread_name().await;

        let db = Database::new(&config).await.unwrap();

        let tx_sender = TxSender::new(
            actor.clone(),
            rpc.clone(),
            db.clone(),
            "tx_sender".into(),
            network,
        );

        (
            tx_sender,
            BitcoinSyncer::new(db.clone(), rpc.clone(), config.protocol_paramset())
                .await
                .unwrap(),
            rpc,
            db,
            actor,
            network,
        )
    }

    async fn create_bg_tx_sender(
        rpc: ExtendedRpc,
    ) -> (
        TxSenderClient,
        TxSender,
        Vec<oneshot::Sender<()>>,
        ExtendedRpc,
        Database,
        Actor,
        bitcoin::Network,
    ) {
        let (tx_sender, syncer, rpc, db, actor, network) = create_tx_sender(rpc).await;

        let sender_task = tx_sender.clone().into_task().cancelable_loop();
        sender_task.0.into_bg();

        let syncer_task = syncer.into_task().cancelable_loop();
        syncer_task.0.into_bg();

        (
            tx_sender.client(),
            tx_sender,
            vec![sender_task.1, syncer_task.1],
            rpc,
            db,
            actor,
            network,
        )
    }

    async fn create_bumpable_tx(
        rpc: &ExtendedRpc,
        signer: &Actor,
        network: bitcoin::Network,
        fee_paying_type: FeePayingType,
    ) -> Result<Transaction, BridgeError> {
        let (address, spend_info) =
            builder::address::create_taproot_address(&[], Some(signer.xonly_public_key), network);

        let amount = Amount::from_sat(100000);
        let outpoint = rpc.send_to_address(&address, amount).await?;
        rpc.mine_blocks(1).await?;

        let version = match fee_paying_type {
            FeePayingType::CPFP => Version::non_standard(3),
            FeePayingType::RBF => Version::TWO,
        };

        let mut txhandler = TxHandlerBuilder::new(TransactionType::Dummy)
            .with_version(version)
            .add_input(
                match fee_paying_type {
                    FeePayingType::CPFP => NormalSignatureKind::OperatorSighashDefault,
                    FeePayingType::RBF => NormalSignatureKind::WatchtowerChallenge1,
                },
                SpendableTxIn::new(
                    outpoint,
                    TxOut {
                        value: amount,
                        script_pubkey: address.script_pubkey(),
                    },
                    vec![],
                    Some(spend_info),
                ),
                SpendPath::KeySpend,
                DEFAULT_SEQUENCE,
            )
            .add_output(UnspentTxOut::from_partial(TxOut {
                value: amount
                    - builder::transaction::anchor_output().value
                    - MIN_TAPROOT_AMOUNT * 3, // buffer so that rbf works without adding inputs
                script_pubkey: address.script_pubkey(), // TODO: This should be the wallet address, not the signer address
            }))
            .add_output(UnspentTxOut::from_partial(
                builder::transaction::anchor_output(),
            ))
            .finalize();

        signer.tx_sign_and_fill_sigs(&mut txhandler, &[]).unwrap();

<<<<<<< HEAD
        let tx = txhandler.get_cached_tx().clone();
=======
        let sighash = builder.calculate_pubkey_spend_sighash(0, sighash_type)?;
        let signature = signer.sign_with_tweak_data(
            sighash,
            builder::sighash::TapTweakData::KeyPath(None),
            None,
        )?;
        builder.set_p2tr_key_spend_witness(
            &bitcoin::taproot::Signature {
                signature,
                sighash_type,
            },
            0,
        )?;

        let tx = builder.get_cached_tx().clone();
>>>>>>> b9a34f8c
        Ok(tx)
    }

    #[tokio::test]
    async fn test_try_to_send_duplicate() -> Result<(), BridgeError> {
        let mut config = create_test_config_with_thread_name().await;
        let regtest = create_regtest_rpc(&mut config).await;
        let rpc = regtest.rpc().clone();

        rpc.mine_blocks(1).await.unwrap();

        let (client, _tx_sender, _cancel_txs, rpc, db, signer, network) =
            create_bg_tx_sender(rpc).await;

        let tx = create_bumpable_tx(&rpc, &signer, network, FeePayingType::CPFP)
            .await
            .unwrap();

        let mut dbtx = db.begin_transaction().await.unwrap();
        let tx_id1 = client
            .insert_try_to_send(
                &mut dbtx,
                None,
                &tx,
                FeePayingType::CPFP,
                &[],
                &[],
                &[],
                &[],
            )
            .await
            .unwrap();
        let tx_id2 = client
            .insert_try_to_send(
                &mut dbtx,
                None,
                &tx,
                FeePayingType::CPFP,
                &[],
                &[],
                &[],
                &[],
            )
            .await
            .unwrap(); // It is ok to call this twice
        dbtx.commit().await.unwrap();

        poll_until_condition(
            async || {
                rpc.mine_blocks(1).await.unwrap();

                let tx_result = rpc
                    .client
                    .get_raw_transaction_info(&tx.compute_txid(), None)
                    .await;

                Ok(tx_result.is_ok() && tx_result.unwrap().confirmations.unwrap() > 0)
            },
            Some(Duration::from_secs(30)),
            Some(Duration::from_millis(100)),
        )
        .await
        .expect("Tx was not confirmed in time");

        poll_until_condition(
            async || {
                let (_, _, _, tx_id1_seen_block_id) = db.get_tx(None, tx_id1).await.unwrap();
                let (_, _, _, tx_id2_seen_block_id) = db.get_tx(None, tx_id2).await.unwrap();

                // Wait for tx sender to catch up to bitcoin syncer
                Ok(tx_id2_seen_block_id.is_some() && tx_id1_seen_block_id.is_some())
            },
            Some(Duration::from_secs(5)),
            Some(Duration::from_millis(100)),
        )
        .await
        .expect("Tx was not confirmed in time");

        Ok(())
    }

    #[tokio::test]
    async fn test_try_to_send_rbf() -> Result<(), BridgeError> {
        let mut config = create_test_config_with_thread_name().await;
        let regtest = create_regtest_rpc(&mut config).await;
        let rpc = regtest.rpc().clone();

        rpc.mine_blocks(1).await.unwrap();

        let (client, _tx_sender, _cancel_txs, rpc, db, signer, network) =
            create_bg_tx_sender(rpc).await;

<<<<<<< HEAD
        let tx = create_bumpable_tx(&rpc, signer.clone(), network, FeePayingType::RBF)
=======
        let tx2 = create_bumpable_tx(&rpc, &signer, network, FeePayingType::RBF)
>>>>>>> b9a34f8c
            .await
            .unwrap();

        let mut dbtx = db.begin_transaction().await.unwrap();
        client
            .insert_try_to_send(&mut dbtx, None, &tx, FeePayingType::RBF, &[], &[], &[], &[])
            .await
            .unwrap();
        dbtx.commit().await.unwrap();

        poll_until_condition(
            async || {
                rpc.mine_blocks(1).await.unwrap();

                let tx_result = rpc
                    .client
                    .get_raw_transaction_info(&tx.compute_txid(), None)
                    .await;

                Ok(tx_result.is_ok() && tx_result.unwrap().confirmations.unwrap() > 0)
            },
            Some(Duration::from_secs(30)),
            Some(Duration::from_millis(100)),
        )
        .await
        .expect("Tx was not confirmed in time");

        Ok(())
    }

    #[tokio::test]
    async fn get_fee_rate() {
        let mut config = create_test_config_with_thread_name().await;
        let regtest = create_regtest_rpc(&mut config).await;
        let rpc: ExtendedRpc = regtest.rpc().clone();
        let db = Database::new(&config).await.unwrap();

        let amount = Amount::from_sat(100_000);
        let signer = Actor::new(
            config.secret_key,
            config.winternitz_secret_key,
            config.protocol_paramset().network,
        );
        let (xonly_pk, _) = config.secret_key.public_key(&SECP).x_only_public_key();

        let tx_sender = TxSender::new(
            signer.clone(),
            rpc.clone(),
            db,
            "tx_sender".into(),
            config.protocol_paramset().network,
        );

        let scripts: Vec<Arc<dyn SpendableScript>> =
            vec![Arc::new(CheckSig::new(xonly_pk)).clone()];
        let (taproot_address, taproot_spend_info) = builder::address::create_taproot_address(
            &scripts
                .iter()
                .map(|s| s.to_script_buf())
                .collect::<Vec<_>>(),
            None,
            config.protocol_paramset().network,
        );

        let input_utxo = rpc.send_to_address(&taproot_address, amount).await.unwrap();

        let builder = TxHandlerBuilder::new(TransactionType::Dummy).add_input(
            NormalSignatureKind::NotStored,
            SpendableTxIn::new(
                input_utxo,
                TxOut {
                    value: amount,
                    script_pubkey: taproot_address.script_pubkey(),
                },
                scripts.clone(),
                Some(taproot_spend_info.clone()),
            ),
            SpendPath::ScriptSpend(0),
            DEFAULT_SEQUENCE,
        );

        let mut will_fail_handler = builder
            .clone()
            .add_output(UnspentTxOut::new(
                TxOut {
                    value: amount,
                    script_pubkey: taproot_address.script_pubkey(),
                },
                scripts.clone(),
                Some(taproot_spend_info.clone()),
            ))
            .finalize();

        let mut tweak_cache = TweakCache::default();
        signer
            .tx_sign_and_fill_sigs(&mut will_fail_handler, &[], Some(&mut tweak_cache))
            .unwrap();

        rpc.mine_blocks(1).await.unwrap();

        let will_fail_tx = will_fail_handler.get_cached_tx();
        assert!(rpc.client.send_raw_transaction(will_fail_tx).await.is_err());

        // Calculate and send with fee.
        let fee_rate = tx_sender.get_fee_rate().await.unwrap();
        let fee = TxSender::calculate_required_fee(
            will_fail_tx.weight(),
            1,
            fee_rate,
            FeePayingType::CPFP,
        )
        .unwrap();
        println!("Fee rate: {:?}, fee: {}", fee_rate, fee);

        let mut will_successful_handler = builder
            .add_output(UnspentTxOut::new(
                TxOut {
                    value: amount - fee,
                    script_pubkey: taproot_address.script_pubkey(),
                },
                scripts,
                Some(taproot_spend_info),
            ))
            .finalize();
        signer
            .tx_sign_and_fill_sigs(&mut will_successful_handler, &[], Some(&mut tweak_cache))
            .unwrap();

        rpc.mine_blocks(1).await.unwrap();

        rpc.client
            .send_raw_transaction(will_successful_handler.get_cached_tx())
            .await
            .unwrap();
    }
}<|MERGE_RESOLUTION|>--- conflicted
+++ resolved
@@ -1463,7 +1463,7 @@
             .add_input(
                 match fee_paying_type {
                     FeePayingType::CPFP => NormalSignatureKind::OperatorSighashDefault,
-                    FeePayingType::RBF => NormalSignatureKind::WatchtowerChallenge1,
+                    FeePayingType::RBF => NormalSignatureKind::Challenge,
                 },
                 SpendableTxIn::new(
                     outpoint,
@@ -1488,27 +1488,9 @@
             ))
             .finalize();
 
-        signer.tx_sign_and_fill_sigs(&mut txhandler, &[]).unwrap();
-
-<<<<<<< HEAD
+        signer.tx_sign_and_fill_sigs(&mut txhandler, &[], None).unwrap();
+
         let tx = txhandler.get_cached_tx().clone();
-=======
-        let sighash = builder.calculate_pubkey_spend_sighash(0, sighash_type)?;
-        let signature = signer.sign_with_tweak_data(
-            sighash,
-            builder::sighash::TapTweakData::KeyPath(None),
-            None,
-        )?;
-        builder.set_p2tr_key_spend_witness(
-            &bitcoin::taproot::Signature {
-                signature,
-                sighash_type,
-            },
-            0,
-        )?;
-
-        let tx = builder.get_cached_tx().clone();
->>>>>>> b9a34f8c
         Ok(tx)
     }
 
@@ -1601,11 +1583,7 @@
         let (client, _tx_sender, _cancel_txs, rpc, db, signer, network) =
             create_bg_tx_sender(rpc).await;
 
-<<<<<<< HEAD
-        let tx = create_bumpable_tx(&rpc, signer.clone(), network, FeePayingType::RBF)
-=======
-        let tx2 = create_bumpable_tx(&rpc, &signer, network, FeePayingType::RBF)
->>>>>>> b9a34f8c
+        let tx = create_bumpable_tx(&rpc, &signer, network, FeePayingType::RBF)
             .await
             .unwrap();
 
