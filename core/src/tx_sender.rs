--- conflicted
+++ resolved
@@ -480,28 +480,19 @@
     use crate::builder::transaction::TransactionType;
     use crate::config::BridgeConfig;
     use crate::utils::initialize_logger;
-<<<<<<< HEAD
-    use crate::{create_test_config_with_thread_name, database::Database, initialize_database};
-=======
     use crate::{
         create_regtest_rpc, create_test_config_with_thread_name, database::Database,
         initialize_database,
     };
 
->>>>>>> 940fc127
     use bitcoin::secp256k1::SecretKey;
     use bitcoin::transaction::Version;
     use secp256k1::rand;
-
-<<<<<<< HEAD
-    async fn create_test_tx_sender() -> (TxSender, ExtendedRpc, Database, Actor, bitcoin::Network) {
-=======
     use super::*;
 
     async fn create_test_tx_sender(
         rpc: ExtendedRpc,
     ) -> (TxSender, ExtendedRpc, Database, Actor, bitcoin::Network) {
->>>>>>> 940fc127
         let sk = SecretKey::new(&mut rand::thread_rng());
         let network = bitcoin::Network::Regtest;
         let actor = Actor::new(sk, None, network);
@@ -569,17 +560,12 @@
 
     #[tokio::test]
     #[serial_test::serial]
-<<<<<<< HEAD
-    async fn create_fee_payer_utxo() {
-        let (tx_sender, rpc, db, signer, network) = create_test_tx_sender().await;
-=======
     async fn test_create_fee_payer_tx() {
         let config = create_test_config_with_thread_name!(None);
         let regtest = create_regtest_rpc!(config);
         let rpc = regtest.rpc().clone();
 
         let (tx_sender, rpc, db, signer, network) = create_test_tx_sender(rpc).await;
->>>>>>> 940fc127
 
         let _bitcoin_syncer_handle =
             bitcoin_syncer::start_bitcoin_syncer(db, rpc.clone(), Duration::from_secs(1))
