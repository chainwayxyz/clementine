//! # MuSig2
//!
//! Helper functions for the MuSig2 signature scheme.

use crate::{errors::BridgeError, utils::SECP};
use bitcoin::{
    hashes::Hash,
    key::Keypair,
    secp256k1::{schnorr, Message, PublicKey, SecretKey},
    TapNodeHash, XOnlyPublicKey,
};
use lazy_static::lazy_static;
use secp256k1::{
    musig::{
        new_musig_nonce_pair, MusigAggNonce, MusigKeyAggCache, MusigPartialSignature,
        MusigPubNonce, MusigSecNonce, MusigSecRand, MusigSession,
    },
    rand::Rng,
    Scalar, SECP256K1,
};
use sha2::{Digest, Sha256};

pub type MuSigNoncePair = (MusigSecNonce, MusigPubNonce);

pub fn from_secp_xonly(xpk: secp256k1::XOnlyPublicKey) -> XOnlyPublicKey {
    XOnlyPublicKey::from_slice(&xpk.serialize()).unwrap()
}

pub fn to_secp_pk(pk: PublicKey) -> secp256k1::PublicKey {
    secp256k1::PublicKey::from_slice(&pk.serialize()).unwrap()
}
pub fn from_secp_pk(pk: secp256k1::PublicKey) -> PublicKey {
    PublicKey::from_slice(&pk.serialize()).unwrap()
}

pub fn to_secp_sk(sk: SecretKey) -> secp256k1::SecretKey {
    secp256k1::SecretKey::from_slice(&sk.secret_bytes()).unwrap()
}

pub fn to_secp_kp(kp: &Keypair) -> secp256k1::Keypair {
    secp256k1::Keypair::from_seckey_slice(SECP256K1, &kp.secret_bytes()).unwrap()
}
pub fn from_secp_kp(kp: &secp256k1::Keypair) -> Keypair {
    Keypair::from_seckey_slice(&SECP, &kp.secret_bytes()).unwrap()
}

pub fn from_secp_sig(sig: secp256k1::schnorr::Signature) -> schnorr::Signature {
    schnorr::Signature::from_slice(&sig.to_byte_array()).unwrap()
}

pub fn to_secp_msg(msg: &Message) -> secp256k1::Message {
    secp256k1::Message::from_digest(*msg.as_ref())
}

/// Possible Musig2 modes.
#[derive(Debug, Clone, Copy)]
pub enum Musig2Mode {
    OnlyKeySpend,
    ScriptSpend,
    KeySpendWithScript(TapNodeHash),
}

/// sha256(b"TapTweak")
const TAPROOT_TWEAK_TAG_DIGEST: [u8; 32] = [
    0xe8, 0x0f, 0xe1, 0x63, 0x9c, 0x9c, 0xa0, 0x50, 0xe3, 0xaf, 0x1b, 0x39, 0xc1, 0x43, 0xc6, 0x3e,
    0x42, 0x9c, 0xbc, 0xeb, 0x15, 0xd9, 0x40, 0xfb, 0xb5, 0xc5, 0xa1, 0xf4, 0xaf, 0x57, 0xc5, 0xe9,
];

lazy_static! {
    pub static ref TAPROOT_TWEAK_TAGGED_HASH: Sha256 = Sha256::new()
        .chain_update(TAPROOT_TWEAK_TAG_DIGEST)
        .chain_update(TAPROOT_TWEAK_TAG_DIGEST);
}

fn create_key_agg_cache(
    public_keys: Vec<PublicKey>,
    tweak: Option<Musig2Mode>,
) -> Result<MusigKeyAggCache, BridgeError> {
    let secp_pubkeys: Vec<secp256k1::PublicKey> =
        public_keys.iter().map(|pk| to_secp_pk(*pk)).collect();
    let pubkeys_ref: Vec<&secp256k1::PublicKey> = secp_pubkeys.iter().collect();
    let pubkeys_ref = pubkeys_ref.as_slice();

    let mut musig_key_agg_cache = MusigKeyAggCache::new(SECP256K1, pubkeys_ref);
    let agg_key = musig_key_agg_cache.agg_pk();

    if let Some(tweak) = tweak {
        match tweak {
            Musig2Mode::ScriptSpend => (),
            Musig2Mode::OnlyKeySpend => {
                let xonly_tweak = TAPROOT_TWEAK_TAGGED_HASH
                    .clone()
                    .chain_update(agg_key.serialize())
                    .finalize(); // sha256(C, C, IPK) where C = sha256("TapTweak")

                musig_key_agg_cache.pubkey_xonly_tweak_add(
                    SECP256K1,
                    &Scalar::from_be_bytes(xonly_tweak.into())?,
                )?;
            }
            Musig2Mode::KeySpendWithScript(merkle_root) => {
                let xonly_tweak = TAPROOT_TWEAK_TAGGED_HASH
                    .clone()
                    .chain_update(agg_key.serialize())
                    .chain_update(merkle_root.to_raw_hash().to_byte_array())
                    .finalize(); // sha256(C, C, IPK) where C = sha256("TapTweak")

                musig_key_agg_cache
                    .pubkey_ec_tweak_add(SECP256K1, &Scalar::from_be_bytes(xonly_tweak.into())?)?;
            }
        }
    };

    Ok(musig_key_agg_cache)
}

pub trait AggregateFromPublicKeys {
    fn from_musig2_pks(
        pks: Vec<PublicKey>,
        tweak: Option<Musig2Mode>,
    ) -> Result<XOnlyPublicKey, BridgeError>;
}

impl AggregateFromPublicKeys for XOnlyPublicKey {
    fn from_musig2_pks(
        pks: Vec<PublicKey>,
        tweak: Option<Musig2Mode>,
    ) -> Result<XOnlyPublicKey, BridgeError> {
        let musig_key_agg_cache = create_key_agg_cache(pks, tweak).unwrap();

        Ok(XOnlyPublicKey::from_slice(
            &musig_key_agg_cache.agg_pk().serialize(),
        )?)
    }
}

// Aggregates the public nonces into a single aggregated nonce.
pub fn aggregate_nonces(pub_nonces: Vec<MusigPubNonce>) -> MusigAggNonce {
    let pub_nonces = pub_nonces.iter().collect::<Vec<_>>();

    MusigAggNonce::new(SECP256K1, pub_nonces.as_slice())
}

// Aggregates the partial signatures into a single aggregated signature.
pub fn aggregate_partial_signatures(
    pks: Vec<PublicKey>,
    tweak: Option<Musig2Mode>,
    agg_nonce: MusigAggNonce,
    partial_sigs: Vec<MusigPartialSignature>,
    message: Message,
) -> Result<schnorr::Signature, BridgeError> {
    let musig_key_agg_cache = create_key_agg_cache(pks, tweak)?;
    let secp_message = to_secp_msg(&message);

    let session = MusigSession::new(SECP256K1, &musig_key_agg_cache, agg_nonce, secp_message);

    let partial_sigs: Vec<&MusigPartialSignature> = partial_sigs.iter().collect();
    let final_sig = session.partial_sig_agg(&partial_sigs);
    SECP256K1.verify_schnorr(
        &final_sig,
        secp_message.as_ref(),
        &musig_key_agg_cache.agg_pk(),
    )?; // TODO: Change this later

    Ok(from_secp_sig(session.partial_sig_agg(&partial_sigs)))
}

/// Generates a pair of nonces, one secret and one public. Be careful,
/// DO NOT REUSE the same pair of nonces for multiple transactions. It will cause
/// you to leak your secret key. For more information. See:
/// https://medium.com/blockstream/musig-dn-schnorr-multisignatures-with-verifiably-deterministic-nonces-27424b5df9d6#e3b6.
pub fn nonce_pair(
    keypair: &Keypair,
    mut rng: &mut impl Rng,
) -> Result<(MusigSecNonce, MusigPubNonce), BridgeError> {
    let musig_session_sec_rand = MusigSecRand::new(&mut rng);

    Ok(new_musig_nonce_pair(
        SECP256K1,
        musig_session_sec_rand,
        None,
        None,
        to_secp_kp(keypair).public_key(),
        None,
        None,
    )?)
}

pub fn partial_sign(
    pks: Vec<PublicKey>,
    // Aggregated tweak, if there is any. This is useful for
    // Taproot key-spends, since we might have script-spend conditions.
    tweak: Option<Musig2Mode>,
    sec_nonce: MusigSecNonce,
    agg_nonce: MusigAggNonce,
    keypair: Keypair,
    sighash: Message,
) -> Result<MusigPartialSignature, BridgeError> {
    let musig_key_agg_cache = create_key_agg_cache(pks, tweak)?;

    let session = MusigSession::new(
        SECP256K1,
        &musig_key_agg_cache,
        agg_nonce,
        to_secp_msg(&sighash),
    );

    Ok(session.partial_sign(
        SECP256K1,
        sec_nonce,
        &to_secp_kp(&keypair),
        &musig_key_agg_cache,
    )?)
}

#[cfg(test)]
mod tests {
    use super::{nonce_pair, MuSigNoncePair, Musig2Mode};
    use crate::{
        actor::Actor,
        builder::{self, transaction::TxHandler},
        errors::BridgeError,
        musig2::{
            aggregate_nonces, aggregate_partial_signatures, create_key_agg_cache, from_secp_xonly,
            partial_sign, AggregateFromPublicKeys,
        },
        utils::{self, SECP},
    };
    use bitcoin::{
        hashes::Hash,
        key::Keypair,
        opcodes::all::OP_CHECKSIG,
        script,
        secp256k1::{schnorr, Message, PublicKey},
        Amount, OutPoint, ScriptBuf, TapNodeHash, TxOut, Txid, XOnlyPublicKey,
    };
<<<<<<< HEAD
    use secp256k1::{musig::MusigPartialSignature, rand::Rng};
=======
    use secp256k1::{rand::Rng, Keypair, Message, XOnlyPublicKey, SECP256K1};
>>>>>>> c8d321fc
    use std::vec;

    /// Generates random key and nonce pairs for a given number of signers.
    fn create_key_and_nonce_pairs(num_signers: usize) -> (Vec<Keypair>, Vec<MuSigNoncePair>) {
        let mut key_pairs = Vec::new();
        let mut nonce_pairs = Vec::new();

        for _ in 0..num_signers {
<<<<<<< HEAD
            let key_pair = Keypair::new(&SECP, &mut bitcoin::secp256k1::rand::thread_rng());
            let nonce_pair =
                nonce_pair(&key_pair, &mut bitcoin::secp256k1::rand::thread_rng()).unwrap();

            key_pairs.push(key_pair);
            nonce_pairs.push(nonce_pair);
=======
            keypair_vec.push(Keypair::new(SECP256K1, &mut secp256k1::rand::thread_rng()));
>>>>>>> c8d321fc
        }

        (key_pairs, nonce_pairs)
    }

    #[test]
    fn musig2_raw_without_a_tweak() {
        let (key_pairs, nonce_pairs) = create_key_and_nonce_pairs(3);
        let message = Message::from_digest(secp256k1::rand::thread_rng().gen());

        let public_keys = key_pairs
            .iter()
            .map(|kp| kp.public_key())
            .collect::<Vec<PublicKey>>();
        let agg_pk = XOnlyPublicKey::from_musig2_pks(public_keys.clone(), None).unwrap();

        let aggregated_nonce = super::aggregate_nonces(
            nonce_pairs
                .iter()
                .map(|(_, musig_pub_nonce)| *musig_pub_nonce)
                .collect(),
        );

        let partial_sigs = key_pairs
            .into_iter()
            .zip(nonce_pairs)
            .map(|(kp, nonce_pair)| {
                super::partial_sign(
                    public_keys.clone(),
                    None,
                    nonce_pair.0,
                    aggregated_nonce,
                    kp,
                    message,
                )
                .unwrap()
            })
            .collect::<Vec<_>>();

        let final_signature = super::aggregate_partial_signatures(
            public_keys.clone(),
            None,
            aggregated_nonce,
            partial_sigs,
            message,
        )
        .unwrap();

        SECP.verify_schnorr(&final_signature, &message, &agg_pk)
            .unwrap();
    }

    #[test]
<<<<<<< HEAD
    fn musig2_raw_fail_if_partial_sigs_invalid() {
        let kp_0 = Keypair::new(&SECP, &mut secp256k1::rand::thread_rng());
        let kp_1 = Keypair::new(&SECP, &mut secp256k1::rand::thread_rng());
        let kp_2 = Keypair::new(&SECP, &mut secp256k1::rand::thread_rng());

        let message = Message::from_digest(secp256k1::rand::thread_rng().gen());

=======
    fn test_musig2_raw_fail() {
        let kp_0 = secp256k1::Keypair::new(SECP256K1, &mut secp256k1::rand::thread_rng());
        let kp_1 = secp256k1::Keypair::new(SECP256K1, &mut secp256k1::rand::thread_rng());
        let kp_2 = secp256k1::Keypair::new(SECP256K1, &mut secp256k1::rand::thread_rng());
        let message: [u8; 32] = secp256k1::rand::thread_rng().gen();
>>>>>>> c8d321fc
        let pks = vec![kp_0.public_key(), kp_1.public_key(), kp_2.public_key()];

        let (sec_nonce_0, pub_nonce_0) =
            super::nonce_pair(&kp_0, &mut secp256k1::rand::thread_rng()).unwrap();
        let (sec_nonce_1, pub_nonce_1) =
            super::nonce_pair(&kp_1, &mut secp256k1::rand::thread_rng()).unwrap();
        let (sec_nonce_2, pub_nonce_2) =
            super::nonce_pair(&kp_2, &mut secp256k1::rand::thread_rng()).unwrap();

        let agg_nonce = super::aggregate_nonces(vec![pub_nonce_0, pub_nonce_1, pub_nonce_2]);

        let partial_sig_0 =
            super::partial_sign(pks.clone(), None, sec_nonce_0, agg_nonce, kp_0, message).unwrap();
        let partial_sig_1 =
            super::partial_sign(pks.clone(), None, sec_nonce_1, agg_nonce, kp_1, message).unwrap();
        // Oops, a verifier accidentally added some tweak!
        let partial_sig_2 = super::partial_sign(
            pks.clone(),
            Some(Musig2Mode::KeySpendWithScript(
                TapNodeHash::from_slice(&[1u8; 32]).unwrap(),
            )),
            sec_nonce_2,
            agg_nonce,
            kp_2,
            message,
        )
        .unwrap();
        let partial_sigs = vec![partial_sig_0, partial_sig_1, partial_sig_2];

        let final_signature: Result<schnorr::Signature, BridgeError> =
            super::aggregate_partial_signatures(pks, None, agg_nonce, partial_sigs, message);

        assert!(final_signature.is_err());
    }

    #[test]
    fn musig2_sig_with_tweak() {
        let (key_pairs, nonce_pairs) = create_key_and_nonce_pairs(3);
        let message = Message::from_digest(secp256k1::rand::thread_rng().gen());
        let tweak: [u8; 32] = secp256k1::rand::thread_rng().gen();

        let public_keys = key_pairs
            .iter()
            .map(|kp| kp.public_key())
            .collect::<Vec<PublicKey>>();
        let aggregated_pk: XOnlyPublicKey = XOnlyPublicKey::from_musig2_pks(
            public_keys.clone(),
            Some(Musig2Mode::KeySpendWithScript(
                TapNodeHash::from_slice(&tweak).unwrap(),
            )),
        )
        .unwrap();

        let aggregated_nonce = super::aggregate_nonces(
            nonce_pairs
                .iter()
                .map(|(_, musig_pub_nonce)| *musig_pub_nonce)
                .collect(),
        );

        let partial_sigs = key_pairs
            .into_iter()
            .zip(nonce_pairs)
            .map(|(kp, nonce_pair)| {
                super::partial_sign(
                    public_keys.clone(),
                    Some(Musig2Mode::KeySpendWithScript(
                        TapNodeHash::from_slice(&tweak).unwrap(),
                    )),
                    nonce_pair.0,
                    aggregated_nonce,
                    kp,
                    message,
                )
                .unwrap()
            })
            .collect::<Vec<_>>();

        let final_signature = super::aggregate_partial_signatures(
            public_keys,
            Some(Musig2Mode::KeySpendWithScript(
                TapNodeHash::from_slice(&tweak).unwrap(),
            )),
            aggregated_nonce,
            partial_sigs,
            message,
        )
        .unwrap();

        SECP.verify_schnorr(&final_signature, &message, &aggregated_pk)
            .unwrap();
    }

    #[test]
<<<<<<< HEAD
    fn musig2_tweak_fail() {
        let kp_0 = Keypair::new(&SECP, &mut secp256k1::rand::thread_rng());
        let kp_1 = Keypair::new(&SECP, &mut secp256k1::rand::thread_rng());
        let kp_2 = Keypair::new(&SECP, &mut secp256k1::rand::thread_rng());

        let message = Message::from_digest(secp256k1::rand::thread_rng().gen::<[u8; 32]>());
=======
    fn test_musig2_tweak_fail() {
        let kp_0 = secp256k1::Keypair::new(SECP256K1, &mut secp256k1::rand::thread_rng());
        let kp_1 = secp256k1::Keypair::new(SECP256K1, &mut secp256k1::rand::thread_rng());
        let kp_2 = secp256k1::Keypair::new(SECP256K1, &mut secp256k1::rand::thread_rng());
        let message: [u8; 32] = secp256k1::rand::thread_rng().gen();
>>>>>>> c8d321fc
        let tweak: [u8; 32] = secp256k1::rand::thread_rng().gen();

        let pks = vec![kp_0.public_key(), kp_1.public_key(), kp_2.public_key()];

        let (sec_nonce_0, pub_nonce_0) =
            super::nonce_pair(&kp_0, &mut secp256k1::rand::thread_rng()).unwrap();
        let (sec_nonce_1, pub_nonce_1) =
            super::nonce_pair(&kp_1, &mut secp256k1::rand::thread_rng()).unwrap();
        let (sec_nonce_2, pub_nonce_2) =
            super::nonce_pair(&kp_2, &mut secp256k1::rand::thread_rng()).unwrap();

        let agg_nonce = super::aggregate_nonces(vec![pub_nonce_0, pub_nonce_1, pub_nonce_2]);

        let partial_sig_0 = super::partial_sign(
            pks.clone(),
            Some(Musig2Mode::KeySpendWithScript(
                TapNodeHash::from_slice(&tweak).unwrap(),
            )),
            sec_nonce_0,
            agg_nonce,
            kp_0,
            message,
        )
        .unwrap();
        let partial_sig_1 = super::partial_sign(
            pks.clone(),
            Some(Musig2Mode::KeySpendWithScript(
                TapNodeHash::from_slice(&tweak).unwrap(),
            )),
            sec_nonce_1,
            agg_nonce,
            kp_1,
            message,
        )
        .unwrap();
        // Oops, a verifier accidentally forgot to put the tweak!
        let partial_sig_2 =
            super::partial_sign(pks.clone(), None, sec_nonce_2, agg_nonce, kp_2, message).unwrap();
        let partial_sigs = vec![partial_sig_0, partial_sig_1, partial_sig_2];

        let final_signature = super::aggregate_partial_signatures(
            pks,
            Some(Musig2Mode::KeySpendWithScript(
                TapNodeHash::from_slice(&tweak).unwrap(),
            )),
            agg_nonce,
            partial_sigs,
            message,
        );

        assert!(final_signature.is_err());
    }

    #[test]
    fn musig2_key_spend() {
        let (key_pairs, nonce_pairs) = create_key_and_nonce_pairs(2);
        let public_keys = key_pairs
            .iter()
            .map(|key_pair| key_pair.public_key())
            .collect::<Vec<PublicKey>>();

        let untweaked_xonly_pubkey =
            XOnlyPublicKey::from_musig2_pks(public_keys.clone(), None).unwrap();

        let agg_nonce = super::aggregate_nonces(
            nonce_pairs
                .iter()
                .map(|(_, musig_pub_nonce)| *musig_pub_nonce)
                .collect(),
        );

        let dummy_script = script::Builder::new().push_int(1).into_script();
        let scripts: Vec<ScriptBuf> = vec![dummy_script];
        let receiving_address = bitcoin::Address::p2tr(
<<<<<<< HEAD
            &SECP,
=======
            SECP256K1,
>>>>>>> c8d321fc
            *utils::UNSPENDABLE_XONLY_PUBKEY,
            None,
            bitcoin::Network::Regtest,
        );
        let (sending_address, sending_address_spend_info) =
            builder::address::create_taproot_address(
                &scripts.clone(),
                Some(untweaked_xonly_pubkey),
                bitcoin::Network::Regtest,
            );

        let prevout = TxOut {
            value: Amount::from_sat(100_000_000),
            script_pubkey: sending_address.script_pubkey(),
        };
        let utxo = OutPoint {
            txid: Txid::from_byte_array([0u8; 32]),
            vout: 0,
        };

        let tx_outs = builder::transaction::create_tx_outs(vec![(
            Amount::from_sat(99_000_000),
            receiving_address.script_pubkey(),
        )]);
        let tx_ins = builder::transaction::create_tx_ins(vec![utxo]);
        let dummy_tx = builder::transaction::create_btc_tx(tx_ins, tx_outs);
        let mut tx_details = TxHandler {
            txid: dummy_tx.compute_txid(),
            tx: dummy_tx,
            prevouts: vec![prevout],
            prev_scripts: vec![scripts],
            prev_taproot_spend_infos: vec![Some(sending_address_spend_info.clone())],
            out_scripts: vec![vec![]],
            out_taproot_spend_infos: vec![None],
        };

        let message = Message::from_digest(
            Actor::convert_tx_to_sighash_pubkey_spend(&mut tx_details, 0)
                .unwrap()
                .to_byte_array(),
        );
        let merkle_root = sending_address_spend_info.merkle_root().unwrap();

        let partial_sigs: Vec<MusigPartialSignature> = key_pairs
            .into_iter()
            .zip(nonce_pairs)
            .map(|(kp, nonce_pair)| {
                super::partial_sign(
                    public_keys.clone(),
                    Some(Musig2Mode::KeySpendWithScript(merkle_root)),
                    nonce_pair.0,
                    agg_nonce,
                    kp,
                    message,
                )
                .unwrap()
            })
            .collect();

        let final_signature = super::aggregate_partial_signatures(
            public_keys.clone(),
            Some(Musig2Mode::KeySpendWithScript(merkle_root)),
            agg_nonce,
            partial_sigs,
            message,
        )
        .unwrap();
<<<<<<< HEAD

        let musig_agg_xonly_pubkey = XOnlyPublicKey::from_musig2_pks(
            public_keys,
            Some(Musig2Mode::KeySpendWithScript(merkle_root)),
        )
        .unwrap();

        SECP.verify_schnorr(&final_signature, &message, &musig_agg_xonly_pubkey)
=======
        let musig_agg_xonly_pubkey_wrapped =
            XOnlyPublicKey::from_musig2_pks(pks, merkle_root, true);
        // musig2::verify_single(musig_agg_pubkey, &final_signature, message)
        //     .expect("Verification failed!");
        SECP256K1
            .verify_schnorr(
                &secp256k1::schnorr::Signature::from_slice(&final_signature).unwrap(),
                &Message::from_digest(message),
                &musig_agg_xonly_pubkey_wrapped,
            )
>>>>>>> c8d321fc
            .unwrap();
    }

    #[test]
    fn musig2_script_spend() {
        let (key_pairs, nonce_pairs) = create_key_and_nonce_pairs(2);
        let public_keys = key_pairs
            .iter()
            .map(|key_pair| key_pair.public_key())
            .collect::<Vec<PublicKey>>();

        let agg_nonce = super::aggregate_nonces(nonce_pairs.iter().map(|x| x.1).collect());
        let musig_agg_xonly_pubkey_wrapped =
            XOnlyPublicKey::from_musig2_pks(public_keys.clone(), None).unwrap();

        let musig2_script = bitcoin::script::Builder::new()
            .push_x_only_key(&musig_agg_xonly_pubkey_wrapped)
            .push_opcode(OP_CHECKSIG)
            .into_script();
        let scripts: Vec<ScriptBuf> = vec![musig2_script];

        let receiving_address = bitcoin::Address::p2tr(
<<<<<<< HEAD
            &SECP,
=======
            SECP256K1,
>>>>>>> c8d321fc
            *utils::UNSPENDABLE_XONLY_PUBKEY,
            None,
            bitcoin::Network::Regtest,
        );
        let (sending_address, sending_address_spend_info) =
            builder::address::create_taproot_address(
                &scripts.clone(),
                None,
                bitcoin::Network::Regtest,
            );

        let prevout = TxOut {
            value: Amount::from_sat(100_000_000),
            script_pubkey: sending_address.script_pubkey(),
        };
        let utxo = OutPoint {
            txid: Txid::from_byte_array([0u8; 32]),
            vout: 0,
        };

        let tx_outs = builder::transaction::create_tx_outs(vec![(
            Amount::from_sat(99_000_000),
            receiving_address.script_pubkey(),
        )]);
        let tx_ins = builder::transaction::create_tx_ins(vec![utxo]);
        let dummy_tx = builder::transaction::create_btc_tx(tx_ins, tx_outs);
        let mut tx_details = TxHandler {
            txid: dummy_tx.compute_txid(),
            tx: dummy_tx,
            prevouts: vec![prevout],
            prev_scripts: vec![scripts],
            prev_taproot_spend_infos: vec![Some(sending_address_spend_info.clone())],
            out_scripts: vec![vec![]],
            out_taproot_spend_infos: vec![None],
        };

        let message = Message::from_digest(
            Actor::convert_tx_to_sighash_script_spend(&mut tx_details, 0, 0)
                .unwrap()
                .to_byte_array(),
        );

        let partial_sigs: Vec<MusigPartialSignature> = key_pairs
            .into_iter()
            .zip(nonce_pairs)
            .map(|(kp, nonce_pair)| {
                super::partial_sign(
                    public_keys.clone(),
                    None,
                    nonce_pair.0,
                    agg_nonce,
                    kp,
                    message,
                )
                .unwrap()
            })
            .collect();

        let final_signature = super::aggregate_partial_signatures(
            public_keys,
            None,
            agg_nonce,
            partial_sigs,
            message,
        )
        .unwrap();
<<<<<<< HEAD

        SECP.verify_schnorr(&final_signature, &message, &musig_agg_xonly_pubkey_wrapped)
=======
        // musig2::verify_single(musig_agg_pubkey, &final_signature, message)
        //     .expect("Verification failed!");
        SECP256K1
            .verify_schnorr(
                &secp256k1::schnorr::Signature::from_slice(&final_signature).unwrap(),
                &Message::from_digest(message),
                &musig_agg_xonly_pubkey_wrapped,
            )
>>>>>>> c8d321fc
            .unwrap();
    }

    /// Tests:
    /// - that different tweaks produce different aggregate public keys
    /// - that partial_sign with tweaks signs correctly
    /// - that the signature is invalid with the untweaked aggregate public key
    /// - that the signature is valid with the tweaked aggregate public key
    #[test]
    fn key_agg_cache_tweak_checks() {
        // Create some test keypairs
        let kp1 = Keypair::new(&SECP, &mut bitcoin::secp256k1::rand::thread_rng());
        let kp2 = Keypair::new(&SECP, &mut bitcoin::secp256k1::rand::thread_rng());
        let public_keys = vec![kp1.public_key(), kp2.public_key()];

        // Test case 1: No tweak
        let cache_no_tweak = create_key_agg_cache(public_keys.clone(), None).unwrap();
        let agg_pk_no_tweak = from_secp_xonly(cache_no_tweak.agg_pk());

        // Test case 2: KeySpendWithScript tweak
        let merkle_root = TapNodeHash::from_slice(&[1u8; 32]).unwrap();
        let cache_script_tweak = create_key_agg_cache(
            public_keys.clone(),
            Some(Musig2Mode::KeySpendWithScript(merkle_root)),
        )
        .unwrap();
        let agg_pk_script_tweak = from_secp_xonly(cache_script_tweak.agg_pk());

        // Test case 3: OnlyKeySpend tweak
        // let internal_key = XOnlyPublicKey::from_keypair(&kp1).0;
        let cache_key_tweak =
            create_key_agg_cache(public_keys.clone(), Some(Musig2Mode::OnlyKeySpend)).unwrap();
        let agg_pk_key_tweak = from_secp_xonly(cache_key_tweak.agg_pk());

        // Verify that different tweaks produce different aggregate public keys
        assert_ne!(agg_pk_no_tweak, agg_pk_script_tweak);
        assert_ne!(agg_pk_no_tweak, agg_pk_key_tweak);
        assert_ne!(agg_pk_script_tweak, agg_pk_key_tweak);

        // Test signing with the tweaked keys
        let message = Message::from_digest(secp256k1::rand::thread_rng().gen());
        let tweak = Some(Musig2Mode::KeySpendWithScript(merkle_root));

        // Create nonces
        let (sec_nonce1, pub_nonce1) =
            nonce_pair(&kp1, &mut bitcoin::secp256k1::rand::thread_rng()).unwrap();
        let (sec_nonce2, pub_nonce2) =
            nonce_pair(&kp2, &mut bitcoin::secp256k1::rand::thread_rng()).unwrap();
        let agg_nonce = aggregate_nonces(vec![pub_nonce1, pub_nonce2]);

        // Sign with script tweak
        let partial_sig1 = partial_sign(
            public_keys.clone(),
            tweak,
            sec_nonce1,
            agg_nonce,
            kp1,
            message,
        )
        .unwrap();
        let partial_sig2 = partial_sign(
            public_keys.clone(),
            tweak,
            sec_nonce2,
            agg_nonce,
            kp2,
            message,
        )
        .unwrap();

        // Aggregate and verify signatures
        let final_sig = aggregate_partial_signatures(
            public_keys.clone(),
            tweak,
            agg_nonce,
            vec![partial_sig1, partial_sig2],
            message,
        )
        .unwrap();

        // Verify the signature works with the tweaked aggregate public key
        SECP.verify_schnorr(&final_sig, &message, &agg_pk_script_tweak)
            .expect("Signature verification should succeed with tweaked aggregate key");

        // Verify the signature fails with the untweaked aggregate public key
        assert!(SECP
            .verify_schnorr(&final_sig, &message, &agg_pk_no_tweak)
            .is_err());
    }
}<|MERGE_RESOLUTION|>--- conflicted
+++ resolved
@@ -234,11 +234,7 @@
         secp256k1::{schnorr, Message, PublicKey},
         Amount, OutPoint, ScriptBuf, TapNodeHash, TxOut, Txid, XOnlyPublicKey,
     };
-<<<<<<< HEAD
     use secp256k1::{musig::MusigPartialSignature, rand::Rng};
-=======
-    use secp256k1::{rand::Rng, Keypair, Message, XOnlyPublicKey, SECP256K1};
->>>>>>> c8d321fc
     use std::vec;
 
     /// Generates random key and nonce pairs for a given number of signers.
@@ -247,16 +243,12 @@
         let mut nonce_pairs = Vec::new();
 
         for _ in 0..num_signers {
-<<<<<<< HEAD
             let key_pair = Keypair::new(&SECP, &mut bitcoin::secp256k1::rand::thread_rng());
             let nonce_pair =
                 nonce_pair(&key_pair, &mut bitcoin::secp256k1::rand::thread_rng()).unwrap();
 
             key_pairs.push(key_pair);
             nonce_pairs.push(nonce_pair);
-=======
-            keypair_vec.push(Keypair::new(SECP256K1, &mut secp256k1::rand::thread_rng()));
->>>>>>> c8d321fc
         }
 
         (key_pairs, nonce_pairs)
@@ -310,7 +302,6 @@
     }
 
     #[test]
-<<<<<<< HEAD
     fn musig2_raw_fail_if_partial_sigs_invalid() {
         let kp_0 = Keypair::new(&SECP, &mut secp256k1::rand::thread_rng());
         let kp_1 = Keypair::new(&SECP, &mut secp256k1::rand::thread_rng());
@@ -318,13 +309,6 @@
 
         let message = Message::from_digest(secp256k1::rand::thread_rng().gen());
 
-=======
-    fn test_musig2_raw_fail() {
-        let kp_0 = secp256k1::Keypair::new(SECP256K1, &mut secp256k1::rand::thread_rng());
-        let kp_1 = secp256k1::Keypair::new(SECP256K1, &mut secp256k1::rand::thread_rng());
-        let kp_2 = secp256k1::Keypair::new(SECP256K1, &mut secp256k1::rand::thread_rng());
-        let message: [u8; 32] = secp256k1::rand::thread_rng().gen();
->>>>>>> c8d321fc
         let pks = vec![kp_0.public_key(), kp_1.public_key(), kp_2.public_key()];
 
         let (sec_nonce_0, pub_nonce_0) =
@@ -419,20 +403,13 @@
     }
 
     #[test]
-<<<<<<< HEAD
     fn musig2_tweak_fail() {
         let kp_0 = Keypair::new(&SECP, &mut secp256k1::rand::thread_rng());
         let kp_1 = Keypair::new(&SECP, &mut secp256k1::rand::thread_rng());
         let kp_2 = Keypair::new(&SECP, &mut secp256k1::rand::thread_rng());
 
         let message = Message::from_digest(secp256k1::rand::thread_rng().gen::<[u8; 32]>());
-=======
-    fn test_musig2_tweak_fail() {
-        let kp_0 = secp256k1::Keypair::new(SECP256K1, &mut secp256k1::rand::thread_rng());
-        let kp_1 = secp256k1::Keypair::new(SECP256K1, &mut secp256k1::rand::thread_rng());
-        let kp_2 = secp256k1::Keypair::new(SECP256K1, &mut secp256k1::rand::thread_rng());
-        let message: [u8; 32] = secp256k1::rand::thread_rng().gen();
->>>>>>> c8d321fc
+
         let tweak: [u8; 32] = secp256k1::rand::thread_rng().gen();
 
         let pks = vec![kp_0.public_key(), kp_1.public_key(), kp_2.public_key()];
@@ -507,11 +484,8 @@
         let dummy_script = script::Builder::new().push_int(1).into_script();
         let scripts: Vec<ScriptBuf> = vec![dummy_script];
         let receiving_address = bitcoin::Address::p2tr(
-<<<<<<< HEAD
             &SECP,
-=======
-            SECP256K1,
->>>>>>> c8d321fc
+
             *utils::UNSPENDABLE_XONLY_PUBKEY,
             None,
             bitcoin::Network::Regtest,
@@ -579,7 +553,6 @@
             message,
         )
         .unwrap();
-<<<<<<< HEAD
 
         let musig_agg_xonly_pubkey = XOnlyPublicKey::from_musig2_pks(
             public_keys,
@@ -588,18 +561,7 @@
         .unwrap();
 
         SECP.verify_schnorr(&final_signature, &message, &musig_agg_xonly_pubkey)
-=======
-        let musig_agg_xonly_pubkey_wrapped =
-            XOnlyPublicKey::from_musig2_pks(pks, merkle_root, true);
-        // musig2::verify_single(musig_agg_pubkey, &final_signature, message)
-        //     .expect("Verification failed!");
-        SECP256K1
-            .verify_schnorr(
-                &secp256k1::schnorr::Signature::from_slice(&final_signature).unwrap(),
-                &Message::from_digest(message),
-                &musig_agg_xonly_pubkey_wrapped,
-            )
->>>>>>> c8d321fc
+
             .unwrap();
     }
 
@@ -622,11 +584,7 @@
         let scripts: Vec<ScriptBuf> = vec![musig2_script];
 
         let receiving_address = bitcoin::Address::p2tr(
-<<<<<<< HEAD
             &SECP,
-=======
-            SECP256K1,
->>>>>>> c8d321fc
             *utils::UNSPENDABLE_XONLY_PUBKEY,
             None,
             bitcoin::Network::Regtest,
@@ -693,19 +651,8 @@
             message,
         )
         .unwrap();
-<<<<<<< HEAD
 
         SECP.verify_schnorr(&final_signature, &message, &musig_agg_xonly_pubkey_wrapped)
-=======
-        // musig2::verify_single(musig_agg_pubkey, &final_signature, message)
-        //     .expect("Verification failed!");
-        SECP256K1
-            .verify_schnorr(
-                &secp256k1::schnorr::Signature::from_slice(&final_signature).unwrap(),
-                &Message::from_digest(message),
-                &musig_agg_xonly_pubkey_wrapped,
-            )
->>>>>>> c8d321fc
             .unwrap();
     }
 
