//! # Testing Utilities
//!
//! This crate provides testing utilities, which are not possible to be included
//! in binaries. There will be multiple prerequisites that these macros require.
//! Please check comments of each for more information.

/// Creates a Bitcoin regtest node for testing, waits for it to start and returns an RPC.
/// **Beware**: **Do not drop** returned value until the end of the test
/// otherwise ExtendedRpc will fail to connect Bitcoind.
///
/// Requires an import of `ExtendedRpc` and `BridgeConfig`.
///
/// # Required Imports
///
/// ## Unit Tests
/// ```rust
/// use crate::rpc::ExtendedRpc;
/// ```
///
/// ## Integration Tests And Binaries
/// ```rust
/// use clementine_core::rpc::ExtendedRpc;
/// ```
#[macro_export]
macro_rules! create_regtest_rpc {
    ($config:expr) => {{
        use bitcoincore_rpc::RpcApi;
        use tempfile::TempDir;

        // Create temporary directory for bitcoin data
        let data_dir = TempDir::new()
            .expect("Failed to create temporary directory")
            .into_path();

        // Get available ports for RPC
        let rpc_port = {
            let listener = std::net::TcpListener::bind("127.0.0.1:0").unwrap();
            listener.local_addr().unwrap().port()
        };
        $config.bitcoin_rpc_url = format!("http://127.0.0.1:{}/wallet/admin", rpc_port);

        // Bitcoin node configuration

        // Construct args for bitcoind
        let args = vec![
            "-regtest".to_string(),
            format!("-datadir={}", data_dir.display()),
            "-listen=0".to_string(),
            format!("-rpcport={}", rpc_port),
            format!("-rpcuser={}", $config.bitcoin_rpc_user),
            format!("-rpcpassword={}", $config.bitcoin_rpc_password),
            "-wallet=admin".to_string(),
            "-txindex=1".to_string(),
            "-fallbackfee=0.00001".to_string(),
            "-rpcallowip=0.0.0.0/0".to_string(),
        ];

        // Create log file in temp directory
        let log_file = data_dir.join("debug.log");
        let log_file_path = log_file.to_str().unwrap();

        // Start bitcoind process with log redirection
        let process = std::process::Command::new("bitcoind")
            .args(&args)
            .arg(format!("-debuglogfile={}", log_file_path))
            .stdout(std::process::Stdio::null())
            .stderr(std::process::Stdio::null())
            .spawn()
            .expect("Failed to start bitcoind");

        struct WithProcessCleanup(pub std::process::Child, ExtendedRpc, std::path::PathBuf);
        impl WithProcessCleanup {
            pub fn rpc(&self) -> &ExtendedRpc {
                &self.1
            }
        }

        impl Drop for WithProcessCleanup {
            fn drop(&mut self) {
                tracing::info!(
                    "Test bitcoin regtest logs can be found at: {}",
                    self.2.display()
                );
                let _ = self.0.kill();
                let _ = self.rpc(); // To get away from "unused" warnings
            }
        }

        // Create RPC client
        let rpc_url = format!("http://127.0.0.1:{}", rpc_port);

        let client = ExtendedRpc::connect(
            rpc_url,
            $config.bitcoin_rpc_user.clone(),
            $config.bitcoin_rpc_password.clone(),
        )
        .await
        .expect("Failed to create RPC client");

        // Wait for node to be ready
        let mut attempts = 0;
        let retry_count = 30;
        while attempts < retry_count {
            if client.client.get_blockchain_info().await.is_ok() {
                break;
            }
            tokio::time::sleep(std::time::Duration::from_secs(1)).await;
            attempts += 1;
        }
        if attempts == retry_count {
            panic!("Bitcoin node failed to start in {} seconds", retry_count);
        }

        // Get and print bitcoind version
        let network_info = client.client.get_network_info().await.unwrap();
        tracing::info!("Using bitcoind version: {}", network_info.version);

        // Create wallet
        client
            .client
            .create_wallet("admin", None, None, None, None)
            .await
            .unwrap();

        // Generate blocks
        let address = client.client.get_new_address(None, None).await.unwrap();
        client
            .client
            .generate_to_address(101, &address.assume_checked_ref())
            .await
            .expect("Failed to generate blocks");

        WithProcessCleanup(process, client.clone(), log_file)
    }};
}

/// Creates a temporary database for testing, using current thread's name as the
/// database name.
///
/// # Parameters
///
/// - `suffix`: Optional suffix added to the thread handle in `Option<str>`
///   type.
///
/// # Returns
///
/// - [`BridgeConfig`]: Modified configuration struct
///
/// # Required Imports
///
/// ## Unit Tests
///
/// ```rust
/// use crate::{
///     config::BridgeConfig, database::Database, initialize_database, utils::initialize_logger,
/// };
/// ```
///
/// ## Integration Tests And Binaries
///
/// ```rust
/// use clementine_core::{config::BridgeConfig, database::Database, utils::initialize_logger};
/// ```
#[macro_export]
macro_rules! create_test_config_with_thread_name {
    ($suffix:expr) => {{
        let suffix = $suffix.unwrap_or(&String::default()).to_string();

        let handle = std::thread::current()
            .name()
            .unwrap()
            .split(':')
            .last()
            .unwrap()
            .to_owned()
            + &suffix;

        // Use maximum log level for tests.
        initialize_logger(Some(::tracing::level_filters::LevelFilter::DEBUG)).unwrap();

        let mut config = BridgeConfig::default();

        // Check environment for an overwrite config. TODO: Convert this to env vars.
        let env_config: Option<BridgeConfig> =
            if let Ok(config_file_path) = std::env::var("TEST_CONFIG") {
                Some(BridgeConfig::try_parse_file(config_file_path.into()).unwrap())
            } else {
                None
            };

        config.db_name = handle.to_string();

        // Overwrite user's environment to test's hard coded data if environment
        // file is specified.
        if let Some(env_config) = env_config {
            config.db_host = env_config.db_host;
            config.db_port = env_config.db_port;
            config.db_user = env_config.db_user;
            config.db_password = env_config.db_password;
            config.db_name = env_config.db_name;
        };

        initialize_database!(&config);

        config
    }};
}

/// Initializes a new database with given configuration. If the database is
/// already initialized, it will be dropped before initialization. Meaning,
/// a clean state is guaranteed.
///
/// [`Database::new`] must be called after this to connect to the
/// initialized database.
///
/// # Parameters
///
/// - `config`: Configuration options in `BridgeConfig` type.
///
/// # Required Imports
///
/// ## Unit Tests
///
/// ```rust
/// use crate::database::Database;
/// ```
///
/// ## Integration Tests And Binaries
///
/// ```rust
/// use clementine_core::database::Database;
/// ```
#[macro_export]
macro_rules! initialize_database {
    ($config:expr) => {{
        let url = Database::get_postgresql_url(&$config);
        let conn = sqlx::PgPool::connect(url.as_str())
            .await
            .expect(&format!(
                "Failed to connect to database, please make sure a test Postgres DB is running at {}",
                url
            ));

        sqlx::query(&format!("DROP DATABASE IF EXISTS {}", &$config.db_name))
            .execute(&conn)
            .await
            .unwrap();

        sqlx::query(&format!(
            "CREATE DATABASE {} WITH OWNER {}",
            $config.db_name, $config.db_user
        ))
        .execute(&conn)
        .await
        .unwrap();

        conn.close().await;

        Database::run_schema_script($config).await.unwrap();
    }};
}

/// Starts operators, verifiers, aggregator and watchtower servers.
///
/// Depends on create_regtest_rpc! and get_available_port! for dynamic port allocation.
///
/// # Returns
///
/// Returns a tuple of vectors of clients, handles, and addresses for the
/// verifiers, operators, aggregator and watchtowers.
///
/// # Required Imports
///
/// ## Unit Tests
///
/// ```rust
/// use crate::{
///     config::BridgeConfig,
///     database::Database,
///     errors::BridgeError,
///     initialize_database,
///     extended_rpc::ExtendedRpc,
///     servers::{
///         create_aggregator_grpc_server, create_operator_grpc_server,
///         create_verifier_grpc_server, create_watchtower_grpc_server,
///     },
/// };
/// use crate::rpc::clementine::clementine_aggregator_client::ClementineAggregatorClient;
/// use crate::rpc::clementine::clementine_operator_client::ClementineOperatorClient;
/// use crate::rpc::clementine::clementine_verifier_client::ClementineVerifierClient;
/// use crate::rpc::clementine::clementine_watchtower_client::ClementineWatchtowerClient;
/// ```
///
/// ## Integration Tests And Binaries
///
/// ```rust
/// use clementine_core::servers::{
///     create_aggregator_grpc_server, create_operator_grpc_server, create_verifier_grpc_server,
///     create_watchtower_grpc_server,
/// };
/// use clementine_core::rpc::clementine::clementine_aggregator_client::ClementineAggregatorClient;
/// use clementine_core::rpc::clementine::clementine_operator_client::ClementineOperatorClient;
/// use clementine_core::rpc::clementine::clementine_verifier_client::ClementineVerifierClient;
/// use clementine_core::rpc::clementine::clementine_watchtower_client::ClementineWatchtowerClient;
/// ```
#[macro_export]
macro_rules! create_actors {
    ($config:expr) => {{
<<<<<<< HEAD
=======
        let regtest = create_regtest_rpc!($config);
        let rpc = regtest.rpc();

        // replace config with new rpc
        let mut config = $config.clone();
        config.bitcoin_rpc_url = rpc.url.clone();

>>>>>>> d26fc494
        let all_verifiers_secret_keys =
            $config
                .all_verifiers_secret_keys
                .clone()
                .unwrap_or_else(|| {
                    panic!("All secret keys of the verifiers are required for testing");
                });
        let all_watchtowers_secret_keys = $config
            .all_watchtowers_secret_keys
            .clone()
            .unwrap_or_else(|| {
                panic!("All secret keys of the watchtowers are required for testing");
            });
        let verifier_futures = all_verifiers_secret_keys
            .iter()
            .enumerate()
            .map(|(i, sk)| {
                let port = get_available_port!();
                // println!("Port: {}", port);
                let i = i.to_string();
<<<<<<< HEAD
                let mut config_with_new_db = $config.clone();
=======
                let mut config_with_new_db = config.clone();
>>>>>>> d26fc494
                async move {
                    config_with_new_db.db_name += &i;
                    initialize_database!(&config_with_new_db);

                    let verifier = create_verifier_grpc_server(BridgeConfig {
                        secret_key: *sk,
                        port,
                        ..config_with_new_db.clone()
                    })
                    .await?;
                    Ok::<((std::net::SocketAddr,), BridgeConfig), BridgeError>((
                        verifier,
                        config_with_new_db,
                    ))
                }
            })
            .collect::<Vec<_>>();
        let verifier_results = futures::future::try_join_all(verifier_futures)
            .await
            .unwrap();
        let verifier_endpoints = verifier_results.iter().map(|(v, _)| *v).collect::<Vec<_>>();
        let verifier_configs = verifier_results
            .iter()
            .map(|(_, c)| c.clone())
            .collect::<Vec<_>>();

        let all_operators_secret_keys =
            $config
                .all_operators_secret_keys
                .clone()
                .unwrap_or_else(|| {
                    panic!("All secret keys of the operators are required for testing");
                });

        // Create futures for operator gRPC servers
        let operator_futures = all_operators_secret_keys
            .iter()
            .enumerate()
            .map(|(i, sk)| {
                let port = get_available_port!();
                let verifier_config = verifier_configs[i].clone();
                async move {
                    let socket_addr = create_operator_grpc_server(BridgeConfig {
                        secret_key: *sk,
                        port,
                        ..verifier_config
                    })
                    .await?;
                    Ok::<(std::net::SocketAddr,), BridgeError>(socket_addr)
                }
            })
            .collect::<Vec<_>>();

        let operator_endpoints = futures::future::try_join_all(operator_futures)
            .await
            .unwrap();

        let verifier_configs = verifier_configs.clone();

        let watchtower_futures = all_watchtowers_secret_keys
            .iter()
            .enumerate()
            .map(|(i, sk)| {
                let port = get_available_port!();
                println!("Watchtower {i} start port: {port}");
                create_watchtower_grpc_server(BridgeConfig {
                    index: i as u32,
                    secret_key: *sk,
                    port,
                    ..verifier_configs[i].clone()
                })
            })
            .collect::<Vec<_>>();

        let watchtower_endpoints = futures::future::try_join_all(watchtower_futures)
            .await
            .unwrap();

        let port = get_available_port!();
        println!("Aggregator port: {}", port);
        // + all_operators_secret_keys.len() as u16;
        let aggregator = create_aggregator_grpc_server(BridgeConfig {
            port,
            verifier_endpoints: Some(
                verifier_endpoints
                    .iter()
                    .map(|(socket_addr,)| format!("http://{}", socket_addr))
                    .collect(),
            ),
            operator_endpoints: Some(
                operator_endpoints
                    .iter()
                    .map(|(socket_addr,)| format!("http://{}", socket_addr))
                    .collect(),
            ),
            watchtower_endpoints: Some(
                watchtower_endpoints
                    .iter()
                    .map(|(socket_addr,)| format!("http://{}", socket_addr))
                    .collect(),
            ),
            ..verifier_configs[0].clone()
        })
        .await
        .unwrap();

        let verifiers =
            futures_util::future::join_all(verifier_endpoints.iter().map(|verifier| async move {
                ClementineVerifierClient::connect(format!("http://{}", verifier.0))
                    .await
                    .unwrap()
            }))
            .await;
        let operators =
            futures_util::future::join_all(operator_endpoints.iter().map(|operator| async move {
                ClementineOperatorClient::connect(format!("http://{}", operator.0))
                    .await
                    .unwrap()
            }))
            .await;
        let aggregator = ClementineAggregatorClient::connect(format!("http://{}", aggregator.0))
            .await
            .unwrap();
        let watchtowers = futures_util::future::join_all(watchtower_endpoints.iter().map(
            |watchtower| async move {
                ClementineWatchtowerClient::connect(format!("http://{}", watchtower.0))
                    .await
                    .unwrap()
            },
        ))
        .await;

        (verifiers, operators, aggregator, watchtowers)
    }};
}

/// Gets the the deposit address for the user.
///
/// # Returns
///
/// - [`Address`]: Deposit address of the user
///
/// # Required Imports
///
/// ## Unit Tests
///
/// ```rust
/// use crate::{actor::Actor, builder, musig2::AggregateFromPublicKeys};
/// ```
///
/// ## Integration Tests And Binaries
///
/// ```rust
/// use clementine_core::{actor::Actor, builder, musig2::AggregateFromPublicKeys};
/// ```
#[macro_export]
macro_rules! get_deposit_address {
    ($config:expr, $evm_address:expr) => {{
        let signer = Actor::new(
            $config.secret_key,
            $config.winternitz_secret_key,
            $config.network,
        );

        let nofn_xonly_pk =
            bitcoin::XOnlyPublicKey::from_musig2_pks($config.verifiers_public_keys.clone(), None)
                .unwrap();

        builder::address::generate_deposit_address(
            nofn_xonly_pk,
            signer.address.as_unchecked(),
            $evm_address,
            $config.bridge_amount_sats,
            $config.network,
            $config.user_takes_after,
        )
    }};
}

/// Generates withdrawal transaction and signs it with `SinglePlusAnyoneCanPay`.
///
/// # Returns
///
/// A tuple of:
///
/// - [`UTXO`]: Dust UTXO used as the input of the withdrawal transaction
/// - [`TxOut`]: Txout of the withdrawal transaction
/// - [`Signature`]: Signature of the withdrawal transaction
///
/// # Required Imports
///
/// ## Unit Tests
///
/// ```rust
/// use crate::{actor::Actor, builder, UTXO};
/// use crate::builder::script::SpendPath;
/// use crate::rpc::clementine::NormalSignatureKind;
/// ```
///
/// ## Integration Tests And Binaries
///
/// ```rust
/// use clementine_core::{actor::Actor, builder, UTXO};
/// use clementine_core::builder::script::SpendPath;
/// use clementine_core::rpc::clementine::NormalSignatureKind;
/// ```
#[macro_export]
macro_rules! generate_withdrawal_transaction_and_signature {
    ($config:expr, $rpc:expr, $withdrawal_address:expr, $withdrawal_amount:expr) => {{
        let signer = Actor::new(
            $config.secret_key,
            $config.winternitz_secret_key,
            $config.network,
        );

        const WITHDRAWAL_EMPTY_UTXO_SATS: bitcoin::Amount = bitcoin::Amount::from_sat(550);

        let dust_outpoint = $rpc
            .send_to_address(&signer.address, WITHDRAWAL_EMPTY_UTXO_SATS)
            .await
            .unwrap();
        let dust_utxo = UTXO {
            outpoint: dust_outpoint,
            txout: bitcoin::TxOut {
                value: WITHDRAWAL_EMPTY_UTXO_SATS,
                script_pubkey: signer.address.script_pubkey(),
            },
        };

        let txin = builder::transaction::input::SpendableTxIn::new(
            dust_utxo.outpoint,
            dust_utxo.txout.clone(),
            vec![],
            None,
        );
        let txout = bitcoin::TxOut {
            value: $withdrawal_amount,
            script_pubkey: $withdrawal_address.script_pubkey(),
        };
        let txout = builder::transaction::output::UnspentTxOut::from_partial(txout.clone());

        let tx = builder::transaction::TxHandlerBuilder::new(TransactionType::Payout)
            .add_input(
                NormalSignatureKind::NotStored,
                txin,
                SpendPath::KeySpend,
                builder::transaction::DEFAULT_SEQUENCE,
            )
            .add_output(txout.clone())
            .finalize();

        let sighash = tx
            .calculate_sighash_txin(0, bitcoin::sighash::TapSighashType::SinglePlusAnyoneCanPay)
            .unwrap();

        let sig = signer.sign_with_tweak(sighash, None).unwrap();

        (dust_utxo, txout, sig)
    }};
}

/// Helper macro to get a dynamically assigned free port.
#[macro_export]
macro_rules! get_available_port {
    () => {{
        use std::net::TcpListener;
        TcpListener::bind("127.0.0.1:0")
            .expect("Could not bind to an available port")
            .local_addr()
            .expect("Could not get local address")
            .port()
    }};
}<|MERGE_RESOLUTION|>--- conflicted
+++ resolved
@@ -306,16 +306,6 @@
 #[macro_export]
 macro_rules! create_actors {
     ($config:expr) => {{
-<<<<<<< HEAD
-=======
-        let regtest = create_regtest_rpc!($config);
-        let rpc = regtest.rpc();
-
-        // replace config with new rpc
-        let mut config = $config.clone();
-        config.bitcoin_rpc_url = rpc.url.clone();
-
->>>>>>> d26fc494
         let all_verifiers_secret_keys =
             $config
                 .all_verifiers_secret_keys
@@ -336,11 +326,8 @@
                 let port = get_available_port!();
                 // println!("Port: {}", port);
                 let i = i.to_string();
-<<<<<<< HEAD
                 let mut config_with_new_db = $config.clone();
-=======
-                let mut config_with_new_db = config.clone();
->>>>>>> d26fc494
+
                 async move {
                     config_with_new_db.db_name += &i;
                     initialize_database!(&config_with_new_db);
