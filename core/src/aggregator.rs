use std::ops::Deref;

use crate::constants::{
    ENTITY_STATUS_POLL_TIMEOUT, OPERATOR_GET_KEYS_TIMEOUT, VERIFIER_SEND_KEYS_TIMEOUT,
};
use crate::deposit::DepositData;
use crate::extended_rpc::ExtendedRpc;
use crate::rpc::clementine::entity_status_with_id::StatusResult;
use crate::rpc::clementine::EntityId as RPCEntityId;
use crate::rpc::clementine::{
    self, DepositParams, Empty, EntityStatusWithId, EntityType, OperatorKeysWithDeposit,
};
use crate::task::aggregator_metric_publisher::AGGREGATOR_METRIC_PUBLISHER_POLL_DELAY;
use crate::task::TaskExt;
#[cfg(feature = "automation")]
use crate::tx_sender::TxSenderClient;
use crate::utils::{timed_request, timed_try_join_all};
use crate::{
    builder::{self},
    config::BridgeConfig,
    database::Database,
    errors::BridgeError,
    musig2::aggregate_partial_signatures,
    rpc::{
        self,
        clementine::{
            clementine_operator_client::ClementineOperatorClient,
            clementine_verifier_client::ClementineVerifierClient,
        },
    },
};
use bitcoin::hashes::Hash;
use bitcoin::secp256k1::{schnorr, Message, PublicKey};
use bitcoin::XOnlyPublicKey;
use eyre::Context;
use futures::future::join_all;
use secp256k1::musig::{AggregatedNonce, PartialSignature};
use tonic::{Request, Status};
use tracing::{debug_span, Instrument};

/// Aggregator struct.
/// This struct is responsible for aggregating partial signatures from the verifiers.
/// It will have in total 3 * num_operator + 1 aggregated nonces.
/// \[0\] -> Aggregated nonce for the move transaction.
/// [1..num_operator + 1] -> Aggregated nonces for the operator_takes transactions.
/// [num_operator + 1..2 * num_operator + 1] -> Aggregated nonces for the slash_or_take transactions.
/// [2 * num_operator + 1..3 * num_operator + 1] -> Aggregated nonces for the burn transactions.
/// For now, we do not have the last bit.
#[derive(Debug, Clone)]
pub struct Aggregator {
    pub(crate) rpc: ExtendedRpc,
    pub(crate) db: Database,
    pub(crate) config: BridgeConfig,
    #[cfg(feature = "automation")]
    pub(crate) tx_sender: TxSenderClient,
    operator_clients: Vec<ClementineOperatorClient<tonic::transport::Channel>>,
    verifier_clients: Vec<ClementineVerifierClient<tonic::transport::Channel>>,
    verifier_keys: Vec<PublicKey>,
    operator_keys: Vec<XOnlyPublicKey>,
}

#[derive(Debug, Clone, Copy, PartialEq, Eq, Hash)]
pub enum EntityId {
    Verifier(VerifierId),
    Operator(OperatorId),
}

/// Wrapper struct that renders the verifier id in the logs.
#[derive(Debug, Clone, Copy, PartialEq, Eq, Hash)]
pub struct VerifierId(pub PublicKey);

/// Wrapper struct that renders the operator id in the logs.
#[derive(Debug, Clone, Copy, PartialEq, Eq, Hash)]
pub struct OperatorId(pub XOnlyPublicKey);

impl std::fmt::Display for EntityId {
    fn fmt(&self, f: &mut std::fmt::Formatter<'_>) -> std::fmt::Result {
        match self {
            EntityId::Verifier(id) => write!(f, "{}", id),
            EntityId::Operator(id) => write!(f, "{}", id),
        }
    }
}

impl std::fmt::Display for VerifierId {
    fn fmt(&self, f: &mut std::fmt::Formatter<'_>) -> std::fmt::Result {
        write!(f, "Verifier({})", &self.0.to_string()[..10])
    }
}

impl std::fmt::Display for OperatorId {
    fn fmt(&self, f: &mut std::fmt::Formatter<'_>) -> std::fmt::Result {
        write!(f, "Operator({})", &self.0.to_string()[..10])
    }
}

/// Wrapper struct that matches verifier clients with their ids.
#[derive(Debug, Clone)]
pub struct ParticipatingVerifiers(
    pub  Vec<(
        ClementineVerifierClient<tonic::transport::Channel>,
        VerifierId,
    )>,
);

impl ParticipatingVerifiers {
    pub fn new(
        verifiers: Vec<(
            ClementineVerifierClient<tonic::transport::Channel>,
            VerifierId,
        )>,
    ) -> Self {
        Self(verifiers)
    }

    pub fn clients(&self) -> Vec<ClementineVerifierClient<tonic::transport::Channel>> {
        self.0.iter().map(|(client, _)| client.clone()).collect()
    }

    pub fn ids(&self) -> Vec<VerifierId> {
        self.0.iter().map(|(_, id)| *id).collect()
    }
}

/// Wrapper struct that matches operator clients with their ids.
#[derive(Debug, Clone)]
pub struct ParticipatingOperators(
    pub  Vec<(
        ClementineOperatorClient<tonic::transport::Channel>,
        OperatorId,
    )>,
);

impl ParticipatingOperators {
    pub fn new(
        operators: Vec<(
            ClementineOperatorClient<tonic::transport::Channel>,
            OperatorId,
        )>,
    ) -> Self {
        Self(operators)
    }

    pub fn clients(&self) -> Vec<ClementineOperatorClient<tonic::transport::Channel>> {
        self.0.iter().map(|(client, _)| client.clone()).collect()
    }

    pub fn ids(&self) -> Vec<OperatorId> {
        self.0.iter().map(|(_, id)| *id).collect()
    }
}

impl Aggregator {
    pub async fn new(config: BridgeConfig) -> Result<Self, BridgeError> {
        let db = Database::new(&config).await?;

        let rpc = ExtendedRpc::connect(
            config.bitcoin_rpc_url.clone(),
            config.bitcoin_rpc_user.clone(),
            config.bitcoin_rpc_password.clone(),
        )
        .await?;

        let verifier_endpoints =
            config
                .verifier_endpoints
                .clone()
                .ok_or(BridgeError::ConfigError(
                    "No verifier endpoints provided in config".into(),
                ))?;

        let operator_endpoints =
            config
                .operator_endpoints
                .clone()
                .ok_or(BridgeError::ConfigError(
                    "No operator endpoints provided in config".into(),
                ))?;

        // Create clients to connect to all verifiers
        let verifier_clients = rpc::get_clients(
            verifier_endpoints,
            ClementineVerifierClient::new,
            &config,
            true,
        )
        .await?;

        // Create clients to connect to all operators
        let operator_clients = rpc::get_clients(
            operator_endpoints,
            ClementineOperatorClient::new,
            &config,
            true,
        )
        .await?;

        #[cfg(feature = "automation")]
        let tx_sender = TxSenderClient::new(db.clone(), "aggregator".to_string());

        tracing::info!(
            "Aggregator created with {} verifiers and {} operators",
            verifier_clients.len(),
            operator_clients.len(),
        );

        let operator_keys =
            Aggregator::collect_operator_xonly_public_keys_with_clients(&operator_clients).await?;

        let (_, verifier_keys) =
            Aggregator::collect_verifier_public_keys_with_clients(&verifier_clients).await?;

        Ok(Aggregator {
            rpc,
            db,
            config,
            #[cfg(feature = "automation")]
            tx_sender,
            verifier_clients,
            operator_clients,
            verifier_keys,
            operator_keys,
        })
    }

    pub fn get_verifier_clients(&self) -> &[ClementineVerifierClient<tonic::transport::Channel>] {
        &self.verifier_clients
    }

    pub fn get_verifier_keys(&self) -> Vec<PublicKey> {
        self.verifier_keys.clone()
    }

    pub fn get_operator_keys(&self) -> Vec<XOnlyPublicKey> {
        self.operator_keys.clone()
    }

    pub fn get_operator_clients(&self) -> &[ClementineOperatorClient<tonic::transport::Channel>] {
        &self.operator_clients
    }

    /// Collects and distributes keys to verifiers from operators and watchtowers for the new deposit
    /// for operators: get bitvm assert winternitz public keys and watchtower challenge ack hashes
    /// for watchtowers: get winternitz public keys for watchtower challenges
    pub async fn collect_and_distribute_keys(
        &self,
        deposit_params: &DepositParams,
    ) -> Result<(), BridgeError> {
        tracing::info!("Starting collect_and_distribute_keys");

        let start_time = std::time::Instant::now();

        let deposit_data: DepositData = deposit_params.clone().try_into()?;

        // Create channels with larger capacity to prevent blocking
        let (operator_keys_tx, operator_keys_rx) =
            tokio::sync::broadcast::channel::<clementine::OperatorKeysWithDeposit>(
                deposit_data.get_num_operators() * deposit_data.get_num_verifiers(),
            );
        let operator_rx_handles = (0..deposit_data.get_num_verifiers())
            .map(|_| operator_keys_rx.resubscribe())
            .collect::<Vec<_>>();

        let operators = self.get_participating_operators(&deposit_data).await?;
        let operator_clients = operators.clients();

        let operator_xonly_pks = deposit_data.get_operators();
        let deposit = deposit_params.clone();

        tracing::info!("Starting operator key collection");
        #[cfg(test)]
        let timeout_params = self.config.test_params.timeout_params;
        #[allow(clippy::unused_enumerate_index)]
        let get_operators_keys_handle = tokio::spawn(timed_try_join_all(
            OPERATOR_GET_KEYS_TIMEOUT,
            "Operator key collection",
            Some(operators.ids()),
            operator_clients
                .into_iter()
                .zip(operator_xonly_pks.into_iter())
                .enumerate()
                .map(move |(_idx, (mut operator_client, operator_xonly_pk))| {
                    let deposit_params = deposit.clone();
                    let tx = operator_keys_tx.clone();
                    async move {
                        #[cfg(test)]
                        timeout_params
                            .hook_timeout_key_collection_operator(_idx)
                            .await;

                        let operator_keys = operator_client
                            .get_deposit_keys(deposit_params.clone())
                            .instrument(
                                debug_span!("get_deposit_keys", id=%OperatorId(operator_xonly_pk)),
                            )
                            .await
                            .wrap_err(Status::internal("Operator key retrieval failed"))?
                            .into_inner();

                        // A send error means that all receivers are closed,
                        // receivers only close if they have an error (while
                        // loop condition)
                        // We don't care about the result of the send, we
                        // only care about the error on the other side.
                        // Ignore this error, and let the other side's error
                        // propagate.
                        let _ = tx.send(OperatorKeysWithDeposit {
                            deposit_params: Some(deposit_params),
                            operator_keys: Some(operator_keys),
                            operator_xonly_pk: operator_xonly_pk.serialize().to_vec(),
                        });

                        Ok(())
                    }
                }),
        ));

        tracing::info!("Starting operator key distribution to verifiers");
        let verifiers = self.get_participating_verifiers(&deposit_data).await?;

        let verifier_clients = verifiers.clients();
        let num_operators = deposit_data.get_num_operators();

        let verifier_ids = verifiers.ids();

        #[cfg(test)]
        let timeout_params = self.config.test_params.timeout_params;
        #[allow(clippy::unused_enumerate_index)]
        let distribute_operators_keys_handle = tokio::spawn(timed_try_join_all(
            VERIFIER_SEND_KEYS_TIMEOUT,
            "Verifier key distribution",
            Some(verifier_ids.clone()),
            verifier_clients
                .into_iter()
                .zip(operator_rx_handles)
                .zip(verifier_ids)
                .enumerate()
                .map(
                    move |(_idx, ((mut verifier, mut rx), verifier_id))| async move {
                        #[cfg(test)]
                        timeout_params
                            .hook_timeout_key_distribution_verifier(_idx)
                            .await;

                        // Only wait for expected number of messages
                        let mut received_keys = std::collections::HashSet::new();
                        while received_keys.len() < num_operators {
                            tracing::debug!(
                                "Waiting for operator key (received {}/{})",
                                received_keys.len(),
                                num_operators
                            );

                            // This will not block forever because of the timeout on the join all.
                            let operator_keys = rx
                            .recv()
                            .instrument(debug_span!("operator_keys_recv"))
                            .await
                            .wrap_err(Status::internal(
                                "Operator broadcast channels closed before all keys were received",
                            ))?;

                            let operator_xonly_pk = operator_keys.operator_xonly_pk.clone();

                            if !received_keys.insert(operator_xonly_pk.clone()) {
                                continue;
                            }

                            timed_request(
                                VERIFIER_SEND_KEYS_TIMEOUT,
                                &format!("Setting operator keys for {}", verifier_id),
                                async {
                                    Ok(verifier
                                        .set_operator_keys(operator_keys)
                                        .await
                                        .wrap_err_with(|| {
                                            Status::internal(format!(
                                                "Failed to set operator keys for {}",
                                                verifier_id
                                            ))
                                        }))
                                },
                            )
                            .await??;
                        }
                        Ok::<_, BridgeError>(())
                    },
                ),
        ));

        // Wait for all tasks to complete
        let (get_operators_keys_result, distribute_operators_keys_result) =
            tokio::try_join!(get_operators_keys_handle, distribute_operators_keys_handle)
                .wrap_err(Status::internal("Task join error in key distribution"))?;

        get_operators_keys_result?;
        distribute_operators_keys_result?;

        tracing::info!(
            "collect_and_distribute_keys completed in {:?}",
            start_time.elapsed()
        );

        Ok(())
    }

    #[tracing::instrument(skip(self), err(level = tracing::Level::ERROR), ret(level = tracing::Level::TRACE))]
    async fn _aggregate_move_partial_sigs(
        &self,
        deposit_data: &mut DepositData,
        agg_nonce: &AggregatedNonce,
        partial_sigs: Vec<PartialSignature>,
    ) -> Result<schnorr::Signature, BridgeError> {
        let tx = builder::transaction::create_move_to_vault_txhandler(
            deposit_data,
            self.config.protocol_paramset(),
        )?;

        let message = Message::from_digest(
            tx.calculate_script_spend_sighash_indexed(0, 0, bitcoin::TapSighashType::Default)?
                .to_byte_array(),
        );

        let verifiers_public_keys = deposit_data.get_verifiers();

        let final_sig = aggregate_partial_signatures(
            verifiers_public_keys,
            None,
            *agg_nonce,
            &partial_sigs,
            message,
        )?;

        Ok(final_sig)
    }

    /// Returns a list of verifier clients that are participating in the deposit.
    pub async fn get_participating_verifiers(
        &self,
        deposit_data: &DepositData,
    ) -> Result<ParticipatingVerifiers, BridgeError> {
        let verifier_keys = self.get_verifier_keys();
        let mut participating_verifiers = Vec::new();

        let verifiers = deposit_data.get_verifiers();

        for verifier_pk in verifiers {
            if let Some(pos) = verifier_keys.iter().position(|key| key == &verifier_pk) {
                participating_verifiers
                    .push((self.verifier_clients[pos].clone(), VerifierId(verifier_pk)));
            } else {
                tracing::error!(
                    "Verifier public key not found. Deposit data verifier keys: {:?}, self verifier keys: {:?}",
                    deposit_data.get_verifiers(),
                    self.verifier_keys
                );
                return Err(BridgeError::VerifierNotFound(verifier_pk));
            }
        }

        Ok(ParticipatingVerifiers::new(participating_verifiers))
    }

    /// Returns a list of operator clients that are participating in the deposit.
    pub async fn get_participating_operators(
        &self,
        deposit_data: &DepositData,
    ) -> Result<ParticipatingOperators, BridgeError> {
        let operator_keys = self.get_operator_keys();
        let mut participating_operators = Vec::new();

        let operators = deposit_data.get_operators();

        for operator_pk in operators {
            if let Some(pos) = operator_keys.iter().position(|key| key == &operator_pk) {
                participating_operators
                    .push((self.operator_clients[pos].clone(), OperatorId(operator_pk)));
            } else {
                return Err(BridgeError::OperatorNotFound(operator_pk));
            }
        }

        Ok(ParticipatingOperators::new(participating_operators))
    }

    /// Retrieves the status of all entities (operators and verifiers) and restarts background tasks if needed.
    /// Returns a vector of EntityStatusWithId. Only returns an error if restarting tasks fails when requested.
    pub async fn get_entity_statuses(
        &self,
        restart_tasks: bool,
    ) -> Result<Vec<EntityStatusWithId>, BridgeError> {
        tracing::debug!("Getting entities status");

        let operator_clients = self.get_operator_clients();
        let verifier_clients = self.get_verifier_clients();
        tracing::debug!("Operator clients: {:?}", operator_clients.len());

        let operator_status = join_all(
            operator_clients
                .iter()
                .zip(self.get_operator_keys().iter())
                .map(|(client, key)| {
                    let mut client = client.clone();
                    async move {
                        tracing::debug!("Getting operator status for {}", key.to_string());
<<<<<<< HEAD
                        let response = client
                            .get_current_status(Request::new(Empty {}))
                            .await
                            .map_err(BridgeError::from);

                        tracing::debug!("Got operator status: {:?}", response);
                        Ok(EntityStatusWithId {
=======
                        let response = timed_request(
                            ENTITY_STATUS_POLL_TIMEOUT,
                            &format!("Getting operator status for {}", OperatorId(*key)),
                            async {
                                client
                                    .get_current_status(Request::new(Empty {}))
                                    .await
                                    .map_err(BridgeError::from)
                            },
                        )
                        .await;

                        EntityStatusWithId {
>>>>>>> fa8d88fd
                            entity_id: Some(RPCEntityId {
                                kind: EntityType::Operator as i32,
                                id: key.to_string(),
                            }),
                            status_result: match response {
                                Ok(response) => Some(StatusResult::Status(response.into_inner())),
                                Err(e) => Some(StatusResult::Err(clementine::EntityError {
                                    error: e.to_string(),
                                })),
                            },
                        }
                    }
                }),
        )
        .await;

        let verifier_status = join_all(
            verifier_clients
                .iter()
                .zip(self.get_verifier_keys().iter())
                .map(|(client, key)| {
                    let mut client = client.clone();
                    async move {
<<<<<<< HEAD
                        tracing::debug!("Getting verifier status for {}", key.to_string());
                        let response = client.get_current_status(Request::new(Empty {})).await;
                        tracing::debug!("Got verifier status: {:?}", response);
                        Ok(EntityStatusWithId {
=======
                        let response = timed_request(
                            ENTITY_STATUS_POLL_TIMEOUT,
                            &format!("Getting verifier status for {}", VerifierId(*key)),
                            async {
                                client
                                    .get_current_status(Request::new(Empty {}))
                                    .await
                                    .map_err(BridgeError::from)
                            },
                        )
                        .await;

                        EntityStatusWithId {
>>>>>>> fa8d88fd
                            entity_id: Some(RPCEntityId {
                                kind: EntityType::Verifier as i32,
                                id: key.to_string(),
                            }),
                            status_result: match response {
                                Ok(response) => Some(StatusResult::Status(response.into_inner())),
                                Err(e) => Some(StatusResult::Err(clementine::EntityError {
                                    error: e.to_string(),
                                })),
                            },
                        }
                    }
                }),
        )
        .await;

        // Combine operator and verifier status into a single vector
        let mut entity_statuses = operator_status;
        entity_statuses.extend(verifier_status);

        // try to restart background tasks if needed
        if restart_tasks {
            let operator_tasks = operator_clients.iter().map(|client| {
                let mut client = client.clone();
                async move {
                    client
                        .restart_background_tasks(Request::new(Empty {}))
                        .await
                }
            });

            let verifier_tasks = verifier_clients.iter().map(|client| {
                let mut client = client.clone();
                async move {
                    client
                        .restart_background_tasks(Request::new(Empty {}))
                        .await
                }
            });

            futures::try_join!(
                futures::future::try_join_all(operator_tasks),
                futures::future::try_join_all(verifier_tasks)
            )?;
        }
        Ok(entity_statuses)
    }
}

/// Aggregator server wrapper that manages background tasks.
#[derive(Debug)]
pub struct AggregatorServer {
    pub aggregator: Aggregator,
    background_tasks: crate::task::manager::BackgroundTaskManager,
}

impl AggregatorServer {
    pub async fn new(config: BridgeConfig) -> Result<Self, BridgeError> {
        let aggregator = Aggregator::new(config.clone()).await?;
        let background_tasks = crate::task::manager::BackgroundTaskManager::default();

        Ok(Self {
            aggregator,
            background_tasks,
        })
    }

    /// Starts the background tasks for the aggregator.
    /// If called multiple times, it will restart only the tasks that are not already running.
    pub async fn start_background_tasks(&self) -> Result<(), BridgeError> {
        // Start the aggregator metric publisher task
        self.background_tasks
            .ensure_task_looping(
                crate::task::aggregator_metric_publisher::AggregatorMetricPublisher::new(
                    self.aggregator.clone(),
                )
                .await?
                .with_delay(AGGREGATOR_METRIC_PUBLISHER_POLL_DELAY),
            )
            .await;

        tracing::info!("Aggregator metric publisher task started");

        Ok(())
    }

    pub async fn shutdown(&mut self) {
        self.background_tasks.graceful_shutdown().await;
    }
}

impl Deref for AggregatorServer {
    type Target = Aggregator;

    fn deref(&self) -> &Self::Target {
        &self.aggregator
    }
}<|MERGE_RESOLUTION|>--- conflicted
+++ resolved
@@ -503,15 +503,6 @@
                     let mut client = client.clone();
                     async move {
                         tracing::debug!("Getting operator status for {}", key.to_string());
-<<<<<<< HEAD
-                        let response = client
-                            .get_current_status(Request::new(Empty {}))
-                            .await
-                            .map_err(BridgeError::from);
-
-                        tracing::debug!("Got operator status: {:?}", response);
-                        Ok(EntityStatusWithId {
-=======
                         let response = timed_request(
                             ENTITY_STATUS_POLL_TIMEOUT,
                             &format!("Getting operator status for {}", OperatorId(*key)),
@@ -525,7 +516,6 @@
                         .await;
 
                         EntityStatusWithId {
->>>>>>> fa8d88fd
                             entity_id: Some(RPCEntityId {
                                 kind: EntityType::Operator as i32,
                                 id: key.to_string(),
@@ -549,12 +539,6 @@
                 .map(|(client, key)| {
                     let mut client = client.clone();
                     async move {
-<<<<<<< HEAD
-                        tracing::debug!("Getting verifier status for {}", key.to_string());
-                        let response = client.get_current_status(Request::new(Empty {})).await;
-                        tracing::debug!("Got verifier status: {:?}", response);
-                        Ok(EntityStatusWithId {
-=======
                         let response = timed_request(
                             ENTITY_STATUS_POLL_TIMEOUT,
                             &format!("Getting verifier status for {}", VerifierId(*key)),
@@ -568,7 +552,6 @@
                         .await;
 
                         EntityStatusWithId {
->>>>>>> fa8d88fd
                             entity_id: Some(RPCEntityId {
                                 kind: EntityType::Verifier as i32,
                                 id: key.to_string(),
