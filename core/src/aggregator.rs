use crate::rpc::clementine::{DepositParams, OperatorKeysWithDeposit, WatchtowerKeysWithDeposit};
use crate::{
    actor::Actor,
    builder::{self},
    config::BridgeConfig,
    database::Database,
    errors::BridgeError,
    extended_rpc::ExtendedRpc,
    musig2::{aggregate_partial_signatures, AggregateFromPublicKeys},
    rpc::{
        self,
        clementine::{
            clementine_operator_client::ClementineOperatorClient,
            clementine_verifier_client::ClementineVerifierClient,
            clementine_watchtower_client::ClementineWatchtowerClient,
        },
    },
    tx_sender::TxSender,
    EVMAddress,
};
use bitcoin::hashes::Hash;
use bitcoin::{
    address::NetworkUnchecked,
    secp256k1::{schnorr, Message},
    Address, OutPoint, XOnlyPublicKey,
};
<<<<<<< HEAD
use secp256k1::musig::{MusigAggNonce, MusigPartialSignature};
use std::time::Duration;
=======
use bitcoin::{hashes::Hash, Txid};
use bitcoincore_rpc::RawTx;
use futures_util::future::try_join_all;
use secp256k1::musig::{MusigAggNonce, MusigPartialSignature};
use tonic::Status;
>>>>>>> b1f63b68

/// Aggregator struct.
/// This struct is responsible for aggregating partial signatures from the verifiers.
/// It will have in total 3 * num_operator + 1 aggregated nonces.
/// [0] -> Aggregated nonce for the move transaction.
/// [1..num_operator + 1] -> Aggregated nonces for the operator_takes transactions.
/// [num_operator + 1..2 * num_operator + 1] -> Aggregated nonces for the slash_or_take transactions.
/// [2 * num_operator + 1..3 * num_operator + 1] -> Aggregated nonces for the burn transactions.
/// For now, we do not have the last bit.
#[derive(Debug, Clone)]
pub struct Aggregator {
    pub(crate) db: Database,
    pub(crate) config: BridgeConfig,
    pub(crate) nofn_xonly_pk: XOnlyPublicKey,
    pub(crate) tx_sender: TxSender,
    pub(crate) verifier_clients: Vec<ClementineVerifierClient<tonic::transport::Channel>>,
    pub(crate) operator_clients: Vec<ClementineOperatorClient<tonic::transport::Channel>>,
    pub(crate) watchtower_clients: Vec<ClementineWatchtowerClient<tonic::transport::Channel>>,
}

impl Aggregator {
    pub async fn new(config: BridgeConfig) -> Result<Self, BridgeError> {
        let db = Database::new(&config).await?;

        let nofn_xonly_pk =
            XOnlyPublicKey::from_musig2_pks(config.verifiers_public_keys.clone(), None)?;

        let verifier_endpoints =
            config
                .verifier_endpoints
                .clone()
                .ok_or(BridgeError::ConfigError(
                    "Couldn't find operator endpoints in config file!".to_string(),
                ))?;
        let verifier_clients =
            rpc::get_clients(verifier_endpoints, ClementineVerifierClient::connect).await?;

        let operator_endpoints =
            config
                .operator_endpoints
                .clone()
                .ok_or(BridgeError::ConfigError(
                    "Couldn't find operator endpoints in config file!".to_string(),
                ))?;
        let operator_clients =
            rpc::get_clients(operator_endpoints, ClementineOperatorClient::connect).await?;

        let watchtower_endpoints =
            config
                .watchtower_endpoints
                .clone()
                .ok_or(BridgeError::ConfigError(
                    "Couldn't find watchtower endpoints in config file!".to_string(),
                ))?;

        let watchtower_clients =
            rpc::get_clients(watchtower_endpoints, ClementineWatchtowerClient::connect).await?;

        let signer = Actor::new(config.secret_key, None, config.network);
        let rpc = ExtendedRpc::connect(
            config.bitcoin_rpc_url.clone(),
            config.bitcoin_rpc_user.clone(),
            config.bitcoin_rpc_password.clone(),
        )
        .await?;
        let tx_sender = TxSender::new(signer, rpc, db.clone(), config.network);
        let _tx_sender_handle = tx_sender.run("aggregator", Duration::from_secs(1)).await?;

        Ok(Aggregator {
            db,
            config,
            nofn_xonly_pk,
            tx_sender,
            verifier_clients,
            operator_clients,
            watchtower_clients,
        })
    }

    /// collects and distributes keys to verifiers from operators and watchtowers for the new deposit
    /// for operators: get bitvm assert winternitz public keys and watchtower challenge ack hashes
    /// for watchtowers: get winternitz public keys for watchtower challenges
    pub async fn collect_and_distribute_keys(
        &self,
        deposit_params: &DepositParams,
    ) -> Result<(), Status> {
        let (operator_keys_tx, operator_keys_rx) =
            tokio::sync::broadcast::channel(self.config.num_operators);
        // create receivers for each verifier
        let operator_rx_handles = (0..self.config.num_verifiers)
            .map(|_| operator_keys_rx.resubscribe())
            .collect::<Vec<_>>();

        // copy because they will be moved into the async block
        let mut operators = self.operator_clients.clone();
        let deposit = deposit_params.clone();

        let get_operators_keys_handle = tokio::spawn(async move {
            try_join_all(
                operators
                    .iter_mut()
                    .enumerate()
                    .map(|(idx, operator_client)| {
                        let deposit_params = deposit.clone();
                        let tx = operator_keys_tx.clone();
                        async move {
                            let operator_keys = operator_client
                                .get_deposit_keys(deposit_params.clone())
                                .await?
                                .into_inner();
                            // operator indexes are the index of operator_client for now.....
                            // set it here so that operators cannot send fake idx(?)
                            tx.send(OperatorKeysWithDeposit {
                                deposit_params: Some(deposit_params),
                                operator_keys: Some(operator_keys),
                                operator_idx: idx as u32,
                            })
                            .map_err(|_| Status::internal("Failed to send operator keys"))
                        }
                    }),
            )
            .await?;
            Ok::<_, Status>(())
        });

        let mut verifiers = self.verifier_clients.clone();
        let distribute_operators_keys_handle = tokio::spawn(async move {
            try_join_all(verifiers.iter_mut().zip(operator_rx_handles).map(
                |(verifier, mut rx)| async move {
                    while let Ok(operator_keys) = rx.recv().await {
                        verifier.set_operator_keys(operator_keys).await?;
                    }
                    Ok::<_, Status>(())
                },
            ))
            .await?;
            Ok::<_, Status>(())
        });

        let (watchtower_keys_tx, watchtower_keys_rx) =
            tokio::sync::broadcast::channel(self.config.num_watchtowers);
        // create receivers for each verifier
        let watchtower_rx_handles = (0..self.config.num_verifiers)
            .map(|_| watchtower_keys_rx.resubscribe())
            .collect::<Vec<_>>();

        // copy because they will be moved into the async block
        let mut watchtowers = self.watchtower_clients.clone();
        let deposit = deposit_params.clone();

        let get_watchtowers_keys_handle = tokio::spawn(async move {
            try_join_all(
                watchtowers
                    .iter_mut()
                    .enumerate()
                    .map(|(idx, watchtower_client)| {
                        let deposit_params = deposit.clone();
                        let tx = watchtower_keys_tx.clone();
                        async move {
                            let watchtower_keys = watchtower_client
                                .get_challenge_keys(deposit_params.clone())
                                .await?
                                .into_inner();
                            // watchtower indexes are the index of watchtower_clients for now.....
                            // set it here so that watchtowers cannot send fake idx(?)
                            tx.send(WatchtowerKeysWithDeposit {
                                deposit_params: Some(deposit_params),
                                watchtower_keys: Some(watchtower_keys),
                                watchtower_idx: idx as u32,
                            })
                            .map_err(|_| Status::internal("Failed to send watchtower keys"))
                        }
                    }),
            )
            .await?;
            Ok::<_, Status>(())
        });

        let mut verifiers = self.verifier_clients.clone();
        let distribute_watchtowers_keys_handle = tokio::spawn(async move {
            try_join_all(verifiers.iter_mut().zip(watchtower_rx_handles).map(
                |(verifier, mut rx)| async move {
                    while let Ok(watchtower_keys) = rx.recv().await {
                        verifier.set_watchtower_keys(watchtower_keys).await?;
                    }
                    Ok::<_, Status>(())
                },
            ))
            .await?;
            Ok::<_, Status>(())
        });

        // await for all tasks to end
        try_join_all(vec![
            get_operators_keys_handle,
            distribute_operators_keys_handle,
            get_watchtowers_keys_handle,
            distribute_watchtowers_keys_handle,
        ])
        .await
        .map_err(|e| Status::internal(format!("Failed to collect and distribute keys: {:?}", e)))?;

        Ok(())
    }

    // #[tracing::instrument(skip(self), err(level = tracing::Level::ERROR), ret(level = tracing::Level::TRACE))]
    // fn aggregate_slash_or_take_partial_sigs(
    //     &self,
    //     deposit_outpoint: OutPoint,
    //     kickoff_utxo: UTXO,
    //     operator_xonly_pk: XOnlyPublicKey,
    //     operator_idx: usize,
    //     agg_nonce: &MusigAggNonce,
    //     partial_sigs: Vec<MusigPartialSignature>,
    // ) -> Result<schnorr::Signature, BridgeError> {
    //     let mut tx = builder::transaction::create_slash_or_take_tx(
    //         deposit_outpoint,
    //         kickoff_utxo,
    //         operator_xonly_pk,
    //         operator_idx,
    //         self.nofn_xonly_pk,
    //         self.config.network,
    //         self.config.user_takes_after,
    //         self.config.operator_takes_after,
    //         self.config.bridge_amount_sats,
    //     );
    //     // tracing::debug!("SLASH_OR_TAKE_TX: {:?}", tx);
    //     tracing::debug!("SLASH_OR_TAKE_TX weight: {:?}", tx.tx.weight());
    //     let message = Message::from_digest(
    //         calculate_script_spend_sighash_from_tx(&mut tx, 0, 0, None)?.to_byte_array(),
    //     );
    //     // tracing::debug!("aggregate SLASH_OR_TAKE_TX message: {:?}", message);
    //     let final_sig = aggregate_partial_signatures(
    //         self.config.verifiers_public_keys.clone(),
    //         None,
    //         *agg_nonce,
    //         partial_sigs,
    //         message,
    //     )?;
    //     // tracing::debug!("aggregate SLASH_OR_TAKE_TX final_sig: {:?}", final_sig);
    //     // tracing::debug!(
    //     //     "aggregate SLASH_OR_TAKE_TX for verifiers: {:?}",
    //     //     self.config.verifiers_public_keys.clone()
    //     // );
    //     // tracing::debug!(
    //     //     "aggregate SLASH_OR_TAKE_TX for operator: {:?}",
    //     //     operator_xonly_pk
    //     // );
    //     Ok(final_sig)
    // }

    // #[tracing::instrument(skip(self), err(level = tracing::Level::ERROR), ret(level = tracing::Level::TRACE))]
    // fn aggregate_operator_takes_partial_sigs(
    //     &self,
    //     deposit_outpoint: OutPoint,
    //     kickoff_utxo: UTXO,
    //     operator_xonly_pk: &XOnlyPublicKey,
    //     operator_idx: usize,
    //     agg_nonce: &MusigAggNonce,
    //     partial_sigs: Vec<MusigPartialSignature>,
    // ) -> Result<schnorr::Signature, BridgeError> {
    //     let move_tx = builder::transaction::create_move_to_vault_tx(
    //         deposit_outpoint,
    //         self.nofn_xonly_pk,
    //         self.config.bridge_amount_sats,
    //         self.config.network,
    //     );
    //     let bridge_fund_outpoint = OutPoint {
    //         txid: move_tx.compute_txid(),
    //         vout: 0,
    //     };
    //     let slash_or_take_tx_handler = builder::transaction::create_slash_or_take_tx(
    //         deposit_outpoint,
    //         kickoff_utxo,
    //         *operator_xonly_pk,
    //         operator_idx,
    //         self.nofn_xonly_pk,
    //         self.config.network,
    //         self.config.user_takes_after,
    //         self.config.operator_takes_after,
    //         self.config.bridge_amount_sats,
    //     );
    //     let slash_or_take_utxo = UTXO {
    //         outpoint: OutPoint {
    //             txid: slash_or_take_tx_handler.tx.compute_txid(),
    //             vout: 0,
    //         },
    //         txout: slash_or_take_tx_handler.tx.output[0].clone(),
    //     };
    //     // tracing::debug!(
    //     //     "SERDE_UTXO: {:#?}",
    //     //     serde_json::to_string(&slash_or_take_utxo)?
    //     // );

    //     let mut tx_handler = builder::transaction::create_operator_takes_tx(
    //         bridge_fund_outpoint,
    //         slash_or_take_utxo,
    //         *operator_xonly_pk,
    //         self.nofn_xonly_pk,
    //         self.config.network,
    //         self.config.operator_takes_after,
    //         self.config.bridge_amount_sats,
    //         self.config.operator_wallet_addresses[operator_idx].clone(),
    //     );
    //     // tracing::debug!(
    //     //     "OPERATOR_TAKES_TX with operator_idx:{:?} {:?}",
    //     //     operator_idx,
    //     //     tx_handler.tx
    //     // );
    //     // tracing::debug!("OPERATOR_TAKES_TX_HEX: {:?}", tx_handler.tx.raw_hex());
    //     tracing::debug!("OPERATOR_TAKES_TX weight: {:?}", tx_handler.tx.weight());
    //     let message = Message::from_digest(
    //         calculate_pubkey_spend_sighash_from_tx(&mut tx_handler, 0, None)?.to_byte_array(),
    //     );
    //     let final_sig = aggregate_partial_signatures(
    //         self.config.verifiers_public_keys.clone(),
    //         Some(Musig2Mode::OnlyKeySpend),
    //         *agg_nonce,
    //         partial_sigs,
    //         message,
    //     )?;
    //     // tracing::debug!("OPERATOR_TAKES_TX final_sig: {:?}", final_sig);
    //     Ok(final_sig)
    // }

    #[tracing::instrument(skip(self), err(level = tracing::Level::ERROR), ret(level = tracing::Level::TRACE))]
    fn aggregate_move_partial_sigs(
        &self,
        deposit_outpoint: OutPoint,
        evm_address: EVMAddress,
        recovery_taproot_address: &Address<NetworkUnchecked>,
        agg_nonce: &MusigAggNonce,
        partial_sigs: Vec<MusigPartialSignature>,
    ) -> Result<schnorr::Signature, BridgeError> {
        let tx = builder::transaction::create_move_to_vault_txhandler(
            deposit_outpoint,
            evm_address,
            recovery_taproot_address,
            self.nofn_xonly_pk,
            self.config.user_takes_after,
            self.config.bridge_amount_sats,
            self.config.network,
        )?;
        // println!("MOVE_TX: {:?}", tx);
        // println!("MOVE_TXID: {:?}", tx.tx.compute_txid());
        let message = Message::from_digest(
            tx.calculate_script_spend_sighash_indexed(0, 0, bitcoin::TapSighashType::Default)?
                .to_byte_array(),
        );
        let final_sig = aggregate_partial_signatures(
            &self.config.verifiers_public_keys,
            None,
            *agg_nonce,
            &partial_sigs,
            message,
        )?;

        Ok(final_sig)
    }

    // #[tracing::instrument(skip(self), err(level = tracing::Level::ERROR), ret(level = tracing::Level::TRACE))]
    // pub async fn aggregate_pub_nonces(
    //     &self,
    //     pub_nonces: Vec<Vec<MusigPubNonce>>,
    // ) -> Result<Vec<MusigAggNonce>, BridgeError> {
    //     let mut agg_nonces = Vec::new();
    //     for i in 0..pub_nonces[0].len() {
    //         let pub_nonces = pub_nonces
    //             .iter()
    //             .map(|ith_pub_nonces| ith_pub_nonces.get(i).cloned())
    //             .collect::<Option<Vec<_>>>()
    //             .ok_or(BridgeError::NoncesNotFound)?;

    //         agg_nonces.push(aggregate_nonces(pub_nonces));
    //     }

    //     Ok(agg_nonces)
    // }

    // #[tracing::instrument(skip(self), err(level = tracing::Level::ERROR), ret(level = tracing::Level::TRACE))]
    // pub async fn aggregate_slash_or_take_sigs(
    //     &self,
    //     deposit_outpoint: OutPoint,
    //     kickoff_utxos: Vec<UTXO>,
    //     agg_nonces: Vec<MusigAggNonce>,
    //     partial_sigs: Vec<Vec<MusigPartialSignature>>,
    // ) -> Result<Vec<schnorr::Signature>, BridgeError> {
    //     tracing::debug!(
    //         "Aggregate slash or take sigs called with inputs: {:?}\n {:?}\n{:?}\n{:?}",
    //         deposit_outpoint,
    //         kickoff_utxos,
    //         agg_nonces,
    //         partial_sigs
    //     );

    //     let mut slash_or_take_sigs = Vec::new();
    //     for i in 0..partial_sigs[0].len() {
    //         let partial_sigs = partial_sigs
    //             .iter()
    //             .map(|ith_partial_sigs| ith_partial_sigs.get(i).cloned())
    //             .collect::<Option<Vec<_>>>()
    //             .ok_or(BridgeError::NoncesNotFound)?;

    //         let agg_sig = self.aggregate_slash_or_take_partial_sigs(
    //             deposit_outpoint,
    //             kickoff_utxos[i].clone(),
    //             self.config.operators_xonly_pks[i],
    //             i,
    //             &agg_nonces[i].clone(),
    //             partial_sigs,
    //         )?;

    //         slash_or_take_sigs.push(agg_sig);
    //     }

    //     Ok(slash_or_take_sigs)
    // }

    // #[tracing::instrument(skip(self), err(level = tracing::Level::ERROR), ret(level = tracing::Level::TRACE))]
    // pub async fn aggregate_operator_take_sigs(
    //     &self,
    //     deposit_outpoint: OutPoint,
    //     kickoff_utxos: Vec<UTXO>,
    //     agg_nonces: Vec<MusigAggNonce>,
    //     partial_sigs: Vec<Vec<MusigPartialSignature>>,
    // ) -> Result<Vec<schnorr::Signature>, BridgeError> {
    //     let mut operator_take_sigs = Vec::new();
    //     for i in 0..partial_sigs[0].len() {
    //         let agg_sig = self.aggregate_operator_takes_partial_sigs(
    //             deposit_outpoint,
    //             kickoff_utxos[i].clone(),
    //             &self.config.operators_xonly_pks[i].clone(),
    //             i,
    //             &agg_nonces[i].clone(),
    //             partial_sigs.iter().map(|v| v[i]).collect(),
    //         )?;

    //         operator_take_sigs.push(agg_sig);
    //     }

    //     Ok(operator_take_sigs)
    // }

    // #[tracing::instrument(skip(self), err(level = tracing::Level::ERROR), ret(level = tracing::Level::TRACE))]
    // pub async fn aggregate_move_tx_sigs(
    //     &self,
    //     deposit_outpoint: OutPoint,
    //     recovery_taproot_address: Address<NetworkUnchecked>,
    //     evm_address: EVMAddress,
    //     agg_nonce: MusigAggNonce,
    //     partial_sigs: Vec<MusigPartialSignature>,
    // ) -> Result<(String, Txid), BridgeError> {
    //     let move_tx_sig = self.aggregate_move_partial_sigs(
    //         deposit_outpoint,
    //         evm_address,
    //         &recovery_taproot_address,
    //         &agg_nonce,
    //         partial_sigs,
    //     )?;

    //     let mut move_tx_handler = builder::transaction::create_move_to_vault_txhandler(
    //         deposit_outpoint,
    //         evm_address,
    //         &recovery_taproot_address,
    //         self.nofn_xonly_pk,
    //         self.config.user_takes_after,
    //         self.config.bridge_amount_sats,
    //         self.config.network,
    //     )?;
    //     let move_tx_witness_elements = vec![move_tx_sig.serialize().to_vec()];
    //     move_tx_handler.set_p2tr_script_spend_witness(&move_tx_witness_elements, 0, 0)?;

    //     let txid = *move_tx_handler.get_txid();
    //     Ok((move_tx_handler.get_cached_tx().raw_hex(), txid))
    // }
}<|MERGE_RESOLUTION|>--- conflicted
+++ resolved
@@ -24,16 +24,12 @@
     secp256k1::{schnorr, Message},
     Address, OutPoint, XOnlyPublicKey,
 };
-<<<<<<< HEAD
-use secp256k1::musig::{MusigAggNonce, MusigPartialSignature};
-use std::time::Duration;
-=======
 use bitcoin::{hashes::Hash, Txid};
 use bitcoincore_rpc::RawTx;
 use futures_util::future::try_join_all;
 use secp256k1::musig::{MusigAggNonce, MusigPartialSignature};
+use std::time::Duration;
 use tonic::Status;
->>>>>>> b1f63b68
 
 /// Aggregator struct.
 /// This struct is responsible for aggregating partial signatures from the verifiers.
