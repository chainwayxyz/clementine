--- conflicted
+++ resolved
@@ -14,12 +14,7 @@
             clementine_watchtower_client::ClementineWatchtowerClient,
         },
     },
-<<<<<<< HEAD
-    tx_sender::TxSender,
     utils::EVMAddress,
-=======
-    EVMAddress,
->>>>>>> 333865ee
 };
 use bitcoin::hashes::Hash;
 use bitcoin::{
