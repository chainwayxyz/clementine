--- conflicted
+++ resolved
@@ -43,16 +43,12 @@
   NumberedNotStored = 1;
   OperatorChallengeNack1 = 2;
   OperatorChallengeNack2 = 3;
-<<<<<<< HEAD
-  OperatorChallengeAck = 4;
-=======
   OperatorChallengeNack3 = 4;
   AssertTimeout1 = 5;
   AssertTimeout2 = 6;
   AssertTimeout3 = 7;
   UnspentKickoff1 = 8;
   UnspentKickoff2 = 9;
->>>>>>> 29010a5b
 }
 
 message NormalSignatureId {
@@ -274,17 +270,10 @@
   // - Operator burn Schnorr signature
   rpc DepositSign(DepositSignSession) returns (stream OperatorBurnSig) {}
 
-<<<<<<< HEAD
   // Prepares a withdrawal if it's profitable and previous sequential_collateral_tx's timelock
   // has ended, by paying for the withdrawal and locking the current sequential_collateral_tx.
   rpc Withdraw(WithdrawParams)
     returns (WithdrawResponse) {}
-=======
-  // Prepares a withdrawal if it's profitable and previous round_tx's timelock
-  // has ended, by paying for the withdrawal and locking the current round_tx.
-  rpc NewWithdrawalSig(NewWithdrawalSigParams)
-    returns (NewWithdrawalSigResponse) {}
->>>>>>> 29010a5b
 
   // Checks if a withdrawal is finalized.
   //
