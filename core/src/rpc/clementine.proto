syntax = "proto3";
package clementine;

message Empty {}

// TODO: Use this message for all txid instances
message Txid {
  bytes txid = 1;
}

message Outpoint {
  bytes txid = 1;
  uint32 vout = 2;
}

enum NormalSignatureKind {
  NormalSignatureUnknown = 0;
  // Used for TxHandlers that verifiers don't care. These will have signatures created
  // by the operator on the fly.
  OperatorSighashDefault = 1;
  Challenge = 2;
  DisproveTimeout2 = 3;
  Disprove2 = 4;
  Reimburse1 = 5;
  KickoffNotFinalized1 = 6;
  KickoffNotFinalized2 = 7;
  Reimburse2 = 8;
  NoSignature = 9;
  ChallengeTimeout2 = 10;
  MiniAssert1 = 11;
  OperatorChallengeAck1 = 12;
  NotStored = 13;
}

// Signatures that are needed multiple times per an operators kickoff.
// Some watchtower sigs are needed once per watchtower.
// Asserts are needed multiple times
enum NumberedSignatureKind {
  NumberedSignatureUnknown = 0;
  // Used for TxHandlers that verifiers don't care. These will have signatures created
  // by the operator on the fly.
  NumberedNotStored = 1;
  OperatorChallengeNack1 = 2;
  OperatorChallengeNack2 = 3;
  OperatorChallengeNack3 = 4;
  AssertTimeout1 = 5;
  AssertTimeout2 = 6;
  AssertTimeout3 = 7;
  UnspentKickoff1 = 8;
  UnspentKickoff2 = 9;
  WatchtowerChallengeTimeout1 = 10;
  WatchtowerChallengeTimeout2 = 11;
}

message NormalSignatureId {
  NormalSignatureKind signature_kind = 1;
}

message NumberedSignatureId {
  NumberedSignatureKind signature_kind = 1;
  int32 idx = 2;
}

// A tagged signature struct that identifies the transaction-input that the signature is for.
// The id is left as NotStored for signatures that are created on the fly by the operator (they're also not stored).
message TaggedSignature {
  oneof signature_id {
    NormalSignatureId normal_signature = 1;
    NumberedSignatureId numbered_signature = 2;
  }
  bytes signature = 3;
}

message DepositSignatures { repeated TaggedSignature signatures = 1; }

message ChallengeACKDigest {
  bytes hash = 1;
}

message WinternitzPubkey {
  repeated bytes digit_pubkey = 3;
}

// A deposit request's details.
message DepositParams {
  // User's deposit UTXO.
  Outpoint deposit_outpoint = 1;
  // User's EVM address.
  bytes evm_address = 2;
  // User's recovery taproot address.
  string recovery_taproot_address = 3;
}

enum NormalTransactionId {
    UNSPECIFIED_TRANSACTION_TYPE = 0;
    ROUND = 1;
    KICKOFF = 2;
    MOVE_TO_VAULT = 3;
    PAYOUT = 4;
    CHALLENGE = 5;
<<<<<<< HEAD
    WATCHTOWER_CHALLENGE_KICKOFF = 6;
    DISPROVE = 7;
    DISPROVE_TIMEOUT = 8;
    REIMBURSE = 9;
    ALL_NEEDED_FOR_DEPOSIT = 10;
    DUMMY = 11;
    READY_TO_REIMBURSE = 12;
    KICKOFF_NOT_FINALIZED = 13;
    CHALLENGE_TIMEOUT = 14;
    BURN_UNUSED_KICKOFF_CONNECTORS = 15;
=======
    DISPROVE = 6;
    DISPROVE_TIMEOUT = 7;
    REIMBURSE = 8;
    ALL_NEEDED_FOR_DEPOSIT = 9;
    DUMMY = 10;
    READY_TO_REIMBURSE = 11;
    KICKOFF_NOT_FINALIZED = 12;
    CHALLENGE_TIMEOUT = 13;
>>>>>>> e3065ef4
}

enum NumberedTransactionType {
    UNSPECIFIED_INDEXED_TRANSACTION_TYPE = 0;
    WATCHTOWER_CHALLENGE = 1;
    OPERATOR_CHALLENGE_NACK = 2;
    OPERATOR_CHALLENGE_ACK = 3;
    ASSERT_TIMEOUT = 4;
    UNSPENT_KICKOFF = 5;
    MINI_ASSERT = 6;
    WATCHTOWER_CHALLENGE_TIMEOUT = 7;
}

message NumberedTransactionId {
  NumberedTransactionType transaction_type = 1;
  int32 index = 2;
}

message GrpcTransactionId {
  oneof id {
    NormalTransactionId normal_transaction = 1;
    NumberedTransactionId numbered_transaction = 2;
  }
}

message KickoffId {
  uint32 operator_idx = 1;
  uint32 round_idx = 2;
  uint32 kickoff_idx = 3;
}

message TransactionRequest {
  DepositParams deposit_params = 1;
  GrpcTransactionId transaction_type = 2;
  KickoffId kickoff_id = 3;
}

message AssertRequest {
  DepositParams deposit_params = 1;
  KickoffId kickoff_id = 2;
}

// Includes the deposit params and the nonce gen initial responses (pubkeys and their signatures from all verifiers)
message DepositSignSession {
  DepositParams deposit_params = 1;
  repeated NonceGenFirstResponse nonce_gen_first_responses = 2;
}

// Operator --------------------------------------------------------------------

message OperatorConfig {
  uint32 operator_idx = 1;
  Outpoint collateral_funding_outpoint = 2;
  string xonly_pk = 3;
  string wallet_reimburse_address = 4;
}

message OperatorParams {
  oneof response {
    // Operator's configuration.
    OperatorConfig operator_details = 1;
    // Winternitz pubkeys for each kickoff utxo (to commit blockhash).
    WinternitzPubkey winternitz_pubkeys = 2;
    // unspent kickoff signatures
    SchnorrSig unspent_kickoff_sig = 3;
  }
}

message OperatorKeysWithDeposit {
  OperatorKeys operator_keys = 1;
  DepositParams deposit_params = 2;
  uint32 operator_idx = 3;
}

message WatchtowerKeysWithDeposit {
  WatchtowerKeys watchtower_keys = 1;
  DepositParams deposit_params = 2;
  uint32 watchtower_idx = 3;
}

message OperatorKeys {
  // Winternitz pubkeys for each bitvm assert tx.
  repeated WinternitzPubkey winternitz_pubkeys = 1;
  // Hashes of preimages that will be used to ACK watchtower challenges.
  repeated ChallengeACKDigest challenge_ack_digests = 2;
}

message SchnorrSig {
  bytes schnorr_sig = 1;
}

message WithdrawParams {
  // The ID of the withdrawal in Citrea
  uint32 withdrawal_id = 1;
  // User's [`bitcoin::sighash::TapSighashType::SinglePlusAnyoneCanPay`]
  // signature
  bytes input_signature = 2;
  // User's UTXO to claim the deposit
  Outpoint input_outpoint = 3;
  // The withdrawal output's script_pubkey (user's signature is only valid for this pubkey)
  bytes output_script_pubkey = 4;
  // The withdrawal output's amount (user's signature is only valid for this amount)
  uint64 output_amount = 5;
}

message WithdrawResponse {
  // The withdrawal transaction's txid
  bytes txid = 1;
}

message WithdrawalFinalizedParams {
  uint32 withdrawal_id = 1;
  Outpoint deposit_outpoint = 2;
}

// An operator is responsible for paying withdrawals. It has an unique ID and
// chain of UTXOs named `round_txs`. An operator also runs a verifier. These are
// connected to the same database and both have access to watchtowers'
// winternitz pubkeys.
service ClementineOperator {
  // Returns an operator's deposit keys.
  // Deposit keys inclued Assert BitVM winternitz keys, and challenge ACK hashes.
  rpc GetDepositKeys(DepositParams) returns (OperatorKeys) {}
  // Signs all tx's it can according to given transaction type (use it with AllNeededForDeposit to get almost all tx's)
  // Creates the transactions denoted by the deposit and operator_idx, round_idx, and kickoff_idx.
  // It will create the transaction and sign it with the operator's private key and/or saved nofn signatures.
  //
  // # Parameters
  // - deposit_params: User's deposit information
  // - transaction_type: Requested Transaction type
  // - kickoff_id: Operator's kickoff ID
  //
  // # Returns
  // - Raw signed transactions that the entity can sign (no asserts and watchtower challenge)
  rpc InternalCreateSignedTxs(TransactionRequest) returns (SignedTxsWithType) {}

  // Creates all assert transactions (AssertBegin, MiniAsserts, AssertEnd), signs them, and returns the raw txs
  // in the same order.
  // # Parameters
  // - deposit_params: User's deposit information
  // - kickoff_id: Operator's kickoff ID
  // - commit_data: Commitment data for each MiniAssert tx's
  //
  // # Returns
  // - Raw signed assert transactions
  rpc InternalCreateAssertCommitmentTxs(AssertRequest) returns (RawSignedTxs) {}
  // Returns an operator's parameters. It will be called once, by the
  // aggregator, to set all the public keys.
  //
  // # Returns
  //
  // Returns an [`OperatorParams`], which includes operator's configuration and
  // Watchtower parameters.
  rpc GetParams(Empty) returns (stream OperatorParams) {}

  // Signs everything that includes Operator's burn connector.
  //
  // # Parameters
  //
  // - User's deposit information
  // - Nonce metadata
  //
  // # Returns
  //
  // - Operator burn Schnorr signature
  rpc DepositSign(DepositSignSession) returns (stream SchnorrSig) {}

  // Prepares a withdrawal if it's profitable and previous sequential_collateral_tx's timelock
  // has ended, by paying for the withdrawal and locking the current sequential_collateral_tx.
  rpc Withdraw(WithdrawParams)
    returns (WithdrawResponse) {}

  // Checks if a withdrawal is finalized.
  //
  // Steps:
  //
  // 1. Calculate move_txid and check if the withdrawal idx matches it
  // 2. Check if it is proved on citrea
  // 3. Send operator_take_txs
  //
  // # Parameters
  //
  // - withdrawal_id: Withdrawal's ID
  // - deposit_outpoint: Withdrawal's deposit UTXO
  rpc WithdrawalFinalized(WithdrawalFinalizedParams) returns (Empty) {}
}

// Verifier --------------------------------------------------------------------

message VerifierParams {
  uint32 id = 1;
  bytes public_key = 2;
  uint32 num_verifiers = 3;
  uint32 num_watchtowers = 4;
  uint32 num_operators = 5;
  uint32 num_round_txs = 6;
}

message PartialSig {
  bytes partial_sig = 1;
}

message NonceGenRequest {
  uint32 num_nonces = 1;
}

message NonceGenFirstResponse {
  // ID of the nonce session (used to store nonces in verifier's memory)
  uint32 id = 1;
  // Number of nonces to generate
  uint32 num_nonces = 2;
}
message NonceGenResponse {
  oneof response {
    NonceGenFirstResponse first_response = 1;
    bytes pub_nonce = 2;
  }
}

message VerifierDepositSignParams {
  oneof params {
    DepositSignSession deposit_sign_first_param = 1;
    bytes agg_nonce = 2;
  }
}

message VerifierDepositFinalizeParams {
  oneof params {
    DepositSignSession deposit_sign_first_param = 1;
    bytes schnorr_sig = 2;
    bytes move_tx_agg_nonce = 3;
  }
}

message VerifierPublicKeys {
  repeated bytes verifier_public_keys = 1;
}

service ClementineVerifier {
  // Sets the watchtower's winternitz keys for each operator for a single deposit.
  rpc SetWatchtowerKeys(WatchtowerKeysWithDeposit) returns (Empty) {}
  // Sets the operator's winternitz keys and challenge ACK hashes and saves them into the db.
  rpc SetOperatorKeys(OperatorKeysWithDeposit)  returns (Empty) {}
  // Signs all tx's it can according to given transaction type (use it with AllNeededForDeposit to get almost all tx's)
  // Creates the transactions denoted by the deposit and operator_idx, round_idx, and kickoff_idx.
  // It will create the transaction and sign it with the operator's private key and/or saved nofn signatures.
  //
  // # Parameters
  // - deposit_params: User's deposit information
  // - transaction_type: Requested Transaction type
  // - kickoff_id: Operator's kickoff ID
  //
  // # Returns
  // - Raw signed transactions that the entity can sign (no asserts and watchtower challenge)
  rpc InternalCreateSignedTxs(TransactionRequest) returns (SignedTxsWithType) {}
  // Returns verifiers' metadata. Needs to be called once per setup.
  rpc GetParams(Empty) returns (VerifierParams) {}

  // Saves all verifiers public keys.
  rpc SetVerifiers(VerifierPublicKeys) returns (Empty) {}

  // Saves an operator.
  rpc SetOperator(stream OperatorParams) returns (Empty) {}

  // Saves a watchtower.
  rpc SetWatchtower(stream WatchtowerParams) returns (Empty) {}

  // Generates nonces for a deposit.
  //
  // # Returns
  //
  // Nonce metadata followed by nonces.
  rpc NonceGen(NonceGenRequest) returns (stream NonceGenResponse) {}

  // Signs deposit with given aggNonces and it's corresponding secNonce using
  // nonce_id.
  rpc DepositSign(stream VerifierDepositSignParams)
    returns (stream PartialSig) {}

  // Verifies every signature and signs move_tx.
  rpc DepositFinalize(stream VerifierDepositFinalizeParams)
    returns (PartialSig) {}
}

// Watchtower ------------------------------------------------------------------

message WatchtowerParams {
  oneof response {
    uint32 watchtower_id = 1;
    // xonly public key serialized to bytes
    bytes xonly_pk = 2;
  }
}

message WatchtowerKeys {
  repeated WinternitzPubkey winternitz_pubkeys = 1;
}

// Watchtowers are responsible for challenging the operator's kickoff txs.
// Each watchtower also runs a verifier server connected to the same db. Thus,
// they will have the operator's winternitz pubkeys.
service ClementineWatchtower {
  // Returns watchtower's challenge winternitz keys for each operator for a deposit.
  rpc GetChallengeKeys(DepositParams) returns (WatchtowerKeys) {}
  // Creates a transaction denoted by the deposit and operator_idx, round_idx, and kickoff_idx.
  // It will create the transaction(needs to only sign Watchtower Challenge TX) and sign it with watchtowers's winternitzk keys.
  //
  // # Parameters
  // - deposit_params: User's deposit information
  // - transaction_type: Requested Transaction type
  // - kickoff_id: Operator's kickoff ID
  //
  // # Returns
  // - Raw signed transaction
  rpc InternalCreateWatchtowerChallenge(TransactionRequest) returns (RawSignedTx) {}
  // Returns every operator's winternitz public keys.
  rpc GetParams(Empty) returns (stream WatchtowerParams) {}
}

// Aggregator ------------------------------------------------------------------

message RawSignedTx {
  bytes raw_tx = 1;
}

message RawSignedTxs {
  repeated RawSignedTx raw_txs = 1;
}

message SignedTxWithType {
  GrpcTransactionId transaction_type = 1;
  bytes raw_tx = 2;
}

message SignedTxsWithType {
  repeated SignedTxWithType signed_txs = 1;
}

service ClementineAggregator {
  // Sets up the system of verifiers, watchtowers and operators by:
  // 1. Collecting verifier keys, then distributing all verifier keys to all verifiers
  // 2. Collecting all operator configs, and distributing them to all verifiers
  // 3. Collecting all possible Winternitz pubkeys (determined by operator idx, seqcol idx, kickoff idx) from watchtowers, and distributing to verifiers.
  rpc Setup(Empty) returns (Empty) {}
  // This will call, DepositNonceGen for every verifier,
  // then it will aggregate one by one and then send it to DepositSign,
  // then it will aggregate the partial sigs and send it to DepositFinalize,
  // this will also call the operator to get their signatures and send it to
  // DepositFinalize then it will collect the partial sigs and create the move
  // tx.
  rpc NewDeposit(DepositParams) returns (Txid) {}
}<|MERGE_RESOLUTION|>--- conflicted
+++ resolved
@@ -98,18 +98,6 @@
     MOVE_TO_VAULT = 3;
     PAYOUT = 4;
     CHALLENGE = 5;
-<<<<<<< HEAD
-    WATCHTOWER_CHALLENGE_KICKOFF = 6;
-    DISPROVE = 7;
-    DISPROVE_TIMEOUT = 8;
-    REIMBURSE = 9;
-    ALL_NEEDED_FOR_DEPOSIT = 10;
-    DUMMY = 11;
-    READY_TO_REIMBURSE = 12;
-    KICKOFF_NOT_FINALIZED = 13;
-    CHALLENGE_TIMEOUT = 14;
-    BURN_UNUSED_KICKOFF_CONNECTORS = 15;
-=======
     DISPROVE = 6;
     DISPROVE_TIMEOUT = 7;
     REIMBURSE = 8;
@@ -118,7 +106,7 @@
     READY_TO_REIMBURSE = 11;
     KICKOFF_NOT_FINALIZED = 12;
     CHALLENGE_TIMEOUT = 13;
->>>>>>> e3065ef4
+    BURN_UNUSED_KICKOFF_CONNECTORS = 14;
 }
 
 enum NumberedTransactionType {
