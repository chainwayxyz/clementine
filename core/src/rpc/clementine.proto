--- conflicted
+++ resolved
@@ -321,16 +321,6 @@
 
 message EntityStatusWithId {
   EntityId entity_id = 1;
-<<<<<<< HEAD
-  oneof status {
-    EntityStatus entity_status = 2;
-    EntityError entity_error = 3;
-  }
-}
-
-message EntitiesStatus {
-  repeated EntityStatusWithId entities_status = 1;
-=======
   oneof status_result {
     EntityStatus status = 2;
     EntityError err = 3;
@@ -339,7 +329,6 @@
 
 message EntityStatuses {
   repeated EntityStatusWithId entity_statuses = 1;
->>>>>>> 39e2e9e8
 }
 
 // An operator is responsible for paying withdrawals. It has an unique ID and
@@ -670,11 +659,7 @@
   Outpoint deposit_outpoint = 2;
 }
 
-<<<<<<< HEAD
-message GetEntitiesStatusRequest {
-=======
 message GetEntityStatusesRequest {
->>>>>>> 39e2e9e8
   bool restart_tasks = 1;
 }
 
@@ -716,11 +701,7 @@
 
   // Returns the current status of tasks running on the operators/verifiers.
   // If restart_tasks is true, it will restart the tasks on the entities if they are stopped.
-<<<<<<< HEAD
-  rpc GetEntitiesStatus(GetEntitiesStatusRequest) returns (EntitiesStatus) {}
-=======
   rpc GetEntityStatuses(GetEntityStatusesRequest) returns (EntityStatuses) {}
->>>>>>> 39e2e9e8
 
   // Creates an emergency stop tx that won't be broadcasted.
   // Tx will have around 3 sats/vbyte fee.
