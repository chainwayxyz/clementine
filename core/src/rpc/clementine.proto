--- conflicted
+++ resolved
@@ -402,7 +402,6 @@
   repeated bytes verifier_public_keys = 1;
 }
 
-<<<<<<< HEAD
 message TxDebugRequest {
   uint32 tx_id = 1;
 }
@@ -444,10 +443,10 @@
   uint32 fee_payer_utxos_confirmed_count = 10;
   bytes raw_tx = 11;
   TxMetadata metadata = 12;
-=======
+}
+
 message XOnlyPublicKeys {
   repeated bytes xonly_public_keys = 1;
->>>>>>> 787aceb1
 }
 
 service ClementineVerifier {
