use super::clementine::{
    clementine_aggregator_server::ClementineAggregator, verifier_deposit_finalize_params,
    DepositParams, Empty, VerifierDepositFinalizeParams,
};
<<<<<<< HEAD
use super::clementine::{AggregatorWithdrawResponse, Deposit, VerifierPublicKeys, WithdrawParams};
=======
use super::clementine::{AggregatorWithdrawResponse, VerifierPublicKeys, WithdrawParams};
>>>>>>> ec9fd1c2
use crate::builder::sighash::SignatureInfo;
use crate::builder::transaction::{
    create_move_to_vault_txhandler, Actors, DepositData, DepositInfo, Signed, TransactionType,
    TxHandler,
};
use crate::config::BridgeConfig;
use crate::errors::ResultExt;
use crate::rpc::clementine::clementine_operator_client::ClementineOperatorClient;
use crate::rpc::clementine::clementine_verifier_client::ClementineVerifierClient;
use crate::rpc::clementine::VerifierDepositSignParams;
use crate::rpc::parser;
use crate::tx_sender::{FeePayingType, TxMetadata};
use crate::{
    aggregator::Aggregator,
    builder::sighash::create_nofn_sighash_stream,
    errors::BridgeError,
    musig2::aggregate_nonces,
    rpc::clementine::{self, DepositSignSession},
};
use bitcoin::hashes::Hash;
use bitcoin::secp256k1::schnorr::Signature;
use bitcoin::secp256k1::{Message, PublicKey};
use bitcoin::{TapSighash, XOnlyPublicKey};
use eyre::{Context, OptionExt};
use futures::{
    future::try_join_all,
    stream::{BoxStream, TryStreamExt},
    FutureExt, Stream, StreamExt, TryFutureExt,
};
use secp256k1::musig::{MusigAggNonce, MusigPartialSignature, MusigPubNonce};
use std::future::Future;
use tokio::sync::mpsc::{channel, Receiver, Sender};
use tonic::{async_trait, Request, Response, Status, Streaming};

struct AggNonceQueueItem {
    agg_nonce: MusigAggNonce,
    sighash: TapSighash,
}

struct FinalSigQueueItem {
    final_sig: Vec<u8>,
}

#[derive(Debug, thiserror::Error)]
pub enum AggregatorError {
    #[error("Failed to receive from {stream_name} stream.")]
    InputStreamEndedEarlyUnknownSize { stream_name: String },
    #[error("Failed to send to {stream_name} stream.")]
    OutputStreamEndedEarly { stream_name: String },
    #[error("Failed to send request to {request_name} stream.")]
    RequestFailed { request_name: String },
}

/// For each expected sighash, we collect a batch of public nonces from all verifiers. We aggregate and send to the agg_nonce_sender. Then repeat for the next sighash.
async fn nonce_aggregator(
    mut nonce_streams: Vec<
        impl Stream<Item = Result<MusigPubNonce, BridgeError>> + Unpin + Send + 'static,
    >,
    mut sighash_stream: impl Stream<Item = Result<(TapSighash, SignatureInfo), BridgeError>>
        + Unpin
        + Send
        + 'static,
    agg_nonce_sender: Sender<AggNonceQueueItem>,
) -> Result<MusigAggNonce, BridgeError> {
    let mut total_sigs = 0;

    tracing::info!("Starting nonce aggregation");

    // We assume the sighash stream returns the correct number of items.
    while let Some(msg) = sighash_stream.next().await {
        let (sighash, siginfo) = msg.wrap_err("Sighash stream failed")?;

        total_sigs += 1;

        let pub_nonces = try_join_all(nonce_streams.iter_mut().enumerate().map(
            |(i, s)| async move {
                s.next()
                    .await
                    .transpose()? // Return the inner error if it exists
                    .ok_or_else(|| -> eyre::Report {
                        AggregatorError::InputStreamEndedEarlyUnknownSize {
                            // Return an early end error if the stream is empty
                            stream_name: format!("Nonce stream {i}"),
                        }
                        .into()
                    })
            },
        ))
        .await
        .wrap_err_with(|| {
            format!("Failed to aggregate nonces for sighash with info: {siginfo:?}")
        })?;

        tracing::debug!(
            "Received nonces for signature id {:?} in nonce_aggregator",
            siginfo.signature_id
        );

        // TODO: consider spawn_blocking here
        let agg_nonce = aggregate_nonces(pub_nonces.iter().collect::<Vec<_>>().as_slice());

        agg_nonce_sender
            .send(AggNonceQueueItem { agg_nonce, sighash })
            .await
            .wrap_err_with(|| AggregatorError::OutputStreamEndedEarly {
                stream_name: "nonce_aggregator".to_string(),
            })?;

        tracing::debug!(
            "Sent nonces for signature id {:?} in nonce_aggregator",
            siginfo.signature_id
        );
    }

    if total_sigs == 0 {
        tracing::warn!("Sighash stream returned 0 signatures");
    }
    // Finally, aggregate nonces for the movetx signature
    let pub_nonces = try_join_all(nonce_streams.iter_mut().map(|s| async {
        s.next()
            .await
            .transpose()? // Return the inner error if it exists
            .ok_or_else(|| -> eyre::Report {
                AggregatorError::InputStreamEndedEarlyUnknownSize {
                    // Return an early end error if the stream is empty
                    stream_name: "Nonce stream".to_string(),
                }
                .into()
            })
    }))
    .await
    .wrap_err("Failed to aggregate nonces for the move tx")?;

    tracing::debug!("Received nonces for movetx in nonce_aggregator");

    // TODO: consider spawn_blocking here
    let agg_nonce = aggregate_nonces(pub_nonces.iter().collect::<Vec<_>>().as_slice());

    Ok(agg_nonce)
}

/// Reroutes aggregated nonces to the signature aggregator.
async fn nonce_distributor(
    mut agg_nonce_receiver: Receiver<AggNonceQueueItem>,
    mut partial_sig_streams: Vec<(
        Streaming<clementine::PartialSig>,
        Sender<clementine::VerifierDepositSignParams>,
    )>,
    partial_sig_sender: Sender<(Vec<MusigPartialSignature>, AggNonceQueueItem)>,
) -> Result<(), BridgeError> {
    let mut sig_count = 0;
    while let Some(queue_item) = agg_nonce_receiver.recv().await {
        sig_count += 1;

        tracing::debug!(
            "Received aggregated nonce {} in nonce_distributor",
            sig_count
        );

        let agg_nonce_wrapped = clementine::VerifierDepositSignParams {
            params: Some(clementine::verifier_deposit_sign_params::Params::AggNonce(
                queue_item.agg_nonce.serialize().to_vec(),
            )),
        };

        // Broadcast aggregated nonce to all streams
        try_join_all(
            partial_sig_streams
                .iter_mut()
                .enumerate()
                .map(|(idx, (_, tx))| {
                    let agg_nonce_wrapped = agg_nonce_wrapped.clone();
                    async move {
                        tx.send(agg_nonce_wrapped).await.wrap_err_with(|| {
                            AggregatorError::OutputStreamEndedEarly {
                                stream_name: format!("Partial sig stream {idx}"),
                            }
                        })
                    }
                }),
        )
        .await
        .wrap_err("Failed to send aggregated nonces to verifiers")?;

        tracing::debug!(
            "Sent aggregated nonce {} to verifiers in nonce_distributor",
            sig_count
        );

        let partial_sigs = try_join_all(partial_sig_streams.iter_mut().enumerate().map(
            |(idx, (stream, _))| async move {
                let partial_sig = stream
                    .message()
                    .await
                    .wrap_err_with(|| AggregatorError::RequestFailed {
                        request_name: format!("Partial sig stream {idx}"),
                    })?
                    .ok_or_eyre(AggregatorError::InputStreamEndedEarlyUnknownSize {
                        stream_name: format!("Partial sig stream {idx}"),
                    })?;

                Ok::<_, BridgeError>(
                    MusigPartialSignature::from_slice(&partial_sig.partial_sig)
                        .wrap_err("Failed to parse partial signature")?,
                )
            },
        ))
        .await?;

        tracing::debug!(
            "Received partial signature {} from verifiers in nonce_distributor",
            sig_count
        );

        partial_sig_sender
            .send((partial_sigs, queue_item))
            .await
            .map_err(|_| {
                eyre::eyre!(AggregatorError::OutputStreamEndedEarly {
                    stream_name: "partial_sig_sender".into(),
                })
            })?;

        tracing::debug!(
            "Sent partial signature {} to signature_aggregator in nonce_distributor",
            sig_count
        );
    }

    Ok(())
}

/// Collects partial signatures from given stream and aggregates them.
async fn signature_aggregator(
    mut partial_sig_receiver: Receiver<(Vec<MusigPartialSignature>, AggNonceQueueItem)>,
    verifiers_public_keys: Vec<PublicKey>,
    final_sig_sender: Sender<FinalSigQueueItem>,
) -> Result<(), BridgeError> {
    let mut sig_count = 0;
    while let Some((partial_sigs, queue_item)) = partial_sig_receiver.recv().await {
        sig_count += 1;
        tracing::debug!(
            "Received partial signatures {} in signature_aggregator",
            sig_count
        );

        let final_sig = crate::musig2::aggregate_partial_signatures(
            &verifiers_public_keys,
            None,
            queue_item.agg_nonce,
            &partial_sigs,
            Message::from_digest(queue_item.sighash.to_byte_array()),
        )?;

        final_sig_sender
            .send(FinalSigQueueItem {
                final_sig: final_sig.serialize().to_vec(),
            })
            .await
            .wrap_err_with(|| {
                eyre::eyre!(AggregatorError::OutputStreamEndedEarly {
                    stream_name: "final_sig_sender".into(),
                })
            })?;
        tracing::debug!(
            "Sent aggregated signature {} to signature_distributor in signature_aggregator",
            sig_count
        );
    }

    Ok(())
}

/// Reroutes aggregated signatures to the caller.
async fn signature_distributor(
    mut final_sig_receiver: Receiver<FinalSigQueueItem>,
    deposit_finalize_sender: Vec<Sender<VerifierDepositFinalizeParams>>,
    movetx_agg_nonce: impl Future<Output = Result<MusigAggNonce, Status>>,
) -> Result<(), BridgeError> {
    use verifier_deposit_finalize_params::Params;
    let mut sig_count = 0;
    while let Some(queue_item) = final_sig_receiver.recv().await {
        sig_count += 1;
        tracing::debug!("Received signature {} in signature_distributor", sig_count);
        let final_params = VerifierDepositFinalizeParams {
            params: Some(Params::SchnorrSig(queue_item.final_sig)),
        };

        // TODO: consider the waiting of each verifier here.
        try_join_all(deposit_finalize_sender.iter().map(|tx| {
            let final_params = final_params.clone();
            async move {
                tx.send(final_params).await.wrap_err_with(|| {
                    AggregatorError::OutputStreamEndedEarly {
                        stream_name: "Deposit finalize sender".to_string(),
                    }
                })
            }
        }))
        .await
        .wrap_err("Failed to send final signatures to verifiers")?;

        tracing::debug!(
            "Sent signature {} to verifiers in signature_distributor",
            sig_count
        );
    }

    let movetx_agg_nonce = movetx_agg_nonce
        .await
        .wrap_err("Failed to get movetx aggregated nonce")?;

    tracing::debug!("Got movetx aggregated nonce in signature distributor");

    // Send the movetx agg nonce to the verifiers.
    for tx in &deposit_finalize_sender {
        tx.send(VerifierDepositFinalizeParams {
            params: Some(Params::MoveTxAggNonce(
                movetx_agg_nonce.serialize().to_vec(),
            )),
        })
        .await
        .wrap_err_with(|| AggregatorError::OutputStreamEndedEarly {
            stream_name: "Deposit finalize sender (for movetx agg nonce)".to_string(),
        })?;
    }
    tracing::debug!("Sent movetx aggregated nonce to verifiers in signature distributor");

    Ok(())
}

/// Creates a stream of nonces from verifiers.
/// This will automatically get's the first response from the verifiers.
///
/// # Returns
///
/// - Vec<[`clementine::NonceGenFirstResponse`]>: First response from each verifier
/// - Vec<BoxStream<Result<[`MusigPubNonce`], BridgeError>>>: Stream of nonces from each verifier
async fn create_nonce_streams(
    verifier_clients: Vec<ClementineVerifierClient<tonic::transport::Channel>>,
    num_nonces: u32,
) -> Result<
    (
        Vec<clementine::NonceGenFirstResponse>,
        Vec<BoxStream<'static, Result<MusigPubNonce, BridgeError>>>,
    ),
    BridgeError,
> {
    let mut nonce_streams = try_join_all(verifier_clients.into_iter().enumerate().map(
        |(idx, client)| {
            let mut client = client.clone();

            async move {
                let response_stream = client
                    .nonce_gen(tonic::Request::new(clementine::NonceGenRequest {
                        num_nonces,
                    }))
                    .await
                    .wrap_err_with(|| AggregatorError::RequestFailed {
                        request_name: format!("Nonce gen stream for verifier {idx}"),
                    })?;

                Ok::<_, BridgeError>(response_stream.into_inner())
            }
        },
    ))
    .await?;

    // Get the first responses from verifiers.
    let first_responses: Vec<clementine::NonceGenFirstResponse> = try_join_all(
        nonce_streams
            .iter_mut()
            .enumerate()
            .map(|(idx, stream)| async move {
                parser::verifier::parse_nonce_gen_first_response(stream)
                    .await
                    .wrap_err_with(|| format!("Failed to get initial response from verifier {idx}"))
            }),
    )
    .await
    .wrap_err("Failed to get nonce gen's initial responses from verifiers")?;

    let transformed_streams = nonce_streams
        .into_iter()
        .enumerate()
        .map(|(idx, stream)| {
            stream
                .map(move |result| {
                    Aggregator::extract_pub_nonce(
                        result
                            .wrap_err_with(|| AggregatorError::InputStreamEndedEarlyUnknownSize {
                                stream_name: format!("Nonce gen stream for verifier {idx}"),
                            })?
                            .response,
                    )
                })
                .boxed()
        })
        .collect::<Vec<_>>();

    Ok((first_responses, transformed_streams))
}

/// Use items collected from the broadcast receiver for an async function call.
///
/// Handles the boilerplate of managing a receiver of a broadcast channel.
/// If receiver is lagged at any time (data is lost) an error is returned.
async fn collect_and_call<R, T, F, Fut>(
    rx: &mut tokio::sync::broadcast::Receiver<Vec<T>>,
    mut f: F,
) -> Result<R, Status>
where
    R: Default,
    T: Clone,
    F: FnMut(Vec<T>) -> Fut,
    Fut: Future<Output = Result<R, Status>>,
{
    loop {
        match rx.recv().await {
            Ok(params) => {
                f(params).await?;
            }
            Err(tokio::sync::broadcast::error::RecvError::Lagged(n)) => {
                break Err(Status::internal(format!(
                    "lost {n} items due to lagging receiver"
                )));
            }
            Err(tokio::sync::broadcast::error::RecvError::Closed) => break Ok(R::default()),
        }
    }
}

impl Aggregator {
    // Extracts pub_nonce from given stream.
    fn extract_pub_nonce(
        response: Option<clementine::nonce_gen_response::Response>,
    ) -> Result<MusigPubNonce, BridgeError> {
        match response.ok_or_eyre("NonceGen response is empty")? {
            clementine::nonce_gen_response::Response::PubNonce(pub_nonce) => {
                Ok(MusigPubNonce::from_slice(&pub_nonce).wrap_err("Failed to parse pub nonce")?)
            }
            _ => Err(eyre::eyre!("Expected PubNonce in response").into()),
        }
    }

    /// For a specific deposit, collects needed signatures from all operators into a [`Vec<Vec<Signature>>`].
    async fn collect_operator_sigs(
        operator_clients: Vec<ClementineOperatorClient<tonic::transport::Channel>>,
        config: BridgeConfig,
        mut deposit_sign_session: DepositSignSession,
    ) -> Result<Vec<Vec<Signature>>, BridgeError> {
        deposit_sign_session.nonce_gen_first_responses = Vec::new(); // not needed for operators
        let mut operator_sigs_streams =
            // create deposit sign streams with each operator
            try_join_all(operator_clients.into_iter().enumerate().map(|(idx, mut operator_client)| {
                let sign_session = deposit_sign_session.clone();
                async move {
                    let stream = operator_client
                        .deposit_sign(tonic::Request::new(sign_session))
                        .await.wrap_err_with(|| AggregatorError::RequestFailed {
                            request_name: format!("Deposit sign stream for operator {idx}"),
                        })?;
                    Ok::<_, BridgeError>(stream.into_inner())
                }
            }))
                .await?;

        let deposit_data: DepositData = deposit_sign_session
            .deposit_params
            .clone()
            .ok_or_else(|| eyre::eyre!("No deposit params found in deposit sign session"))?
            .try_into()?;

        // calculate number of signatures needed from each operator
        let needed_sigs = config.get_num_required_operator_sigs(&deposit_data);

        // get signatures from each operator's signature streams
        let operator_sigs = try_join_all(operator_sigs_streams.iter_mut().enumerate().map(
            |(idx, stream)| async move {
                let mut sigs: Vec<Signature> = Vec::with_capacity(needed_sigs);
                while let Some(sig) =
                    stream
                        .message()
                        .await
                        .wrap_err_with(|| AggregatorError::RequestFailed {
                            request_name: format!("Deposit sign stream for operator {idx}"),
                        })?
                {
                    sigs.push(Signature::from_slice(&sig.schnorr_sig).wrap_err_with(|| {
                        format!("Failed to parse Schnorr signature from operator {idx}")
                    })?);
                }
                Ok::<_, BridgeError>(sigs)
            },
        ))
        .await?;

        // check if all signatures are received
        for (idx, sigs) in operator_sigs.iter().enumerate() {
            if sigs.len() != needed_sigs {
                return Err(eyre::eyre!(
                    "Not all operator sigs received from operator {}.\n Expected: {}, got: {}",
                    idx,
                    needed_sigs,
                    sigs.len()
                )
                .into());
            }
        }
        Ok(operator_sigs)
    }

    async fn send_movetx(
        &self,
        partial_sigs: Vec<Vec<u8>>,
        movetx_agg_nonce: MusigAggNonce,
        deposit_params: DepositParams,
    ) -> Result<TxHandler<Signed>, Status> {
        let mut deposit_data: crate::builder::transaction::DepositData =
            deposit_params.try_into()?;
        let musig_partial_sigs = parser::verifier::parse_partial_sigs(partial_sigs)?;

        // create move tx and calculate sighash
        let mut move_txhandler =
            create_move_to_vault_txhandler(&mut deposit_data, self.config.protocol_paramset())?;

        let sighash = move_txhandler.calculate_script_spend_sighash_indexed(
            0,
            0,
            bitcoin::TapSighashType::Default,
        )?;

        // aggregate partial signatures
        let verifiers_public_keys = deposit_data.get_verifiers();
        let final_sig = crate::musig2::aggregate_partial_signatures(
            &verifiers_public_keys,
            None,
            movetx_agg_nonce,
            &musig_partial_sigs,
            Message::from_digest(sighash.to_byte_array()),
        )
        .map_err(|x| BridgeError::Error(format!("Aggregating MoveTx signatures failed {}", x)))?;

        // Put the signature in the tx
        move_txhandler.set_p2tr_script_spend_witness(&[final_sig.as_ref()], 0, 0)?;
        // Add fee bumper.
        let move_tx = move_txhandler.get_cached_tx();

        let mut dbtx = self.db.begin_transaction().await?;
        self.tx_sender
            .insert_try_to_send(
                &mut dbtx,
                Some(TxMetadata {
                    deposit_outpoint: Some(deposit_data.get_deposit_outpoint()),
                    operator_xonly_pk: None,
                    round_idx: None,
                    kickoff_idx: None,
                    tx_type: TransactionType::MoveToVault,
                }),
                move_tx,
                FeePayingType::CPFP,
                &[],
                &[],
                &[],
                &[],
            )
            .await
            .map_err(BridgeError::from)?;
        dbtx.commit()
            .await
            .map_err(|e| Status::internal(format!("Failed to commit db transaction: {}", e)))?;

        // TODO: Sign the transaction correctly after we create taproot witness generation functions
        Ok(move_txhandler.promote()?)
    }

    /// Fetches operator xonly public keys from operators.
    pub async fn collect_operator_xonly_public_keys_with_clients(
        operator_clients: &[ClementineOperatorClient<tonic::transport::Channel>],
    ) -> Result<Vec<XOnlyPublicKey>, BridgeError> {
        tracing::info!("Collecting operator xonly public keys...");

        let operator_xonly_pks = try_join_all(operator_clients.iter().map(|client| {
            let mut client = client.clone();

            async move {
                let response = client
                    .get_x_only_public_key(Request::new(Empty {}))
                    .await?
                    .into_inner();

                XOnlyPublicKey::from_slice(&response.xonly_public_key).map_err(|e| {
                    Status::internal(format!(
                        "Failed to parse operator xonly public key: {:?}",
                        e
                    ))
                })
            }
        }))
        .await
        .wrap_err("Failed to collect operator xonly public keys")?;

        Ok(operator_xonly_pks)
    }

    /// Fetches operator xonly public keys from operators.
    pub async fn collect_operator_xonly_public_keys(
        &self,
    ) -> Result<Vec<XOnlyPublicKey>, BridgeError> {
        Aggregator::collect_operator_xonly_public_keys_with_clients(self.get_operator_clients())
            .await
    }

    pub async fn collect_verifier_public_keys_with_clients(
        verifier_clients: &[ClementineVerifierClient<tonic::transport::Channel>],
    ) -> Result<(Vec<Vec<u8>>, Vec<PublicKey>), BridgeError> {
        tracing::info!("Collecting verifier public keys...");

        let (vpks, verifier_public_keys): (Vec<Vec<u8>>, Vec<PublicKey>) =
            try_join_all(verifier_clients.iter().map(|client| {
                let mut client = client.clone();

                async move {
                    let verifier_params = client
                        .get_params(Request::new(Empty {}))
                        .await?
                        .into_inner();
                    let encoded_verifier_public_key = verifier_params.public_key;
                    let decoded_verifier_public_key =
                        PublicKey::from_slice(&encoded_verifier_public_key).map_err(|e| {
                            Status::internal(format!("Failed to parse public key: {:?}", e))
                        })?;

                    Ok::<_, Status>((encoded_verifier_public_key, decoded_verifier_public_key))
                }
            }))
            .await
            .wrap_err("Failed to collect verifier public keys")?
            .into_iter()
            .unzip();

<<<<<<< HEAD
        Ok((vpks, verifier_public_keys))
    }

    /// Fetches verifier public keys from verifiers and sets up N-of-N.
    pub async fn collect_verifier_public_keys(&self) -> Result<VerifierPublicKeys, BridgeError> {
        let (vpks, _) =
            Aggregator::collect_verifier_public_keys_with_clients(self.get_verifier_clients())
                .await?;
=======
        let nofn = NofN::new_without_idx(verifier_public_keys)?;
        self.nofn.write().await.replace(nofn);
>>>>>>> ec9fd1c2

        Ok(VerifierPublicKeys {
            verifier_public_keys: vpks,
        })
    }
}

#[async_trait]
impl ClementineAggregator for Aggregator {
    async fn internal_send_tx(
        &self,
        request: Request<clementine::SendTxRequest>,
    ) -> Result<Response<Empty>, Status> {
        let send_tx_req = request.into_inner();
        let fee_type = send_tx_req.fee_type();
        let signed_tx: bitcoin::Transaction = send_tx_req
            .raw_tx
            .ok_or(Status::invalid_argument("Missing raw_tx"))?
            .try_into()?;
        let mut dbtx = self.db.begin_transaction().await?;
        self.tx_sender
            .insert_try_to_send(
                &mut dbtx,
                None,
                &signed_tx,
                fee_type.try_into()?,
                &[],
                &[],
                &[],
                &[],
            )
            .await
            .map_err(BridgeError::from)?;
        dbtx.commit()
            .await
            .map_err(|e| Status::internal(format!("Failed to commit db transaction: {}", e)))?;
        Ok(Response::new(Empty {}))
    }

    #[tracing::instrument(skip_all, err(level = tracing::Level::ERROR), ret(level = tracing::Level::TRACE))]
    async fn setup(
        &self,
        _request: Request<Empty>,
    ) -> Result<Response<VerifierPublicKeys>, Status> {
        let verifier_public_keys = self.collect_verifier_public_keys().await?;
        let _ = self.collect_operator_xonly_public_keys().await?;

        tracing::debug!(
            "Verifier public keys: {:?}",
            verifier_public_keys.verifier_public_keys
        );

        // Propagate Operators configurations to all verifier clients
        const CHANNEL_CAPACITY: usize = 1024 * 16;
        let (operator_params_tx, operator_params_rx) =
            tokio::sync::broadcast::channel(CHANNEL_CAPACITY);
        let operator_params_rx_handles = (0..self.get_verifier_clients().len())
            .map(|_| operator_params_rx.resubscribe())
            .collect::<Vec<_>>();

        let operators = self.get_operator_clients().to_vec();
        let get_operator_params_chunked_handle = tokio::spawn(async move {
            tracing::info!(clients = operators.len(), "Collecting operator details...");
            try_join_all(operators.iter().map(|operator| {
                let mut operator = operator.clone();
                let tx = operator_params_tx.clone();
                async move {
                    let stream = operator
                        .get_params(Request::new(Empty {}))
                        .await?
                        .into_inner();
                    tx.send(stream.try_collect::<Vec<_>>().await?)
                        .map_err(|e| {
                            BridgeError::Error(format!("failed to read operator params: {e}"))
                        })?;
                    Ok::<_, Status>(())
                }
            }))
            .await?;
            Ok::<_, Status>(())
        });

        let verifiers = self.get_verifier_clients().to_vec();
        let set_operator_params_handle = tokio::spawn(async move {
            tracing::info!("Informing verifiers of existing operators...");
            try_join_all(verifiers.iter().zip(operator_params_rx_handles).map(
                |(verifier, mut rx)| {
                    let verifier = verifier.clone();
                    async move {
                        collect_and_call(&mut rx, |params| {
                            let mut verifier = verifier.clone();
                            async move {
                                verifier.set_operator(futures::stream::iter(params)).await?;
                                Ok::<_, Status>(())
                            }
                        })
                        .await?;
                        Ok::<_, Status>(())
                    }
                },
            ))
            .await?;
            Ok::<_, Status>(())
        });

        try_join_all([
            get_operator_params_chunked_handle,
            set_operator_params_handle,
        ])
        .await
        .wrap_err("aggregator setup failed")
        .map_err(BridgeError::from)?
        .into_iter()
        .collect::<Result<Vec<_>, Status>>()?;

        Ok(Response::new(verifier_public_keys))
    }

    /// Handles a new deposit request from a user. This function coordinates the signing process
    /// between verifiers to create a valid move transaction. It ensures a covenant using pre-signed NofN transactions.
    /// It also collects signatures from operators to ensure that the operators can be slashed if they act maliciously.
    ///
    /// Overview:
    /// 1. Receive and parse deposit parameters from user
    /// 2. Signs all NofN transactions with verifiers using MuSig2:
    ///    - Creates nonce streams with verifiers (get pub nonces for each transaction)
    ///    - Opens deposit signing streams with verifiers (sends aggnonces for each transaction, receives partial sigs)
    ///    - Opens deposit finalization streams with verifiers (sends final signatures, receives movetx signatures)
    /// 3. Collects signatures from operators
    /// 4. Waits for all tasks to complete
    /// 5. Returns signed move transaction
    ///
    /// The following pipelines are used to coordinate the signing process, these move the data between the verifiers and the aggregator:
    ///    - Nonce aggregation
    ///    - Nonce distribution
    ///    - Signature aggregation
    ///    - Signature distribution
    #[tracing::instrument(skip(self), err(level = tracing::Level::ERROR), ret(level = tracing::Level::TRACE))]
    async fn new_deposit(
        &self,
        request: Request<Deposit>,
    ) -> Result<Response<clementine::Txid>, Status> {
        let deposit_info: DepositInfo = request.into_inner().try_into()?;

        let deposit_data = DepositData {
            deposit: deposit_info,
            nofn_xonly_pk: None,
            actors: Actors {
                verifiers: self.get_verifier_keys(),
                watchtowers: vec![],
                operators: self.get_operator_keys(),
            },
        };

        let deposit_params = deposit_data.clone().into();

        // Collect and distribute keys needed keys from operators and watchtowers to verifiers
        let start = std::time::Instant::now();
        self.collect_and_distribute_keys(&deposit_params).await?;
        tracing::info!("Collected and distributed keys in {:?}", start.elapsed());

        let participating_verifiers = self.get_participating_verifiers(&deposit_data).await?;

        // Generate nonce streams for all verifiers.
        let num_required_sigs = self.config.get_num_required_nofn_sigs(&deposit_data);
        let (first_responses, nonce_streams) = create_nonce_streams(
            participating_verifiers.clone(),
            num_required_sigs as u32 + 1,
        )
        .await?; // ask for +1 for the final movetx signature, but don't send it on deposit_sign stage

        let mut partial_sig_streams =
            try_join_all(participating_verifiers.iter().map(|verifier_client| {
                let mut verifier_client = verifier_client.clone();

                async move {
                    let (tx, rx) = tokio::sync::mpsc::channel(1280);
                    let stream = verifier_client
                        .deposit_sign(tokio_stream::wrappers::ReceiverStream::new(rx))
                        .await?
                        .into_inner();

                    Ok::<_, Status>((stream, tx))
                }
            }))
            .await?;

        // Create initial deposit session and send to verifiers
        let deposit_sign_session = DepositSignSession {
            deposit_params: Some(deposit_params.clone()),
            nonce_gen_first_responses: first_responses,
        };

        tracing::debug!("Sending deposit sign session to verifiers");
        for (_, tx) in partial_sig_streams.iter_mut() {
            let deposit_sign_param: VerifierDepositSignParams = deposit_sign_session.clone().into();

            tx.send(deposit_sign_param).await.map_err(|e| {
                Status::internal(format!("Failed to send deposit sign session: {:?}", e))
            })?;
        }

        // Set up deposit finalization streams
        let deposit_finalize_clients = participating_verifiers.clone();
        let deposit_finalize_streams = try_join_all(deposit_finalize_clients.into_iter().map(
            |mut verifier_client| async move {
                let (tx, rx) = tokio::sync::mpsc::channel(1280);
                let receiver_stream = tokio_stream::wrappers::ReceiverStream::new(rx);
                // start deposit_finalize with tokio spawn
                let deposit_finalize_future =
                    tokio::spawn(
                        async move { verifier_client.deposit_finalize(receiver_stream).await },
                    );

                Ok::<_, Status>((deposit_finalize_future, tx))
            },
        ))
        .await?;

        tracing::info!("Sending deposit finalize streams to verifiers");

        let (mut deposit_finalize_futures, deposit_finalize_sender): (Vec<_>, Vec<_>) =
            deposit_finalize_streams.into_iter().unzip();

        // Send initial finalization params
        let deposit_finalize_first_param: VerifierDepositFinalizeParams =
            deposit_sign_session.clone().into();
        for tx in deposit_finalize_sender.iter() {
            tx.send(deposit_finalize_first_param.clone())
                .await
                .map_err(|e| {
                    Status::internal(format!(
                        "Failed to send deposit finalize first param: {:?}",
                        e
                    ))
                })?;
        }

        let deposit_data: crate::builder::transaction::DepositData =
            deposit_params.clone().try_into()?;

        let deposit_blockhash = self
            .rpc
            .get_blockhash_of_tx(&deposit_data.get_deposit_outpoint().txid)
            .await
            .map_to_status()?;

        let verifiers_public_keys = deposit_data.get_verifiers();

        // Create sighash stream for transaction signing
        let sighash_stream = Box::pin(create_nofn_sighash_stream(
            self.db.clone(),
            self.config.clone(),
            deposit_data.clone(),
            deposit_blockhash,
            false,
        ));

        // Create channels for pipeline communication
        let (agg_nonce_sender, agg_nonce_receiver) = channel(1280);
        let (partial_sig_sender, partial_sig_receiver) = channel(1280);
        let (final_sig_sender, final_sig_receiver) = channel(1280);

        // Start the nonce aggregation pipe.
        let nonce_agg_handle = tokio::spawn(nonce_aggregator(
            nonce_streams,
            sighash_stream,
            agg_nonce_sender,
        ));

        // Start the nonce distribution pipe.
        let nonce_dist_handle = tokio::spawn(nonce_distributor(
            agg_nonce_receiver,
            partial_sig_streams,
            partial_sig_sender,
        ));

        // Start the signature aggregation pipe.
        let sig_agg_handle = tokio::spawn(signature_aggregator(
            partial_sig_receiver,
            verifiers_public_keys,
            final_sig_sender,
        ));

        tracing::debug!("Getting signatures from operators");
        // Get sigs from each operator in background
        let operator_sigs_fut = tokio::spawn(Aggregator::collect_operator_sigs(
            self.get_participating_operators(&deposit_data).await?,
            self.config.clone(),
            deposit_sign_session,
        ));

        // Join the nonce aggregation handle to get the movetx agg nonce.
        let nonce_agg_handle = nonce_agg_handle
            .map_err(|_| Status::internal("panic when aggregating nonces"))
            .map(|res| -> Result<MusigAggNonce, Status> { res.and_then(|r| r.map_err(Into::into)) })
            .shared();

        // Start the deposit finalization pipe.
        let sig_dist_handle = tokio::spawn(signature_distributor(
            final_sig_receiver,
            deposit_finalize_sender.clone(),
            nonce_agg_handle.clone(),
        ));

        tracing::debug!(
            "Waiting for pipeline tasks to complete (nonce agg, sig agg, sig dist, operator sigs)"
        );

        tracing::debug!("Waiting for pipeline tasks to complete");
        // Wait for all pipeline tasks to complete
        try_join_all([nonce_dist_handle, sig_agg_handle, sig_dist_handle])
            .await
            .map_err(|_| Status::internal("panic when pipelining"))?;

        tracing::debug!("Pipeline tasks completed");

        // Right now we collect all operator sigs then start to send them, we can do it simultaneously in the future
        // Need to change sig verification ordering in deposit_finalize() in verifiers so that we verify
        // 1st signature of all operators, then 2nd of all operators etc.
        let operator_sigs = operator_sigs_fut
            .await
            .map_err(|_| Status::internal("panic when collecting operator signatures"))??;

        tracing::debug!("Got all operator signatures");

        // send operators sigs to verifiers after all verifiers have signed
        let send_operator_sigs: Vec<_> = deposit_finalize_sender
            .iter()
            .map(|tx| async {
                for sigs in operator_sigs.iter() {
                    for sig in sigs.iter() {
                        let deposit_finalize_param: VerifierDepositFinalizeParams = sig.into();

                        tx.send(deposit_finalize_param).await.wrap_err_with(|| {
                            eyre::eyre!(AggregatorError::OutputStreamEndedEarly {
                                stream_name: "deposit_finalize_sender".into(),
                            })
                        })?;
                    }
                }

                Ok::<(), BridgeError>(())
            })
            .collect();

        // wait until all operator sigs are sent to every verifier
        try_join_all(send_operator_sigs).await?;

        tracing::debug!("Waiting for deposit finalization");

        // Collect partial signatures for move transaction
        let move_tx_partial_sigs =
            try_join_all(deposit_finalize_futures.iter_mut().map(|fut| async {
                Ok::<_, Status>(
                    fut.await
                        .map_err(|_| Status::internal("panic finishing deposit_finalize"))??
                        .into_inner()
                        .partial_sig,
                )
            }))
            .await
            .map_err(|e| Status::internal(format!("Failed to finalize deposit: {:?}", e)))?;

        tracing::debug!("Received move tx partial sigs: {:?}", move_tx_partial_sigs);

        // Create the final move transaction and check the signatures
        let movetx_agg_nonce = nonce_agg_handle.await?;
        let signed_movetx_handler = self
            .send_movetx(move_tx_partial_sigs, movetx_agg_nonce, deposit_params)
            .await?;
        let txid = *signed_movetx_handler.get_txid();

        Ok(Response::new(txid.into()))
    }

    #[tracing::instrument(skip(self), err(level = tracing::Level::ERROR), ret(level = tracing::Level::TRACE))]
    async fn withdraw(
        &self,
        request: Request<WithdrawParams>,
    ) -> Result<Response<AggregatorWithdrawResponse>, Status> {
        let withdraw_params = request.into_inner();
        let operators = self.get_operator_clients().to_vec();
        let withdraw_futures = operators.iter().map(|operator| {
            let mut operator = operator.clone();
            let params = withdraw_params.clone();
            async move { operator.withdraw(Request::new(params)).await }
        });

        let responses = futures::future::join_all(withdraw_futures).await;
        Ok(Response::new(AggregatorWithdrawResponse {
            withdraw_responses: responses
                .into_iter()
                .map(|r| clementine::WithdrawResult {
                    result: Some(match r {
                        Ok(response) => {
                            clementine::withdraw_result::Result::Success(response.into_inner())
                        }
                        Err(e) => clementine::withdraw_result::Result::Error(
                            clementine::WithdrawErrorResponse {
                                error: e.to_string(),
                            },
                        ),
                    }),
                })
                .collect(),
        }))
    }

    async fn get_nofn_aggregated_xonly_pk(
        &self,
        _: tonic::Request<super::Empty>,
    ) -> std::result::Result<tonic::Response<super::NofnResponse>, tonic::Status> {
        let verifiers = self.verifier_clients.clone();
        let nofn_xonly_pk_responses = try_join_all(verifiers.iter().map(|verifier| {
            let mut verifier = verifier.clone();
            async move {
                verifier
                    .get_nofn_aggregated_xonly_pk(Request::new(Empty {}))
                    .await
            }
        }))
        .await?;

        let nofn_xonly_pks = nofn_xonly_pk_responses
            .iter()
            .map(|r| r.get_ref().xonly_pk.clone())
            .collect::<Vec<_>>();

        let first_xonly_pk = nofn_xonly_pks[0].clone();
        if nofn_xonly_pks.iter().any(|x| x != &first_xonly_pk) {
            Err(Status::internal("NofN xonly pks are not the same"))
        } else {
            Ok(Response::new(super::NofnResponse {
                nofn_xonly_pk: first_xonly_pk,
                num_verifiers: nofn_xonly_pks.len() as u32,
            }))
        }
    }
}

#[cfg(test)]
mod tests {
    use crate::actor::Actor;
    use crate::builder::transaction::{BaseDepositData, DepositInfo, DepositType};
    use crate::citrea::mock::MockCitreaClient;
    use crate::musig2::AggregateFromPublicKeys;
    use crate::rpc::clementine::{self};
    use crate::test::common::*;
    use crate::{builder, EVMAddress};
    use bitcoin::Txid;
    use bitcoincore_rpc::RpcApi;
    use eyre::Context;
    use std::time::Duration;
    use tokio::time::sleep;

    #[tokio::test]
    async fn aggregator_double_setup_fail() {
        let mut config = create_test_config_with_thread_name().await;
        let _regtest = create_regtest_rpc(&mut config).await;

        let (_, _, mut aggregator, _cleanup) = create_actors::<MockCitreaClient>(&config).await;

        aggregator
            .setup(tonic::Request::new(clementine::Empty {}))
            .await
            .unwrap();

        assert!(aggregator
            .setup(tonic::Request::new(clementine::Empty {}))
            .await
            .is_err());
    }

    #[tokio::test(flavor = "multi_thread")]
    async fn aggregator_deposit_movetx_lands_onchain() {
        let mut config = create_test_config_with_thread_name().await;
        let regtest = create_regtest_rpc(&mut config).await;
        let rpc = regtest.rpc();
        let (_verifiers, _operators, mut aggregator, _cleanup) =
            create_actors::<MockCitreaClient>(&config).await;

        let evm_address = EVMAddress([1u8; 20]);
        let signer = Actor::new(
            config.secret_key,
            config.winternitz_secret_key,
            config.protocol_paramset().network,
        );

        let verifiers_public_keys: Vec<bitcoin::secp256k1::PublicKey> = aggregator
            .setup(tonic::Request::new(clementine::Empty {}))
            .await
            .unwrap()
            .into_inner()
            .try_into()
            .unwrap();
        sleep(Duration::from_secs(3)).await;

        let nofn_xonly_pk =
            bitcoin::XOnlyPublicKey::from_musig2_pks(verifiers_public_keys.clone(), None).unwrap();

        let deposit_address = builder::address::generate_deposit_address(
            nofn_xonly_pk,
            signer.address.as_unchecked(),
            evm_address,
            config.protocol_paramset().bridge_amount,
            config.protocol_paramset().network,
            config.protocol_paramset().user_takes_after,
        )
        .unwrap()
        .0;

        let deposit_outpoint = rpc
            .send_to_address(&deposit_address, config.protocol_paramset().bridge_amount)
            .await
            .unwrap();
        rpc.mine_blocks(18).await.unwrap();

        let deposit_info = DepositInfo {
            deposit_outpoint,
            deposit_type: DepositType::BaseDeposit(BaseDepositData {
                evm_address,
                recovery_taproot_address: signer.address.as_unchecked().clone(),
            }),
        };

        let movetx_txid: Txid = aggregator
            .new_deposit(clementine::Deposit::from(deposit_info))
            .await
            .unwrap()
            .into_inner()
            .try_into()
            .unwrap();
        rpc.mine_blocks(1).await.unwrap();
        sleep(Duration::from_secs(3)).await;

        let tx = poll_get(
            async || {
                rpc.mine_blocks(1).await.unwrap();

                let tx_result = rpc
                    .client
                    .get_raw_transaction_info(&movetx_txid, None)
                    .await;

                let tx_result = tx_result
                    .inspect_err(|e| {
                        tracing::error!("Error getting transaction: {:?}", e);
                    })
                    .ok();

                Ok(tx_result)
            },
            None,
            None,
        )
        .await
        .wrap_err_with(|| eyre::eyre!("MoveTx did not land onchain"))
        .unwrap();

        assert!(tx.confirmations.unwrap() > 0);
    }
}<|MERGE_RESOLUTION|>--- conflicted
+++ resolved
@@ -2,11 +2,7 @@
     clementine_aggregator_server::ClementineAggregator, verifier_deposit_finalize_params,
     DepositParams, Empty, VerifierDepositFinalizeParams,
 };
-<<<<<<< HEAD
 use super::clementine::{AggregatorWithdrawResponse, Deposit, VerifierPublicKeys, WithdrawParams};
-=======
-use super::clementine::{AggregatorWithdrawResponse, VerifierPublicKeys, WithdrawParams};
->>>>>>> ec9fd1c2
 use crate::builder::sighash::SignatureInfo;
 use crate::builder::transaction::{
     create_move_to_vault_txhandler, Actors, DepositData, DepositInfo, Signed, TransactionType,
@@ -648,7 +644,6 @@
             .into_iter()
             .unzip();
 
-<<<<<<< HEAD
         Ok((vpks, verifier_public_keys))
     }
 
@@ -657,10 +652,6 @@
         let (vpks, _) =
             Aggregator::collect_verifier_public_keys_with_clients(self.get_verifier_clients())
                 .await?;
-=======
-        let nofn = NofN::new_without_idx(verifier_public_keys)?;
-        self.nofn.write().await.replace(nofn);
->>>>>>> ec9fd1c2
 
         Ok(VerifierPublicKeys {
             verifier_public_keys: vpks,
