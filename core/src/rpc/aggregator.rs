--- conflicted
+++ resolved
@@ -1584,15 +1584,13 @@
             ))?,
             request.operator_xonly_pks,
         );
-<<<<<<< HEAD
         // check compatibility with operators only
         self.check_compatibility_with_actors(false, true).await?;
-=======
+
         let withdraw_params = withdraw_params_with_sig
             .clone()
             .withdrawal
             .ok_or(Status::invalid_argument("withdrawalParams is missing"))?;
->>>>>>> 41a1b960
 
         // convert rpc xonly pks to bitcoin xonly pks
         let operator_xonly_pks_from_rpc: Vec<XOnlyPublicKey> = operator_xonly_pks
