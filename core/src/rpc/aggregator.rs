--- conflicted
+++ resolved
@@ -3,11 +3,7 @@
     DepositParams, Empty, VerifierDepositFinalizeParams,
 };
 use crate::builder::sighash::SignatureInfo;
-<<<<<<< HEAD
 use crate::builder::transaction::{create_move_to_vault_txhandler, DepositId, TxHandler};
-=======
-use crate::builder::transaction::create_move_to_vault_txhandler;
->>>>>>> b1f63b68
 use crate::config::BridgeConfig;
 use crate::rpc::clementine::clementine_operator_client::ClementineOperatorClient;
 use crate::rpc::clementine::clementine_verifier_client::ClementineVerifierClient;
@@ -367,7 +363,6 @@
         partial_sigs: Vec<Vec<u8>>,
         movetx_agg_nonce: MusigAggNonce,
         deposit_params: DepositParams,
-<<<<<<< HEAD
     ) -> Result<TxHandler, Status> {
         let (deposit_outpoint, evm_address, recovery_taproot_address) =
             parser::parse_deposit_params(deposit_params)?;
@@ -378,17 +373,6 @@
             deposit_outpoint,
             evm_address,
             &recovery_taproot_address,
-=======
-    ) -> Result<RawSignedTx, Status> {
-        let deposit_data = parser::parse_deposit_params(deposit_params)?;
-        let musig_partial_sigs = parser::verifier::parse_partial_sigs(partial_sigs)?;
-
-        // create move tx and calculate sighash
-        let move_txhandler = create_move_to_vault_txhandler(
-            deposit_data.deposit_outpoint,
-            deposit_data.evm_address,
-            &deposit_data.recovery_taproot_address,
->>>>>>> b1f63b68
             self.nofn_xonly_pk,
             self.config.user_takes_after,
             self.config.bridge_amount_sats,
@@ -858,7 +842,6 @@
     }
 
     #[tokio::test]
-<<<<<<< HEAD
     async fn aggregator_setup_watchtower_winternitz_public_keys() {
         let mut config = create_test_config_with_thread_name!(None);
         let (_verifiers, _operators, mut aggregator, _watchtowers, regtest) =
@@ -1013,8 +996,6 @@
     }
 
     #[tokio::test]
-=======
->>>>>>> b1f63b68
     #[ignore = "This test is also done during the deposit phase of test_deposit_and_sign_txs test"]
     async fn aggregator_setup_and_deposit() {
         let mut config = create_test_config_with_thread_name!(None);
