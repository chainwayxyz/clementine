use super::clementine::{
    clementine_aggregator_server::ClementineAggregator, verifier_deposit_finalize_params,
    DepositParams, Empty, VerifierDepositFinalizeParams,
};
use crate::builder::sighash::SignatureInfo;
use crate::builder::transaction::{
    create_move_to_vault_txhandler, Signed, TransactionType, TxHandler,
};
use crate::config::BridgeConfig;
use crate::rpc::clementine::clementine_operator_client::ClementineOperatorClient;
use crate::rpc::clementine::clementine_verifier_client::ClementineVerifierClient;
use crate::rpc::clementine::VerifierDepositSignParams;
use crate::rpc::error::output_stream_ended_prematurely;
use crate::rpc::parser;
use crate::tx_sender::{FeePayingType, TxDataForLogging};
use crate::{
    aggregator::Aggregator,
    builder::sighash::create_nofn_sighash_stream,
    errors::BridgeError,
    musig2::aggregate_nonces,
    rpc::clementine::{self, DepositSignSession},
};
use bitcoin::hashes::Hash;
use bitcoin::secp256k1::schnorr::Signature;
use bitcoin::secp256k1::{Message, PublicKey};
use bitcoin::TapSighash;
use futures::{
    future::try_join_all,
    stream::{BoxStream, TryStreamExt},
    FutureExt, Stream, StreamExt, TryFutureExt,
};
use secp256k1::musig::{MusigAggNonce, MusigPartialSignature, MusigPubNonce};
use std::future::Future;
use tokio::sync::mpsc::{channel, Receiver, Sender};
use tonic::{async_trait, Request, Response, Status, Streaming};

struct AggNonceQueueItem {
    agg_nonce: MusigAggNonce,
    sighash: TapSighash,
}

struct FinalSigQueueItem {
    final_sig: Vec<u8>,
}

/// For each expected sighash, we collect a batch of public nonces from all verifiers. We aggregate and send to the agg_nonce_sender. Then repeat for the next sighash.
async fn nonce_aggregator(
    mut nonce_streams: Vec<
        impl Stream<Item = Result<MusigPubNonce, BridgeError>> + Unpin + Send + 'static,
    >,
    mut sighash_stream: impl Stream<Item = Result<(TapSighash, SignatureInfo), BridgeError>>
        + Unpin
        + Send
        + 'static,
    agg_nonce_sender: Sender<AggNonceQueueItem>,
) -> Result<MusigAggNonce, BridgeError> {
    let mut total_sigs = 0;
    tracing::info!("Starting nonce aggregation");
    while let Some(msg) = sighash_stream.next().await {
        let sighash = msg
            .map_err(|e| {
                tracing::error!("Error when reading from sighash stream: {}", e);
                BridgeError::RPCStreamEndedUnexpectedly("Sighash stream ended unexpectedly".into())
            })?
            .0;

        total_sigs += 1;

        let pub_nonces = try_join_all(nonce_streams.iter_mut().enumerate().map(
            |(i, s)| async move {
                s.next().await.ok_or_else(|| {
                    BridgeError::RPCStreamEndedUnexpectedly(format!(
                        "Not enough nonces from verifier {i}",
                    ))
                })?
            },
        ))
        .await?;

        tracing::debug!(
            "Received nonces for sighash {} in nonce_aggregator",
            total_sigs
        );

        let agg_nonce = aggregate_nonces(pub_nonces.iter().collect::<Vec<_>>().as_slice());

        agg_nonce_sender
            .send(AggNonceQueueItem { agg_nonce, sighash })
            .await
            .map_err(|e| {
                BridgeError::RPCStreamEndedUnexpectedly(format!(
                    "Can't send aggregated nonces: {}",
                    e
                ))
            })?;

        tracing::debug!("Sent nonces for sighash {} in nonce_aggregator", total_sigs);
    }

    if total_sigs == 0 {
        tracing::warn!("Sighash stream returned 0 signatures");
    }
    // Finally, aggregate nonces for the movetx signature
    let pub_nonces = try_join_all(nonce_streams.iter_mut().map(|s| async {
        s.next().await.ok_or_else(|| {
            BridgeError::RPCStreamEndedUnexpectedly(
                "Not enough nonces (expected movetx nonce)".into(),
            )
        })?
    }))
    .await?;

    tracing::debug!("Received nonces for movetx in nonce_aggregator");

    let agg_nonce = aggregate_nonces(pub_nonces.iter().collect::<Vec<_>>().as_slice());

    Ok(agg_nonce)
}

/// Reroutes aggregated nonces to the signature aggregator.
async fn nonce_distributor(
    mut agg_nonce_receiver: Receiver<AggNonceQueueItem>,
    mut partial_sig_streams: Vec<(
        Streaming<clementine::PartialSig>,
        Sender<clementine::VerifierDepositSignParams>,
    )>,
    partial_sig_sender: Sender<(Vec<MusigPartialSignature>, AggNonceQueueItem)>,
) -> Result<(), BridgeError> {
    let mut sig_count = 0;
    while let Some(queue_item) = agg_nonce_receiver.recv().await {
        sig_count += 1;
        tracing::debug!(
            "Received aggregated nonce {} in nonce_distributor",
            sig_count
        );

        let agg_nonce_wrapped = clementine::VerifierDepositSignParams {
            params: Some(clementine::verifier_deposit_sign_params::Params::AggNonce(
                queue_item.agg_nonce.serialize().to_vec(),
            )),
        };

        for (_, tx) in partial_sig_streams.iter_mut() {
            tx.send(agg_nonce_wrapped.clone()).await.map_err(|e| {
                BridgeError::RPCStreamEndedUnexpectedly(format!(
                    "Can't send aggregated nonces: {}",
                    e
                ))
            })?;
        }

        tracing::debug!(
            "Sent aggregated nonce {} to verifiers in nonce_distributor",
            sig_count
        );

        let partial_sigs = try_join_all(partial_sig_streams.iter_mut().map(|(stream, _)| async {
            let partial_sig = stream
                .message()
                .await?
                .ok_or(BridgeError::Error("No partial sig received".into()))?;

            Ok::<_, BridgeError>(MusigPartialSignature::from_slice(&partial_sig.partial_sig)?)
        }))
        .await?;

        tracing::debug!(
            "Received partial signature {} from verifiers in nonce_distributor",
            sig_count
        );

        partial_sig_sender
            .send((partial_sigs, queue_item))
            .await
            .map_err(|e| {
                BridgeError::RPCStreamEndedUnexpectedly(format!("Can't send partial sigs: {}", e))
            })?;

        tracing::debug!(
            "Sent partial signature {} to signature_aggregator in nonce_distributor",
            sig_count
        );
    }

    Ok(())
}

/// Collects partial signatures from given stream and aggregates them.
async fn signature_aggregator(
    mut partial_sig_receiver: Receiver<(Vec<MusigPartialSignature>, AggNonceQueueItem)>,
    verifiers_public_keys: Vec<PublicKey>,
    final_sig_sender: Sender<FinalSigQueueItem>,
) -> Result<(), BridgeError> {
    let mut sig_count = 0;
    while let Some((partial_sigs, queue_item)) = partial_sig_receiver.recv().await {
        sig_count += 1;
        tracing::debug!(
            "Received partial signatures {} in signature_aggregator",
            sig_count
        );

        let final_sig = crate::musig2::aggregate_partial_signatures(
            &verifiers_public_keys,
            None,
            queue_item.agg_nonce,
            &partial_sigs,
            Message::from_digest(queue_item.sighash.to_byte_array()),
        )?;

        final_sig_sender
            .send(FinalSigQueueItem {
                final_sig: final_sig.serialize().to_vec(),
            })
            .await
            .map_err(|e| {
                BridgeError::RPCStreamEndedUnexpectedly(format!("Can't send final sigs: {}", e))
            })?;
        tracing::debug!(
            "Sent aggregated signature {} to signature_distributor in signature_aggregator",
            sig_count
        );
    }

    Ok(())
}

/// Reroutes aggregated signatures to the caller.
async fn signature_distributor(
    mut final_sig_receiver: Receiver<FinalSigQueueItem>,
    deposit_finalize_sender: Vec<Sender<VerifierDepositFinalizeParams>>,
    movetx_agg_nonce: impl Future<Output = Result<MusigAggNonce, Status>>,
) -> Result<(), BridgeError> {
    use verifier_deposit_finalize_params::Params;
    let mut sig_count = 0;
    while let Some(queue_item) = final_sig_receiver.recv().await {
        sig_count += 1;
        tracing::debug!("Received signature {} in signature_distributor", sig_count);
        let final_params = VerifierDepositFinalizeParams {
            params: Some(Params::SchnorrSig(queue_item.final_sig)),
        };

        for tx in &deposit_finalize_sender {
            tx.send(final_params.clone())
                .await
                .map_err(output_stream_ended_prematurely)?;
        }
        tracing::debug!(
            "Sent signature {} to verifiers in signature_distributor",
            sig_count
        );
    }

    let movetx_agg_nonce = movetx_agg_nonce.await?;
    tracing::debug!("Got movetx aggregated nonce in signature distributor");
    // Send the movetx agg nonce to the verifiers.
    for tx in &deposit_finalize_sender {
        tx.send(VerifierDepositFinalizeParams {
            params: Some(Params::MoveTxAggNonce(
                movetx_agg_nonce.serialize().to_vec(),
            )),
        })
        .await
        .map_err(output_stream_ended_prematurely)?
    }
    tracing::debug!("Sent movetx aggregated nonce to verifiers in signature distributor");

    Ok(())
}

/// Creates a stream of nonces from verifiers.
/// This will automatically get's the first response from the verifiers.
///
/// # Returns
///
/// - Vec<[`clementine::NonceGenFirstResponse`]>: First response from each verifier
/// - Vec<BoxStream<Result<[`MusigPubNonce`], BridgeError>>>: Stream of nonces from each verifier
async fn create_nonce_streams(
    verifier_clients: Vec<ClementineVerifierClient<tonic::transport::Channel>>,
    num_nonces: u32,
) -> Result<
    (
        Vec<clementine::NonceGenFirstResponse>,
        Vec<BoxStream<'static, Result<MusigPubNonce, BridgeError>>>,
    ),
    BridgeError,
> {
    let mut nonce_streams = try_join_all(verifier_clients.into_iter().map(|client| {
        let mut client = client.clone();

        async move {
            let response_stream = client
                .nonce_gen(tonic::Request::new(clementine::NonceGenRequest {
                    num_nonces,
                }))
                .await?;

            Ok::<_, Status>(response_stream.into_inner())
        }
    }))
    .await?;

    // Get the first responses from verifiers.
    let first_responses: Vec<clementine::NonceGenFirstResponse> =
        try_join_all(nonce_streams.iter_mut().map(|stream| async {
            parser::verifier::parse_nonce_gen_first_response(stream).await
        }))
        .await?;

    let transformed_streams = nonce_streams
        .into_iter()
        .map(|stream| {
            stream
                .map(|result| Aggregator::extract_pub_nonce(result?.response))
                .boxed()
        })
        .collect::<Vec<_>>();

    Ok((first_responses, transformed_streams))
}

/// Use items collected from the broadcast receiver for an async function call.
///
/// Handles the boilerplate of managing a receiver of a broadcast channel.
/// If receiver is lagged at any time (data is lost) an error is returned.
async fn collect_and_call<R, T, F, Fut>(
    rx: &mut tokio::sync::broadcast::Receiver<Vec<T>>,
    mut f: F,
) -> Result<R, Status>
where
    R: Default,
    T: Clone,
    F: FnMut(Vec<T>) -> Fut,
    Fut: Future<Output = Result<R, Status>>,
{
    loop {
        match rx.recv().await {
            Ok(params) => {
                f(params).await?;
            }
            Err(tokio::sync::broadcast::error::RecvError::Lagged(n)) => {
                break Err(BridgeError::RPCStreamEndedUnexpectedly(format!(
                    "lost {n} items due to lagging receiver"
                ))
                .into());
            }
            Err(tokio::sync::broadcast::error::RecvError::Closed) => break Ok(R::default()),
        }
    }
}

impl Aggregator {
    // Extracts pub_nonce from given stream.
    fn extract_pub_nonce(
        response: Option<clementine::nonce_gen_response::Response>,
    ) -> Result<MusigPubNonce, BridgeError> {
        match response
            .ok_or_else(|| BridgeError::Error("NonceGen response is empty".to_string()))?
        {
            clementine::nonce_gen_response::Response::PubNonce(pub_nonce) => {
                Ok(MusigPubNonce::from_slice(&pub_nonce)?)
            }
            _ => Err(BridgeError::Error(
                "Expected PubNonce in response".to_string(),
            )),
        }
    }

    /// For a specific deposit, gets needed signatures from each operator and returns a Vec with signatures from each operator
    async fn get_operator_sigs(
        operator_clients: Vec<ClementineOperatorClient<tonic::transport::Channel>>,
        config: BridgeConfig,
        mut deposit_sign_session: DepositSignSession,
    ) -> Result<Vec<Vec<Signature>>, BridgeError> {
        deposit_sign_session.nonce_gen_first_responses = Vec::new(); // not needed for operators
        let mut operator_sigs_streams =
            // create deposit sign streams with each operator
            try_join_all(operator_clients.into_iter().map(|mut operator_client| {
                let sign_session = deposit_sign_session.clone();
                async move {
                    let stream = operator_client
                        .deposit_sign(tonic::Request::new(sign_session))
                        .await?;
                    Ok::<_, Status>(stream.into_inner())
                }
            }))
                .await?;
        // calculate number of signatures needed from each operator
        let needed_sigs = config.get_num_required_operator_sigs();
        // get signatures from each operator's signature streams
        let operator_sigs = try_join_all(operator_sigs_streams.iter_mut().map(|stream| async {
            let mut sigs: Vec<Signature> = Vec::with_capacity(needed_sigs);
            while let Some(sig) = stream.message().await? {
                sigs.push(Signature::from_slice(&sig.schnorr_sig)?);
            }
            Ok::<_, BridgeError>(sigs)
        }))
        .await?;
        // check if all signatures are received
        for (idx, sigs) in operator_sigs.iter().enumerate() {
            if sigs.len() != needed_sigs {
                return Err(BridgeError::Error(format!(
                    "Not all operator sigs received from op: {}.\n Expected: {}, got: {}",
                    idx,
                    needed_sigs,
                    sigs.len()
                )));
            }
        }
        Ok(operator_sigs)
    }

    async fn send_movetx(
        &self,
        partial_sigs: Vec<Vec<u8>>,
        movetx_agg_nonce: MusigAggNonce,
        deposit_params: DepositParams,
    ) -> Result<TxHandler<Signed>, Status> {
        let deposit_data: crate::builder::transaction::DepositData = deposit_params.try_into()?;
        let musig_partial_sigs = parser::verifier::parse_partial_sigs(partial_sigs)?;

        // create move tx and calculate sighash
        let mut move_txhandler =
            create_move_to_vault_txhandler(deposit_data.clone(), self.config.protocol_paramset())?;

        let sighash = move_txhandler.calculate_script_spend_sighash_indexed(
            0,
            0,
            bitcoin::TapSighashType::Default,
        )?;

        // aggregate partial signatures
        let final_sig = crate::musig2::aggregate_partial_signatures(
            &self.config.verifiers_public_keys,
            None,
            movetx_agg_nonce,
            &musig_partial_sigs,
            Message::from_digest(sighash.to_byte_array()),
        )
        .map_err(|x| BridgeError::Error(format!("Aggregating MoveTx signatures failed {}", x)))?;

        // Put the signature in the tx
        move_txhandler.set_p2tr_script_spend_witness(&[final_sig.as_ref()], 0, 0)?;
        // Add fee bumper.
        let move_tx = move_txhandler.get_cached_tx();

        let mut dbtx = self.db.begin_transaction().await?;
        self.tx_sender
            .insert_try_to_send(
                &mut dbtx,
                Some(TxDataForLogging {
                    deposit_outpoint: Some(deposit_data.get_deposit_outpoint()),
                    operator_idx: None,
                    verifier_idx: None,
                    round_idx: None,
                    kickoff_idx: None,
                    tx_type: TransactionType::MoveToVault,
                }),
                move_tx,
                FeePayingType::CPFP,
                &[],
                &[],
                &[],
                &[],
            )
            .await?;
        dbtx.commit()
            .await
            .map_err(|e| Status::internal(format!("Failed to commit db transaction: {}", e)))?;

        // TODO: Sign the transaction correctly after we create taproot witness generation functions
        Ok(move_txhandler.promote()?)
    }
}

#[async_trait]
impl ClementineAggregator for Aggregator {
    async fn internal_send_tx(
        &self,
        request: Request<clementine::RawSignedTx>,
    ) -> Result<Response<Empty>, Status> {
        let signed_tx: bitcoin::Transaction = request.into_inner().try_into()?;
        let mut dbtx = self.db.begin_transaction().await?;
        self.tx_sender
            .insert_try_to_send(
                &mut dbtx,
                None,
                &signed_tx,
                FeePayingType::CPFP,
                &[],
                &[],
                &[],
                &[],
            )
            .await?;
        dbtx.commit()
            .await
            .map_err(|e| Status::internal(format!("Failed to commit db transaction: {}", e)))?;
        Ok(Response::new(Empty {}))
    }
    #[tracing::instrument(skip_all, err(level = tracing::Level::ERROR), ret(level = tracing::Level::TRACE))]
    async fn setup(&self, _request: Request<Empty>) -> Result<Response<Empty>, Status> {
        tracing::info!("Collecting verifier public keys...");
        let verifier_public_keys = try_join_all(self.verifier_clients.iter().map(|client| {
            let mut client = client.clone();
            async move {
                let verifier_params = client
                    .get_params(Request::new(Empty {}))
                    .await?
                    .into_inner();
                Ok::<_, Status>(verifier_params.public_key)
            }
        }))
        .shared(); // share this future so all the spawned threads can poll on it.

        tracing::debug!("Verifier public keys: {:?}", verifier_public_keys);

        let set_verifier_keys_handle = tokio::spawn({
            let verifier_clients = self.verifier_clients.clone();
            async move {
                tracing::info!("Setting up verifiers...");
                try_join_all(verifier_clients.into_iter().map(|mut verifier| {
                    let verifier_public_keys = verifier_public_keys.clone();
                    async move {
                        let verifier_public_keys = clementine::VerifierPublicKeys {
                            verifier_public_keys: verifier_public_keys.await?.clone(),
                        };
                        verifier
                            .set_verifiers(Request::new(verifier_public_keys))
                            .await?;
                        Ok::<_, Status>(())
                    }
                }))
                .await?;
                Ok::<_, Status>(())
            }
        });

        // Propagate Operators configurations to all verifier clients
        const CHANNEL_CAPACITY: usize = 1024 * 16;
        let (operator_params_tx, operator_params_rx) =
            tokio::sync::broadcast::channel(CHANNEL_CAPACITY);
        let operator_params_rx_handles = (0..self.config.num_verifiers)
            .map(|_| operator_params_rx.resubscribe())
            .collect::<Vec<_>>();

        let operators = self.operator_clients.clone();
        let get_operator_params_chunked_handle = tokio::spawn(async move {
            tracing::info!(clients = operators.len(), "Collecting operator details...");
            try_join_all(operators.iter().map(|operator| {
                let mut operator = operator.clone();
                let tx = operator_params_tx.clone();
                async move {
                    let stream = operator
                        .get_params(Request::new(Empty {}))
                        .await?
                        .into_inner();
                    tx.send(stream.try_collect::<Vec<_>>().await?)
                        .map_err(|e| {
                            BridgeError::Error(format!("failed to read operator params: {e}"))
                        })?;
                    Ok::<_, Status>(())
                }
            }))
            .await?;
            Ok::<_, Status>(())
        });

        let verifiers = self.verifier_clients.clone();
        let set_operator_params_handle = tokio::spawn(async move {
            tracing::info!("Informing verifiers of existing operators...");
            try_join_all(verifiers.iter().zip(operator_params_rx_handles).map(
                |(verifier, mut rx)| {
                    let verifier = verifier.clone();
                    async move {
                        collect_and_call(&mut rx, |params| {
                            let mut verifier = verifier.clone();
                            async move {
                                verifier.set_operator(futures::stream::iter(params)).await?;
                                Ok::<_, Status>(())
                            }
                        })
                        .await?;
                        Ok::<_, Status>(())
                    }
                },
            ))
            .await?;
            Ok::<_, Status>(())
        });

        // Propagate Watchtowers configuration to all verifier clients

        let (watchtower_params_tx, watchtower_params_rx) =
            tokio::sync::broadcast::channel(CHANNEL_CAPACITY);
        let watchtower_params_rx_handles = (0..self.config.num_verifiers)
            .map(|_| watchtower_params_rx.resubscribe())
            .collect::<Vec<_>>();

        let get_watchtower_params_chunked_handle = tokio::spawn({
            let watchtowers = self.watchtower_clients.clone();
            async move {
                tracing::info!("Collecting Winternitz public keys from watchtowers...");
                try_join_all(watchtowers.iter().map(|watchtower| {
                    let mut watchtower = watchtower.clone();
                    let tx = watchtower_params_tx.clone();
                    async move {
                        let stream = watchtower
                            .get_params(Request::new(Empty {}))
                            .await?
                            .into_inner();
                        tx.send(stream.try_collect::<Vec<_>>().await?)
                            .map_err(|e| {
                                BridgeError::Error(format!("failed to read watchtower params: {e}"))
                            })?;
                        Ok::<_, Status>(())
                    }
                }))
                .await?;
                Ok::<_, Status>(())
            }
        });

        let set_watchtower_params_handle = tokio::spawn({
            let verifiers = self.verifier_clients.clone();
            async move {
                tracing::info!("Sending Winternitz public keys to verifiers...");
                try_join_all(verifiers.iter().zip(watchtower_params_rx_handles).map(
                    |(verifier, mut rx)| {
                        let verifier = verifier.clone();
                        async move {
                            collect_and_call(&mut rx, |params| {
                                let mut verifier = verifier.clone();
                                async move {
                                    verifier
                                        .set_watchtower(futures::stream::iter(params))
                                        .await?;
                                    Ok::<_, Status>(())
                                }
                            })
                            .await?;
                            Ok::<_, Status>(())
                        }
                    },
                ))
                .await?;
                Ok::<_, Status>(())
            }
        });

        try_join_all([
            set_verifier_keys_handle,
            get_operator_params_chunked_handle,
            set_operator_params_handle,
            get_watchtower_params_chunked_handle,
            set_watchtower_params_handle,
        ])
        .await
        .map_err(|e| BridgeError::Error(format!("aggregator setup failed: {e}")))?
        .into_iter()
        .collect::<Result<Vec<_>, Status>>()?;

        Ok(Response::new(Empty {}))
    }

    /// Handles a new deposit request from a user. This function coordinates the signing process
    /// between verifiers to create a valid move transaction. It ensures a covenant using pre-signed NofN transactions.
    /// It also collects signatures from operators to ensure that the operators can be slashed if they act maliciously.
    ///
    /// Overview:
    /// 1. Receive and parse deposit parameters from user
    /// 2. Signs all NofN transactions with verifiers using MuSig2:
    ///    - Creates nonce streams with verifiers (get pub nonces for each transaction)
    ///    - Opens deposit signing streams with verifiers (sends aggnonces for each transaction, receives partial sigs)
    ///    - Opens deposit finalization streams with verifiers (sends final signatures, receives movetx signatures)
    /// 3. Collects signatures from operators
    /// 4. Waits for all tasks to complete
    /// 5. Returns signed move transaction
    ///
    /// The following pipelines are used to coordinate the signing process, these move the data between the verifiers and the aggregator:
    ///    - Nonce aggregation
    ///    - Nonce distribution
    ///    - Signature aggregation
    ///    - Signature distribution
    #[tracing::instrument(skip(self), err(level = tracing::Level::ERROR), ret(level = tracing::Level::TRACE))]
    async fn new_deposit(
        &self,
        request: Request<DepositParams>,
    ) -> Result<Response<clementine::Txid>, Status> {
        let deposit_params = request.into_inner();
        // Collect and distribute keys needed keys from operators and watchtowers to verifiers
        let start = std::time::Instant::now();
        self.collect_and_distribute_keys(&deposit_params).await?;
        tracing::info!("Collected and distributed keys in {:?}", start.elapsed());

        // Generate nonce streams for all verifiers.
        let num_required_sigs = self.config.get_num_required_nofn_sigs();
        let (first_responses, nonce_streams) =
            create_nonce_streams(self.verifier_clients.clone(), num_required_sigs as u32 + 1)
                .await?; // ask for +1 for the final movetx signature, but don't send it on deposit_sign stage

        let mut partial_sig_streams =
            try_join_all(self.verifier_clients.iter().map(|verifier_client| {
                let mut verifier_client = verifier_client.clone();

                async move {
                    let (tx, rx) = tokio::sync::mpsc::channel(1280);
                    let stream = verifier_client
                        .deposit_sign(tokio_stream::wrappers::ReceiverStream::new(rx))
                        .await?
                        .into_inner();

                    Ok::<_, Status>((stream, tx))
                }
            }))
            .await?;

        // Create initial deposit session and send to verifiers
        let deposit_sign_session = DepositSignSession {
            deposit_params: Some(deposit_params.clone()),
            nonce_gen_first_responses: first_responses,
        };

        tracing::debug!("Sending deposit sign session to verifiers");
        for (_, tx) in partial_sig_streams.iter_mut() {
            let deposit_sign_param: VerifierDepositSignParams = deposit_sign_session.clone().into();

            tx.send(deposit_sign_param).await.map_err(|e| {
                Status::internal(format!("Failed to send deposit sign session: {:?}", e))
            })?;
        }

        // Set up deposit finalization streams
        let deposit_finalize_clients = self.verifier_clients.clone();
        let deposit_finalize_streams = try_join_all(deposit_finalize_clients.into_iter().map(
            |mut verifier_client| async move {
                let (tx, rx) = tokio::sync::mpsc::channel(1280);
                let receiver_stream = tokio_stream::wrappers::ReceiverStream::new(rx);
                // start deposit_finalize with tokio spawn
                let deposit_finalize_future =
                    tokio::spawn(
                        async move { verifier_client.deposit_finalize(receiver_stream).await },
                    );

                Ok::<_, Status>((deposit_finalize_future, tx))
            },
        ))
        .await?;

        tracing::info!("Sending deposit finalize streams to verifiers");

        let (mut deposit_finalize_futures, deposit_finalize_sender): (Vec<_>, Vec<_>) =
            deposit_finalize_streams.into_iter().unzip();

        // Send initial finalization params
        let deposit_finalize_first_param: VerifierDepositFinalizeParams =
            deposit_sign_session.clone().into();
        for tx in deposit_finalize_sender.iter() {
            tx.send(deposit_finalize_first_param.clone())
                .await
                .map_err(|e| {
                    Status::internal(format!(
                        "Failed to send deposit finalize first param: {:?}",
                        e
                    ))
                })?;
        }

        let deposit_data: crate::builder::transaction::DepositData =
            deposit_params.clone().try_into()?;

        let deposit_blockhash = self
            .rpc
            .get_blockhash_of_tx(&deposit_data.get_deposit_outpoint().txid)
            .await?;

        // Create sighash stream for transaction signing
        let sighash_stream = Box::pin(create_nofn_sighash_stream(
            self.db.clone(),
            self.config.clone(),
            deposit_data,
            deposit_blockhash,
            false,
        ));

        // Create channels for pipeline communication
        let (agg_nonce_sender, agg_nonce_receiver) = channel(1280);
        let (partial_sig_sender, partial_sig_receiver) = channel(1280);
        let (final_sig_sender, final_sig_receiver) = channel(1280);

        // Start the nonce aggregation pipe.
        let nonce_agg_handle = tokio::spawn(nonce_aggregator(
            nonce_streams,
            sighash_stream,
            agg_nonce_sender,
        ));

        // Start the nonce distribution pipe.
        let nonce_dist_handle = tokio::spawn(nonce_distributor(
            agg_nonce_receiver,
            partial_sig_streams,
            partial_sig_sender,
        ));

        // Start the signature aggregation pipe.
        let sig_agg_handle = tokio::spawn(signature_aggregator(
            partial_sig_receiver,
            self.config.verifiers_public_keys.clone(),
            final_sig_sender,
        ));

        tracing::debug!("Getting signatures from operators");
        // Get sigs from each operator in background
        let operator_sigs_fut = tokio::spawn(Aggregator::get_operator_sigs(
            self.operator_clients.clone(),
            self.config.clone(),
            deposit_sign_session,
        ));

        // Join the nonce aggregation handle to get the movetx agg nonce.
        let nonce_agg_handle = nonce_agg_handle
            .map_err(|_| Status::internal("panic when aggregating nonces"))
            .map(|res| -> Result<MusigAggNonce, Status> { res.and_then(|r| r.map_err(Into::into)) })
            .shared();

        // Start the deposit finalization pipe.
        let sig_dist_handle = tokio::spawn(signature_distributor(
            final_sig_receiver,
            deposit_finalize_sender.clone(),
            nonce_agg_handle.clone(),
        ));

        tracing::debug!(
            "Waiting for pipeline tasks to complete (nonce agg, sig agg, sig dist, operator sigs)"
        );

        tracing::debug!("Waiting for pipeline tasks to complete");
        // Wait for all pipeline tasks to complete
        try_join_all([nonce_dist_handle, sig_agg_handle, sig_dist_handle])
            .await
            .map_err(|_| Status::internal("panic when pipelining"))?;

        tracing::debug!("Pipeline tasks completed");

        // Right now we collect all operator sigs then start to send them, we can do it simultaneously in the future
        // Need to change sig verification ordering in deposit_finalize() in verifiers so that we verify
        // 1st signature of all operators, then 2nd of all operators etc.
        let operator_sigs = operator_sigs_fut
            .await
            .map_err(|_| Status::internal("panic when collecting operator signatures"))??;

        tracing::debug!("Got all operator signatures");

        // send operators sigs to verifiers after all verifiers have signed
        let send_operator_sigs: Vec<_> = deposit_finalize_sender
            .iter()
            .map(|tx| async {
                for sigs in operator_sigs.iter() {
                    for sig in sigs.iter() {
                        let deposit_finalize_param: VerifierDepositFinalizeParams = sig.into();

                        tx.send(deposit_finalize_param).await.map_err(|e| {
                            BridgeError::RPCStreamEndedUnexpectedly(format!(
                                "Can't send operator sigs to verifier: {}",
                                e
                            ))
                        })?;
                    }
                }

                Ok::<(), BridgeError>(())
            })
            .collect();

        // wait until all operator sigs are sent to every verifier
        try_join_all(send_operator_sigs).await?;

        tracing::debug!("Waiting for deposit finalization");

        // Collect partial signatures for move transaction
        let move_tx_partial_sigs =
            try_join_all(deposit_finalize_futures.iter_mut().map(|fut| async {
                Ok::<_, Status>(
                    fut.await
                        .map_err(|_| Status::internal("panic finishing deposit_finalize"))??
                        .into_inner()
                        .partial_sig,
                )
            }))
            .await
            .map_err(|e| Status::internal(format!("Failed to finalize deposit: {:?}", e)))?;

        tracing::debug!("Received move tx partial sigs: {:?}", move_tx_partial_sigs);

        // Create the final move transaction and check the signatures
        let movetx_agg_nonce = nonce_agg_handle.await?;
        let signed_movetx_handler = self
            .send_movetx(move_tx_partial_sigs, movetx_agg_nonce, deposit_params)
            .await?;
        let txid = *signed_movetx_handler.get_txid();

        Ok(Response::new(txid.into()))
    }
}

#[cfg(test)]
mod tests {
    use crate::actor::Actor;
<<<<<<< HEAD
    use crate::builder::transaction::{BaseDepositData, DepositData};
=======
    use crate::citrea::mock::MockCitreaClient;
>>>>>>> c294805c
    use crate::musig2::AggregateFromPublicKeys;
    use crate::rpc::clementine::{self};
    use crate::{builder, EVMAddress};
    use crate::{rpc::clementine::DepositParams, test::common::*};
    use bitcoin::Txid;
    use bitcoincore_rpc::RpcApi;
    use std::time::Duration;
    use tokio::time::sleep;

    #[tokio::test]
    async fn aggregator_double_setup_fail() {
        let mut config = create_test_config_with_thread_name(None).await;
        let _regtest = create_regtest_rpc(&mut config).await;

        let (_, _, mut aggregator, _, _cleanup) = create_actors::<MockCitreaClient>(&config).await;

        aggregator
            .setup(tonic::Request::new(clementine::Empty {}))
            .await
            .unwrap();

        assert!(aggregator
            .setup(tonic::Request::new(clementine::Empty {}))
            .await
            .is_err());
    }

<<<<<<< HEAD
=======
    #[tokio::test]
    #[ignore = "This test is also done during the deposit phase of test_deposit_and_sign_txs test"]
    async fn aggregator_setup_and_deposit() {
        let config = create_test_config_with_thread_name(None).await;

        let (_, _, mut aggregator, _, _cleanup) = create_actors::<MockCitreaClient>(&config).await;

        tracing::info!("Setting up aggregator");
        let start = std::time::Instant::now();

        aggregator
            .setup(tonic::Request::new(clementine::Empty {}))
            .await
            .unwrap();

        let nofn_xonly_pk =
            bitcoin::XOnlyPublicKey::from_musig2_pks(config.verifiers_public_keys.clone(), None)
                .unwrap();

        tracing::info!("Setup completed in {:?}", start.elapsed());
        tracing::info!("Depositing");
        let deposit_start = std::time::Instant::now();
        aggregator
            .new_deposit(DepositParams {
                deposit_outpoint: Some(
                    bitcoin::OutPoint {
                        txid: Txid::from_str(
                            "17e3fc7aae1035e77a91e96d1ba27f91a40a912cf669b367eb32c13a8f82bb02",
                        )
                        .unwrap(),
                        vout: 0,
                    }
                    .into(),
                ),
                evm_address: [1u8; 20].to_vec(),
                recovery_taproot_address:
                    "tb1pk8vus63mx5zwlmmmglq554kwu0zm9uhswqskxg99k66h8m3arguqfrvywa".to_string(),
                nofn_xonly_pk: nofn_xonly_pk.serialize().to_vec(),
            })
            .await
            .unwrap();
        tracing::info!("Deposit completed in {:?}", deposit_start.elapsed());
    }

>>>>>>> c294805c
    #[tokio::test(flavor = "multi_thread")]
    async fn aggregator_deposit_movetx_lands_onchain() {
        let mut config = create_test_config_with_thread_name(None).await;
        let regtest = create_regtest_rpc(&mut config).await;
        let rpc = regtest.rpc();
        let (_verifiers, _operators, mut aggregator, _watchtowers, _cleanup) =
            create_actors::<MockCitreaClient>(&config).await;

        let evm_address = EVMAddress([1u8; 20]);
        let signer = Actor::new(
            config.secret_key,
            config.winternitz_secret_key,
            config.protocol_paramset().network,
        );

        let nofn_xonly_pk =
            bitcoin::XOnlyPublicKey::from_musig2_pks(config.verifiers_public_keys.clone(), None)
                .unwrap();

        let deposit_address = builder::address::generate_deposit_address(
            nofn_xonly_pk,
            signer.address.as_unchecked(),
            evm_address,
            config.protocol_paramset().bridge_amount,
            config.protocol_paramset().network,
            config.protocol_paramset().user_takes_after,
        )
        .unwrap()
        .0;

        let deposit_outpoint = rpc
            .send_to_address(&deposit_address, config.protocol_paramset().bridge_amount)
            .await
            .unwrap();
        rpc.mine_blocks(18).await.unwrap();

        aggregator
            .setup(tonic::Request::new(clementine::Empty {}))
            .await
            .unwrap();
        sleep(Duration::from_secs(3)).await;

        let deposit_data = DepositData::BaseDeposit(BaseDepositData {
            deposit_outpoint,
            evm_address,
            recovery_taproot_address: signer.address.as_unchecked().clone(),
            nofn_xonly_pk,
        });

        let movetx_txid: Txid = aggregator
            .new_deposit(DepositParams::from(deposit_data))
            .await
            .unwrap()
            .into_inner()
            .try_into()
            .unwrap();
        rpc.mine_blocks(1).await.unwrap();
        sleep(Duration::from_secs(3)).await;

        let start = std::time::Instant::now();
        let timeout = 60;
        let tx = loop {
            if start.elapsed() > std::time::Duration::from_secs(timeout) {
                panic!("MoveTx did not land onchain within {timeout} seconds");
            }
            rpc.mine_blocks(1).await.unwrap();

            let tx_result = rpc
                .client
                .get_raw_transaction_info(&movetx_txid, None)
                .await;

            let tx_result = match tx_result {
                Ok(tx) => tx,
                Err(e) => {
                    tracing::error!("Error getting transaction: {:?}", e);
                    tokio::time::sleep(std::time::Duration::from_secs(1)).await;
                    continue;
                }
            };

            break tx_result;
        };

        assert!(tx.confirmations.unwrap() > 0);
    }
}<|MERGE_RESOLUTION|>--- conflicted
+++ resolved
@@ -905,11 +905,8 @@
 #[cfg(test)]
 mod tests {
     use crate::actor::Actor;
-<<<<<<< HEAD
     use crate::builder::transaction::{BaseDepositData, DepositData};
-=======
     use crate::citrea::mock::MockCitreaClient;
->>>>>>> c294805c
     use crate::musig2::AggregateFromPublicKeys;
     use crate::rpc::clementine::{self};
     use crate::{builder, EVMAddress};
@@ -937,53 +934,6 @@
             .is_err());
     }
 
-<<<<<<< HEAD
-=======
-    #[tokio::test]
-    #[ignore = "This test is also done during the deposit phase of test_deposit_and_sign_txs test"]
-    async fn aggregator_setup_and_deposit() {
-        let config = create_test_config_with_thread_name(None).await;
-
-        let (_, _, mut aggregator, _, _cleanup) = create_actors::<MockCitreaClient>(&config).await;
-
-        tracing::info!("Setting up aggregator");
-        let start = std::time::Instant::now();
-
-        aggregator
-            .setup(tonic::Request::new(clementine::Empty {}))
-            .await
-            .unwrap();
-
-        let nofn_xonly_pk =
-            bitcoin::XOnlyPublicKey::from_musig2_pks(config.verifiers_public_keys.clone(), None)
-                .unwrap();
-
-        tracing::info!("Setup completed in {:?}", start.elapsed());
-        tracing::info!("Depositing");
-        let deposit_start = std::time::Instant::now();
-        aggregator
-            .new_deposit(DepositParams {
-                deposit_outpoint: Some(
-                    bitcoin::OutPoint {
-                        txid: Txid::from_str(
-                            "17e3fc7aae1035e77a91e96d1ba27f91a40a912cf669b367eb32c13a8f82bb02",
-                        )
-                        .unwrap(),
-                        vout: 0,
-                    }
-                    .into(),
-                ),
-                evm_address: [1u8; 20].to_vec(),
-                recovery_taproot_address:
-                    "tb1pk8vus63mx5zwlmmmglq554kwu0zm9uhswqskxg99k66h8m3arguqfrvywa".to_string(),
-                nofn_xonly_pk: nofn_xonly_pk.serialize().to_vec(),
-            })
-            .await
-            .unwrap();
-        tracing::info!("Deposit completed in {:?}", deposit_start.elapsed());
-    }
-
->>>>>>> c294805c
     #[tokio::test(flavor = "multi_thread")]
     async fn aggregator_deposit_movetx_lands_onchain() {
         let mut config = create_test_config_with_thread_name(None).await;
