use super::clementine::{
    clementine_aggregator_server::ClementineAggregator, verifier_deposit_finalize_params,
    DepositParams, Empty, VerifierDepositFinalizeParams,
};
use super::clementine::{
    AggregatorWithdrawResponse, Deposit, OptimisticPayoutParams, RawSignedTx, VergenResponse,
    VerifierPublicKeys, WithdrawParams,
};
use crate::builder::sighash::SignatureInfo;
use crate::builder::transaction::{
    combine_emergency_stop_txhandler, create_emergency_stop_txhandler,
    create_move_to_vault_txhandler, create_optimistic_payout_txhandler, Signed, TransactionType,
    TxHandler,
};
use crate::config::BridgeConfig;
use crate::deposit::{Actors, DepositData, DepositInfo};
use crate::errors::ResultExt;
use crate::musig2::AggregateFromPublicKeys;
use crate::rpc::clementine::clementine_operator_client::ClementineOperatorClient;
use crate::rpc::clementine::clementine_verifier_client::ClementineVerifierClient;
use crate::rpc::clementine::VerifierDepositSignParams;
use crate::rpc::parser;
use crate::utils::get_vergen_response;
use crate::utils::{FeePayingType, TxMetadata};
use crate::UTXO;
use crate::{
    aggregator::Aggregator,
    builder::sighash::create_nofn_sighash_stream,
    errors::BridgeError,
    musig2::aggregate_nonces,
    rpc::clementine::{self, DepositSignSession},
};
use bitcoin::hashes::Hash;
use bitcoin::secp256k1::schnorr::Signature;
use bitcoin::secp256k1::{Message, PublicKey};
use bitcoin::{TapSighash, TxOut, Txid, XOnlyPublicKey};
use eyre::{Context, OptionExt};
use futures::{
    future::try_join_all,
    stream::{BoxStream, TryStreamExt},
    FutureExt, Stream, StreamExt, TryFutureExt,
};
use secp256k1::musig::{MusigAggNonce, MusigPartialSignature, MusigPubNonce};
use std::future::Future;
use tokio::sync::mpsc::{channel, Receiver, Sender};
use tonic::{async_trait, Request, Response, Status, Streaming};

#[derive(Debug, Clone)]
struct AggNonceQueueItem {
    agg_nonce: MusigAggNonce,
    sighash: TapSighash,
}

#[derive(Debug, Clone)]
struct FinalSigQueueItem {
    final_sig: Vec<u8>,
}

#[derive(Debug, thiserror::Error)]
pub enum AggregatorError {
    #[error("Failed to receive from {stream_name} stream.")]
    InputStreamEndedEarlyUnknownSize { stream_name: String },
    #[error("Failed to send to {stream_name} stream.")]
    OutputStreamEndedEarly { stream_name: String },
    #[error("Failed to send request to {request_name} stream.")]
    RequestFailed { request_name: String },
}

async fn get_next_pub_nonces(
    nonce_streams: &mut [impl Stream<Item = Result<MusigPubNonce, BridgeError>>
              + Unpin
              + Send
              + 'static],
) -> Result<Vec<MusigPubNonce>, BridgeError> {
    Ok(try_join_all(
        nonce_streams
            .iter_mut()
            .enumerate()
            .map(|(i, s)| async move {
                s.next()
                    .await
                    .transpose()? // Return the inner error if it exists
                    .ok_or_else(|| -> eyre::Report {
                        AggregatorError::InputStreamEndedEarlyUnknownSize {
                            // Return an early end error if the stream is empty
                            stream_name: format!("Nonce stream {i}"),
                        }
                        .into()
                    })
            }),
    )
    .await?)
}

/// For each expected sighash, we collect a batch of public nonces from all verifiers. We aggregate and send to the agg_nonce_sender. Then repeat for the next sighash.
async fn nonce_aggregator(
    mut nonce_streams: Vec<
        impl Stream<Item = Result<MusigPubNonce, BridgeError>> + Unpin + Send + 'static,
    >,
    mut sighash_stream: impl Stream<Item = Result<(TapSighash, SignatureInfo), BridgeError>>
        + Unpin
        + Send
        + 'static,
    agg_nonce_sender: Sender<AggNonceQueueItem>,
) -> Result<(MusigAggNonce, MusigAggNonce), BridgeError> {
    let mut total_sigs = 0;

    tracing::info!("Starting nonce aggregation");

    // We assume the sighash stream returns the correct number of items.
    while let Some(msg) = sighash_stream.next().await {
        let (sighash, siginfo) = msg.wrap_err("Sighash stream failed")?;

        total_sigs += 1;

        let pub_nonces = get_next_pub_nonces(&mut nonce_streams)
            .await
            .wrap_err_with(|| {
                format!("Failed to aggregate nonces for sighash with info: {siginfo:?}")
            })?;

        tracing::debug!(
            "Received nonces for signature id {:?} in nonce_aggregator",
            siginfo.signature_id
        );

        // TODO: consider spawn_blocking here
        let agg_nonce = aggregate_nonces(pub_nonces.iter().collect::<Vec<_>>().as_slice());

        agg_nonce_sender
            .send(AggNonceQueueItem { agg_nonce, sighash })
            .await
            .wrap_err_with(|| AggregatorError::OutputStreamEndedEarly {
                stream_name: "nonce_aggregator".to_string(),
            })?;

        tracing::debug!(
            "Sent nonces for signature id {:?} in nonce_aggregator",
            siginfo.signature_id
        );
    }

    if total_sigs == 0 {
        tracing::warn!("Sighash stream returned 0 signatures");
    }
    // aggregate nonces for the movetx signature
    let pub_nonces = try_join_all(nonce_streams.iter_mut().map(|s| async {
        s.next()
            .await
            .transpose()? // Return the inner error if it exists
            .ok_or_else(|| -> eyre::Report {
                AggregatorError::InputStreamEndedEarlyUnknownSize {
                    // Return an early end error if the stream is empty
                    stream_name: "Nonce stream".to_string(),
                }
                .into()
            })
    }))
    .await
    .wrap_err("Failed to aggregate nonces for the move tx")?;

    tracing::debug!("Received nonces for movetx in nonce_aggregator");

    // TODO: consider spawn_blocking here
    let move_tx_agg_nonce = aggregate_nonces(pub_nonces.iter().collect::<Vec<_>>().as_slice());

    let pub_nonces = try_join_all(nonce_streams.iter_mut().map(|s| async {
        s.next()
            .await
            .transpose()? // Return the inner error if it exists
            .ok_or_else(|| -> eyre::Report {
                AggregatorError::InputStreamEndedEarlyUnknownSize {
                    // Return an early end error if the stream is empty
                    stream_name: "Nonce stream".to_string(),
                }
                .into()
            })
    }))
    .await
    .wrap_err("Failed to aggregate nonces for the emergency stop tx")?;

    let emergency_stop_agg_nonce =
        aggregate_nonces(pub_nonces.iter().collect::<Vec<_>>().as_slice());

    Ok((move_tx_agg_nonce, emergency_stop_agg_nonce))
}

/// Reroutes aggregated nonces to the signature aggregator.
async fn nonce_distributor(
    mut agg_nonce_receiver: Receiver<AggNonceQueueItem>,
    mut partial_sig_streams: Vec<(
        Streaming<clementine::PartialSig>,
        Sender<clementine::VerifierDepositSignParams>,
    )>,
    partial_sig_sender: Sender<(Vec<MusigPartialSignature>, AggNonceQueueItem)>,
) -> Result<(), BridgeError> {
    let mut sig_count = 0;
    while let Some(queue_item) = agg_nonce_receiver.recv().await {
        sig_count += 1;

        tracing::debug!(
            "Received aggregated nonce {} in nonce_distributor",
            sig_count
        );

        let agg_nonce_wrapped = clementine::VerifierDepositSignParams {
            params: Some(clementine::verifier_deposit_sign_params::Params::AggNonce(
                queue_item.agg_nonce.serialize().to_vec(),
            )),
        };

        // Broadcast aggregated nonce to all streams
        try_join_all(
            partial_sig_streams
                .iter_mut()
                .enumerate()
                .map(|(idx, (_, tx))| {
                    let agg_nonce_wrapped = agg_nonce_wrapped.clone();
                    async move {
                        tx.send(agg_nonce_wrapped).await.wrap_err_with(|| {
                            AggregatorError::OutputStreamEndedEarly {
                                stream_name: format!("Partial sig stream {idx}"),
                            }
                        })
                    }
                }),
        )
        .await
        .wrap_err("Failed to send aggregated nonces to verifiers")?;

        tracing::debug!(
            "Sent aggregated nonce {} to verifiers in nonce_distributor",
            sig_count
        );

        let partial_sigs = try_join_all(partial_sig_streams.iter_mut().enumerate().map(
            |(idx, (stream, _))| async move {
                let partial_sig = stream
                    .message()
                    .await
                    .wrap_err_with(|| AggregatorError::RequestFailed {
                        request_name: format!("Partial sig stream {idx}"),
                    })?
                    .ok_or_eyre(AggregatorError::InputStreamEndedEarlyUnknownSize {
                        stream_name: format!("Partial sig stream {idx}"),
                    })?;

                Ok::<_, BridgeError>(
                    MusigPartialSignature::from_slice(&partial_sig.partial_sig)
                        .wrap_err("Failed to parse partial signature")?,
                )
            },
        ))
        .await?;

        tracing::debug!(
            "Received partial signature {} from verifiers in nonce_distributor",
            sig_count
        );

        partial_sig_sender
            .send((partial_sigs, queue_item))
            .await
            .map_err(|_| {
                eyre::eyre!(AggregatorError::OutputStreamEndedEarly {
                    stream_name: "partial_sig_sender".into(),
                })
            })?;

        tracing::debug!(
            "Sent partial signature {} to signature_aggregator in nonce_distributor",
            sig_count
        );
    }

    Ok(())
}

/// Collects partial signatures from given stream and aggregates them.
async fn signature_aggregator(
    mut partial_sig_receiver: Receiver<(Vec<MusigPartialSignature>, AggNonceQueueItem)>,
    verifiers_public_keys: Vec<PublicKey>,
    final_sig_sender: Sender<FinalSigQueueItem>,
) -> Result<(), BridgeError> {
    let mut sig_count = 0;
    while let Some((partial_sigs, queue_item)) = partial_sig_receiver.recv().await {
        sig_count += 1;
        tracing::debug!(
            "Received partial signatures {} in signature_aggregator",
            sig_count
        );

        let final_sig = crate::musig2::aggregate_partial_signatures(
            &verifiers_public_keys,
            None,
            queue_item.agg_nonce,
            &partial_sigs,
            Message::from_digest(queue_item.sighash.to_byte_array()),
        )?;

        final_sig_sender
            .send(FinalSigQueueItem {
                final_sig: final_sig.serialize().to_vec(),
            })
            .await
            .wrap_err_with(|| {
                eyre::eyre!(AggregatorError::OutputStreamEndedEarly {
                    stream_name: "final_sig_sender".into(),
                })
            })?;
        tracing::debug!(
            "Sent aggregated signature {} to signature_distributor in signature_aggregator",
            sig_count
        );
    }

    Ok(())
}

/// Reroutes aggregated signatures to the caller.
/// Also sends 2 aggregated nonces to the verifiers.
async fn signature_distributor(
    mut final_sig_receiver: Receiver<FinalSigQueueItem>,
    deposit_finalize_sender: Vec<Sender<VerifierDepositFinalizeParams>>,
    agg_nonce: impl Future<Output = Result<(MusigAggNonce, MusigAggNonce), Status>>,
) -> Result<(), BridgeError> {
    use verifier_deposit_finalize_params::Params;
    let mut sig_count = 0;
    while let Some(queue_item) = final_sig_receiver.recv().await {
        sig_count += 1;
        tracing::debug!("Received signature {} in signature_distributor", sig_count);
        let final_params = VerifierDepositFinalizeParams {
            params: Some(Params::SchnorrSig(queue_item.final_sig)),
        };

        // TODO: consider the waiting of each verifier here.
        try_join_all(deposit_finalize_sender.iter().map(|tx| {
            let final_params = final_params.clone();
            async move {
                tx.send(final_params).await.wrap_err_with(|| {
                    AggregatorError::OutputStreamEndedEarly {
                        stream_name: "Deposit finalize sender".to_string(),
                    }
                })
            }
        }))
        .await
        .wrap_err("Failed to send final signatures to verifiers")?;

        tracing::debug!(
            "Sent signature {} to verifiers in signature_distributor",
            sig_count
        );
    }

    let (movetx_agg_nonce, emergency_stop_agg_nonce) = agg_nonce
        .await
        .wrap_err("Failed to get aggregated nonce for movetx and emergency stop")?;

    tracing::info!("Got aggregated nonce for movetx and emergency stop in signature distributor");

    // Send the movetx agg nonce to the verifiers.
    for tx in &deposit_finalize_sender {
        tx.send(VerifierDepositFinalizeParams {
            params: Some(Params::MoveTxAggNonce(
                movetx_agg_nonce.serialize().to_vec(),
            )),
        })
        .await
        .wrap_err_with(|| AggregatorError::OutputStreamEndedEarly {
            stream_name: "Deposit finalize sender (for movetx agg nonce)".to_string(),
        })?;
    }
    tracing::info!("Sent movetx aggregated nonce to verifiers in signature distributor");

    // send emergency stop agg nonce to verifiers
    for tx in &deposit_finalize_sender {
        tx.send(VerifierDepositFinalizeParams {
            params: Some(Params::EmergencyStopAggNonce(
                emergency_stop_agg_nonce.serialize().to_vec(),
            )),
        })
        .await
        .wrap_err_with(|| AggregatorError::OutputStreamEndedEarly {
            stream_name: "Deposit finalize sender (for emergency stop agg nonce)".to_string(),
        })?;
    }
    tracing::info!("Sent emergency stop aggregated nonce to verifiers in signature distributor");

    Ok(())
}

/// Creates a stream of nonces from verifiers.
/// This will automatically get the first response from the verifiers.
///
/// # Returns
///
/// - Vec<[`clementine::NonceGenFirstResponse`]>: First response from each verifier
/// - Vec<BoxStream<Result<[`MusigPubNonce`], BridgeError>>>: Stream of nonces from each verifier
async fn create_nonce_streams(
    verifier_clients: Vec<ClementineVerifierClient<tonic::transport::Channel>>,
    num_nonces: u32,
) -> Result<
    (
        Vec<clementine::NonceGenFirstResponse>,
        Vec<BoxStream<'static, Result<MusigPubNonce, BridgeError>>>,
    ),
    BridgeError,
> {
    let mut nonce_streams = try_join_all(verifier_clients.into_iter().enumerate().map(
        |(idx, client)| {
            let mut client = client.clone();

            async move {
                let response_stream = client
                    .nonce_gen(tonic::Request::new(clementine::NonceGenRequest {
                        num_nonces,
                    }))
                    .await
                    .wrap_err_with(|| AggregatorError::RequestFailed {
                        request_name: format!("Nonce gen stream for verifier {idx}"),
                    })?;

                Ok::<_, BridgeError>(response_stream.into_inner())
            }
        },
    ))
    .await?;

    // Get the first responses from verifiers.
    let first_responses: Vec<clementine::NonceGenFirstResponse> = try_join_all(
        nonce_streams
            .iter_mut()
            .enumerate()
            .map(|(idx, stream)| async move {
                parser::verifier::parse_nonce_gen_first_response(stream)
                    .await
                    .wrap_err_with(|| format!("Failed to get initial response from verifier {idx}"))
            }),
    )
    .await
    .wrap_err("Failed to get nonce gen's initial responses from verifiers")?;

    let transformed_streams = nonce_streams
        .into_iter()
        .enumerate()
        .map(|(idx, stream)| {
            stream
                .map(move |result| {
                    Aggregator::extract_pub_nonce(
                        result
                            .wrap_err_with(|| AggregatorError::InputStreamEndedEarlyUnknownSize {
                                stream_name: format!("Nonce gen stream for verifier {idx}"),
                            })?
                            .response,
                    )
                })
                .boxed()
        })
        .collect::<Vec<_>>();

    Ok((first_responses, transformed_streams))
}

/// Use items collected from the broadcast receiver for an async function call.
///
/// Handles the boilerplate of managing a receiver of a broadcast channel.
/// If receiver is lagged at any time (data is lost) an error is returned.
async fn collect_and_call<R, T, F, Fut>(
    rx: &mut tokio::sync::broadcast::Receiver<Vec<T>>,
    mut f: F,
) -> Result<R, Status>
where
    R: Default,
    T: Clone,
    F: FnMut(Vec<T>) -> Fut,
    Fut: Future<Output = Result<R, Status>>,
{
    loop {
        match rx.recv().await {
            Ok(params) => {
                f(params).await?;
            }
            Err(tokio::sync::broadcast::error::RecvError::Lagged(n)) => {
                break Err(Status::internal(format!(
                    "lost {n} items due to lagging receiver"
                )));
            }
            Err(tokio::sync::broadcast::error::RecvError::Closed) => break Ok(R::default()),
        }
    }
}

impl Aggregator {
    // Extracts pub_nonce from given stream.
    fn extract_pub_nonce(
        response: Option<clementine::nonce_gen_response::Response>,
    ) -> Result<MusigPubNonce, BridgeError> {
        match response.ok_or_eyre("NonceGen response is empty")? {
            clementine::nonce_gen_response::Response::PubNonce(pub_nonce) => {
                Ok(MusigPubNonce::from_slice(&pub_nonce).wrap_err("Failed to parse pub nonce")?)
            }
            _ => Err(eyre::eyre!("Expected PubNonce in response").into()),
        }
    }

    /// For a specific deposit, collects needed signatures from all operators into a [`Vec<Vec<Signature>>`].
    async fn collect_operator_sigs(
        operator_clients: Vec<ClementineOperatorClient<tonic::transport::Channel>>,
        config: BridgeConfig,
        mut deposit_sign_session: DepositSignSession,
    ) -> Result<Vec<Vec<Signature>>, BridgeError> {
        deposit_sign_session.nonce_gen_first_responses = Vec::new(); // not needed for operators
        let mut operator_sigs_streams =
            // create deposit sign streams with each operator
            try_join_all(operator_clients.into_iter().enumerate().map(|(idx, mut operator_client)| {
                let sign_session = deposit_sign_session.clone();
                async move {
                    let stream = operator_client
                        .deposit_sign(tonic::Request::new(sign_session))
                        .await.wrap_err_with(|| AggregatorError::RequestFailed {
                            request_name: format!("Deposit sign stream for operator {idx}"),
                        })?;
                    Ok::<_, BridgeError>(stream.into_inner())
                }
            }))
                .await?;

        let deposit_data: DepositData = deposit_sign_session
            .deposit_params
            .clone()
            .ok_or_else(|| eyre::eyre!("No deposit params found in deposit sign session"))?
            .try_into()
            .wrap_err("Failed to convert deposit params to deposit data")?;

        // calculate number of signatures needed from each operator
        let needed_sigs = config.get_num_required_operator_sigs(&deposit_data);

        // get signatures from each operator's signature streams
        let operator_sigs = try_join_all(operator_sigs_streams.iter_mut().enumerate().map(
            |(idx, stream)| async move {
                let mut sigs: Vec<Signature> = Vec::with_capacity(needed_sigs);
                while let Some(sig) =
                    stream
                        .message()
                        .await
                        .wrap_err_with(|| AggregatorError::RequestFailed {
                            request_name: format!("Deposit sign stream for operator {idx}"),
                        })?
                {
                    sigs.push(Signature::from_slice(&sig.schnorr_sig).wrap_err_with(|| {
                        format!("Failed to parse Schnorr signature from operator {idx}")
                    })?);
                }
                Ok::<_, BridgeError>(sigs)
            },
        ))
        .await?;

        // check if all signatures are received
        for (idx, sigs) in operator_sigs.iter().enumerate() {
            if sigs.len() != needed_sigs {
                return Err(eyre::eyre!(
                    "Not all operator sigs received from operator {}.\n Expected: {}, got: {}",
                    idx,
                    needed_sigs,
                    sigs.len()
                )
                .into());
            }
        }
        Ok(operator_sigs)
    }

    async fn create_movetx(
        &self,
        partial_sigs: Vec<Vec<u8>>,
        movetx_agg_nonce: MusigAggNonce,
        deposit_params: DepositParams,
    ) -> Result<TxHandler<Signed>, Status> {
        let mut deposit_data: DepositData = deposit_params.try_into()?;
        let musig_partial_sigs = parser::verifier::parse_partial_sigs(partial_sigs)?;

        // create move tx and calculate sighash
        let mut move_txhandler =
            create_move_to_vault_txhandler(&mut deposit_data, self.config.protocol_paramset())?;

        let sighash = move_txhandler.calculate_script_spend_sighash_indexed(
            0,
            0,
            bitcoin::TapSighashType::Default,
        )?;

        // aggregate partial signatures
        let verifiers_public_keys = deposit_data.get_verifiers();
        let final_sig = crate::musig2::aggregate_partial_signatures(
            &verifiers_public_keys,
            None,
            movetx_agg_nonce,
            &musig_partial_sigs,
            Message::from_digest(sighash.to_byte_array()),
        )
        .map_err(|x| BridgeError::Error(format!("Aggregating MoveTx signatures failed {}", x)))?;

        // Put the signature in the tx
        move_txhandler.set_p2tr_script_spend_witness(&[final_sig.as_ref()], 0, 0)?;

        Ok(move_txhandler.promote()?)
    }

    async fn verify_and_save_emergency_stop_sigs(
        &self,
        emergency_stop_sigs: Vec<Vec<u8>>,
        emergency_stop_agg_nonce: MusigAggNonce,
        deposit_params: DepositParams,
    ) -> Result<(), BridgeError> {
        let mut deposit_data: DepositData = deposit_params
            .try_into()
            .wrap_err("Failed to convert deposit params to deposit data")?;
        let musig_partial_sigs = parser::verifier::parse_partial_sigs(emergency_stop_sigs)
            .wrap_err("Failed to parse emergency stop signatures")?;

        // create move tx and calculate sighash
        let move_txhandler =
            create_move_to_vault_txhandler(&mut deposit_data, self.config.protocol_paramset())?;

        let mut emergency_stop_txhandler = create_emergency_stop_txhandler(
            &mut deposit_data,
            &move_txhandler,
            self.config.protocol_paramset(),
        )?;

        let sighash = emergency_stop_txhandler.calculate_script_spend_sighash_indexed(
            0,
            0,
            bitcoin::TapSighashType::SinglePlusAnyoneCanPay,
        )?;

        let verifiers_public_keys = deposit_data.get_verifiers();

        let final_sig = crate::musig2::aggregate_partial_signatures(
            &verifiers_public_keys,
            None,
            emergency_stop_agg_nonce,
            &musig_partial_sigs,
            Message::from_digest(sighash.to_byte_array()),
        )
        .wrap_err("Failed to aggregate emergency stop signatures")?;

        let final_sig = bitcoin::taproot::Signature {
            signature: final_sig,
            sighash_type: bitcoin::TapSighashType::SinglePlusAnyoneCanPay,
        };

        // insert the signature into the tx
        emergency_stop_txhandler.set_p2tr_script_spend_witness(&[final_sig.serialize()], 0, 0)?;

        let emergency_stop_tx = emergency_stop_txhandler.get_cached_tx();
        let move_to_vault_txid = move_txhandler.get_txid();

        tracing::debug!("Move to vault tx id: {}", move_to_vault_txid.to_string());

        self.db
            .set_signed_emergency_stop_tx(None, move_to_vault_txid, emergency_stop_tx)
            .await?;

        Ok(())
    }

    /// Fetches operator xonly public keys from operators.
    pub async fn collect_operator_xonly_public_keys_with_clients(
        operator_clients: &[ClementineOperatorClient<tonic::transport::Channel>],
    ) -> Result<Vec<XOnlyPublicKey>, BridgeError> {
        tracing::info!("Collecting operator xonly public keys...");

        let operator_xonly_pks = try_join_all(operator_clients.iter().map(|client| {
            let mut client = client.clone();

            async move {
                let response = client
                    .get_x_only_public_key(Request::new(Empty {}))
                    .await?
                    .into_inner();

                XOnlyPublicKey::from_slice(&response.xonly_public_key).map_err(|e| {
                    Status::internal(format!(
                        "Failed to parse operator xonly public key: {:?}",
                        e
                    ))
                })
            }
        }))
        .await
        .wrap_err("Failed to collect operator xonly public keys")?;

        Ok(operator_xonly_pks)
    }

    /// Fetches operator xonly public keys from operators.
    pub async fn collect_operator_xonly_public_keys(
        &self,
    ) -> Result<Vec<XOnlyPublicKey>, BridgeError> {
        Aggregator::collect_operator_xonly_public_keys_with_clients(self.get_operator_clients())
            .await
    }

    pub async fn collect_verifier_public_keys_with_clients(
        verifier_clients: &[ClementineVerifierClient<tonic::transport::Channel>],
    ) -> Result<(Vec<Vec<u8>>, Vec<PublicKey>), BridgeError> {
        tracing::info!("Collecting verifier public keys...");

        let (vpks, verifier_public_keys): (Vec<Vec<u8>>, Vec<PublicKey>) =
            try_join_all(verifier_clients.iter().map(|client| {
                let mut client = client.clone();

                async move {
                    let verifier_params = client
                        .get_params(Request::new(Empty {}))
                        .await?
                        .into_inner();
                    let encoded_verifier_public_key = verifier_params.public_key;
                    let decoded_verifier_public_key =
                        PublicKey::from_slice(&encoded_verifier_public_key).map_err(|e| {
                            Status::internal(format!("Failed to parse public key: {:?}", e))
                        })?;

                    Ok::<_, Status>((encoded_verifier_public_key, decoded_verifier_public_key))
                }
            }))
            .await
            .wrap_err("Failed to collect verifier public keys")?
            .into_iter()
            .unzip();

        Ok((vpks, verifier_public_keys))
    }

    /// Fetches verifier public keys from verifiers and sets up N-of-N.
    pub async fn collect_verifier_public_keys(&self) -> Result<VerifierPublicKeys, BridgeError> {
        let (vpks, _) =
            Aggregator::collect_verifier_public_keys_with_clients(self.get_verifier_clients())
                .await?;

        Ok(VerifierPublicKeys {
            verifier_public_keys: vpks,
        })
    }

    pub async fn generate_combined_emergency_stop_tx(
        &self,
        move_txids: Vec<Txid>,
        add_anchor: bool,
    ) -> Result<bitcoin::Transaction, BridgeError> {
        let stop_txs = self.db.get_emergency_stop_txs(None, move_txids).await?;
        let combined_stop_tx =
            combine_emergency_stop_txhandler(stop_txs, add_anchor, self.config.protocol_paramset());

        Ok(combined_stop_tx)
    }

    #[cfg(feature = "automation")]
    pub async fn send_emergency_stop_tx(
        &self,
        tx: bitcoin::Transaction,
    ) -> Result<bitcoin::Transaction, Status> {
        // Add fee bumper.
        let mut dbtx = self.db.begin_transaction().await?;
        self.tx_sender
            .insert_try_to_send(
                &mut dbtx,
                Some(TxMetadata {
                    deposit_outpoint: None,
                    operator_xonly_pk: None,
                    round_idx: None,
                    kickoff_idx: None,
                    tx_type: TransactionType::EmergencyStop,
                }),
                &tx,
                FeePayingType::RBF,
                None,
                &[],
                &[],
                &[],
                &[],
            )
            .await
            .map_err(BridgeError::from)?;
        dbtx.commit()
            .await
            .map_err(|e| Status::internal(format!("Failed to commit db transaction: {}", e)))?;

        Ok(tx)
    }
}

#[async_trait]
impl ClementineAggregator for Aggregator {
    async fn vergen(&self, _request: Request<Empty>) -> Result<Response<VergenResponse>, Status> {
        Ok(Response::new(get_vergen_response()))
    }

    async fn optimistic_payout(
        &self,
        request: tonic::Request<super::WithdrawParams>,
    ) -> std::result::Result<tonic::Response<super::RawSignedTx>, tonic::Status> {
        let withdraw_params = request.into_inner();
        let (deposit_id, input_signature, input_outpoint, output_script_pubkey, output_amount) =
            parser::operator::parse_withdrawal_sig_params(withdraw_params.clone()).await?;
        // get which deposit the withdrawal belongs to
        let withdrawal = self
            .db
            .get_move_to_vault_txid_from_citrea_deposit(None, deposit_id)
            .await?;
        if let Some(move_txid) = withdrawal {
            // check if withdrawal utxo is correct
            let withdrawal_utxo = self
                .db
                .get_withdrawal_utxo_from_citrea_withdrawal(None, deposit_id)
                .await?
                .ok_or(Status::invalid_argument(format!(
                    "Withdrawal utxo not found for deposit id {}",
                    deposit_id
                )))?;
            if withdrawal_utxo != input_outpoint {
                return Err(Status::invalid_argument(format!(
                    "Withdrawal utxo is not correct: {:?} != {:?}",
                    withdrawal_utxo, input_outpoint
                )));
            }
            let deposit_data = self
                .db
                .get_deposit_data_with_move_tx(None, move_txid)
                .await?;
            let mut deposit_data = deposit_data.ok_or(BridgeError::Error(format!(
                "Deposit data not found for move txid {}",
                move_txid
            )))?;

            // get which verifiers participated in the deposit to collect the optimistic payout tx signature
            let verifiers = self.get_participating_verifiers(&deposit_data).await?;
            let (first_responses, mut nonce_streams) =
                create_nonce_streams(verifiers.clone(), 1).await?;
            // collect nonces
            let pub_nonces = get_next_pub_nonces(&mut nonce_streams)
                .await
                .wrap_err("Failed to aggregate nonces for optimistic payout")
                .map_to_status()?;
            let agg_nonce = aggregate_nonces(pub_nonces.iter().collect::<Vec<_>>().as_slice());
            // send the agg nonce to the verifiers to sign the optimistic payout tx
            let verifier_clients = self.get_verifier_clients();
            let payout_sigs = verifier_clients
                .iter()
                .zip(first_responses)
                .map(|(client, first_response)| {
                    let mut client = client.clone();
                    let withdrawal_params = withdraw_params.clone();
                    let agg_nonce_bytes = agg_nonce.serialize().to_vec();
                    async move {
                        client
                            .optimistic_payout_sign(OptimisticPayoutParams {
                                withdrawal: Some(withdrawal_params),
                                agg_nonce: agg_nonce_bytes,
                                nonce_gen: Some(first_response),
                            })
                            .await
                    }
                })
                .collect::<Vec<_>>();

            // Prepare input and output of the payout transaction.
            let withdrawal_prevout = self
                .rpc
                .get_txout_from_outpoint(&input_outpoint)
                .await
                .map_to_status()?;
            let withdrawal_utxo = UTXO {
                outpoint: input_outpoint,
                txout: withdrawal_prevout,
            };
            let output_txout = TxOut {
                value: output_amount,
                script_pubkey: output_script_pubkey,
            };

            let mut opt_payout_txhandler = create_optimistic_payout_txhandler(
                &mut deposit_data,
                withdrawal_utxo,
                output_txout,
                input_signature,
                self.config.protocol_paramset(),
            )?;
            // txin at index 1 is deposited utxo in movetx
            let sighash = opt_payout_txhandler.calculate_script_spend_sighash_indexed(
                1,
                0,
                bitcoin::TapSighashType::Default,
            )?;

            // calculate final sig
            let payout_sig = try_join_all(payout_sigs).await?;
            let musig_partial_sigs = payout_sig
                .iter()
                .map(|sig| MusigPartialSignature::from_slice(&sig.get_ref().partial_sig))
                .collect::<Result<Vec<_>, _>>()
                .map_err(|e| Status::internal(format!("Failed to parse partial sig: {:?}", e)))?;

            let final_sig = bitcoin::taproot::Signature {
                signature: crate::musig2::aggregate_partial_signatures(
                    &deposit_data.get_verifiers(),
                    None,
                    agg_nonce,
                    &musig_partial_sigs,
                    Message::from_digest(sighash.to_byte_array()),
                )?,
                sighash_type: bitcoin::TapSighashType::Default,
            };

            // set witness and send tx
            opt_payout_txhandler.set_p2tr_script_spend_witness(&[final_sig.serialize()], 1, 0)?;
            let opt_payout_txhandler = opt_payout_txhandler.promote()?;
            let opt_payout_tx = opt_payout_txhandler.get_cached_tx();

            #[cfg(feature = "automation")]
            {
                tracing::info!("Sending optimistic payout tx via tx_sender");

                let mut dbtx = self.db.begin_transaction().await?;
                self.tx_sender
                    .add_tx_to_queue(
                        &mut dbtx,
                        TransactionType::OptimisticPayout,
                        opt_payout_tx,
                        &[],
                        None,
                        &self.config,
                        None,
                    )
                    .await
                    .map_err(BridgeError::from)?;
                dbtx.commit().await.map_err(|e| {
                    Status::internal(format!(
                        "Failed to commit db transaction to send optimistic payout tx: {}",
                        e
                    ))
                })?;
            }

            Ok(Response::new(RawSignedTx::from(opt_payout_tx)))
        } else {
            Err(Status::not_found(format!(
                "Withdrawal with index {} not found.",
                deposit_id
            )))
        }
    }

    async fn internal_send_tx(
        &self,
        request: Request<clementine::SendTxRequest>,
    ) -> Result<Response<Empty>, Status> {
        #[cfg(not(feature = "automation"))]
        {
            Err(Status::unimplemented("Automation is not enabled"))
        }
        #[cfg(feature = "automation")]
        {
            let send_tx_req = request.into_inner();
            let fee_type = send_tx_req.fee_type();
            let signed_tx: bitcoin::Transaction = send_tx_req
                .raw_tx
                .ok_or(Status::invalid_argument("Missing raw_tx"))?
                .try_into()?;

            let mut dbtx = self.db.begin_transaction().await?;
            self.tx_sender
                .insert_try_to_send(
                    &mut dbtx,
                    None,
                    &signed_tx,
                    fee_type.try_into()?,
                    None,
                    &[],
                    &[],
                    &[],
                    &[],
                )
                .await
                .map_err(BridgeError::from)?;
            dbtx.commit()
                .await
                .map_err(|e| Status::internal(format!("Failed to commit db transaction: {}", e)))?;
            Ok(Response::new(Empty {}))
        }
    }

    #[tracing::instrument(skip_all, err(level = tracing::Level::ERROR), ret(level = tracing::Level::TRACE))]
    async fn setup(
        &self,
        _request: Request<Empty>,
    ) -> Result<Response<VerifierPublicKeys>, Status> {
        let verifier_public_keys = self.collect_verifier_public_keys().await?;
        let _ = self.collect_operator_xonly_public_keys().await?;

        tracing::debug!(
            "Verifier public keys: {:?}",
            verifier_public_keys.verifier_public_keys
        );

        // Propagate Operators configurations to all verifier clients
        const CHANNEL_CAPACITY: usize = 1024 * 16;
        let (operator_params_tx, operator_params_rx) =
            tokio::sync::broadcast::channel(CHANNEL_CAPACITY);
        let operator_params_rx_handles = (0..self.get_verifier_clients().len())
            .map(|_| operator_params_rx.resubscribe())
            .collect::<Vec<_>>();

        let operators = self.get_operator_clients().to_vec();
        let get_operator_params_chunked_handle = tokio::spawn(async move {
            tracing::info!(clients = operators.len(), "Collecting operator details...");
            try_join_all(operators.iter().map(|operator| {
                let mut operator = operator.clone();
                let tx = operator_params_tx.clone();
                async move {
                    let stream = operator
                        .get_params(Request::new(Empty {}))
                        .await?
                        .into_inner();
                    tx.send(stream.try_collect::<Vec<_>>().await?)
                        .map_err(|e| {
                            BridgeError::Error(format!("failed to read operator params: {e}"))
                        })?;
                    Ok::<_, Status>(())
                }
            }))
            .await?;
            Ok::<_, Status>(())
        });

        let verifiers = self.get_verifier_clients().to_vec();
        let set_operator_params_handle = tokio::spawn(async move {
            tracing::info!("Informing verifiers of existing operators...");
            try_join_all(verifiers.iter().zip(operator_params_rx_handles).map(
                |(verifier, mut rx)| {
                    let verifier = verifier.clone();
                    async move {
                        collect_and_call(&mut rx, |params| {
                            let mut verifier = verifier.clone();
                            async move {
                                verifier.set_operator(futures::stream::iter(params)).await?;
                                Ok::<_, Status>(())
                            }
                        })
                        .await?;
                        Ok::<_, Status>(())
                    }
                },
            ))
            .await?;
            Ok::<_, Status>(())
        });

        try_join_all([
            get_operator_params_chunked_handle,
            set_operator_params_handle,
        ])
        .await
        .wrap_err("aggregator setup failed")
        .map_err(BridgeError::from)?
        .into_iter()
        .collect::<Result<Vec<_>, Status>>()?;

        Ok(Response::new(verifier_public_keys))
    }

    /// Handles a new deposit request from a user. This function coordinates the signing process
    /// between verifiers to create a valid move transaction. It ensures a covenant using pre-signed NofN transactions.
    /// It also collects signatures from operators to ensure that the operators can be slashed if they act maliciously.
    ///
    /// Overview:
    /// 1. Receive and parse deposit parameters from user
    /// 2. Signs all NofN transactions with verifiers using MuSig2:
    ///    - Creates nonce streams with verifiers (get pub nonces for each transaction)
    ///    - Opens deposit signing streams with verifiers (sends aggnonces for each transaction, receives partial sigs)
    ///    - Opens deposit finalization streams with verifiers (sends final signatures, receives movetx signatures)
    /// 3. Collects signatures from operators
    /// 4. Waits for all tasks to complete
    /// 5. Returns signed move transaction
    ///
    /// The following pipelines are used to coordinate the signing process, these move the data between the verifiers and the aggregator:
    ///    - Nonce aggregation
    ///    - Nonce distribution
    ///    - Signature aggregation
    ///    - Signature distribution
    #[tracing::instrument(skip(self), err(level = tracing::Level::ERROR), ret(level = tracing::Level::TRACE))]
    async fn new_deposit(
        &self,
        request: Request<Deposit>,
    ) -> Result<Response<clementine::RawSignedTx>, Status> {
        let deposit_info: DepositInfo = request.into_inner().try_into()?;

        let deposit_data = DepositData {
            deposit: deposit_info,
            nofn_xonly_pk: None,
            actors: Actors {
                verifiers: self.get_verifier_keys(),
                watchtowers: vec![],
                operators: self.get_operator_keys(),
            },
            security_council: self.config.security_council.clone(),
        };

        let deposit_params = deposit_data.clone().into();

        // Collect and distribute keys needed keys from operators and watchtowers to verifiers
        let start = std::time::Instant::now();
        self.collect_and_distribute_keys(&deposit_params).await?;
        tracing::info!("Collected and distributed keys in {:?}", start.elapsed());

        let participating_verifiers = self.get_participating_verifiers(&deposit_data).await?;

        // Generate nonce streams for all verifiers.
        let num_required_sigs = self.config.get_num_required_nofn_sigs(&deposit_data);
        let (first_responses, nonce_streams) = create_nonce_streams(
            participating_verifiers.clone(),
            num_required_sigs as u32 + 2,
        )
        .await?; // ask for +2 for the final movetx signature + emergency stop signature, but don't send it on deposit_sign stage

        let mut partial_sig_streams =
            try_join_all(participating_verifiers.iter().map(|verifier_client| {
                let mut verifier_client = verifier_client.clone();

                async move {
                    let (tx, rx) = tokio::sync::mpsc::channel(1280);
                    let stream = verifier_client
                        .deposit_sign(tokio_stream::wrappers::ReceiverStream::new(rx))
                        .await?
                        .into_inner();

                    Ok::<_, Status>((stream, tx))
                }
            }))
            .await?;

        // Create initial deposit session and send to verifiers
        let deposit_sign_session = DepositSignSession {
            deposit_params: Some(deposit_params.clone()),
            nonce_gen_first_responses: first_responses,
        };

        tracing::debug!("Sending deposit sign session to verifiers");
        for (_, tx) in partial_sig_streams.iter_mut() {
            let deposit_sign_param: VerifierDepositSignParams = deposit_sign_session.clone().into();

            tx.send(deposit_sign_param).await.map_err(|e| {
                Status::internal(format!("Failed to send deposit sign session: {:?}", e))
            })?;
        }

        // Set up deposit finalization streams
        let deposit_finalize_clients = participating_verifiers.clone();
        let deposit_finalize_streams = try_join_all(deposit_finalize_clients.into_iter().map(
            |mut verifier_client| async move {
                let (tx, rx) = tokio::sync::mpsc::channel(1280);
                let receiver_stream = tokio_stream::wrappers::ReceiverStream::new(rx);
                // start deposit_finalize with tokio spawn
                let deposit_finalize_future =
                    tokio::spawn(
                        async move { verifier_client.deposit_finalize(receiver_stream).await },
                    );

                Ok::<_, Status>((deposit_finalize_future, tx))
            },
        ))
        .await?;

        tracing::info!("Sending deposit finalize streams to verifiers");

        let (mut deposit_finalize_futures, deposit_finalize_sender): (Vec<_>, Vec<_>) =
            deposit_finalize_streams.into_iter().unzip();

        // Send initial finalization params
        let deposit_finalize_first_param: VerifierDepositFinalizeParams =
            deposit_sign_session.clone().into();
        for tx in deposit_finalize_sender.iter() {
            tx.send(deposit_finalize_first_param.clone())
                .await
                .map_err(|e| {
                    Status::internal(format!(
                        "Failed to send deposit finalize first param: {:?}",
                        e
                    ))
                })?;
        }

        let deposit_data: DepositData = deposit_params.clone().try_into()?;

        let deposit_blockhash = self
            .rpc
            .get_blockhash_of_tx(&deposit_data.get_deposit_outpoint().txid)
            .await
            .map_to_status()?;

        let verifiers_public_keys = deposit_data.get_verifiers();

        // Create sighash stream for transaction signing
        let sighash_stream = Box::pin(create_nofn_sighash_stream(
            self.db.clone(),
            self.config.clone(),
            deposit_data.clone(),
            deposit_blockhash,
            false,
        ));

        // Create channels for pipeline communication
        let (agg_nonce_sender, agg_nonce_receiver) = channel(1280);
        let (partial_sig_sender, partial_sig_receiver) = channel(1280);
        let (final_sig_sender, final_sig_receiver) = channel(1280);

        // Start the nonce aggregation pipe.
        let nonce_agg_handle = tokio::spawn(nonce_aggregator(
            nonce_streams,
            sighash_stream,
            agg_nonce_sender,
        ));

        // Start the nonce distribution pipe.
        let nonce_dist_handle = tokio::spawn(nonce_distributor(
            agg_nonce_receiver,
            partial_sig_streams,
            partial_sig_sender,
        ));

        // Start the signature aggregation pipe.
        let sig_agg_handle = tokio::spawn(signature_aggregator(
            partial_sig_receiver,
            verifiers_public_keys,
            final_sig_sender,
        ));

        tracing::debug!("Getting signatures from operators");
        // Get sigs from each operator in background
        let operator_sigs_fut = tokio::spawn(Aggregator::collect_operator_sigs(
            self.get_participating_operators(&deposit_data).await?,
            self.config.clone(),
            deposit_sign_session,
        ));

        // Join the nonce aggregation handle to get the movetx agg nonce.
        let nonce_agg_handle = nonce_agg_handle
            .map_err(|_| Status::internal("panic when aggregating nonces"))
            .map(|res| -> Result<(MusigAggNonce, MusigAggNonce), Status> {
                res.and_then(|r| r.map_err(Into::into))
            })
            .shared();

        // Start the deposit finalization pipe.
        let sig_dist_handle = tokio::spawn(signature_distributor(
            final_sig_receiver,
            deposit_finalize_sender.clone(),
            nonce_agg_handle.clone(),
        ));

        tracing::debug!(
            "Waiting for pipeline tasks to complete (nonce agg, sig agg, sig dist, operator sigs)"
        );

        tracing::debug!("Waiting for pipeline tasks to complete");
        // Wait for all pipeline tasks to complete
        try_join_all([nonce_dist_handle, sig_agg_handle, sig_dist_handle])
            .await
            .map_err(|_| Status::internal("panic when pipelining"))?;

        tracing::debug!("Pipeline tasks completed");

        // Right now we collect all operator sigs then start to send them, we can do it simultaneously in the future
        // Need to change sig verification ordering in deposit_finalize() in verifiers so that we verify
        // 1st signature of all operators, then 2nd of all operators etc.
        let operator_sigs = operator_sigs_fut
            .await
            .map_err(|_| Status::internal("panic when collecting operator signatures"))??;

        tracing::debug!("Got all operator signatures");

        // send operators sigs to verifiers after all verifiers have signed
        let send_operator_sigs: Vec<_> = deposit_finalize_sender
            .iter()
            .map(|tx| async {
                for sigs in operator_sigs.iter() {
                    for sig in sigs.iter() {
                        let deposit_finalize_param: VerifierDepositFinalizeParams = sig.into();

                        tx.send(deposit_finalize_param).await.wrap_err_with(|| {
                            eyre::eyre!(AggregatorError::OutputStreamEndedEarly {
                                stream_name: "deposit_finalize_sender".into(),
                            })
                        })?;
                    }
                }

                Ok::<(), BridgeError>(())
            })
            .collect();

        // wait until all operator sigs are sent to every verifier
        try_join_all(send_operator_sigs).await?;

        tracing::debug!("Waiting for deposit finalization");

        // Collect partial signatures for move transaction
        let partial_sigs: Vec<(Vec<u8>, Vec<u8>)> =
            try_join_all(deposit_finalize_futures.iter_mut().map(|fut| async {
                let response = fut
                    .await
                    .map_err(|_| Status::internal("panic finishing deposit_finalize"))??
                    .into_inner();
                Ok::<_, Status>((
                    response.move_to_vault_partial_sig,
                    response.emergency_stop_partial_sig,
                ))
            }))
            .await
            .map_err(|e| Status::internal(format!("Failed to finalize deposit: {:?}", e)))?;

        let (move_to_vault_sigs, emergency_stop_sigs): (Vec<Vec<u8>>, Vec<Vec<u8>>) =
            partial_sigs.into_iter().unzip();

        tracing::debug!("Received move tx partial sigs: {:?}", move_to_vault_sigs);

        // Create the final move transaction and check the signatures
        let (movetx_agg_nonce, emergency_stop_agg_nonce) = nonce_agg_handle.await?;

        // Verify emergency stop signatures
        self.verify_and_save_emergency_stop_sigs(
            emergency_stop_sigs,
            emergency_stop_agg_nonce,
            deposit_params.clone(),
        )
        .await?;

        let signed_movetx_handler = self
            .create_movetx(move_to_vault_sigs, movetx_agg_nonce, deposit_params)
            .await?;

        let raw_signed_tx = RawSignedTx {
            raw_tx: bitcoin::consensus::serialize(&signed_movetx_handler.get_cached_tx()),
        };

        Ok(Response::new(raw_signed_tx))
    }

    #[tracing::instrument(skip(self), err(level = tracing::Level::ERROR), ret(level = tracing::Level::TRACE))]
    async fn withdraw(
        &self,
        request: Request<WithdrawParams>,
    ) -> Result<Response<AggregatorWithdrawResponse>, Status> {
        let withdraw_params = request.into_inner();
        let operators = self.get_operator_clients().to_vec();
        let withdraw_futures = operators.iter().map(|operator| {
            let mut operator = operator.clone();
            let params = withdraw_params.clone();
            async move { operator.withdraw(Request::new(params)).await }
        });

        let responses = futures::future::join_all(withdraw_futures).await;
        Ok(Response::new(AggregatorWithdrawResponse {
            withdraw_responses: responses
                .into_iter()
                .map(|r| clementine::WithdrawResult {
                    result: Some(match r {
                        Ok(response) => {
                            clementine::withdraw_result::Result::Success(response.into_inner())
                        }
                        Err(e) => clementine::withdraw_result::Result::Error(
                            clementine::WithdrawErrorResponse {
                                error: e.to_string(),
                            },
                        ),
                    }),
                })
                .collect(),
        }))
    }

    async fn get_nofn_aggregated_xonly_pk(
        &self,
        _: tonic::Request<super::Empty>,
    ) -> std::result::Result<tonic::Response<super::NofnResponse>, tonic::Status> {
        let verifier_keys = self.get_verifier_keys();
        let num_verifiers = verifier_keys.len();
        let nofn_xonly_pk = bitcoin::XOnlyPublicKey::from_musig2_pks(verifier_keys, None)
            .expect("Failed to aggregate verifier public keys");
        Ok(Response::new(super::NofnResponse {
            nofn_xonly_pk: nofn_xonly_pk.serialize().to_vec(),
            num_verifiers: num_verifiers as u32,
        }))
    }

    async fn internal_create_emergency_stop_tx(
        &self,
        request: Request<clementine::CreateEmergencyStopTxRequest>,
    ) -> Result<Response<clementine::SignedTxWithType>, Status> {
        let inner_request = request.into_inner();
        let txids: Vec<Txid> = inner_request
            .txids
            .into_iter()
            .map(|txid| {
                Txid::from_slice(&txid.txid).map_err(|e| {
                    tonic::Status::invalid_argument(format!("Failed to parse txid: {e}"))
                })
            })
            .collect::<Result<Vec<_>, _>>()?;

        let add_anchor = inner_request.add_anchor;

        let combined_stop_tx = self
            .generate_combined_emergency_stop_tx(txids, add_anchor)
            .await?;

        Ok(Response::new(clementine::SignedTxWithType {
            transaction_type: Some(TransactionType::EmergencyStop.into()),
            raw_tx: bitcoin::consensus::serialize(&combined_stop_tx).to_vec(),
        }))
    }

    async fn send_move_to_vault_tx(
        &self,
        request: Request<clementine::SendMoveTxRequest>,
    ) -> Result<Response<clementine::Txid>, Status> {
        #[cfg(not(feature = "automation"))]
        {
            let _ = request;
            return Err(Status::unimplemented(
                "Automation is disabled, cannot automatically send move to vault tx.",
            ));
        }

        #[cfg(feature = "automation")]
        {
            let request = request.into_inner();
            let movetx = bitcoin::consensus::deserialize(
                &request
                    .raw_tx
                    .ok_or_eyre("raw_tx is required")
                    .map_to_status()?
                    .raw_tx,
            )
            .wrap_err("Failed to deserialize movetx")
            .map_to_status()?;

            let mut dbtx = self.db.begin_transaction().await?;
            self.tx_sender
                .insert_try_to_send(
                    &mut dbtx,
                    Some(TxMetadata {
                        deposit_outpoint: request
                            .deposit_outpoint
                            .map(TryInto::try_into)
                            .transpose()?,
                        operator_xonly_pk: None,
                        round_idx: None,
                        kickoff_idx: None,
                        tx_type: TransactionType::MoveToVault,
                    }),
                    &movetx,
                    FeePayingType::CPFP,
                    None,
                    &[],
                    &[],
                    &[],
                    &[],
                )
                .await
                .map_err(BridgeError::from)?;
            dbtx.commit()
                .await
                .map_err(|e| Status::internal(format!("Failed to commit db transaction: {}", e)))?;

            Ok(Response::new(movetx.compute_txid().into()))
        }
    }
}

#[cfg(test)]
mod tests {
    use crate::actor::Actor;
    use crate::deposit::{BaseDepositData, DepositInfo, DepositType};
    use crate::musig2::AggregateFromPublicKeys;
<<<<<<< HEAD
    use crate::rpc::clementine::{self, RawSignedTx, SendMoveTxRequest};
    use crate::test::common::tx_utils::ensure_tx_onchain;
=======
    use crate::rpc::clementine::{self};
    use crate::test::common::citrea::MockCitreaClient;
>>>>>>> c3049797
    use crate::test::common::*;
    use crate::{builder, EVMAddress};
    use bitcoin::hashes::Hash;
    use bitcoincore_rpc::RpcApi;
    use eyre::Context;
    use std::time::Duration;
    use tokio::time::sleep;

    #[tokio::test]
    #[ignore = "See #687"]
    async fn aggregator_double_setup_fail() {
        let mut config = create_test_config_with_thread_name().await;
        let _regtest = create_regtest_rpc(&mut config).await;

        let (_, _, mut aggregator, _cleanup) = create_actors::<MockCitreaClient>(&config).await;

        aggregator
            .setup(tonic::Request::new(clementine::Empty {}))
            .await
            .unwrap();

        assert!(aggregator
            .setup(tonic::Request::new(clementine::Empty {}))
            .await
            .is_err());
    }

    #[tokio::test(flavor = "multi_thread")]
    async fn aggregator_double_deposit() {
        let mut config = create_test_config_with_thread_name().await;
        let regtest = create_regtest_rpc(&mut config).await;
        let rpc = regtest.rpc();
        let (_verifiers, _operators, mut aggregator, _cleanup) =
            create_actors::<MockCitreaClient>(&config).await;

        let evm_address = EVMAddress([1u8; 20]);
        let signer = Actor::new(
            config.secret_key,
            config.winternitz_secret_key,
            config.protocol_paramset().network,
        );

        let verifiers_public_keys: Vec<bitcoin::secp256k1::PublicKey> = aggregator
            .setup(tonic::Request::new(clementine::Empty {}))
            .await
            .unwrap()
            .into_inner()
            .try_into()
            .unwrap();
        sleep(Duration::from_secs(3)).await;

        let nofn_xonly_pk =
            bitcoin::XOnlyPublicKey::from_musig2_pks(verifiers_public_keys.clone(), None).unwrap();

        let deposit_address = builder::address::generate_deposit_address(
            nofn_xonly_pk,
            signer.address.as_unchecked(),
            evm_address,
            config.protocol_paramset().network,
            config.protocol_paramset().user_takes_after,
        )
        .unwrap()
        .0;

        let deposit_outpoint = rpc
            .send_to_address(&deposit_address, config.protocol_paramset().bridge_amount)
            .await
            .unwrap();
        rpc.mine_blocks(18).await.unwrap();

        let deposit_info = DepositInfo {
            deposit_outpoint,
            deposit_type: DepositType::BaseDeposit(BaseDepositData {
                evm_address,
                recovery_taproot_address: signer.address.as_unchecked().clone(),
            }),
        };

        // Two deposits with the same values.
        let movetx_one = aggregator
            .new_deposit(clementine::Deposit::from(deposit_info.clone()))
            .await
            .unwrap()
            .into_inner();
        let movetx_one_txid: bitcoin::Txid = aggregator
            .send_move_to_vault_tx(SendMoveTxRequest {
                deposit_outpoint: Some(deposit_outpoint.into()),
                raw_tx: Some(movetx_one),
            })
            .await
            .unwrap()
            .into_inner()
            .try_into()
            .unwrap();

        let movetx_two = aggregator
            .new_deposit(clementine::Deposit::from(deposit_info))
            .await
            .unwrap()
            .into_inner();
        let movetx_two_txid: bitcoin::Txid = aggregator
            .send_move_to_vault_tx(SendMoveTxRequest {
                deposit_outpoint: Some(deposit_outpoint.into()),
                raw_tx: Some(movetx_two),
            })
            .await
            .unwrap()
            .into_inner()
            .try_into()
            .unwrap();
        rpc.mine_blocks(1).await.unwrap();
        sleep(Duration::from_secs(3)).await;

        let tx = poll_get(
            async || {
                rpc.mine_blocks(1).await.unwrap();

                let tx_result = rpc
                    .client
                    .get_raw_transaction_info(&movetx_one_txid, None)
                    .await;

                let tx_result = tx_result
                    .inspect_err(|e| {
                        tracing::error!("Error getting transaction: {:?}", e);
                    })
                    .ok();

                Ok(tx_result)
            },
            None,
            None,
        )
        .await
        .wrap_err_with(|| eyre::eyre!("MoveTx did not land onchain"))
        .unwrap();

        assert!(tx.confirmations.unwrap() > 0);
    }

    #[tokio::test(flavor = "multi_thread")]
    async fn aggregator_deposit_movetx_lands_onchain() {
        let mut config = create_test_config_with_thread_name().await;
        let regtest = create_regtest_rpc(&mut config).await;
        let rpc = regtest.rpc();
        let (_verifiers, _operators, mut aggregator, _cleanup) =
            create_actors::<MockCitreaClient>(&config).await;

        let evm_address = EVMAddress([1u8; 20]);
        let signer = Actor::new(
            config.secret_key,
            config.winternitz_secret_key,
            config.protocol_paramset().network,
        );

        let verifiers_public_keys: Vec<bitcoin::secp256k1::PublicKey> = aggregator
            .setup(tonic::Request::new(clementine::Empty {}))
            .await
            .unwrap()
            .into_inner()
            .try_into()
            .unwrap();
        sleep(Duration::from_secs(3)).await;

        let nofn_xonly_pk =
            bitcoin::XOnlyPublicKey::from_musig2_pks(verifiers_public_keys.clone(), None).unwrap();

        let deposit_address = builder::address::generate_deposit_address(
            nofn_xonly_pk,
            signer.address.as_unchecked(),
            evm_address,
            config.protocol_paramset().network,
            config.protocol_paramset().user_takes_after,
        )
        .unwrap()
        .0;

        let deposit_outpoint = rpc
            .send_to_address(&deposit_address, config.protocol_paramset().bridge_amount)
            .await
            .unwrap();
        rpc.mine_blocks(18).await.unwrap();

        let deposit_info = DepositInfo {
            deposit_outpoint,
            deposit_type: DepositType::BaseDeposit(BaseDepositData {
                evm_address,
                recovery_taproot_address: signer.address.as_unchecked().clone(),
            }),
        };

        // Generate and broadcast the move-to-vault transaction
        let raw_move_tx = aggregator
            .new_deposit(clementine::Deposit::from(deposit_info))
            .await
            .unwrap()
            .into_inner();

        let movetx_txid = aggregator
            .send_move_to_vault_tx(SendMoveTxRequest {
                deposit_outpoint: Some(deposit_outpoint.into()),
                raw_tx: Some(raw_move_tx),
            })
            .await
            .unwrap()
            .into_inner()
            .try_into()
            .unwrap();

        rpc.mine_blocks(1).await.unwrap();
        sleep(Duration::from_secs(3)).await;

        let tx = poll_get(
            async || {
                rpc.mine_blocks(1).await.unwrap();

                let tx_result = rpc
                    .client
                    .get_raw_transaction_info(&movetx_txid, None)
                    .await;

                let tx_result = tx_result
                    .inspect_err(|e| {
                        tracing::error!("Error getting transaction: {:?}", e);
                    })
                    .ok();

                Ok(tx_result)
            },
            None,
            None,
        )
        .await
        .wrap_err_with(|| eyre::eyre!("MoveTx did not land onchain"))
        .unwrap();

        assert!(tx.confirmations.unwrap() > 0);
    }

    #[tokio::test(flavor = "multi_thread")]
    async fn aggregator_two_deposit_movetx_and_emergency_stop() {
        let mut config = create_test_config_with_thread_name().await;
        let regtest = create_regtest_rpc(&mut config).await;
        let rpc = regtest.rpc();
        let (_verifiers, _operators, mut aggregator, _cleanup) =
            create_actors::<MockCitreaClient>(&config).await;

        let evm_address = EVMAddress([1u8; 20]);
        let signer = Actor::new(
            config.secret_key,
            config.winternitz_secret_key,
            config.protocol_paramset().network,
        );

        let verifiers_public_keys: Vec<bitcoin::secp256k1::PublicKey> = aggregator
            .setup(tonic::Request::new(clementine::Empty {}))
            .await
            .unwrap()
            .into_inner()
            .try_into()
            .unwrap();
        sleep(Duration::from_secs(3)).await;

        let nofn_xonly_pk =
            bitcoin::XOnlyPublicKey::from_musig2_pks(verifiers_public_keys.clone(), None).unwrap();

        let deposit_address_0 = builder::address::generate_deposit_address(
            nofn_xonly_pk,
            signer.address.as_unchecked(),
            evm_address,
            config.protocol_paramset().network,
            config.protocol_paramset().user_takes_after,
        )
        .unwrap()
        .0;

        let deposit_address_1 = builder::address::generate_deposit_address(
            nofn_xonly_pk,
            signer.address.as_unchecked(),
            evm_address,
            config.protocol_paramset().network,
            config.protocol_paramset().user_takes_after,
        )
        .unwrap()
        .0;

        let deposit_outpoint_0 = rpc
            .send_to_address(&deposit_address_0, config.protocol_paramset().bridge_amount)
            .await
            .unwrap();
        rpc.mine_blocks(18).await.unwrap();

        let deposit_outpoint_1 = rpc
            .send_to_address(&deposit_address_1, config.protocol_paramset().bridge_amount)
            .await
            .unwrap();
        rpc.mine_blocks(18).await.unwrap();

        let deposit_info_0 = DepositInfo {
            deposit_outpoint: deposit_outpoint_0,
            deposit_type: DepositType::BaseDeposit(BaseDepositData {
                evm_address,
                recovery_taproot_address: signer.address.as_unchecked().clone(),
            }),
        };

        let deposit_info_1 = DepositInfo {
            deposit_outpoint: deposit_outpoint_1,
            deposit_type: DepositType::BaseDeposit(BaseDepositData {
                evm_address,
                recovery_taproot_address: signer.address.as_unchecked().clone(),
            }),
        };

        // Generate and broadcast the move-to-vault tx for the first deposit
        let raw_move_tx_0 = aggregator
            .new_deposit(clementine::Deposit::from(deposit_info_0))
            .await
            .unwrap()
            .into_inner();
        let move_txid_0: bitcoin::Txid = aggregator
            .send_move_to_vault_tx(SendMoveTxRequest {
                deposit_outpoint: Some(deposit_outpoint_0.into()),
                raw_tx: Some(raw_move_tx_0),
            })
            .await
            .unwrap()
            .into_inner()
            .try_into()
            .unwrap();

        rpc.mine_blocks(1).await.unwrap();
        sleep(Duration::from_secs(3)).await;
        ensure_tx_onchain(rpc, move_txid_0)
            .await
            .expect("failed to get movetx_0 on chain");

        // Generate and broadcast the move-to-vault tx for the second deposit
        let raw_move_tx_1 = aggregator
            .new_deposit(clementine::Deposit::from(deposit_info_1))
            .await
            .unwrap()
            .into_inner();
        let move_txid_1 = aggregator
            .send_move_to_vault_tx(SendMoveTxRequest {
                deposit_outpoint: Some(deposit_outpoint_1.into()),
                raw_tx: Some(raw_move_tx_1),
            })
            .await
            .unwrap()
            .into_inner()
            .try_into()
            .unwrap();

        rpc.mine_blocks(1).await.unwrap();
        ensure_tx_onchain(rpc, move_txid_1)
            .await
            .expect("failed to get movetx_1 on chain");
        sleep(Duration::from_secs(3)).await;

        let move_txids = vec![move_txid_0, move_txid_1];

        tracing::debug!("Move txids: {:?}", move_txids);

        let emergency_txid = aggregator
            .internal_create_emergency_stop_tx(tonic::Request::new(
                clementine::CreateEmergencyStopTxRequest {
                    txids: move_txids
                        .iter()
                        .map(|txid| clementine::Txid {
                            txid: txid.to_byte_array().to_vec(),
                        })
                        .collect(),
                    add_anchor: true,
                },
            ))
            .await
            .unwrap()
            .into_inner();

        let raw_tx: bitcoin::Transaction =
            bitcoin::consensus::deserialize(&emergency_txid.raw_tx).expect("Failed to deserialize");

        rpc.client
            .send_raw_transaction(&raw_tx)
            .await
            .expect("Failed to send emergency stop tx");

        let emergency_stop_txid = raw_tx.compute_txid();
        rpc.mine_blocks(1).await.unwrap();

        let _emergencty_tx = poll_get(
            async || {
                rpc.mine_blocks(1).await.unwrap();

                let tx_result = rpc
                    .client
                    .get_raw_transaction_info(&emergency_stop_txid, None)
                    .await;

                let tx_result = tx_result
                    .inspect_err(|e| {
                        tracing::error!("Error getting transaction: {:?}", e);
                    })
                    .ok();

                Ok(tx_result)
            },
            None,
            None,
        )
        .await
        .wrap_err_with(|| eyre::eyre!("Emergency stop tx did not land onchain"))
        .unwrap();
    }
}<|MERGE_RESOLUTION|>--- conflicted
+++ resolved
@@ -1486,13 +1486,9 @@
     use crate::actor::Actor;
     use crate::deposit::{BaseDepositData, DepositInfo, DepositType};
     use crate::musig2::AggregateFromPublicKeys;
-<<<<<<< HEAD
     use crate::rpc::clementine::{self, RawSignedTx, SendMoveTxRequest};
+    use crate::test::common::citrea::MockCitreaClient;
     use crate::test::common::tx_utils::ensure_tx_onchain;
-=======
-    use crate::rpc::clementine::{self};
-    use crate::test::common::citrea::MockCitreaClient;
->>>>>>> c3049797
     use crate::test::common::*;
     use crate::{builder, EVMAddress};
     use bitcoin::hashes::Hash;
