use super::clementine::{
    clementine_aggregator_server::ClementineAggregator, verifier_deposit_finalize_params,
    DepositParams, Empty, RawSignedMoveTx, VerifierDepositFinalizeParams,
};
use crate::musig2::MuSigAggNonce;
use crate::rpc::clementine::clementine_verifier_client::ClementineVerifierClient;
use crate::{
    aggregator::Aggregator,
    builder::sighash::{calculate_num_required_sigs, create_nofn_sighash_stream},
    errors::BridgeError,
    musig2::aggregate_nonces,
    rpc::clementine::{self, DepositSignSession},
    EVMAddress,
};
use bitcoin::hashes::Hash;
use bitcoin::secp256k1::{Message, PublicKey};
use bitcoin::{Amount, TapSighash};
use futures::{future::try_join_all, stream::BoxStream, FutureExt, Stream, StreamExt};
use secp256k1::musig::{MusigAggNonce, MusigPartialSignature, MusigPubNonce};
use std::thread;
use tokio::sync::mpsc::{channel, Receiver, Sender};
use tonic::{async_trait, Request, Response, Status, Streaming};

struct AggNonceQueueItem {
    agg_nonce: MusigAggNonce,
    sighash: TapSighash,
}

struct FinalSigQueueItem {
    final_sig: Vec<u8>,
}

/// For each expected sighash, we collect a batch of public nonces from all verifiers. We aggregate and send to the agg_nonce_sender. Then repeat for the next sighash.
async fn nonce_aggregator(
    mut nonce_streams: Vec<
        impl Stream<Item = Result<MusigPubNonce, BridgeError>> + Unpin + Send + 'static,
    >,
    mut sighash_stream: impl Stream<Item = Result<TapSighash, BridgeError>> + Unpin + Send + 'static,
    agg_nonce_sender: Sender<AggNonceQueueItem>,
) -> Result<MuSigPubNonce, BridgeError> {
    let mut total_sigs = 0;

    while let Some(msg) = sighash_stream.next().await {
        let sighash = msg.map_err(|e| {
            tracing::error!("Error when reading from sighash stream: {}", e);
            BridgeError::RPCStreamEndedUnexpectedly("Sighash stream ended unexpectedly".into())
        })?;

        let pub_nonces = try_join_all(nonce_streams.iter_mut().enumerate().map(
            |(i, s)| async move {
                s.next().await.ok_or_else(|| {
                    BridgeError::RPCStreamEndedUnexpectedly(format!(
                        "Not enough nonces from verifier {i}",
                    ))
                })?
            },
        ))
        .await?;

        let agg_nonce = aggregate_nonces(pub_nonces);

        agg_nonce_sender
            .send(AggNonceQueueItem { agg_nonce, sighash })
            .await
            .map_err(|e| {
                BridgeError::RPCStreamEndedUnexpectedly(format!(
                    "Can't send aggregated nonces: {}",
                    e
                ))
            })?;

        total_sigs += 1;
    }

    if total_sigs == 0 {
        tracing::warn!("Sighash stream returned 0 signatures");
    }
    // Finally, aggregate nonces for the movetx signature
    let pub_nonces = try_join_all(nonce_streams.iter_mut().map(|s| async {
        s.next().await.ok_or_else(|| {
            BridgeError::RPCStreamEndedUnexpectedly(
                "Not enough nonces (expected movetx nonce)".into(),
            )
        })?
    }))
    .await?;

    let agg_nonce = aggregate_nonces(pub_nonces);

    Ok(agg_nonce)
}

/// Reroutes aggregated nonces to the signature aggregator.
async fn nonce_distributor(
    mut agg_nonce_receiver: Receiver<AggNonceQueueItem>,
    mut partial_sig_streams: Vec<(
        Streaming<clementine::PartialSig>,
        Sender<clementine::VerifierDepositSignParams>,
    )>,
    partial_sig_sender: Sender<(Vec<MusigPartialSignature>, AggNonceQueueItem)>,
) -> Result<(), BridgeError> {
    while let Some(queue_item) = agg_nonce_receiver.recv().await {
        let agg_nonce_wrapped = clementine::VerifierDepositSignParams {
            params: Some(clementine::verifier_deposit_sign_params::Params::AggNonce(
                queue_item.agg_nonce.serialize().to_vec(),
            )),
        };

        for (_, tx) in partial_sig_streams.iter_mut() {
            tx.send(agg_nonce_wrapped.clone()).await.map_err(|e| {
                BridgeError::RPCStreamEndedUnexpectedly(format!(
                    "Can't send aggregated nonces: {}",
                    e
                ))
            })?;
        }

        let partial_sigs = try_join_all(partial_sig_streams.iter_mut().map(|(stream, _)| async {
            let partial_sig = stream
                .message()
                .await?
                .ok_or(BridgeError::Error("No partial sig received".into()))?;

            Ok::<_, BridgeError>(MusigPartialSignature::from_slice(&partial_sig.partial_sig)?)
        }))
        .await?;

        partial_sig_sender
            .send((partial_sigs, queue_item))
            .await
            .map_err(|e| {
                BridgeError::RPCStreamEndedUnexpectedly(format!("Can't send partial sigs: {}", e))
            })?;
    }

    Ok(())
}

/// Collects partial signatures from given stream and aggregates them.
async fn signature_aggregator(
    mut partial_sig_receiver: Receiver<(Vec<MusigPartialSignature>, AggNonceQueueItem)>,
    verifiers_public_keys: Vec<PublicKey>,
    final_sig_sender: Sender<FinalSigQueueItem>,
) -> Result<(), BridgeError> {
    while let Some((partial_sigs, queue_item)) = partial_sig_receiver.recv().await {
        let final_sig = crate::musig2::aggregate_partial_signatures(
            verifiers_public_keys.clone(),
            None,
            queue_item.agg_nonce,
            partial_sigs,
            Message::from_digest(queue_item.sighash.as_raw_hash().to_byte_array()),
        )?;

        final_sig_sender
            .send(FinalSigQueueItem {
                final_sig: final_sig.serialize().to_vec(),
            })
            .await
            .map_err(|e| {
                BridgeError::RPCStreamEndedUnexpectedly(format!("Can't send final sigs: {}", e))
            })?;
    }

    Ok(())
}

/// Reroutes aggregated signatures to the caller.
async fn signature_distributor(
    mut final_sig_receiver: Receiver<FinalSigQueueItem>,
    deposit_finalize_sender: Vec<Sender<VerifierDepositFinalizeParams>>,
    movetx_agg_nonce: MuSigAggNonce,
) -> Result<(), BridgeError> {
    use verifier_deposit_finalize_params::Params;
    while let Some(queue_item) = final_sig_receiver.recv().await {
        let final_params = VerifierDepositFinalizeParams {
            params: Some(Params::SchnorrSig(queue_item.final_sig)),
        };

        for tx in &deposit_finalize_sender {
            tx.send(final_params.clone()).await.map_err(|e| {
                BridgeError::RPCStreamEndedUnexpectedly(format!("Can't send final params: {}", e))
            })?;
        }
    }

    // Send the movetx agg nonce to the verifiers.
    for tx in &deposit_finalize_sender {
        tx.send(VerifierDepositFinalizeParams {
            params: Some(Params::MoveTxAggNonce(movetx_agg_nonce.0.to_vec())),
        })
        .await
        .unwrap();
    }

    Ok(())
}

/// Creates a stream of nonces from verifiers.
/// This will automatically get's the first response from the verifiers.
///
/// # Returns
///
/// - Vec<[`clementine::NonceGenFirstResponse`]>: First response from each verifier
/// - Vec<BoxStream<Result<[`MusigPubNonce`], BridgeError>>>: Stream of nonces from each verifier
async fn create_nonce_streams(
    verifier_clients: Vec<ClementineVerifierClient<tonic::transport::Channel>>,
    num_nonces: u32,
) -> Result<
    (
        Vec<clementine::NonceGenFirstResponse>,
        Vec<BoxStream<'static, Result<MusigPubNonce, BridgeError>>>,
    ),
    BridgeError,
> {
    let mut nonce_streams = try_join_all(verifier_clients.into_iter().map(|client| {
        let mut client = client.clone();

        async move {
            let response_stream = client
                .nonce_gen(tonic::Request::new(clementine::NonceGenRequest {
                    num_nonces,
                }))
                .await?;

            Ok::<_, Status>(response_stream.into_inner())
        }
    }))
    .await?;

    // Get the first responses.
    let first_responses: Vec<clementine::NonceGenFirstResponse> =
        try_join_all(nonce_streams.iter_mut().map(|stream| async {
            let nonce_gen_first_response = stream
                .message()
                .await?
                .ok_or(BridgeError::RPCStreamEndedUnexpectedly(
                    "NonceGen returns nothing".to_string(),
                ))?
                .response
                .ok_or(BridgeError::RPCStreamEndedUnexpectedly(
                    "NonceGen response field is empty".to_string(),
                ))?;

            if let clementine::nonce_gen_response::Response::FirstResponse(
                nonce_gen_first_response,
            ) = nonce_gen_first_response
            {
                Ok(nonce_gen_first_response)
            } else {
                Err(BridgeError::RPCInvalidResponse(
                    "NonceGen response is not FirstResponse".to_string(),
                ))
            }
        }))
        .await?;

    let transformed_streams = nonce_streams
        .into_iter()
        .map(|stream| {
            stream
                .map(|result| Aggregator::extract_pub_nonce(result?.response))
                .boxed()
        })
        .collect::<Vec<_>>();

    Ok((first_responses, transformed_streams))
}

impl Aggregator {
    // Extracts pub_nonce from given stream.
    fn extract_pub_nonce(
        response: Option<clementine::nonce_gen_response::Response>,
    ) -> Result<MusigPubNonce, BridgeError> {
        match response
            .ok_or_else(|| BridgeError::Error("NonceGen response is empty".to_string()))?
        {
            clementine::nonce_gen_response::Response::PubNonce(pub_nonce) => {
                Ok(MusigPubNonce::from_slice(&pub_nonce)?)
            }
            _ => Err(BridgeError::Error(
                "Expected PubNonce in response".to_string(),
            )),
        }
    }
}

#[async_trait]
impl ClementineAggregator for Aggregator {
    #[tracing::instrument(skip_all, err(level = tracing::Level::ERROR), ret(level = tracing::Level::TRACE))]
    async fn setup(&self, _request: Request<Empty>) -> Result<Response<Empty>, Status> {
        tracing::info!("Collecting verifier details...");
        let verifier_params = try_join_all(self.verifier_clients.iter().map(|client| {
            let mut client = client.clone();
            async move {
                let response = client.get_params(Request::new(Empty {})).await?;
                Ok::<_, Status>(response.into_inner())
            }
        }))
        .await?;
        let verifier_public_keys: Vec<Vec<u8>> =
            verifier_params.into_iter().map(|p| p.public_key).collect();
        tracing::debug!("Verifier public keys: {:?}", verifier_public_keys);

        tracing::info!("Setting up verifiers...");
        try_join_all(self.verifier_clients.iter().map(|client| {
            let mut client = client.clone();
            {
                let verifier_public_keys = clementine::VerifierPublicKeys {
                    verifier_public_keys: verifier_public_keys.clone(),
                };
                async move {
                    let response = client
                        .set_verifiers(Request::new(verifier_public_keys))
                        .await?;
                    Ok::<_, Status>(response.into_inner())
                }
            }
        }))
        .await?;

        tracing::info!("Collecting operator details...");
        let operator_params = try_join_all(self.operator_clients.iter().map(|client| {
            let mut client = client.clone();
            async move {
                let response = client.get_params(Request::new(Empty {})).await?;
                Ok::<_, Status>(response.into_inner())
            }
        }))
        .await?;

        tracing::info!("Informing verifiers for existing operators...");
        try_join_all(self.verifier_clients.iter().map(|client| {
            let mut client = client.clone();
            let params = operator_params.clone();

            async move {
                for param in params {
                    client.set_operator(Request::new(param)).await?;
                }

                Ok::<_, tonic::Status>(())
            }
        }))
        .await?;

        tracing::info!("Collecting Winternitz public keys from watchtowers...");
        let watchtower_params = try_join_all(self.watchtower_clients.iter().map(|client| {
            let mut client = client.clone();
            async move {
                let response = client.get_params(Request::new(Empty {})).await?;
                Ok::<_, Status>(response.into_inner())
            }
        }))
        .await?;

        tracing::info!("Sending Winternitz public keys to verifiers...");
        try_join_all(self.verifier_clients.iter().map(|client| {
            let mut client = client.clone();
            let params = watchtower_params.clone();

            async move {
                for param in params {
                    client.set_watchtower(Request::new(param)).await.unwrap();
                }

                Ok::<_, tonic::Status>(())
            }
        }))
        .await?;

        Ok(Response::new(Empty {}))
    }

    /// Handles a new deposit request from a user. This function coordinates the signing process
    /// between verifiers to create a valid move transaction. It ensures a covenant using pre-signed NofN transactions.
    ///
    /// Overview:
    /// 1. Receive and parse deposit parameters from user
    /// 2. Signs all NofN transactions with verifiers using MuSig2:
    ///    - Creates nonce streams with verifiers (get pub nonces for each transaction)
    ///    - Opens deposit signing streams with verifiers (sends aggnonces for each transaction, receives partial sigs)
    ///    - Opens deposit finalization streams with verifiers (sends final signatures, receives movetx signatures)
    /// 3. Waits for all tasks to complete
    /// 4. Returns signed move transaction
    ///
    /// The following pipelines are used to coordinate the signing process, these move the data between the verifiers and the aggregator:
    ///    - Nonce aggregation
    ///    - Nonce distribution
    ///    - Signature aggregation
    ///    - Signature distribution
    #[tracing::instrument(skip(self), err(level = tracing::Level::ERROR), ret(level = tracing::Level::TRACE))]
    async fn new_deposit(
        &self,
        deposit_params_req: Request<DepositParams>,
    ) -> Result<Response<RawSignedMoveTx>, Status> {
        tracing::info!("Received new deposit request: {:?}", deposit_params_req);

        // Extract and validate deposit parameters
        let deposit_params = deposit_params_req.get_ref().clone();

        // Parse deposit outpoint (the UTXO being deposited)
        let deposit_outpoint: bitcoin::OutPoint = deposit_params
            .deposit_outpoint
            .ok_or(Status::internal("No deposit outpoint received"))?
            .try_into()?;

        // Parse user's EVM address
        let evm_address: EVMAddress = deposit_params
            .evm_address
            .try_into()
            .map_err(|e: &str| BridgeError::RPCParamMalformed("evm_address", e.to_string()))?;

        // Parse user's recovery taproot address
        let recovery_taproot_address = deposit_params
            .recovery_taproot_address
            .parse::<bitcoin::Address<_>>()
            .map_err(|e| {
                BridgeError::RPCParamMalformed("recovery_taproot_address", e.to_string())
            })?;

        let user_takes_after = deposit_params.user_takes_after;
        let verifiers_public_keys = self.config.verifiers_public_keys.clone();

        tracing::debug!("Parsed deposit params");

<<<<<<< HEAD
        // Calculate required signatures and create nonce streams
        let num_required_sigs = calculate_num_required_sigs(
            self.config.num_operators,
            self.config.num_time_txs,
            self.config.num_watchtowers,
        );
=======
        // Generate nonce streams for all verifiers.
        let num_required_sigs = calculate_num_required_sigs(&self.config);
>>>>>>> b9a2bded
        let (first_responses, nonce_streams) =
            create_nonce_streams(self.verifier_clients.clone(), num_required_sigs as u32 + 1)
                .await?; // ask for +1 for the final movetx signature, but don't send it on deposit_sign stage

        // Create deposit signing streams with each verifier
        let mut partial_sig_streams =
            try_join_all(self.verifier_clients.iter().map(|verifier_client| {
                let mut verifier_client = verifier_client.clone();

                async move {
                    let (tx, rx) = tokio::sync::mpsc::channel(1280);
                    let stream = verifier_client
                        .deposit_sign(tokio_stream::wrappers::ReceiverStream::new(rx))
                        .await?;

                    Ok::<_, Status>((stream.into_inner(), tx))
                }
            }))
            .await?;

        tracing::debug!("Generated partial sig streams");

        // Create initial deposit session and send to verifiers
        let deposit_sign_session = DepositSignSession {
            deposit_params: Some(deposit_params_req.into_inner()),
            nonce_gen_first_responses: first_responses,
        };

        tracing::debug!("Sending deposit sign session to verifiers");

        // Send deposit session to each verifier
        for (_, tx) in partial_sig_streams.iter_mut() {
            tx.send(clementine::VerifierDepositSignParams {
                params: Some(
                    clementine::verifier_deposit_sign_params::Params::DepositSignFirstParam(
                        deposit_sign_session.clone(),
                    ),
                ),
            })
            .await
            .map_err(|e| {
                Status::internal(format!("Failed to send deposit sign session: {:?}", e))
            })?;
        }

        // Set up deposit finalization streams
        let mut deposit_finalize_clients = self.verifier_clients.clone();
        let deposit_finalize_streams = try_join_all(deposit_finalize_clients.iter_mut().map(
            |verifier_client| async move {
                let (tx, rx) = tokio::sync::mpsc::channel(1280);
                let receiver_stream = tokio_stream::wrappers::ReceiverStream::new(rx);

                let deposit_finalize_futures =
                    verifier_client.deposit_finalize(receiver_stream).boxed();

                Ok::<_, Status>((deposit_finalize_futures, tx))
            },
        ))
        .await?;
        let (mut deposit_finalize_futures, deposit_finalize_sender): (Vec<_>, Vec<_>) =
            deposit_finalize_streams.into_iter().unzip();

        // Send initial finalization params
        let deposit_finalize_first_param = clementine::VerifierDepositFinalizeParams {
            params: Some(
                clementine::verifier_deposit_finalize_params::Params::DepositSignFirstParam(
                    deposit_sign_session.clone(),
                ),
            ),
        };

        for tx in deposit_finalize_sender.iter() {
            tx.send(deposit_finalize_first_param.clone())
                .await
                .map_err(|e| {
                    Status::internal(format!(
                        "Failed to send deposit finalize first param: {:?}",
                        e
                    ))
                })?;
        }

        // Create sighash stream for transaction signing
        let sighash_stream = create_nofn_sighash_stream(
            self.db.clone(),
            self.config.clone(),
            deposit_outpoint,
            evm_address,
            recovery_taproot_address,
            self.nofn_xonly_pk,
            user_takes_after,
            Amount::from_sat(200_000_000), // TODO: Fix this.
            6,
            100,
            self.config.bridge_amount_sats,
            self.config.network,
        );
        let sighash_stream = Box::pin(sighash_stream);

        // Create channels for pipeline communication
        let (agg_nonce_sender, agg_nonce_receiver) = channel(32);
        let (partial_sig_sender, partial_sig_receiver) = channel(32);
        let (final_sig_sender, final_sig_receiver) = channel(32);

        // Start the nonce aggregation pipe.
        let nonce_agg_handle = thread::spawn(|| {
            tokio::runtime::Runtime::new()
                .unwrap()
                .block_on(nonce_aggregator(
                    nonce_streams,
                    sighash_stream,
                    agg_nonce_sender,
                ))
        });

        // Start the nonce distribution pipe.
        let nonce_dist_handle = tokio::spawn(nonce_distributor(
            agg_nonce_receiver,
            partial_sig_streams,
            partial_sig_sender,
        ));

        // Start the signature aggregation pipe.
        let sig_agg_handle = thread::spawn(|| {
            tokio::runtime::Runtime::new()
                .unwrap()
                .block_on(signature_aggregator(
                    partial_sig_receiver,
                    verifiers_public_keys,
                    final_sig_sender,
                ))
        });

        // Join the nonce aggregation handle to get the movetx agg nonce.
        let movetx_agg_nonce = nonce_agg_handle.join().unwrap().unwrap();

        // Start the deposit finalization pipe.
        let sig_dist_handle = tokio::spawn(signature_distributor(
            final_sig_receiver,
            deposit_finalize_sender,
            movetx_agg_nonce,
        ));

        // Wait for all pipeline tasks to complete
        try_join_all(vec![nonce_dist_handle]).await.unwrap();
        sig_agg_handle.join().unwrap().unwrap();
        try_join_all(vec![sig_dist_handle]).await.unwrap();

        tracing::debug!("Waiting for deposit finalization");

        // Collect partial signatures for move transaction
        let move_tx_partial_sigs = try_join_all(
            deposit_finalize_futures
                .iter_mut()
                .map(|f| async { Ok::<_, Status>(f.await.unwrap().into_inner().partial_sig) }),
        )
        .await
        .map_err(|e| Status::internal(format!("Failed to finalize deposit: {:?}", e)))?;

        tracing::debug!("Received move tx partial sigs: {:?}", move_tx_partial_sigs);

        Ok(Response::new(RawSignedMoveTx { raw_tx: vec![1, 2] }))
    }
}

#[cfg(test)]
mod tests {
    use bitcoin::Txid;

    use crate::{
        config::BridgeConfig,
        create_test_config_with_thread_name,
        database::Database,
        errors::BridgeError,
        initialize_database,
        rpc::clementine::DepositParams,
        servers::{
            create_aggregator_grpc_server, create_operator_grpc_server,
            create_verifier_grpc_server, create_watchtower_grpc_server,
        },
        utils::initialize_logger,
    };
    use crate::{
        create_actors,
        extended_rpc::ExtendedRpc,
        rpc::clementine::{self, clementine_aggregator_client::ClementineAggregatorClient},
        verifier::Verifier,
        watchtower::Watchtower,
    };
    use std::{env, str::FromStr, thread};

    #[tokio::test]
    #[serial_test::serial]
    async fn aggregator_double_setup_fail() {
        let config = create_test_config_with_thread_name!(None);

        let (_, _, aggregator, _) = create_actors!(config);
        let mut aggregator_client =
            ClementineAggregatorClient::connect(format!("http://{}", aggregator.0))
                .await
                .unwrap();

        aggregator_client
            .setup(tonic::Request::new(clementine::Empty {}))
            .await
            .unwrap();

        assert!(aggregator_client
            .setup(tonic::Request::new(clementine::Empty {}))
            .await
            .is_err());
    }

    #[tokio::test]
    #[serial_test::serial]
    async fn aggregator_setup_watchtower_winternitz_public_keys() {
        let mut config = create_test_config_with_thread_name!(None);
        let (_verifiers, _operators, aggregator, _watchtowers) = create_actors!(config.clone());
        let mut aggregator_client =
            ClementineAggregatorClient::connect(format!("http://{}", aggregator.0))
                .await
                .unwrap();
        aggregator_client
            .setup(tonic::Request::new(clementine::Empty {}))
            .await
            .unwrap();
        let watchtower = Watchtower::new(config.clone()).await.unwrap();
        let watchtower_wpks = watchtower
            .get_watchtower_winternitz_public_keys()
            .await
            .unwrap();
        let rpc = ExtendedRpc::new(
            config.bitcoin_rpc_url.clone(),
            config.bitcoin_rpc_user.clone(),
            config.bitcoin_rpc_password.clone(),
        )
        .await;
        config.db_name += "0"; // This modification is done by the create_actors_grpc function.
        let verifier = Verifier::new(rpc, config.clone()).await.unwrap();
        let verifier_wpks = verifier
            .db
            .get_watchtower_winternitz_public_keys(None, 0, 0)
            .await
            .unwrap();
        assert_eq!(
            config.num_time_txs * config.num_kickoffs_per_timetx,
            verifier_wpks.len()
        );
        assert!(
            watchtower_wpks[0..config.num_time_txs * config.num_kickoffs_per_timetx].to_vec()
                == verifier_wpks,
            "Winternitz keys of watchtower and verifier are not equal"
        );
    }

    #[tokio::test]
    #[serial_test::serial]
    async fn aggregator_setup_and_deposit() {
        let mut config = create_test_config_with_thread_name!(None);

        // Change default values for making the test faster.
        config.num_time_txs = 1;
        config.num_operators = 1;
        config.num_verifiers = 1;
        config.num_watchtowers = 1;

        let aggregator = create_actors!(config).2;
        let mut aggregator_client =
            ClementineAggregatorClient::connect(format!("http://{}", aggregator.0))
                .await
                .unwrap();

        aggregator_client
            .setup(tonic::Request::new(clementine::Empty {}))
            .await
            .unwrap();

        aggregator_client
            .new_deposit(DepositParams {
                deposit_outpoint: Some(
                    bitcoin::OutPoint {
                        txid: Txid::from_str(
                            "17e3fc7aae1035e77a91e96d1ba27f91a40a912cf669b367eb32c13a8f82bb02",
                        )
                        .unwrap(),
                        vout: 0,
                    }
                    .into(),
                ),
                evm_address: [1u8; 20].to_vec(),
                recovery_taproot_address:
                    "tb1pk8vus63mx5zwlmmmglq554kwu0zm9uhswqskxg99k66h8m3arguqfrvywa".to_string(),
                user_takes_after: 5,
            })
            .await
            .unwrap();
    }
}<|MERGE_RESOLUTION|>--- conflicted
+++ resolved
@@ -2,7 +2,6 @@
     clementine_aggregator_server::ClementineAggregator, verifier_deposit_finalize_params,
     DepositParams, Empty, RawSignedMoveTx, VerifierDepositFinalizeParams,
 };
-use crate::musig2::MuSigAggNonce;
 use crate::rpc::clementine::clementine_verifier_client::ClementineVerifierClient;
 use crate::{
     aggregator::Aggregator,
@@ -37,7 +36,7 @@
     >,
     mut sighash_stream: impl Stream<Item = Result<TapSighash, BridgeError>> + Unpin + Send + 'static,
     agg_nonce_sender: Sender<AggNonceQueueItem>,
-) -> Result<MuSigPubNonce, BridgeError> {
+) -> Result<MusigAggNonce, BridgeError> {
     let mut total_sigs = 0;
 
     while let Some(msg) = sighash_stream.next().await {
@@ -168,7 +167,7 @@
 async fn signature_distributor(
     mut final_sig_receiver: Receiver<FinalSigQueueItem>,
     deposit_finalize_sender: Vec<Sender<VerifierDepositFinalizeParams>>,
-    movetx_agg_nonce: MuSigAggNonce,
+    movetx_agg_nonce: MusigAggNonce,
 ) -> Result<(), BridgeError> {
     use verifier_deposit_finalize_params::Params;
     while let Some(queue_item) = final_sig_receiver.recv().await {
@@ -186,7 +185,9 @@
     // Send the movetx agg nonce to the verifiers.
     for tx in &deposit_finalize_sender {
         tx.send(VerifierDepositFinalizeParams {
-            params: Some(Params::MoveTxAggNonce(movetx_agg_nonce.0.to_vec())),
+            params: Some(Params::MoveTxAggNonce(
+                movetx_agg_nonce.serialize().to_vec(),
+            )),
         })
         .await
         .unwrap();
@@ -423,17 +424,8 @@
 
         tracing::debug!("Parsed deposit params");
 
-<<<<<<< HEAD
-        // Calculate required signatures and create nonce streams
-        let num_required_sigs = calculate_num_required_sigs(
-            self.config.num_operators,
-            self.config.num_time_txs,
-            self.config.num_watchtowers,
-        );
-=======
         // Generate nonce streams for all verifiers.
         let num_required_sigs = calculate_num_required_sigs(&self.config);
->>>>>>> b9a2bded
         let (first_responses, nonce_streams) =
             create_nonce_streams(self.verifier_clients.clone(), num_required_sigs as u32 + 1)
                 .await?; // ask for +1 for the final movetx signature, but don't send it on deposit_sign stage
