--- conflicted
+++ resolved
@@ -3,11 +3,7 @@
     DepositParams, Empty, VerifierDepositFinalizeParams,
 };
 use super::clementine::{
-<<<<<<< HEAD
-    AggregatorWithdrawResponse, Deposit, EntitiesStatus, GetEntitiesStatusRequest,
-=======
     AggregatorWithdrawResponse, Deposit, EntityStatuses, GetEntityStatusesRequest,
->>>>>>> 8a62410b
     OptimisticPayoutParams, RawSignedTx, VergenResponse, VerifierPublicKeys, WithdrawParams,
 };
 use crate::aggregator::{AggregatorServer, ParticipatingOperators, ParticipatingVerifiers};
@@ -46,7 +42,6 @@
 use bitcoin::secp256k1::{Message, PublicKey};
 use bitcoin::{TapSighash, TxOut, Txid, XOnlyPublicKey};
 use eyre::{Context, OptionExt};
-use futures::future::join_all;
 use futures::{
     future::try_join_all,
     stream::{BoxStream, TryStreamExt},
@@ -848,112 +843,6 @@
         Ok(Response::new(get_vergen_response()))
     }
 
-<<<<<<< HEAD
-    async fn get_entities_status(
-        &self,
-        request: Request<GetEntitiesStatusRequest>,
-    ) -> Result<Response<EntitiesStatus>, Status> {
-        let request = request.into_inner();
-        let restart_tasks = request.restart_tasks;
-
-        let operator_clients = self.get_operator_clients();
-        let verifier_clients = self.get_verifier_clients();
-        let mut operator_status = join_all(
-            operator_clients
-                .iter()
-                .zip(self.get_operator_keys().iter())
-                .map(|(client, key)| {
-                    let mut client = client.clone();
-                    async move {
-                        let response = client.get_current_status(Request::new(Empty {})).await;
-                        super::EntityStatusWithId {
-                            entity_id: Some(super::EntityId {
-                                entity: super::Entities::Operator as i32,
-                                id: key.to_string(),
-                            }),
-                            status: match response {
-                                Ok(response) => Some(
-                                    super::clementine::entity_status_with_id::Status::EntityStatus(
-                                        response.into_inner(),
-                                    ),
-                                ),
-                                Err(e) => Some(
-                                    super::clementine::entity_status_with_id::Status::EntityError(
-                                        super::EntityError {
-                                            error: e.to_string(),
-                                        },
-                                    ),
-                                ),
-                            },
-                        }
-                    }
-                }),
-        )
-        .await;
-        let verifier_status = join_all(
-            verifier_clients
-                .iter()
-                .zip(self.get_verifier_keys().iter())
-                .map(|(client, key)| {
-                    let mut client = client.clone();
-                    async move {
-                        let response = client.get_current_status(Request::new(Empty {})).await;
-                        super::EntityStatusWithId {
-                            entity_id: Some(super::EntityId {
-                                entity: super::Entities::Verifier as i32,
-                                id: key.to_string(),
-                            }),
-                            status: match response {
-                                Ok(response) => Some(
-                                    super::clementine::entity_status_with_id::Status::EntityStatus(
-                                        response.into_inner(),
-                                    ),
-                                ),
-                                Err(e) => Some(
-                                    super::clementine::entity_status_with_id::Status::EntityError(
-                                        super::EntityError {
-                                            error: e.to_string(),
-                                        },
-                                    ),
-                                ),
-                            },
-                        }
-                    }
-                }),
-        )
-        .await;
-
-        operator_status.extend(verifier_status.into_iter());
-
-        // try to restart background tasks if needed
-        if restart_tasks {
-            let operator_tasks = operator_clients.iter().map(|client| {
-                let mut client = client.clone();
-                async move {
-                    client
-                        .restart_background_tasks(Request::new(Empty {}))
-                        .await
-                }
-            });
-
-            let verifier_tasks = verifier_clients.iter().map(|client| {
-                let mut client = client.clone();
-                async move {
-                    client
-                        .restart_background_tasks(Request::new(Empty {}))
-                        .await
-                }
-            });
-
-            futures::try_join!(
-                futures::future::try_join_all(operator_tasks),
-                futures::future::try_join_all(verifier_tasks)
-            )?;
-        }
-
-        Ok(Response::new(EntitiesStatus {
-            entities_status: operator_status,
-=======
     async fn get_entity_statuses(
         &self,
         request: Request<GetEntityStatusesRequest>,
@@ -963,7 +852,6 @@
 
         Ok(Response::new(EntityStatuses {
             entity_statuses: self.aggregator.get_entity_statuses(restart_tasks).await?,
->>>>>>> 8a62410b
         }))
     }
 
@@ -1731,11 +1619,7 @@
     use crate::config::BridgeConfig;
     use crate::deposit::{BaseDepositData, DepositInfo, DepositType};
     use crate::musig2::AggregateFromPublicKeys;
-<<<<<<< HEAD
-    use crate::rpc::clementine::{self, GetEntitiesStatusRequest, SendMoveTxRequest};
-=======
     use crate::rpc::clementine::{self, GetEntityStatusesRequest, SendMoveTxRequest};
->>>>>>> 8a62410b
     use crate::test::common::citrea::MockCitreaClient;
     use crate::test::common::tx_utils::ensure_tx_onchain;
     use crate::test::common::*;
@@ -2285,11 +2169,7 @@
     }
 
     #[tokio::test]
-<<<<<<< HEAD
-    async fn aggregator_get_entities_status() {
-=======
     async fn aggregator_get_entity_statuses() {
->>>>>>> 8a62410b
         let mut config = create_test_config_with_thread_name().await;
         let _regtest = create_regtest_rpc(&mut config).await;
 
@@ -2297,11 +2177,7 @@
             create_actors::<MockCitreaClient>(&config).await;
 
         let status = aggregator
-<<<<<<< HEAD
-            .get_entities_status(Request::new(GetEntitiesStatusRequest {
-=======
             .get_entity_statuses(Request::new(GetEntityStatusesRequest {
->>>>>>> 8a62410b
                 restart_tasks: false,
             }))
             .await
@@ -2311,11 +2187,7 @@
         tracing::info!("Status: {:?}", status);
 
         assert_eq!(
-<<<<<<< HEAD
-            status.entities_status.len(),
-=======
             status.entity_statuses.len(),
->>>>>>> 8a62410b
             config.test_params.all_operators_secret_keys.len()
                 + config.test_params.all_verifiers_secret_keys.len()
         );
@@ -2324,11 +2196,7 @@
         cleanup.0 .0.remove(0).send(()).unwrap();
 
         let status = aggregator
-<<<<<<< HEAD
-            .get_entities_status(Request::new(GetEntitiesStatusRequest {
-=======
             .get_entity_statuses(Request::new(GetEntityStatusesRequest {
->>>>>>> 8a62410b
                 restart_tasks: false,
             }))
             .await
@@ -2339,21 +2207,12 @@
 
         // count errors
         let errors = status
-<<<<<<< HEAD
-            .entities_status
-            .iter()
-            .filter(|entity| {
-                matches!(
-                    entity.status,
-                    Some(clementine::entity_status_with_id::Status::EntityError(_))
-=======
             .entity_statuses
             .iter()
             .filter(|entity| {
                 matches!(
                     entity.status_result,
                     Some(clementine::entity_status_with_id::StatusResult::Err(_))
->>>>>>> 8a62410b
                 )
             })
             .count();
