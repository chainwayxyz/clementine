use super::clementine::{
    clementine_aggregator_server::ClementineAggregator, verifier_deposit_finalize_params,
    DepositParams, Empty, VerifierDepositFinalizeParams,
};
use super::clementine::{
    AggregatorWithdrawResponse, Deposit, OptimisticPayoutParams, RawSignedTx, VergenResponse,
    VerifierPublicKeys, WithdrawParams,
};
use crate::aggregator::{ParticipatingOperators, ParticipatingVerifiers};
use crate::builder::sighash::SignatureInfo;
use crate::builder::transaction::{
    combine_emergency_stop_txhandler, create_emergency_stop_txhandler,
    create_move_to_vault_txhandler, create_optimistic_payout_txhandler, Signed, TransactionType,
    TxHandler,
};
use crate::config::BridgeConfig;
use crate::constants::{
    DEPOSIT_FINALIZATION_TIMEOUT, DEPOSIT_FINALIZE_STREAM_CREATION_TIMEOUT,
    KEY_DISTRIBUTION_TIMEOUT, NONCE_STREAM_CREATION_TIMEOUT, OPERATOR_SIGS_STREAM_CREATION_TIMEOUT,
    OPERATOR_SIGS_TIMEOUT, OVERALL_DEPOSIT_TIMEOUT, PARTIAL_SIG_STREAM_CREATION_TIMEOUT,
    PIPELINE_COMPLETION_TIMEOUT, SEND_OPERATOR_SIGS_TIMEOUT,
};
use crate::deposit::{Actors, DepositData, DepositInfo};
use crate::errors::ResultExt;
use crate::musig2::AggregateFromPublicKeys;
use crate::rpc::clementine::clementine_operator_client::ClementineOperatorClient;
use crate::rpc::clementine::clementine_verifier_client::ClementineVerifierClient;
use crate::rpc::clementine::VerifierDepositSignParams;
use crate::rpc::parser;
use crate::utils::{get_vergen_response, timed_request, timed_try_join_all};
use crate::utils::{FeePayingType, TxMetadata};
use crate::UTXO;
use crate::{
    aggregator::Aggregator,
    builder::sighash::create_nofn_sighash_stream,
    errors::BridgeError,
    musig2::aggregate_nonces,
    rpc::clementine::{self, DepositSignSession},
};
use bitcoin::hashes::Hash;
use bitcoin::secp256k1::schnorr::Signature;
use bitcoin::secp256k1::{Message, PublicKey};
use bitcoin::taproot::Signature as TaprootSignature;
use bitcoin::{TapSighash, TxOut, Txid, XOnlyPublicKey};
use eyre::{Context, OptionExt};
use futures::{
    future::try_join_all,
    stream::{BoxStream, TryStreamExt},
    FutureExt, Stream, StreamExt, TryFutureExt,
};
<<<<<<< HEAD
use secp256k1::musig::{MusigAggNonce, MusigPartialSignature, MusigPubNonce};
use std::fmt::Display;
=======
use secp256k1::musig::{AggregatedNonce, PartialSignature, PublicNonce};
>>>>>>> 932592be
use std::future::Future;
use std::sync::Arc;
use std::time::Duration;
use tokio::sync::mpsc::{channel, Receiver, Sender};
use tokio::time::timeout;
use tonic::{async_trait, Request, Response, Status, Streaming};

#[derive(Debug, Clone)]
struct AggNonceQueueItem {
    agg_nonce: AggregatedNonce,
    sighash: TapSighash,
}

#[derive(Debug, Clone)]
struct FinalSigQueueItem {
    final_sig: Vec<u8>,
}

#[derive(Debug, thiserror::Error)]
pub enum AggregatorError {
    #[error("Failed to receive from {stream_name} stream.")]
    InputStreamEndedEarlyUnknownSize { stream_name: String },
    #[error("Failed to send to {stream_name} stream.")]
    OutputStreamEndedEarly { stream_name: String },
    #[error("Failed to send request to {request_name} stream.")]
    RequestFailed { request_name: String },
}

async fn get_next_pub_nonces(
    nonce_streams: &mut [impl Stream<Item = Result<PublicNonce, BridgeError>>
              + Unpin
              + Send
              + 'static],
) -> Result<Vec<PublicNonce>, BridgeError> {
    Ok(try_join_all(
        nonce_streams
            .iter_mut()
            .enumerate()
            .map(|(i, s)| async move {
                s.next()
                    .await
                    .transpose()? // Return the inner error if it exists
                    .ok_or_else(|| -> eyre::Report {
                        AggregatorError::InputStreamEndedEarlyUnknownSize {
                            // Return an early end error if the stream is empty
                            stream_name: format!("Nonce stream {i}"),
                        }
                        .into()
                    })
            }),
    )
    .await?)
}

/// For each expected sighash, we collect a batch of public nonces from all verifiers. We aggregate and send to the agg_nonce_sender. Then repeat for the next sighash.
async fn nonce_aggregator(
    mut nonce_streams: Vec<
        impl Stream<Item = Result<PublicNonce, BridgeError>> + Unpin + Send + 'static,
    >,
    mut sighash_stream: impl Stream<Item = Result<(TapSighash, SignatureInfo), BridgeError>>
        + Unpin
        + Send
        + 'static,
    agg_nonce_sender: Sender<AggNonceQueueItem>,
) -> Result<(AggregatedNonce, AggregatedNonce), BridgeError> {
    let mut total_sigs = 0;

    tracing::info!("Starting nonce aggregation");

    // We assume the sighash stream returns the correct number of items.
    while let Some(msg) = sighash_stream.next().await {
        let (sighash, siginfo) = msg.wrap_err("Sighash stream failed")?;

        total_sigs += 1;

        let pub_nonces = get_next_pub_nonces(&mut nonce_streams)
            .await
            .wrap_err_with(|| {
                format!("Failed to aggregate nonces for sighash with info: {siginfo:?}")
            })?;

        tracing::debug!(
            "Received nonces for signature id {:?} in nonce_aggregator",
            siginfo.signature_id
        );

        // TODO: consider spawn_blocking here
        let agg_nonce = aggregate_nonces(pub_nonces.iter().collect::<Vec<_>>().as_slice());

        agg_nonce_sender
            .send(AggNonceQueueItem { agg_nonce, sighash })
            .await
            .wrap_err_with(|| AggregatorError::OutputStreamEndedEarly {
                stream_name: "nonce_aggregator".to_string(),
            })?;

        tracing::debug!(
            "Sent nonces for signature id {:?} in nonce_aggregator",
            siginfo.signature_id
        );
    }

    if total_sigs == 0 {
        tracing::warn!("Sighash stream returned 0 signatures");
    }
    // aggregate nonces for the movetx signature
    let pub_nonces = try_join_all(nonce_streams.iter_mut().map(|s| async {
        s.next()
            .await
            .transpose()? // Return the inner error if it exists
            .ok_or_else(|| -> eyre::Report {
                AggregatorError::InputStreamEndedEarlyUnknownSize {
                    // Return an early end error if the stream is empty
                    stream_name: "Nonce stream".to_string(),
                }
                .into()
            })
    }))
    .await
    .wrap_err("Failed to aggregate nonces for the move tx")?;

    tracing::debug!("Received nonces for movetx in nonce_aggregator");

    // TODO: consider spawn_blocking here
    let move_tx_agg_nonce = aggregate_nonces(pub_nonces.iter().collect::<Vec<_>>().as_slice());

    let pub_nonces = try_join_all(nonce_streams.iter_mut().map(|s| async {
        s.next()
            .await
            .transpose()? // Return the inner error if it exists
            .ok_or_else(|| -> eyre::Report {
                AggregatorError::InputStreamEndedEarlyUnknownSize {
                    // Return an early end error if the stream is empty
                    stream_name: "Nonce stream".to_string(),
                }
                .into()
            })
    }))
    .await
    .wrap_err("Failed to aggregate nonces for the emergency stop tx")?;

    let emergency_stop_agg_nonce =
        aggregate_nonces(pub_nonces.iter().collect::<Vec<_>>().as_slice());

    Ok((move_tx_agg_nonce, emergency_stop_agg_nonce))
}

/// Reroutes aggregated nonces to the signature aggregator.
async fn nonce_distributor(
    mut agg_nonce_receiver: Receiver<AggNonceQueueItem>,
    mut partial_sig_streams: Vec<(
        Streaming<clementine::PartialSig>,
        Sender<clementine::VerifierDepositSignParams>,
    )>,
    partial_sig_sender: Sender<(Vec<PartialSignature>, AggNonceQueueItem)>,
) -> Result<(), BridgeError> {
    let mut sig_count = 0;
    while let Some(queue_item) = agg_nonce_receiver.recv().await {
        sig_count += 1;

        tracing::debug!(
            "Received aggregated nonce {} in nonce_distributor",
            sig_count
        );

        let agg_nonce_wrapped = clementine::VerifierDepositSignParams {
            params: Some(clementine::verifier_deposit_sign_params::Params::AggNonce(
                queue_item.agg_nonce.serialize().to_vec(),
            )),
        };

        // Broadcast aggregated nonce to all streams
        try_join_all(
            partial_sig_streams
                .iter_mut()
                .enumerate()
                .map(|(idx, (_, tx))| {
                    let agg_nonce_wrapped = agg_nonce_wrapped.clone();
                    async move {
                        tx.send(agg_nonce_wrapped).await.wrap_err_with(|| {
                            AggregatorError::OutputStreamEndedEarly {
                                stream_name: format!("Partial sig stream {idx}"),
                            }
                        })
                    }
                }),
        )
        .await
        .wrap_err("Failed to send aggregated nonces to verifiers")?;

        tracing::debug!(
            "Sent aggregated nonce {} to verifiers in nonce_distributor",
            sig_count
        );

        let partial_sigs = try_join_all(partial_sig_streams.iter_mut().enumerate().map(
            |(idx, (stream, _))| async move {
                let partial_sig = stream
                    .message()
                    .await
                    .wrap_err_with(|| AggregatorError::RequestFailed {
                        request_name: format!("Partial sig stream {idx}"),
                    })?
                    .ok_or_eyre(AggregatorError::InputStreamEndedEarlyUnknownSize {
                        stream_name: format!("Partial sig stream {idx}"),
                    })?;

                Ok::<_, BridgeError>(
                    PartialSignature::from_byte_array(
                        &partial_sig
                            .partial_sig
                            .as_slice()
                            .try_into()
                            .wrap_err("PartialSignature must be 32 bytes")?,
                    )
                    .wrap_err("Failed to parse partial signature")?,
                )
            },
        ))
        .await?;

        tracing::debug!(
            "Received partial signature {} from verifiers in nonce_distributor",
            sig_count
        );

        partial_sig_sender
            .send((partial_sigs, queue_item))
            .await
            .map_err(|_| {
                eyre::eyre!(AggregatorError::OutputStreamEndedEarly {
                    stream_name: "partial_sig_sender".into(),
                })
            })?;

        tracing::debug!(
            "Sent partial signature {} to signature_aggregator in nonce_distributor",
            sig_count
        );
    }

    Ok(())
}

/// Collects partial signatures from given stream and aggregates them.
async fn signature_aggregator(
    mut partial_sig_receiver: Receiver<(Vec<PartialSignature>, AggNonceQueueItem)>,
    verifiers_public_keys: Vec<PublicKey>,
    final_sig_sender: Sender<FinalSigQueueItem>,
) -> Result<(), BridgeError> {
    let mut sig_count = 0;
    while let Some((partial_sigs, queue_item)) = partial_sig_receiver.recv().await {
        sig_count += 1;
        tracing::debug!(
            "Received partial signatures {} in signature_aggregator",
            sig_count
        );

        let final_sig = crate::musig2::aggregate_partial_signatures(
            verifiers_public_keys.clone(),
            None,
            queue_item.agg_nonce,
            &partial_sigs,
            Message::from_digest(queue_item.sighash.to_byte_array()),
        )?;

        final_sig_sender
            .send(FinalSigQueueItem {
                final_sig: final_sig.serialize().to_vec(),
            })
            .await
            .wrap_err_with(|| {
                eyre::eyre!(AggregatorError::OutputStreamEndedEarly {
                    stream_name: "final_sig_sender".into(),
                })
            })?;
        tracing::debug!(
            "Sent aggregated signature {} to signature_distributor in signature_aggregator",
            sig_count
        );
    }

    Ok(())
}

/// Reroutes aggregated signatures to the caller.
/// Also sends 2 aggregated nonces to the verifiers.
async fn signature_distributor(
    mut final_sig_receiver: Receiver<FinalSigQueueItem>,
    deposit_finalize_sender: Vec<Sender<VerifierDepositFinalizeParams>>,
    agg_nonce: impl Future<Output = Result<(AggregatedNonce, AggregatedNonce), Status>>,
) -> Result<(), BridgeError> {
    use verifier_deposit_finalize_params::Params;
    let mut sig_count = 0;
    while let Some(queue_item) = final_sig_receiver.recv().await {
        sig_count += 1;
        tracing::debug!("Received signature {} in signature_distributor", sig_count);
        let final_params = VerifierDepositFinalizeParams {
            params: Some(Params::SchnorrSig(queue_item.final_sig)),
        };

        // TODO: consider the waiting of each verifier here.
        try_join_all(deposit_finalize_sender.iter().map(|tx| {
            let final_params = final_params.clone();
            async move {
                tx.send(final_params).await.wrap_err_with(|| {
                    AggregatorError::OutputStreamEndedEarly {
                        stream_name: "Deposit finalize sender".to_string(),
                    }
                })
            }
        }))
        .await
        .wrap_err("Failed to send final signatures to verifiers")?;

        tracing::debug!(
            "Sent signature {} to verifiers in signature_distributor",
            sig_count
        );
    }

    let (movetx_agg_nonce, emergency_stop_agg_nonce) = agg_nonce
        .await
        .wrap_err("Failed to get aggregated nonce for movetx and emergency stop")?;

    tracing::info!("Got aggregated nonce for movetx and emergency stop in signature distributor");

    // Send the movetx agg nonce to the verifiers.
    for tx in &deposit_finalize_sender {
        tx.send(VerifierDepositFinalizeParams {
            params: Some(Params::MoveTxAggNonce(
                movetx_agg_nonce.serialize().to_vec(),
            )),
        })
        .await
        .wrap_err_with(|| AggregatorError::OutputStreamEndedEarly {
            stream_name: "Deposit finalize sender (for movetx agg nonce)".to_string(),
        })?;
    }
    tracing::info!("Sent movetx aggregated nonce to verifiers in signature distributor");

    // send emergency stop agg nonce to verifiers
    for tx in &deposit_finalize_sender {
        tx.send(VerifierDepositFinalizeParams {
            params: Some(Params::EmergencyStopAggNonce(
                emergency_stop_agg_nonce.serialize().to_vec(),
            )),
        })
        .await
        .wrap_err_with(|| AggregatorError::OutputStreamEndedEarly {
            stream_name: "Deposit finalize sender (for emergency stop agg nonce)".to_string(),
        })?;
    }
    tracing::info!("Sent emergency stop aggregated nonce to verifiers in signature distributor");

    Ok(())
}

/// Creates a stream of nonces from verifiers.
/// This will automatically get the first response from the verifiers.
///
/// # Returns
///
/// - Vec<[`clementine::NonceGenFirstResponse`]>: First response from each verifier
/// - Vec<BoxStream<Result<[`MusigPubNonce`], BridgeError>>>: Stream of nonces from each verifier
async fn create_nonce_streams(
    verifiers: ParticipatingVerifiers,
    num_nonces: u32,
    #[cfg(test)] config: &crate::config::BridgeConfig,
) -> Result<
    (
        Vec<clementine::NonceGenFirstResponse>,
        Vec<BoxStream<'static, Result<PublicNonce, BridgeError>>>,
    ),
    BridgeError,
> {
    let mut nonce_streams = timed_try_join_all(
        NONCE_STREAM_CREATION_TIMEOUT,
        "Nonce stream creation",
        Some(verifiers.ids()),
        verifiers
            .clients()
            .into_iter()
            .enumerate()
            .map(|(idx, client)| {
                let mut client = client.clone();
                #[cfg(test)]
                let config = config.clone();

                async move {
                    #[cfg(test)]
                    config
                        .test_params
                        .timeout_params
                        .hook_timeout_nonce_stream_creation_verifier(idx)
                        .await;
                    let response_stream = client
                        .nonce_gen(tonic::Request::new(clementine::NonceGenRequest {
                            num_nonces,
                        }))
                        .await
                        .wrap_err_with(|| AggregatorError::RequestFailed {
                            request_name: format!("Nonce gen stream for verifier {idx}"),
                        })?;

                    Ok::<_, BridgeError>(response_stream.into_inner())
                }
            }),
    )
    .await?;

    // Get the first responses from verifiers.
    let first_responses: Vec<clementine::NonceGenFirstResponse> =
        try_join_all(nonce_streams.iter_mut().zip(verifiers.ids()).map(
            |(stream, id)| async move {
                parser::verifier::parse_nonce_gen_first_response(stream)
                    .await
                    .wrap_err_with(|| format!("Failed to get initial response from {id}"))
            },
        ))
        .await
        .wrap_err("Failed to get nonce gen's initial responses from verifiers")?;

    let transformed_streams = nonce_streams
        .into_iter()
        .zip(verifiers.ids())
        .map(|(stream, id)| {
            stream
                .map(move |result| {
                    Aggregator::extract_pub_nonce(
                        result
                            .wrap_err_with(|| AggregatorError::InputStreamEndedEarlyUnknownSize {
                                stream_name: format!("Nonce gen stream for {id}"),
                            })?
                            .response,
                    )
                })
                .boxed()
        })
        .collect::<Vec<_>>();

    Ok((first_responses, transformed_streams))
}

/// Use items collected from the broadcast receiver for an async function call.
///
/// Handles the boilerplate of managing a receiver of a broadcast channel.
/// If receiver is lagged at any time (data is lost) an error is returned.
async fn collect_and_call<R, T, F, Fut>(
    rx: &mut tokio::sync::broadcast::Receiver<Vec<T>>,
    mut f: F,
) -> Result<R, Status>
where
    R: Default,
    T: Clone,
    F: FnMut(Vec<T>) -> Fut,
    Fut: Future<Output = Result<R, Status>>,
{
    loop {
        match rx.recv().await {
            Ok(params) => {
                f(params).await?;
            }
            Err(tokio::sync::broadcast::error::RecvError::Lagged(n)) => {
                break Err(Status::internal(format!(
                    "lost {n} items due to lagging receiver"
                )));
            }
            Err(tokio::sync::broadcast::error::RecvError::Closed) => break Ok(R::default()),
        }
    }
}

impl Aggregator {
    // Extracts pub_nonce from given stream.
    fn extract_pub_nonce(
        response: Option<clementine::nonce_gen_response::Response>,
    ) -> Result<PublicNonce, BridgeError> {
        match response.ok_or_eyre("NonceGen response is empty")? {
            clementine::nonce_gen_response::Response::PubNonce(pub_nonce) => {
                Ok(PublicNonce::from_byte_array(
                    &pub_nonce
                        .as_slice()
                        .try_into()
                        .wrap_err("PubNonce must be 66 bytes")?,
                )
                .wrap_err("Failed to parse pub nonce")?)
            }
            _ => Err(eyre::eyre!("Expected PubNonce in response").into()),
        }
    }

    /// For a specific deposit, collects needed signatures from all operators into a [`Vec<Vec<Signature>>`].
    async fn collect_operator_sigs(
        operator_clients: ParticipatingOperators,
        config: BridgeConfig,
        mut deposit_sign_session: DepositSignSession,
    ) -> Result<Vec<Vec<Signature>>, BridgeError> {
        deposit_sign_session.nonce_gen_first_responses = Vec::new(); // not needed for operators
        let mut operator_sigs_streams =
            // create deposit sign streams with each operator
            timed_try_join_all(
                OPERATOR_SIGS_STREAM_CREATION_TIMEOUT,
                "Operator signature stream creation",
                Some(operator_clients.ids()),
                operator_clients.clients().into_iter().enumerate().map(|(idx, mut operator_client)| {
                let sign_session = deposit_sign_session.clone();
                #[cfg(test)]
                let config = config.clone();
                async move {
                    #[cfg(test)]
                    config
                        .test_params
                        .timeout_params
                        .hook_timeout_operator_sig_collection_operator(idx)
                        .await;
                    let stream = operator_client
                        .deposit_sign(tonic::Request::new(sign_session))
                        .await.wrap_err_with(|| AggregatorError::RequestFailed {
                            request_name: format!("Deposit sign stream for operator {idx}"),
                        })?;
                    Ok::<_, BridgeError>(stream.into_inner())
                }
            }))
                .await?;

        let deposit_data: DepositData = deposit_sign_session
            .deposit_params
            .clone()
            .ok_or_else(|| eyre::eyre!("No deposit params found in deposit sign session"))?
            .try_into()
            .wrap_err("Failed to convert deposit params to deposit data")?;

        // calculate number of signatures needed from each operator
        let needed_sigs = config.get_num_required_operator_sigs(&deposit_data);

        // get signatures from each operator's signature streams
        let operator_sigs = try_join_all(operator_sigs_streams.iter_mut().enumerate().map(
            |(idx, stream)| async move {
                let mut sigs: Vec<Signature> = Vec::with_capacity(needed_sigs);
                while let Some(sig) =
                    stream
                        .message()
                        .await
                        .wrap_err_with(|| AggregatorError::RequestFailed {
                            request_name: format!("Deposit sign stream for operator {idx}"),
                        })?
                {
                    sigs.push(Signature::from_slice(&sig.schnorr_sig).wrap_err_with(|| {
                        format!("Failed to parse Schnorr signature from operator {idx}")
                    })?);
                }
                Ok::<_, BridgeError>(sigs)
            },
        ))
        .await?;

        // check if all signatures are received
        for (idx, sigs) in operator_sigs.iter().enumerate() {
            if sigs.len() != needed_sigs {
                return Err(eyre::eyre!(
                    "Not all operator sigs received from operator {}.\n Expected: {}, got: {}",
                    idx,
                    needed_sigs,
                    sigs.len()
                )
                .into());
            }
        }
        Ok(operator_sigs)
    }

    async fn create_movetx(
        &self,
        partial_sigs: Vec<Vec<u8>>,
        movetx_agg_nonce: AggregatedNonce,
        deposit_params: DepositParams,
    ) -> Result<TxHandler<Signed>, Status> {
        let mut deposit_data: DepositData = deposit_params.try_into()?;
        let musig_partial_sigs = parser::verifier::parse_partial_sigs(partial_sigs)?;

        // create move tx and calculate sighash
        let mut move_txhandler =
            create_move_to_vault_txhandler(&mut deposit_data, self.config.protocol_paramset())?;

        let sighash = move_txhandler.calculate_script_spend_sighash_indexed(
            0,
            0,
            bitcoin::TapSighashType::Default,
        )?;

        // aggregate partial signatures
        let verifiers_public_keys = deposit_data.get_verifiers();
        let final_sig = crate::musig2::aggregate_partial_signatures(
            verifiers_public_keys,
            None,
            movetx_agg_nonce,
            &musig_partial_sigs,
            Message::from_digest(sighash.to_byte_array()),
        )?;

        // Put the signature in the tx
        move_txhandler.set_p2tr_script_spend_witness(&[final_sig.as_ref()], 0, 0)?;

        Ok(move_txhandler.promote()?)
    }

    async fn verify_and_save_emergency_stop_sigs(
        &self,
        emergency_stop_sigs: Vec<Vec<u8>>,
        emergency_stop_agg_nonce: AggregatedNonce,
        deposit_params: DepositParams,
    ) -> Result<(), BridgeError> {
        let mut deposit_data: DepositData = deposit_params
            .try_into()
            .wrap_err("Failed to convert deposit params to deposit data")?;
        let musig_partial_sigs = parser::verifier::parse_partial_sigs(emergency_stop_sigs)
            .wrap_err("Failed to parse emergency stop signatures")?;

        // create move tx and calculate sighash
        let move_txhandler =
            create_move_to_vault_txhandler(&mut deposit_data, self.config.protocol_paramset())?;

        let mut emergency_stop_txhandler = create_emergency_stop_txhandler(
            &mut deposit_data,
            &move_txhandler,
            self.config.protocol_paramset(),
        )?;

        let sighash = emergency_stop_txhandler.calculate_script_spend_sighash_indexed(
            0,
            0,
            bitcoin::TapSighashType::SinglePlusAnyoneCanPay,
        )?;

        let verifiers_public_keys = deposit_data.get_verifiers();

        let final_sig = crate::musig2::aggregate_partial_signatures(
            verifiers_public_keys,
            None,
            emergency_stop_agg_nonce,
            &musig_partial_sigs,
            Message::from_digest(sighash.to_byte_array()),
        )
        .wrap_err("Failed to aggregate emergency stop signatures")?;

        let final_sig = bitcoin::taproot::Signature {
            signature: final_sig,
            sighash_type: bitcoin::TapSighashType::SinglePlusAnyoneCanPay,
        };

        // insert the signature into the tx
        emergency_stop_txhandler.set_p2tr_script_spend_witness(&[final_sig.serialize()], 0, 0)?;

        let emergency_stop_tx = emergency_stop_txhandler.get_cached_tx();
        let move_to_vault_txid = move_txhandler.get_txid();

        tracing::debug!("Move to vault tx id: {}", move_to_vault_txid.to_string());

        self.db
            .set_signed_emergency_stop_tx(None, move_to_vault_txid, emergency_stop_tx)
            .await?;

        Ok(())
    }

    /// Fetches operator xonly public keys from operators.
    pub async fn collect_operator_xonly_public_keys_with_clients(
        operator_clients: &[ClementineOperatorClient<tonic::transport::Channel>],
    ) -> Result<Vec<XOnlyPublicKey>, BridgeError> {
        tracing::info!("Collecting operator xonly public keys...");

        let operator_xonly_pks = try_join_all(operator_clients.iter().map(|client| {
            let mut client = client.clone();

            async move {
                let response = client
                    .get_x_only_public_key(Request::new(Empty {}))
                    .await?
                    .into_inner();

                XOnlyPublicKey::from_slice(&response.xonly_public_key).map_err(|e| {
                    Status::internal(format!(
                        "Failed to parse operator xonly public key: {:?}",
                        e
                    ))
                })
            }
        }))
        .await
        .wrap_err("Failed to collect operator xonly public keys")?;

        Ok(operator_xonly_pks)
    }

    /// Fetches operator xonly public keys from operators.
    pub async fn collect_operator_xonly_public_keys(
        &self,
    ) -> Result<Vec<XOnlyPublicKey>, BridgeError> {
        Aggregator::collect_operator_xonly_public_keys_with_clients(self.get_operator_clients())
            .await
    }

    pub async fn collect_verifier_public_keys_with_clients(
        verifier_clients: &[ClementineVerifierClient<tonic::transport::Channel>],
    ) -> Result<(Vec<Vec<u8>>, Vec<PublicKey>), BridgeError> {
        tracing::info!("Collecting verifier public keys...");

        let (vpks, verifier_public_keys): (Vec<Vec<u8>>, Vec<PublicKey>) =
            try_join_all(verifier_clients.iter().map(|client| {
                let mut client = client.clone();

                async move {
                    let verifier_params = client
                        .get_params(Request::new(Empty {}))
                        .await?
                        .into_inner();
                    let encoded_verifier_public_key = verifier_params.public_key;
                    let decoded_verifier_public_key =
                        PublicKey::from_slice(&encoded_verifier_public_key).map_err(|e| {
                            Status::internal(format!("Failed to parse public key: {:?}", e))
                        })?;

                    Ok::<_, Status>((encoded_verifier_public_key, decoded_verifier_public_key))
                }
            }))
            .await
            .wrap_err("Failed to collect verifier public keys")?
            .into_iter()
            .unzip();

        Ok((vpks, verifier_public_keys))
    }

    /// Fetches verifier public keys from verifiers and sets up N-of-N.
    pub async fn collect_verifier_public_keys(&self) -> Result<VerifierPublicKeys, BridgeError> {
        let (vpks, _) =
            Aggregator::collect_verifier_public_keys_with_clients(self.get_verifier_clients())
                .await?;

        Ok(VerifierPublicKeys {
            verifier_public_keys: vpks,
        })
    }

    pub async fn generate_combined_emergency_stop_tx(
        &self,
        move_txids: Vec<Txid>,
        add_anchor: bool,
    ) -> Result<bitcoin::Transaction, BridgeError> {
        let stop_txs = self.db.get_emergency_stop_txs(None, move_txids).await?;
        let combined_stop_tx =
            combine_emergency_stop_txhandler(stop_txs, add_anchor, self.config.protocol_paramset());

        Ok(combined_stop_tx)
    }

    #[cfg(feature = "automation")]
    pub async fn send_emergency_stop_tx(
        &self,
        tx: bitcoin::Transaction,
    ) -> Result<bitcoin::Transaction, Status> {
        // Add fee bumper.
        let mut dbtx = self.db.begin_transaction().await?;
        self.tx_sender
            .insert_try_to_send(
                &mut dbtx,
                Some(TxMetadata {
                    deposit_outpoint: None,
                    operator_xonly_pk: None,
                    round_idx: None,
                    kickoff_idx: None,
                    tx_type: TransactionType::EmergencyStop,
                }),
                &tx,
                FeePayingType::RBF,
                None,
                &[],
                &[],
                &[],
                &[],
            )
            .await
            .map_err(BridgeError::from)?;
        dbtx.commit()
            .await
            .map_err(|e| Status::internal(format!("Failed to commit db transaction: {}", e)))?;

        Ok(tx)
    }
}

#[async_trait]
impl ClementineAggregator for Aggregator {
    async fn vergen(&self, _request: Request<Empty>) -> Result<Response<VergenResponse>, Status> {
        Ok(Response::new(get_vergen_response()))
    }

    async fn optimistic_payout(
        &self,
        request: tonic::Request<super::WithdrawParams>,
    ) -> std::result::Result<tonic::Response<super::RawSignedTx>, tonic::Status> {
        let withdraw_params = request.into_inner();
        let (deposit_id, input_signature, input_outpoint, output_script_pubkey, output_amount) =
            parser::operator::parse_withdrawal_sig_params(withdraw_params.clone()).await?;
        // get which deposit the withdrawal belongs to
        let withdrawal = self
            .db
            .get_move_to_vault_txid_from_citrea_deposit(None, deposit_id)
            .await?;
        if let Some(move_txid) = withdrawal {
            // check if withdrawal utxo is correct
            let withdrawal_utxo = self
                .db
                .get_withdrawal_utxo_from_citrea_withdrawal(None, deposit_id)
                .await?
                .ok_or(Status::invalid_argument(format!(
                    "Withdrawal utxo not found for deposit id {}",
                    deposit_id
                )))?;
            if withdrawal_utxo != input_outpoint {
                return Err(Status::invalid_argument(format!(
                    "Withdrawal utxo is not correct: {:?} != {:?}",
                    withdrawal_utxo, input_outpoint
                )));
            }
            let deposit_data = self
                .db
                .get_deposit_data_with_move_tx(None, move_txid)
                .await?;
            let mut deposit_data = deposit_data
                .ok_or(eyre::eyre!(
                    "Deposit data not found for move txid {}",
                    move_txid
                ))
                .map_err(BridgeError::from)?;

            // get which verifiers participated in the deposit to collect the optimistic payout tx signature
            let verifiers = self.get_participating_verifiers(&deposit_data).await?;
            let (first_responses, mut nonce_streams) = {
                create_nonce_streams(
                    verifiers.clone(),
                    1,
                    #[cfg(test)]
                    &self.config,
                )
                .await?
            };
            // collect nonces
            let pub_nonces = get_next_pub_nonces(&mut nonce_streams)
                .await
                .wrap_err("Failed to aggregate nonces for optimistic payout")
                .map_to_status()?;
            let agg_nonce = aggregate_nonces(pub_nonces.iter().collect::<Vec<_>>().as_slice());
            // send the agg nonce to the verifiers to sign the optimistic payout tx
            let verifier_clients = self.get_verifier_clients();
            let payout_sigs = verifier_clients
                .iter()
                .zip(first_responses)
                .map(|(client, first_response)| {
                    let mut client = client.clone();
                    let withdrawal_params = withdraw_params.clone();
                    let agg_nonce_bytes = agg_nonce.serialize().to_vec();
                    async move {
                        client
                            .optimistic_payout_sign(OptimisticPayoutParams {
                                withdrawal: Some(withdrawal_params),
                                agg_nonce: agg_nonce_bytes,
                                nonce_gen: Some(first_response),
                            })
                            .await
                    }
                })
                .collect::<Vec<_>>();

            // Prepare input and output of the payout transaction.
            let withdrawal_prevout = self
                .rpc
                .get_txout_from_outpoint(&input_outpoint)
                .await
                .map_to_status()?;
            let withdrawal_utxo = UTXO {
                outpoint: input_outpoint,
                txout: withdrawal_prevout,
            };
            let output_txout = TxOut {
                value: output_amount,
                script_pubkey: output_script_pubkey,
            };

            let mut opt_payout_txhandler = create_optimistic_payout_txhandler(
                &mut deposit_data,
                withdrawal_utxo,
                output_txout,
                input_signature,
                self.config.protocol_paramset(),
            )?;
            // txin at index 1 is deposited utxo in movetx
            let sighash = opt_payout_txhandler.calculate_script_spend_sighash_indexed(
                1,
                0,
                bitcoin::TapSighashType::Default,
            )?;

            // calculate final sig
            let payout_sig = try_join_all(payout_sigs).await?;

            let musig_partial_sigs = payout_sig
                .iter()
                .map(|sig| {
                    PartialSignature::from_byte_array(
                        &sig.get_ref()
                            .partial_sig
                            .clone()
                            .try_into()
                            .map_err(|_| secp256k1::musig::ParseError::MalformedArg)?,
                    )
                })
                .collect::<Result<Vec<_>, _>>()
                .map_err(|e| Status::internal(format!("Failed to parse partial sig: {:?}", e)))?;

            let final_sig = bitcoin::taproot::Signature {
                signature: crate::musig2::aggregate_partial_signatures(
                    deposit_data.get_verifiers(),
                    None,
                    agg_nonce,
                    &musig_partial_sigs,
                    Message::from_digest(sighash.to_byte_array()),
                )?,
                sighash_type: bitcoin::TapSighashType::Default,
            };

            // set witness and send tx
            opt_payout_txhandler.set_p2tr_script_spend_witness(&[final_sig.serialize()], 1, 0)?;
            let opt_payout_txhandler = opt_payout_txhandler.promote()?;
            let opt_payout_tx = opt_payout_txhandler.get_cached_tx();

            #[cfg(feature = "automation")]
            {
                tracing::info!("Sending optimistic payout tx via tx_sender");

                let mut dbtx = self.db.begin_transaction().await?;
                self.tx_sender
                    .add_tx_to_queue(
                        &mut dbtx,
                        TransactionType::OptimisticPayout,
                        opt_payout_tx,
                        &[],
                        None,
                        &self.config,
                        None,
                    )
                    .await
                    .map_err(BridgeError::from)?;
                dbtx.commit().await.map_err(|e| {
                    Status::internal(format!(
                        "Failed to commit db transaction to send optimistic payout tx: {}",
                        e
                    ))
                })?;
            }

            Ok(Response::new(RawSignedTx::from(opt_payout_tx)))
        } else {
            Err(Status::not_found(format!(
                "Withdrawal with index {} not found.",
                deposit_id
            )))
        }
    }

    async fn internal_send_tx(
        &self,
        request: Request<clementine::SendTxRequest>,
    ) -> Result<Response<Empty>, Status> {
        #[cfg(not(feature = "automation"))]
        {
            Err(Status::unimplemented("Automation is not enabled"))
        }
        #[cfg(feature = "automation")]
        {
            let send_tx_req = request.into_inner();
            let fee_type = send_tx_req.fee_type();
            let signed_tx: bitcoin::Transaction = send_tx_req
                .raw_tx
                .ok_or(Status::invalid_argument("Missing raw_tx"))?
                .try_into()?;

            let mut dbtx = self.db.begin_transaction().await?;
            self.tx_sender
                .insert_try_to_send(
                    &mut dbtx,
                    None,
                    &signed_tx,
                    fee_type.try_into()?,
                    None,
                    &[],
                    &[],
                    &[],
                    &[],
                )
                .await
                .map_err(BridgeError::from)?;
            dbtx.commit()
                .await
                .map_err(|e| Status::internal(format!("Failed to commit db transaction: {}", e)))?;
            Ok(Response::new(Empty {}))
        }
    }

    #[tracing::instrument(skip_all, err(level = tracing::Level::ERROR), ret(level = tracing::Level::TRACE))]
    async fn setup(
        &self,
        _request: Request<Empty>,
    ) -> Result<Response<VerifierPublicKeys>, Status> {
        let verifier_public_keys = self.collect_verifier_public_keys().await?;
        let _ = self.collect_operator_xonly_public_keys().await?;

        tracing::debug!(
            "Verifier public keys: {:?}",
            verifier_public_keys.verifier_public_keys
        );

        // Propagate Operators configurations to all verifier clients
        const CHANNEL_CAPACITY: usize = 1024 * 16;
        let (operator_params_tx, operator_params_rx) =
            tokio::sync::broadcast::channel(CHANNEL_CAPACITY);
        let operator_params_rx_handles = (0..self.get_verifier_clients().len())
            .map(|_| operator_params_rx.resubscribe())
            .collect::<Vec<_>>();

        let operators = self.get_operator_clients().to_vec();
        let get_operator_params_chunked_handle = tokio::spawn(async move {
            tracing::info!(clients = operators.len(), "Collecting operator details...");
            try_join_all(operators.iter().map(|operator| {
                let mut operator = operator.clone();
                let tx = operator_params_tx.clone();
                async move {
                    let stream = operator
                        .get_params(Request::new(Empty {}))
                        .await?
                        .into_inner();
                    tx.send(stream.try_collect::<Vec<_>>().await?)
                        .map_err(|e| {
                            BridgeError::from(eyre::eyre!("failed to read operator params: {e}"))
                        })?;
                    Ok::<_, Status>(())
                }
            }))
            .await?;
            Ok::<_, Status>(())
        });

        let verifiers = self.get_verifier_clients().to_vec();
        let set_operator_params_handle = tokio::spawn(async move {
            tracing::info!("Informing verifiers of existing operators...");
            try_join_all(verifiers.iter().zip(operator_params_rx_handles).map(
                |(verifier, mut rx)| {
                    let verifier = verifier.clone();
                    async move {
                        collect_and_call(&mut rx, |params| {
                            let mut verifier = verifier.clone();
                            async move {
                                verifier.set_operator(futures::stream::iter(params)).await?;
                                Ok::<_, Status>(())
                            }
                        })
                        .await?;
                        Ok::<_, Status>(())
                    }
                },
            ))
            .await?;
            Ok::<_, Status>(())
        });

        try_join_all([
            get_operator_params_chunked_handle,
            set_operator_params_handle,
        ])
        .await
        .wrap_err("aggregator setup failed")
        .map_err(BridgeError::from)?
        .into_iter()
        .collect::<Result<Vec<_>, Status>>()?;

        Ok(Response::new(verifier_public_keys))
    }

    /// Handles a new deposit request from a user. This function coordinates the signing process
    /// between verifiers to create a valid move transaction. It ensures a covenant using pre-signed NofN transactions.
    /// It also collects signatures from operators to ensure that the operators can be slashed if they act maliciously.
    ///
    /// Overview:
    /// 1. Receive and parse deposit parameters from user
    /// 2. Signs all NofN transactions with verifiers using MuSig2:
    ///    - Creates nonce streams with verifiers (get pub nonces for each transaction)
    ///    - Opens deposit signing streams with verifiers (sends aggnonces for each transaction, receives partial sigs)
    ///    - Opens deposit finalization streams with verifiers (sends final signatures, receives movetx signatures)
    /// 3. Collects signatures from operators
    /// 4. Waits for all tasks to complete
    /// 5. Returns signed move transaction
    ///
    /// The following pipelines are used to coordinate the signing process, these move the data between the verifiers and the aggregator:
    ///    - Nonce aggregation
    ///    - Nonce distribution
    ///    - Signature aggregation
    ///    - Signature distribution
    // #[tracing::instrument(skip(self), err(level = tracing::Level::ERROR), ret(level = tracing::Level::TRACE))]
    async fn new_deposit(
        &self,
        request: Request<Deposit>,
    ) -> Result<Response<clementine::RawSignedTx>, Status> {
        timed_request(OVERALL_DEPOSIT_TIMEOUT, "Overall new deposit", async {
            let deposit_info: DepositInfo = request.into_inner().try_into()?;

            let deposit_data = DepositData {
                deposit: deposit_info,
                nofn_xonly_pk: None,
                actors: Actors {
                    verifiers: self.get_verifier_keys(),
                    watchtowers: vec![],
                    operators: self.get_operator_keys(),
                },
                security_council: self.config.security_council.clone(),
            };

            let deposit_params = deposit_data.clone().into();

            // Collect and distribute keys needed keys from operators and watchtowers to verifiers
            let start = std::time::Instant::now();
            timed_request(
                KEY_DISTRIBUTION_TIMEOUT,
                "Key collection and distribution",
                self.collect_and_distribute_keys(&deposit_params),
            )
            .await?;
            tracing::info!("Collected and distributed keys in {:?}", start.elapsed());

            let verifiers = self.get_participating_verifiers(&deposit_data).await?;

            // Generate nonce streams for all verifiers.
            let num_required_sigs = self.config.get_num_required_nofn_sigs(&deposit_data);
            let num_required_nonces = num_required_sigs as u32 + 2; // ask for +2 for the final movetx signature + emergency stop signature, but don't send it on deposit_sign stage
            let (first_responses, nonce_streams) =
                    create_nonce_streams(
                        verifiers.clone(),
                        num_required_nonces,
                        #[cfg(test)]
                        &self.config,
                    )
                    .await?;

            // Create initial deposit session and send to verifiers
            let deposit_sign_session = DepositSignSession {
                deposit_params: Some(deposit_params.clone()),
                nonce_gen_first_responses: first_responses,
            };

            let deposit_sign_param: VerifierDepositSignParams =
                    deposit_sign_session.clone().into();

            let mut partial_sig_streams = timed_try_join_all(
                PARTIAL_SIG_STREAM_CREATION_TIMEOUT,
                "Partial signature stream creation",
                Some(verifiers.ids()),
                verifiers.clients().into_iter().enumerate().map(|(idx, verifier_client)| {
                    let mut verifier_client = verifier_client.clone();
                    #[cfg(test)]
                    let config = self.config.clone();

                    let deposit_sign_param =
                    deposit_sign_param.clone();

                    async move {
                        #[cfg(test)]
                        config
                            .test_params
                            .timeout_params
                            .hook_timeout_partial_sig_stream_creation_verifier(idx)
                            .await;

                        let (tx, rx) = tokio::sync::mpsc::channel(num_required_nonces as usize + 1); // initial param + num_required_nonces nonces

                        let stream = verifier_client
                            .deposit_sign(tokio_stream::wrappers::ReceiverStream::new(rx))
                            .await?
                            .into_inner();

                        tx.send(deposit_sign_param).await.map_err(|e| {
                            Status::internal(format!("Failed to send deposit sign session: {:?}", e))
                        })?;

                        Ok::<_, BridgeError>((stream, tx))
                    }
                })
            )
            .await?;

            // Set up deposit finalization streams
            let deposit_finalize_streams = verifiers.clients().into_iter().enumerate().map(
                    |(idx, mut verifier)| {
                        let (tx, rx) = tokio::sync::mpsc::channel(num_required_nonces as usize + 1);
                        let receiver_stream = tokio_stream::wrappers::ReceiverStream::new(rx);
                        #[cfg(test)]
                        let config = self.config.clone();
                        // start deposit_finalize with tokio spawn
                        let deposit_finalize_future = tokio::spawn(async move {
                            #[cfg(test)]
                            config
                                .test_params
                                .timeout_params
                                .hook_timeout_deposit_finalize_verifier(idx)
                                .await;

                            verifier.deposit_finalize(receiver_stream).await
                        });

                        Ok::<_, BridgeError>((deposit_finalize_future, tx))
                    },
                ).collect::<Result<Vec<_>, BridgeError>>()?;

            tracing::info!("Sending deposit finalize streams to verifiers");

            let (mut deposit_finalize_futures, deposit_finalize_sender): (Vec<_>, Vec<_>) =
                deposit_finalize_streams.into_iter().unzip();

            // Send initial finalization params
            let deposit_finalize_first_param: VerifierDepositFinalizeParams =
                deposit_sign_session.clone().into();

            timed_try_join_all(
                DEPOSIT_FINALIZE_STREAM_CREATION_TIMEOUT,
                "Deposit finalization initial param send",
                Some(verifiers.ids()),
                deposit_finalize_sender.iter().cloned().map(|tx| {
                    let param = deposit_finalize_first_param.clone();
                    async move {
                        tx.send(param).await
                        .map_err(|e| {
                            Status::internal(format!(
                                "Failed to send deposit finalize first param: {:?}",
                                e
                            ))
                        }).map_err(Into::into)
                    }
                })
            ).await?;


            let deposit_blockhash = self
                .rpc
                .get_blockhash_of_tx(&deposit_data.get_deposit_outpoint().txid)
                .await
                .map_to_status()?;

            let verifiers_public_keys = deposit_data.get_verifiers();

            // Create sighash stream for transaction signing
            let sighash_stream = Box::pin(create_nofn_sighash_stream(
                self.db.clone(),
                self.config.clone(),
                deposit_data.clone(),
                deposit_blockhash,
                false,
            ));

            // Create channels for pipeline communication
            let (agg_nonce_sender, agg_nonce_receiver) = channel(num_required_nonces as usize);
            let (partial_sig_sender, partial_sig_receiver) = channel(num_required_nonces as usize);
            let (final_sig_sender, final_sig_receiver) = channel(num_required_nonces as usize);

            // Start the nonce aggregation pipe.
            let nonce_agg_handle = tokio::spawn(nonce_aggregator(
                nonce_streams,
                sighash_stream,
                agg_nonce_sender,
            ));

            // Start the nonce distribution pipe.
            let nonce_dist_handle = tokio::spawn(nonce_distributor(
                agg_nonce_receiver,
                partial_sig_streams,
                partial_sig_sender,
            ));

            // Start the signature aggregation pipe.
            let sig_agg_handle = tokio::spawn(signature_aggregator(
                partial_sig_receiver,
                verifiers_public_keys,
                final_sig_sender,
            ));

            tracing::debug!("Getting signatures from operators");
            // Get sigs from each operator in background
            let operators = self.get_participating_operators(&deposit_data).await?;
            let operator_clients = operators.clients();

            let config_clone = self.config.clone();
            let operator_sigs_fut = tokio::spawn(async move {
                timed_request(
                    OPERATOR_SIGS_TIMEOUT,
                    "Operator signature collection",
                    async {
                        Aggregator::collect_operator_sigs(
                            operators,
                            config_clone,
                            deposit_sign_session,
                        )
                        .await
                        .map_err(Into::into)
                    },
                )
                .await
            });

<<<<<<< HEAD
            // Join the nonce aggregation handle to get the movetx agg nonce.
            let nonce_agg_handle = nonce_agg_handle
                .map_err(|_| Status::internal("panic when aggregating nonces"))
                .map(|res| -> Result<(MusigAggNonce, MusigAggNonce), Status> {
                    res.and_then(|r| r.map_err(Into::into))
                })
                .shared();
=======
        // Create sighash stream for transaction signing
        let sighash_stream = Box::pin(create_nofn_sighash_stream(
            self.db.clone(),
            self.config.clone(),
            deposit_data.clone(),
            deposit_blockhash,
            false,
        ));

        // Create channels for pipeline communication
        let (agg_nonce_sender, agg_nonce_receiver) = channel(1280);
        let (partial_sig_sender, partial_sig_receiver) = channel(1280);
        let (final_sig_sender, final_sig_receiver) = channel(1280);

        // Start the nonce aggregation pipe.
        let nonce_agg_handle = tokio::spawn(nonce_aggregator(
            nonce_streams,
            sighash_stream,
            agg_nonce_sender,
        ));

        // Start the nonce distribution pipe.
        let nonce_dist_handle = tokio::spawn(nonce_distributor(
            agg_nonce_receiver,
            partial_sig_streams,
            partial_sig_sender,
        ));

        // Start the signature aggregation pipe.
        let sig_agg_handle = tokio::spawn(signature_aggregator(
            partial_sig_receiver,
            verifiers_public_keys,
            final_sig_sender,
        ));

        tracing::debug!("Getting signatures from operators");
        // Get sigs from each operator in background
        let operator_sigs_fut = tokio::spawn(Aggregator::collect_operator_sigs(
            self.get_participating_operators(&deposit_data).await?,
            self.config.clone(),
            deposit_sign_session,
        ));

        // Join the nonce aggregation handle to get the movetx agg nonce.
        let nonce_agg_handle = nonce_agg_handle
            .map_err(|_| Status::internal("panic when aggregating nonces"))
            .map(
                |res| -> Result<(AggregatedNonce, AggregatedNonce), Status> {
                    res.and_then(|r| r.map_err(Into::into))
                },
            )
            .shared();
>>>>>>> 932592be

            // Start the deposit finalization pipe.
            let sig_dist_handle = tokio::spawn(signature_distributor(
                final_sig_receiver,
                deposit_finalize_sender.clone(),
                nonce_agg_handle.clone(),
            ));

            tracing::debug!(
                "Waiting for pipeline tasks to complete (nonce agg, sig agg, sig dist, operator sigs)"
            );

            tracing::debug!("Waiting for pipeline tasks to complete");
            // Wait for all pipeline tasks to complete
            timed_request(
                PIPELINE_COMPLETION_TIMEOUT,
                "MuSig2 signing pipeline",
                try_join_all([nonce_dist_handle, sig_agg_handle, sig_dist_handle]).map_err(|join_err| -> BridgeError { eyre::Report::from(join_err).wrap_err("Failed to join on pipelined tasks").into()}),
            )
            .await
            .map_err(|_| Status::internal("panic when pipelining"))?;

            tracing::debug!("Pipeline tasks completed");

            // Right now we collect all operator sigs then start to send them, we can do it simultaneously in the future
            // Need to change sig verification ordering in deposit_finalize() in verifiers so that we verify
            // 1st signature of all operators, then 2nd of all operators etc.
            let operator_sigs = operator_sigs_fut
                .await
                .map_err(|_| Status::internal("panic when collecting operator signatures"))??;

            tracing::debug!("Got all operator signatures");

            // send operators sigs to verifiers after all verifiers have signed
            timed_request(
                SEND_OPERATOR_SIGS_TIMEOUT,
                "Sending operator signatures to verifiers",
                async {
                    let send_operator_sigs: Vec<_> = deposit_finalize_sender
                        .iter()
                        .map(|tx| async {
                            for sigs in operator_sigs.iter() {
                                for sig in sigs.iter() {
                                    let deposit_finalize_param: VerifierDepositFinalizeParams =
                                        sig.into();

                                    tx.send(deposit_finalize_param).await.wrap_err_with(|| {
                                        eyre::eyre!(AggregatorError::OutputStreamEndedEarly {
                                            stream_name: "deposit_finalize_sender".into(),
                                        })
                                    })?;
                                }
                            }

                            Ok::<(), BridgeError>(())
                        })
                        .collect();
                    try_join_all(send_operator_sigs).await?;
                    Ok(())
                },
            )
            .await?;

            tracing::debug!("Waiting for deposit finalization");

            // Collect partial signatures for move transaction
            let partial_sigs: Vec<(Vec<u8>, Vec<u8>)> = {
                let futs = deposit_finalize_futures.into_iter().map(|fut| {
                    timeout(DEPOSIT_FINALIZATION_TIMEOUT, fut)
                });
                let results = try_join_all(futs).await
                    .map_err(|e| Status::internal(format!("Timeout in deposit finalization: {:?}", e)))?;

                results.into_iter()
                    .map(|res| {
                        let inner = res.map_err(|_| Status::internal("panic finishing deposit_finalize"))??.into_inner();
                        Ok((inner.move_to_vault_partial_sig, inner.emergency_stop_partial_sig))
                    })
                    .collect::<Result<Vec<_>, Status>>()?
            };


            let (move_to_vault_sigs, emergency_stop_sigs): (Vec<Vec<u8>>, Vec<Vec<u8>>) =
                partial_sigs.into_iter().unzip();

            tracing::debug!("Received move tx partial sigs: {:?}", move_to_vault_sigs);

            // Create the final move transaction and check the signatures
            let (movetx_agg_nonce, emergency_stop_agg_nonce) = nonce_agg_handle.await?;

            // Verify emergency stop signatures
            self.verify_and_save_emergency_stop_sigs(
                emergency_stop_sigs,
                emergency_stop_agg_nonce,
                deposit_params.clone(),
            )
            .await?;

            let signed_movetx_handler = self
                .create_movetx(move_to_vault_sigs, movetx_agg_nonce, deposit_params)
                .await?;

            let raw_signed_tx = RawSignedTx {
                raw_tx: bitcoin::consensus::serialize(&signed_movetx_handler.get_cached_tx()),
            };

            Ok(Response::new(raw_signed_tx))
        })
        .await.map_err(Into::into)
    }

    #[tracing::instrument(skip(self), err(level = tracing::Level::ERROR), ret(level = tracing::Level::TRACE))]
    async fn withdraw(
        &self,
        request: Request<WithdrawParams>,
    ) -> Result<Response<AggregatorWithdrawResponse>, Status> {
        let withdraw_params = request.into_inner();
        let operators = self.get_operator_clients().to_vec();
        let withdraw_futures = operators.iter().map(|operator| {
            let mut operator = operator.clone();
            let params = withdraw_params.clone();
            async move { operator.withdraw(Request::new(params)).await }
        });

        let responses = futures::future::join_all(withdraw_futures).await;
        Ok(Response::new(AggregatorWithdrawResponse {
            withdraw_responses: responses
                .into_iter()
                .map(|r| clementine::WithdrawResult {
                    result: Some(match r {
                        Ok(response) => {
                            clementine::withdraw_result::Result::Success(response.into_inner())
                        }
                        Err(e) => clementine::withdraw_result::Result::Error(
                            clementine::WithdrawErrorResponse {
                                error: e.to_string(),
                            },
                        ),
                    }),
                })
                .collect(),
        }))
    }

    async fn get_nofn_aggregated_xonly_pk(
        &self,
        _: tonic::Request<super::Empty>,
    ) -> std::result::Result<tonic::Response<super::NofnResponse>, tonic::Status> {
        let verifier_keys = self.get_verifier_keys();
        let num_verifiers = verifier_keys.len();
        let nofn_xonly_pk = bitcoin::XOnlyPublicKey::from_musig2_pks(verifier_keys, None)
            .expect("Failed to aggregate verifier public keys");
        Ok(Response::new(super::NofnResponse {
            nofn_xonly_pk: nofn_xonly_pk.serialize().to_vec(),
            num_verifiers: num_verifiers as u32,
        }))
    }

    async fn internal_create_emergency_stop_tx(
        &self,
        request: Request<clementine::CreateEmergencyStopTxRequest>,
    ) -> Result<Response<clementine::SignedTxWithType>, Status> {
        let inner_request = request.into_inner();
        let txids: Vec<Txid> = inner_request
            .txids
            .into_iter()
            .map(|txid| {
                Txid::from_slice(&txid.txid).map_err(|e| {
                    tonic::Status::invalid_argument(format!("Failed to parse txid: {e}"))
                })
            })
            .collect::<Result<Vec<_>, _>>()?;

        let add_anchor = inner_request.add_anchor;

        let combined_stop_tx = self
            .generate_combined_emergency_stop_tx(txids, add_anchor)
            .await?;

        Ok(Response::new(clementine::SignedTxWithType {
            transaction_type: Some(TransactionType::EmergencyStop.into()),
            raw_tx: bitcoin::consensus::serialize(&combined_stop_tx).to_vec(),
        }))
    }

    async fn send_move_to_vault_tx(
        &self,
        request: Request<clementine::SendMoveTxRequest>,
    ) -> Result<Response<clementine::Txid>, Status> {
        #[cfg(not(feature = "automation"))]
        {
            let _ = request;
            return Err(Status::unimplemented(
                "Automation is disabled, cannot automatically send move to vault tx.",
            ));
        }

        #[cfg(feature = "automation")]
        {
            let request = request.into_inner();
            let movetx = bitcoin::consensus::deserialize(
                &request
                    .raw_tx
                    .ok_or_eyre("raw_tx is required")
                    .map_to_status()?
                    .raw_tx,
            )
            .wrap_err("Failed to deserialize movetx")
            .map_to_status()?;

            let mut dbtx = self.db.begin_transaction().await?;
            self.tx_sender
                .insert_try_to_send(
                    &mut dbtx,
                    Some(TxMetadata {
                        deposit_outpoint: request
                            .deposit_outpoint
                            .map(TryInto::try_into)
                            .transpose()?,
                        operator_xonly_pk: None,
                        round_idx: None,
                        kickoff_idx: None,
                        tx_type: TransactionType::MoveToVault,
                    }),
                    &movetx,
                    FeePayingType::CPFP,
                    None,
                    &[],
                    &[],
                    &[],
                    &[],
                )
                .await
                .map_err(BridgeError::from)?;
            dbtx.commit()
                .await
                .map_err(|e| Status::internal(format!("Failed to commit db transaction: {}", e)))?;

            Ok(Response::new(movetx.compute_txid().into()))
        }
    }
}

#[cfg(test)]
mod tests {
    use crate::actor::Actor;
    use crate::config::BridgeConfig;
    use crate::deposit::{BaseDepositData, DepositInfo, DepositType};
    use crate::errors::BridgeError;
    use crate::musig2::AggregateFromPublicKeys;
    use crate::rpc::clementine::{self, RawSignedTx, SendMoveTxRequest};
    use crate::test::common::citrea::MockCitreaClient;
    use crate::test::common::tx_utils::ensure_tx_onchain;
    use crate::test::common::*;
    use crate::{builder, EVMAddress};
    use bitcoin::hashes::Hash;
    use bitcoincore_rpc::RpcApi;
    use eyre::Context;
    use std::time::Duration;
    use tokio::time::sleep;
    use tonic::Status;

    async fn perform_deposit(
        mut config: BridgeConfig,
    ) -> Result<tonic::Response<RawSignedTx>, Status> {
        let regtest = create_regtest_rpc(&mut config).await;
        let rpc = regtest.rpc();
        let (_verifiers, _operators, mut aggregator, _cleanup) =
            create_actors::<MockCitreaClient>(&config).await;

        let evm_address = EVMAddress([1u8; 20]);
        let signer = Actor::new(
            config.secret_key,
            config.winternitz_secret_key,
            config.protocol_paramset().network,
        );

        let verifiers_public_keys: Vec<bitcoin::secp256k1::PublicKey> = aggregator
            .setup(tonic::Request::new(clementine::Empty {}))
            .await
            .unwrap()
            .into_inner()
            .try_into()
            .unwrap();
        sleep(Duration::from_secs(3)).await;

        let nofn_xonly_pk =
            bitcoin::XOnlyPublicKey::from_musig2_pks(verifiers_public_keys.clone(), None).unwrap();

        let deposit_address = builder::address::generate_deposit_address(
            nofn_xonly_pk,
            signer.address.as_unchecked(),
            evm_address,
            config.protocol_paramset().network,
            config.protocol_paramset().user_takes_after,
        )
        .unwrap()
        .0;

        let deposit_outpoint = rpc
            .send_to_address(&deposit_address, config.protocol_paramset().bridge_amount)
            .await
            .unwrap();
        rpc.mine_blocks(18).await.unwrap();

        let deposit_info = DepositInfo {
            deposit_outpoint,
            deposit_type: DepositType::BaseDeposit(BaseDepositData {
                evm_address,
                recovery_taproot_address: signer.address.as_unchecked().clone(),
            }),
        };

        // Generate and broadcast the move-to-vault transaction
        aggregator
            .new_deposit(clementine::Deposit::from(deposit_info))
            .await
    }
    #[tokio::test]
    #[ignore = "See #687"]
    async fn aggregator_double_setup_fail() {
        let mut config = create_test_config_with_thread_name().await;
        let _regtest = create_regtest_rpc(&mut config).await;

        let (_, _, mut aggregator, _cleanup) = create_actors::<MockCitreaClient>(&config).await;

        aggregator
            .setup(tonic::Request::new(clementine::Empty {}))
            .await
            .unwrap();

        assert!(aggregator
            .setup(tonic::Request::new(clementine::Empty {}))
            .await
            .is_err());
    }

    #[tokio::test(flavor = "multi_thread")]
    async fn aggregator_double_deposit() {
        let mut config = create_test_config_with_thread_name().await;
        let regtest = create_regtest_rpc(&mut config).await;
        let rpc = regtest.rpc();
        let (_verifiers, _operators, mut aggregator, _cleanup) =
            create_actors::<MockCitreaClient>(&config).await;

        let evm_address = EVMAddress([1u8; 20]);
        let signer = Actor::new(
            config.secret_key,
            config.winternitz_secret_key,
            config.protocol_paramset().network,
        );

        let verifiers_public_keys: Vec<bitcoin::secp256k1::PublicKey> = aggregator
            .setup(tonic::Request::new(clementine::Empty {}))
            .await
            .unwrap()
            .into_inner()
            .try_into()
            .unwrap();
        sleep(Duration::from_secs(3)).await;

        let nofn_xonly_pk =
            bitcoin::XOnlyPublicKey::from_musig2_pks(verifiers_public_keys.clone(), None).unwrap();

        let deposit_address = builder::address::generate_deposit_address(
            nofn_xonly_pk,
            signer.address.as_unchecked(),
            evm_address,
            config.protocol_paramset().network,
            config.protocol_paramset().user_takes_after,
        )
        .unwrap()
        .0;

        let deposit_outpoint = rpc
            .send_to_address(&deposit_address, config.protocol_paramset().bridge_amount)
            .await
            .unwrap();
        rpc.mine_blocks(18).await.unwrap();

        let deposit_info = DepositInfo {
            deposit_outpoint,
            deposit_type: DepositType::BaseDeposit(BaseDepositData {
                evm_address,
                recovery_taproot_address: signer.address.as_unchecked().clone(),
            }),
        };

        // Two deposits with the same values.
        let movetx_one = aggregator
            .new_deposit(clementine::Deposit::from(deposit_info.clone()))
            .await
            .unwrap()
            .into_inner();
        let movetx_one_txid: bitcoin::Txid = aggregator
            .send_move_to_vault_tx(SendMoveTxRequest {
                deposit_outpoint: Some(deposit_outpoint.into()),
                raw_tx: Some(movetx_one),
            })
            .await
            .unwrap()
            .into_inner()
            .try_into()
            .unwrap();

        let movetx_two = aggregator
            .new_deposit(clementine::Deposit::from(deposit_info))
            .await
            .unwrap()
            .into_inner();
        let movetx_two_txid: bitcoin::Txid = aggregator
            .send_move_to_vault_tx(SendMoveTxRequest {
                deposit_outpoint: Some(deposit_outpoint.into()),
                raw_tx: Some(movetx_two),
            })
            .await
            .unwrap()
            .into_inner()
            .try_into()
            .unwrap();
        rpc.mine_blocks(1).await.unwrap();
        sleep(Duration::from_secs(3)).await;

        let tx = poll_get(
            async || {
                rpc.mine_blocks(1).await.unwrap();

                let tx_result = rpc
                    .client
                    .get_raw_transaction_info(&movetx_one_txid, None)
                    .await;

                let tx_result = tx_result
                    .inspect_err(|e| {
                        tracing::error!("Error getting transaction: {:?}", e);
                    })
                    .ok();

                Ok(tx_result)
            },
            None,
            None,
        )
        .await
        .wrap_err_with(|| eyre::eyre!("MoveTx did not land onchain"))
        .unwrap();

        assert!(tx.confirmations.unwrap() > 0);
    }

    #[tokio::test(flavor = "multi_thread")]
    async fn aggregator_deposit_movetx_lands_onchain() {
        let mut config = create_test_config_with_thread_name().await;
        let regtest = create_regtest_rpc(&mut config).await;
        let rpc = regtest.rpc();
        let (_verifiers, _operators, mut aggregator, _cleanup) =
            create_actors::<MockCitreaClient>(&config).await;

        let evm_address = EVMAddress([1u8; 20]);
        let signer = Actor::new(
            config.secret_key,
            config.winternitz_secret_key,
            config.protocol_paramset().network,
        );

        let verifiers_public_keys: Vec<bitcoin::secp256k1::PublicKey> = aggregator
            .setup(tonic::Request::new(clementine::Empty {}))
            .await
            .unwrap()
            .into_inner()
            .try_into()
            .unwrap();
        sleep(Duration::from_secs(3)).await;

        let nofn_xonly_pk =
            bitcoin::XOnlyPublicKey::from_musig2_pks(verifiers_public_keys.clone(), None).unwrap();

        let deposit_address = builder::address::generate_deposit_address(
            nofn_xonly_pk,
            signer.address.as_unchecked(),
            evm_address,
            config.protocol_paramset().network,
            config.protocol_paramset().user_takes_after,
        )
        .unwrap()
        .0;

        let deposit_outpoint = rpc
            .send_to_address(&deposit_address, config.protocol_paramset().bridge_amount)
            .await
            .unwrap();
        rpc.mine_blocks(18).await.unwrap();

        let deposit_info = DepositInfo {
            deposit_outpoint,
            deposit_type: DepositType::BaseDeposit(BaseDepositData {
                evm_address,
                recovery_taproot_address: signer.address.as_unchecked().clone(),
            }),
        };

        // Generate and broadcast the move-to-vault transaction
        let raw_move_tx = aggregator
            .new_deposit(clementine::Deposit::from(deposit_info))
            .await
            .unwrap()
            .into_inner();

        let movetx_txid = aggregator
            .send_move_to_vault_tx(SendMoveTxRequest {
                deposit_outpoint: Some(deposit_outpoint.into()),
                raw_tx: Some(raw_move_tx),
            })
            .await
            .unwrap()
            .into_inner()
            .try_into()
            .unwrap();

        rpc.mine_blocks(1).await.unwrap();
        sleep(Duration::from_secs(3)).await;

        let tx = poll_get(
            async || {
                rpc.mine_blocks(1).await.unwrap();

                let tx_result = rpc
                    .client
                    .get_raw_transaction_info(&movetx_txid, None)
                    .await;

                let tx_result = tx_result
                    .inspect_err(|e| {
                        tracing::error!("Error getting transaction: {:?}", e);
                    })
                    .ok();

                Ok(tx_result)
            },
            None,
            None,
        )
        .await
        .wrap_err_with(|| eyre::eyre!("MoveTx did not land onchain"))
        .unwrap();

        assert!(tx.confirmations.unwrap() > 0);
    }

    #[tokio::test]
    async fn aggregator_two_deposit_movetx_and_emergency_stop() {
        let mut config = create_test_config_with_thread_name().await;
        let regtest = create_regtest_rpc(&mut config).await;
        let rpc = regtest.rpc();
        let (_verifiers, _operators, mut aggregator, _cleanup) =
            create_actors::<MockCitreaClient>(&config).await;

        let evm_address = EVMAddress([1u8; 20]);
        let signer = Actor::new(
            config.secret_key,
            config.winternitz_secret_key,
            config.protocol_paramset().network,
        );

        let verifiers_public_keys: Vec<bitcoin::secp256k1::PublicKey> = aggregator
            .setup(tonic::Request::new(clementine::Empty {}))
            .await
            .unwrap()
            .into_inner()
            .try_into()
            .unwrap();
        sleep(Duration::from_secs(3)).await;

        let nofn_xonly_pk =
            bitcoin::XOnlyPublicKey::from_musig2_pks(verifiers_public_keys.clone(), None).unwrap();

        let deposit_address_0 = builder::address::generate_deposit_address(
            nofn_xonly_pk,
            signer.address.as_unchecked(),
            evm_address,
            config.protocol_paramset().network,
            config.protocol_paramset().user_takes_after,
        )
        .unwrap()
        .0;

        let deposit_address_1 = builder::address::generate_deposit_address(
            nofn_xonly_pk,
            signer.address.as_unchecked(),
            evm_address,
            config.protocol_paramset().network,
            config.protocol_paramset().user_takes_after,
        )
        .unwrap()
        .0;

        let deposit_outpoint_0 = rpc
            .send_to_address(&deposit_address_0, config.protocol_paramset().bridge_amount)
            .await
            .unwrap();
        rpc.mine_blocks(18).await.unwrap();

        let deposit_outpoint_1 = rpc
            .send_to_address(&deposit_address_1, config.protocol_paramset().bridge_amount)
            .await
            .unwrap();
        rpc.mine_blocks(18).await.unwrap();

        let deposit_info_0 = DepositInfo {
            deposit_outpoint: deposit_outpoint_0,
            deposit_type: DepositType::BaseDeposit(BaseDepositData {
                evm_address,
                recovery_taproot_address: signer.address.as_unchecked().clone(),
            }),
        };

        let deposit_info_1 = DepositInfo {
            deposit_outpoint: deposit_outpoint_1,
            deposit_type: DepositType::BaseDeposit(BaseDepositData {
                evm_address,
                recovery_taproot_address: signer.address.as_unchecked().clone(),
            }),
        };

        // Generate and broadcast the move-to-vault tx for the first deposit
        let raw_move_tx_0 = aggregator
            .new_deposit(clementine::Deposit::from(deposit_info_0))
            .await
            .unwrap()
            .into_inner();
        let move_txid_0: bitcoin::Txid = aggregator
            .send_move_to_vault_tx(SendMoveTxRequest {
                deposit_outpoint: Some(deposit_outpoint_0.into()),
                raw_tx: Some(raw_move_tx_0),
            })
            .await
            .unwrap()
            .into_inner()
            .try_into()
            .unwrap();

        rpc.mine_blocks(1).await.unwrap();
        sleep(Duration::from_secs(3)).await;
        ensure_tx_onchain(rpc, move_txid_0)
            .await
            .expect("failed to get movetx_0 on chain");

        // Generate and broadcast the move-to-vault tx for the second deposit
        let raw_move_tx_1 = aggregator
            .new_deposit(clementine::Deposit::from(deposit_info_1))
            .await
            .unwrap()
            .into_inner();
        let move_txid_1 = aggregator
            .send_move_to_vault_tx(SendMoveTxRequest {
                deposit_outpoint: Some(deposit_outpoint_1.into()),
                raw_tx: Some(raw_move_tx_1),
            })
            .await
            .unwrap()
            .into_inner()
            .try_into()
            .unwrap();

        rpc.mine_blocks(1).await.unwrap();
        ensure_tx_onchain(rpc, move_txid_1)
            .await
            .expect("failed to get movetx_1 on chain");
        sleep(Duration::from_secs(3)).await;

        let move_txids = vec![move_txid_0, move_txid_1];

        tracing::debug!("Move txids: {:?}", move_txids);

        let emergency_txid = aggregator
            .internal_create_emergency_stop_tx(tonic::Request::new(
                clementine::CreateEmergencyStopTxRequest {
                    txids: move_txids
                        .iter()
                        .map(|txid| clementine::Txid {
                            txid: txid.to_byte_array().to_vec(),
                        })
                        .collect(),
                    add_anchor: true,
                },
            ))
            .await
            .unwrap()
            .into_inner();

        let raw_tx: bitcoin::Transaction =
            bitcoin::consensus::deserialize(&emergency_txid.raw_tx).expect("Failed to deserialize");

        rpc.client
            .send_raw_transaction(&raw_tx)
            .await
            .expect("Failed to send emergency stop tx");

        let emergency_stop_txid = raw_tx.compute_txid();
        rpc.mine_blocks(1).await.unwrap();

        let _emergencty_tx = poll_get(
            async || {
                rpc.mine_blocks(1).await.unwrap();

                let tx_result = rpc
                    .client
                    .get_raw_transaction_info(&emergency_stop_txid, None)
                    .await;

                let tx_result = tx_result
                    .inspect_err(|e| {
                        tracing::error!("Error getting transaction: {:?}", e);
                    })
                    .ok();

                Ok(tx_result)
            },
            None,
            None,
        )
        .await
        .wrap_err_with(|| eyre::eyre!("Emergency stop tx did not land onchain"))
        .unwrap();
    }

    #[tokio::test]
    #[ignore = "This test does not work"]
    async fn aggregator_deposit_finalize_verifier_timeout() {
        let mut config = create_test_config_with_thread_name().await;
        config
            .test_params
            .timeout_params
            .deposit_finalize_verifier_idx = Some(0);
        let res = perform_deposit(config).await;
        assert!(res.is_err());
        let err_string = res.unwrap_err().to_string();
        assert!(
            err_string.contains("Deposit finalization from verifiers"),
            "Error string was: {}",
            err_string
        );
    }

    #[tokio::test]
    async fn aggregator_deposit_key_distribution_verifier_timeout() {
        let mut config = create_test_config_with_thread_name().await;
        config
            .test_params
            .timeout_params
            .key_distribution_verifier_idx = Some(0);

        let res = perform_deposit(config).await;

        assert!(res.is_err());
        let err_string = res.unwrap_err().to_string();
        assert!(
            err_string.contains("Verifier key distribution (id:"),
            "Error string was: {}",
            err_string
        );
    }

    #[tokio::test]
    async fn aggregator_deposit_key_distribution_operator_timeout() {
        let mut config = create_test_config_with_thread_name().await;
        config
            .test_params
            .timeout_params
            .key_collection_operator_idx = Some(0);

        let res = perform_deposit(config).await;

        assert!(res.is_err());
        let err_string = res.unwrap_err().to_string();
        assert!(
            err_string.contains("Operator key collection (id:"),
            "Error string was: {}",
            err_string
        );
    }

    #[tokio::test]
    async fn aggregator_deposit_nonce_stream_creation_verifier_timeout() {
        let mut config = create_test_config_with_thread_name().await;
        config
            .test_params
            .timeout_params
            .nonce_stream_creation_verifier_idx = Some(0);

        let res = perform_deposit(config).await;

        assert!(res.is_err());
        let err_string = res.unwrap_err().to_string();
        assert!(
            err_string.contains("Nonce stream creation (id:"),
            "Error string was: {}",
            err_string
        );
    }

    #[tokio::test]
    async fn aggregator_deposit_partial_sig_stream_creation_timeout() {
        let mut config = create_test_config_with_thread_name().await;
        config
            .test_params
            .timeout_params
            .partial_sig_stream_creation_verifier_idx = Some(0);

        let res = perform_deposit(config).await;

        assert!(res.is_err());
        let err_string = res.unwrap_err().to_string();
        assert!(
            err_string.contains("Partial signature stream creation (id:"),
            "Error string was: {}",
            err_string
        );
    }

    #[tokio::test]
    async fn aggregator_deposit_operator_sig_collection_operator_timeout() {
        let mut config = create_test_config_with_thread_name().await;
        config
            .test_params
            .timeout_params
            .operator_sig_collection_operator_idx = Some(0);

        let res = perform_deposit(config).await;

        assert!(res.is_err());
        let err_string = res.unwrap_err().to_string();
        assert!(
            err_string.contains("Operator signature stream creation (id:"),
            "Error string was: {}",
            err_string
        );
    }
}<|MERGE_RESOLUTION|>--- conflicted
+++ resolved
@@ -48,12 +48,8 @@
     stream::{BoxStream, TryStreamExt},
     FutureExt, Stream, StreamExt, TryFutureExt,
 };
-<<<<<<< HEAD
-use secp256k1::musig::{MusigAggNonce, MusigPartialSignature, MusigPubNonce};
 use std::fmt::Display;
-=======
 use secp256k1::musig::{AggregatedNonce, PartialSignature, PublicNonce};
->>>>>>> 932592be
 use std::future::Future;
 use std::sync::Arc;
 use std::time::Duration;
@@ -1370,68 +1366,15 @@
                 .await
             });
 
-<<<<<<< HEAD
             // Join the nonce aggregation handle to get the movetx agg nonce.
             let nonce_agg_handle = nonce_agg_handle
                 .map_err(|_| Status::internal("panic when aggregating nonces"))
-                .map(|res| -> Result<(MusigAggNonce, MusigAggNonce), Status> {
-                    res.and_then(|r| r.map_err(Into::into))
-                })
+                .map(
+                    |res| -> Result<(AggregatedNonce, AggregatedNonce), Status> {
+                        res.and_then(|r| r.map_err(Into::into))
+                    },
+                )
                 .shared();
-=======
-        // Create sighash stream for transaction signing
-        let sighash_stream = Box::pin(create_nofn_sighash_stream(
-            self.db.clone(),
-            self.config.clone(),
-            deposit_data.clone(),
-            deposit_blockhash,
-            false,
-        ));
-
-        // Create channels for pipeline communication
-        let (agg_nonce_sender, agg_nonce_receiver) = channel(1280);
-        let (partial_sig_sender, partial_sig_receiver) = channel(1280);
-        let (final_sig_sender, final_sig_receiver) = channel(1280);
-
-        // Start the nonce aggregation pipe.
-        let nonce_agg_handle = tokio::spawn(nonce_aggregator(
-            nonce_streams,
-            sighash_stream,
-            agg_nonce_sender,
-        ));
-
-        // Start the nonce distribution pipe.
-        let nonce_dist_handle = tokio::spawn(nonce_distributor(
-            agg_nonce_receiver,
-            partial_sig_streams,
-            partial_sig_sender,
-        ));
-
-        // Start the signature aggregation pipe.
-        let sig_agg_handle = tokio::spawn(signature_aggregator(
-            partial_sig_receiver,
-            verifiers_public_keys,
-            final_sig_sender,
-        ));
-
-        tracing::debug!("Getting signatures from operators");
-        // Get sigs from each operator in background
-        let operator_sigs_fut = tokio::spawn(Aggregator::collect_operator_sigs(
-            self.get_participating_operators(&deposit_data).await?,
-            self.config.clone(),
-            deposit_sign_session,
-        ));
-
-        // Join the nonce aggregation handle to get the movetx agg nonce.
-        let nonce_agg_handle = nonce_agg_handle
-            .map_err(|_| Status::internal("panic when aggregating nonces"))
-            .map(
-                |res| -> Result<(AggregatedNonce, AggregatedNonce), Status> {
-                    res.and_then(|r| r.map_err(Into::into))
-                },
-            )
-            .shared();
->>>>>>> 932592be
 
             // Start the deposit finalization pipe.
             let sig_dist_handle = tokio::spawn(signature_distributor(
