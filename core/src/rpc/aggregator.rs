--- conflicted
+++ resolved
@@ -2175,14 +2175,8 @@
         let mut config = create_test_config_with_thread_name().await;
         let _regtest = create_regtest_rpc(&mut config).await;
 
-<<<<<<< HEAD
         let actors = create_actors::<MockCitreaClient>(&config).await;
         let mut aggregator = actors.get_aggregator();
-=======
-        let (_verifiers, _operators, mut aggregator, mut cleanup) =
-            create_actors::<MockCitreaClient>(&config).await;
-
->>>>>>> 2bbf42b8
         let status = aggregator
             .get_entity_statuses(Request::new(GetEntityStatusesRequest {
                 restart_tasks: false,
@@ -2198,34 +2192,5 @@
             config.test_params.all_operators_secret_keys.len()
                 + config.test_params.all_verifiers_secret_keys.len()
         );
-<<<<<<< HEAD
-=======
-
-        // close an entity
-        cleanup.0 .0.remove(0).send(()).unwrap();
-
-        let status = aggregator
-            .get_entity_statuses(Request::new(GetEntityStatusesRequest {
-                restart_tasks: false,
-            }))
-            .await
-            .unwrap()
-            .into_inner();
-
-        tracing::info!("Status: {:?}", status);
-
-        // count errors
-        let errors = status
-            .entity_statuses
-            .iter()
-            .filter(|entity| {
-                matches!(
-                    entity.status_result,
-                    Some(clementine::entity_status_with_id::StatusResult::Err(_))
-                )
-            })
-            .count();
-        assert_eq!(errors, 1);
->>>>>>> 2bbf42b8
     }
 }