--- conflicted
+++ resolved
@@ -805,44 +805,10 @@
 
 #[async_trait]
 impl ClementineAggregator for Aggregator {
-<<<<<<< HEAD
-=======
     async fn vergen(&self, _request: Request<Empty>) -> Result<Response<VergenResponse>, Status> {
         Ok(Response::new(get_vergen_response()))
     }
 
-    async fn internal_send_tx(
-        &self,
-        request: Request<clementine::SendTxRequest>,
-    ) -> Result<Response<Empty>, Status> {
-        let send_tx_req = request.into_inner();
-        let fee_type = send_tx_req.fee_type();
-        let signed_tx: bitcoin::Transaction = send_tx_req
-            .raw_tx
-            .ok_or(Status::invalid_argument("Missing raw_tx"))?
-            .try_into()?;
-        let mut dbtx = self.db.begin_transaction().await?;
-        self.tx_sender
-            .insert_try_to_send(
-                &mut dbtx,
-                None,
-                &signed_tx,
-                fee_type.try_into()?,
-                None,
-                &[],
-                &[],
-                &[],
-                &[],
-            )
-            .await
-            .map_err(BridgeError::from)?;
-        dbtx.commit()
-            .await
-            .map_err(|e| Status::internal(format!("Failed to commit db transaction: {}", e)))?;
-        Ok(Response::new(Empty {}))
-    }
-
->>>>>>> c25e64b1
     #[tracing::instrument(skip_all, err(level = tracing::Level::ERROR), ret(level = tracing::Level::TRACE))]
     async fn setup(
         &self,
