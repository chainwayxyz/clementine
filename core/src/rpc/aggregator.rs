--- conflicted
+++ resolved
@@ -447,13 +447,8 @@
         self.tx_sender
             .insert_try_to_send(
                 &mut dbtx,
-<<<<<<< HEAD
-                Some(TxDataForLogging {
+                Some(TxMetadata {
                     deposit_outpoint: Some(deposit_data.get_deposit_outpoint()),
-=======
-                Some(TxMetadata {
-                    deposit_outpoint: Some(deposit_data.deposit_outpoint),
->>>>>>> e7a4f46e
                     operator_idx: None,
                     verifier_idx: None,
                     round_idx: None,
