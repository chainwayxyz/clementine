--- conflicted
+++ resolved
@@ -756,11 +756,7 @@
             self.db.clone(),
             self.config.clone(),
             deposit_data,
-<<<<<<< HEAD
-=======
-            self.nofn_xonly_pk,
             false,
->>>>>>> f3fda21f
         ));
 
         // Create channels for pipeline communication
