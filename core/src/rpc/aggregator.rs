use super::clementine::{
    clementine_aggregator_server::ClementineAggregator, verifier_deposit_finalize_params,
    DepositParams, Empty, VerifierDepositFinalizeParams,
};
use super::clementine::{
    AggregatorWithdrawResponse, Deposit, EntityStatuses, GetEntityStatusesRequest,
    OptimisticPayoutParams, RawSignedTx, VergenResponse, VerifierPublicKeys, WithdrawParams,
};
<<<<<<< HEAD
use crate::aggregator::{AggregatorServer, ParticipatingOperators, ParticipatingVerifiers};
=======
use crate::aggregator::{ParticipatingOperators, ParticipatingVerifiers};
use crate::bitvm_client::SECP;
>>>>>>> f60d2fff
use crate::builder::sighash::SignatureInfo;
use crate::builder::transaction::{
    combine_emergency_stop_txhandler, create_emergency_stop_txhandler,
    create_move_to_vault_txhandler, create_optimistic_payout_txhandler, Signed, TransactionType,
    TxHandler,
};
use crate::config::BridgeConfig;
use crate::constants::{
    DEPOSIT_FINALIZATION_TIMEOUT, DEPOSIT_FINALIZE_STREAM_CREATION_TIMEOUT,
    KEY_DISTRIBUTION_TIMEOUT, NONCE_STREAM_CREATION_TIMEOUT, OPERATOR_SIGS_STREAM_CREATION_TIMEOUT,
    OPERATOR_SIGS_TIMEOUT, OVERALL_DEPOSIT_TIMEOUT, PARTIAL_SIG_STREAM_CREATION_TIMEOUT,
    PIPELINE_COMPLETION_TIMEOUT, SEND_OPERATOR_SIGS_TIMEOUT,
};
use crate::deposit::{Actors, DepositData, DepositInfo};
use crate::errors::ResultExt;
use crate::musig2::AggregateFromPublicKeys;
use crate::rpc::clementine::VerifierDepositSignParams;
use crate::rpc::parser;
use crate::utils::{get_vergen_response, timed_request, timed_try_join_all, ScriptBufExt};
use crate::utils::{FeePayingType, TxMetadata};
use crate::UTXO;
use crate::{
    aggregator::Aggregator,
    builder::sighash::create_nofn_sighash_stream,
    errors::BridgeError,
    musig2::aggregate_nonces,
    rpc::clementine::{self, DepositSignSession},
};
use bitcoin::hashes::Hash;
use bitcoin::secp256k1::schnorr::{self, Signature};
use bitcoin::secp256k1::{Message, PublicKey};
use bitcoin::{TapSighash, TxOut, Txid};
use eyre::{Context, OptionExt};
use futures::{
    future::try_join_all,
    stream::{BoxStream, TryStreamExt},
    FutureExt, Stream, StreamExt, TryFutureExt,
};
use secp256k1::musig::{AggregatedNonce, PartialSignature, PublicNonce};
use std::future::Future;
use tokio::sync::mpsc::{channel, Receiver, Sender};
use tonic::{async_trait, Request, Response, Status, Streaming};

#[derive(Debug, Clone)]
struct AggNonceQueueItem {
    agg_nonce: AggregatedNonce,
    sighash: TapSighash,
}

#[derive(Debug, Clone)]
struct FinalSigQueueItem {
    final_sig: Vec<u8>,
}

#[derive(Debug, thiserror::Error)]
pub enum AggregatorError {
    #[error("Failed to receive from {stream_name} stream.")]
    InputStreamEndedEarlyUnknownSize { stream_name: String },
    #[error("Failed to send to {stream_name} stream.")]
    OutputStreamEndedEarly { stream_name: String },
    #[error("Failed to send request to {request_name} stream.")]
    RequestFailed { request_name: String },
}

async fn get_next_pub_nonces(
    nonce_streams: &mut [impl Stream<Item = Result<PublicNonce, BridgeError>>
              + Unpin
              + Send
              + 'static],
) -> Result<Vec<PublicNonce>, BridgeError> {
    Ok(try_join_all(
        nonce_streams
            .iter_mut()
            .enumerate()
            .map(|(i, s)| async move {
                s.next()
                    .await
                    .transpose()? // Return the inner error if it exists
                    .ok_or_else(|| -> eyre::Report {
                        AggregatorError::InputStreamEndedEarlyUnknownSize {
                            // Return an early end error if the stream is empty
                            stream_name: format!("Nonce stream {i}"),
                        }
                        .into()
                    })
            }),
    )
    .await?)
}

/// For each expected sighash, we collect a batch of public nonces from all verifiers. We aggregate and send to the agg_nonce_sender. Then repeat for the next sighash.
async fn nonce_aggregator(
    mut nonce_streams: Vec<
        impl Stream<Item = Result<PublicNonce, BridgeError>> + Unpin + Send + 'static,
    >,
    mut sighash_stream: impl Stream<Item = Result<(TapSighash, SignatureInfo), BridgeError>>
        + Unpin
        + Send
        + 'static,
    agg_nonce_sender: Sender<AggNonceQueueItem>,
) -> Result<(AggregatedNonce, AggregatedNonce), BridgeError> {
    let mut total_sigs = 0;

    tracing::info!("Starting nonce aggregation");

    // We assume the sighash stream returns the correct number of items.
    while let Some(msg) = sighash_stream.next().await {
        let (sighash, siginfo) = msg.wrap_err("Sighash stream failed")?;

        total_sigs += 1;

        let pub_nonces = get_next_pub_nonces(&mut nonce_streams)
            .await
            .wrap_err_with(|| {
                format!("Failed to aggregate nonces for sighash with info: {siginfo:?}")
            })?;

        tracing::trace!(
            "Received nonces for signature id {:?} in nonce_aggregator",
            siginfo.signature_id
        );

        // TODO: consider spawn_blocking here
        let agg_nonce = aggregate_nonces(pub_nonces.iter().collect::<Vec<_>>().as_slice())?;

        agg_nonce_sender
            .send(AggNonceQueueItem { agg_nonce, sighash })
            .await
            .wrap_err_with(|| AggregatorError::OutputStreamEndedEarly {
                stream_name: "nonce_aggregator".to_string(),
            })?;

        tracing::trace!(
            "Sent nonces for signature id {:?} in nonce_aggregator",
            siginfo.signature_id
        );
    }

    if total_sigs == 0 {
        tracing::warn!("Sighash stream returned 0 signatures");
    }
    // aggregate nonces for the movetx signature
    let pub_nonces = try_join_all(nonce_streams.iter_mut().map(|s| async {
        s.next()
            .await
            .transpose()? // Return the inner error if it exists
            .ok_or_else(|| -> eyre::Report {
                AggregatorError::InputStreamEndedEarlyUnknownSize {
                    // Return an early end error if the stream is empty
                    stream_name: "Nonce stream".to_string(),
                }
                .into()
            })
    }))
    .await
    .wrap_err("Failed to aggregate nonces for the move tx")?;

    tracing::trace!("Received nonces for movetx in nonce_aggregator");

    // TODO: consider spawn_blocking here
    let move_tx_agg_nonce = aggregate_nonces(pub_nonces.iter().collect::<Vec<_>>().as_slice())?;

    let pub_nonces = try_join_all(nonce_streams.iter_mut().map(|s| async {
        s.next()
            .await
            .transpose()? // Return the inner error if it exists
            .ok_or_else(|| -> eyre::Report {
                AggregatorError::InputStreamEndedEarlyUnknownSize {
                    // Return an early end error if the stream is empty
                    stream_name: "Nonce stream".to_string(),
                }
                .into()
            })
    }))
    .await
    .wrap_err("Failed to aggregate nonces for the emergency stop tx")?;

    let emergency_stop_agg_nonce =
        aggregate_nonces(pub_nonces.iter().collect::<Vec<_>>().as_slice())?;

    Ok((move_tx_agg_nonce, emergency_stop_agg_nonce))
}

/// Reroutes aggregated nonces to the signature aggregator.
async fn nonce_distributor(
    mut agg_nonce_receiver: Receiver<AggNonceQueueItem>,
    mut partial_sig_streams: Vec<(
        Streaming<clementine::PartialSig>,
        Sender<clementine::VerifierDepositSignParams>,
    )>,
    partial_sig_sender: Sender<(Vec<PartialSignature>, AggNonceQueueItem)>,
) -> Result<(), BridgeError> {
    let mut sig_count = 0;
    while let Some(queue_item) = agg_nonce_receiver.recv().await {
        sig_count += 1;

        tracing::trace!(
            "Received aggregated nonce {} in nonce_distributor",
            sig_count
        );

        let agg_nonce_wrapped = clementine::VerifierDepositSignParams {
            params: Some(clementine::verifier_deposit_sign_params::Params::AggNonce(
                queue_item.agg_nonce.serialize().to_vec(),
            )),
        };

        // Broadcast aggregated nonce to all streams
        try_join_all(
            partial_sig_streams
                .iter_mut()
                .enumerate()
                .map(|(idx, (_, tx))| {
                    let agg_nonce_wrapped = agg_nonce_wrapped.clone();
                    async move {
                        tx.send(agg_nonce_wrapped).await.wrap_err_with(|| {
                            AggregatorError::OutputStreamEndedEarly {
                                stream_name: format!("Partial sig stream {idx}"),
                            }
                        })
                    }
                }),
        )
        .await
        .wrap_err("Failed to send aggregated nonces to verifiers")?;

        tracing::trace!(
            "Sent aggregated nonce {} to verifiers in nonce_distributor",
            sig_count
        );

        let partial_sigs = try_join_all(partial_sig_streams.iter_mut().enumerate().map(
            |(idx, (stream, _))| async move {
                let partial_sig = stream
                    .message()
                    .await
                    .wrap_err_with(|| AggregatorError::RequestFailed {
                        request_name: format!("Partial sig stream {idx}"),
                    })?
                    .ok_or_eyre(AggregatorError::InputStreamEndedEarlyUnknownSize {
                        stream_name: format!("Partial sig stream {idx}"),
                    })?;

                Ok::<_, BridgeError>(
                    PartialSignature::from_byte_array(
                        &partial_sig
                            .partial_sig
                            .as_slice()
                            .try_into()
                            .wrap_err("PartialSignature must be 32 bytes")?,
                    )
                    .wrap_err("Failed to parse partial signature")?,
                )
            },
        ))
        .await?;

        tracing::trace!(
            "Received partial signature {} from verifiers in nonce_distributor",
            sig_count
        );

        partial_sig_sender
            .send((partial_sigs, queue_item))
            .await
            .map_err(|_| {
                eyre::eyre!(AggregatorError::OutputStreamEndedEarly {
                    stream_name: "partial_sig_sender".into(),
                })
            })?;

        tracing::trace!(
            "Sent partial signature {} to signature_aggregator in nonce_distributor",
            sig_count
        );
    }

    Ok(())
}

/// Collects partial signatures from given stream and aggregates them.
async fn signature_aggregator(
    mut partial_sig_receiver: Receiver<(Vec<PartialSignature>, AggNonceQueueItem)>,
    verifiers_public_keys: Vec<PublicKey>,
    final_sig_sender: Sender<FinalSigQueueItem>,
) -> Result<(), BridgeError> {
    let mut sig_count = 0;
    while let Some((partial_sigs, queue_item)) = partial_sig_receiver.recv().await {
        sig_count += 1;
        tracing::trace!(
            "Received partial signatures {} in signature_aggregator",
            sig_count
        );

        let final_sig = crate::musig2::aggregate_partial_signatures(
            verifiers_public_keys.clone(),
            None,
            queue_item.agg_nonce,
            &partial_sigs,
            Message::from_digest(queue_item.sighash.to_byte_array()),
        )?;

        final_sig_sender
            .send(FinalSigQueueItem {
                final_sig: final_sig.serialize().to_vec(),
            })
            .await
            .wrap_err_with(|| {
                eyre::eyre!(AggregatorError::OutputStreamEndedEarly {
                    stream_name: "final_sig_sender".into(),
                })
            })?;
        tracing::trace!(
            "Sent aggregated signature {} to signature_distributor in signature_aggregator",
            sig_count
        );
    }

    Ok(())
}

/// Reroutes aggregated signatures to the caller.
/// Also sends 2 aggregated nonces to the verifiers.
async fn signature_distributor(
    mut final_sig_receiver: Receiver<FinalSigQueueItem>,
    deposit_finalize_sender: Vec<Sender<VerifierDepositFinalizeParams>>,
    agg_nonce: impl Future<Output = Result<(AggregatedNonce, AggregatedNonce), Status>>,
) -> Result<(), BridgeError> {
    use verifier_deposit_finalize_params::Params;
    let mut sig_count = 0;
    while let Some(queue_item) = final_sig_receiver.recv().await {
        sig_count += 1;
        tracing::trace!("Received signature {} in signature_distributor", sig_count);
        let final_params = VerifierDepositFinalizeParams {
            params: Some(Params::SchnorrSig(queue_item.final_sig)),
        };

        // TODO: consider the waiting of each verifier here.
        try_join_all(deposit_finalize_sender.iter().map(|tx| {
            let final_params = final_params.clone();
            async move {
                tx.send(final_params).await.wrap_err_with(|| {
                    AggregatorError::OutputStreamEndedEarly {
                        stream_name: "Deposit finalize sender".to_string(),
                    }
                })
            }
        }))
        .await
        .wrap_err("Failed to send final signatures to verifiers")?;

        tracing::trace!(
            "Sent signature {} to verifiers in signature_distributor",
            sig_count
        );
    }

    let (movetx_agg_nonce, emergency_stop_agg_nonce) = agg_nonce
        .await
        .wrap_err("Failed to get aggregated nonce for movetx and emergency stop")?;

    tracing::info!("Got aggregated nonce for movetx and emergency stop in signature distributor");

    // Send the movetx agg nonce to the verifiers.
    for tx in &deposit_finalize_sender {
        tx.send(VerifierDepositFinalizeParams {
            params: Some(Params::MoveTxAggNonce(
                movetx_agg_nonce.serialize().to_vec(),
            )),
        })
        .await
        .wrap_err_with(|| AggregatorError::OutputStreamEndedEarly {
            stream_name: "Deposit finalize sender (for movetx agg nonce)".to_string(),
        })?;
    }
    tracing::info!("Sent movetx aggregated nonce to verifiers in signature distributor");

    // send emergency stop agg nonce to verifiers
    for tx in &deposit_finalize_sender {
        tx.send(VerifierDepositFinalizeParams {
            params: Some(Params::EmergencyStopAggNonce(
                emergency_stop_agg_nonce.serialize().to_vec(),
            )),
        })
        .await
        .wrap_err_with(|| AggregatorError::OutputStreamEndedEarly {
            stream_name: "Deposit finalize sender (for emergency stop agg nonce)".to_string(),
        })?;
    }
    tracing::info!("Sent emergency stop aggregated nonce to verifiers in signature distributor");

    Ok(())
}

/// Creates a stream of nonces from verifiers.
/// This will automatically get the first response from the verifiers.
///
/// # Returns
///
/// - Vec<[`clementine::NonceGenFirstResponse`]>: First response from each verifier
/// - Vec<BoxStream<Result<[`PublicNonce`], BridgeError>>>: Stream of nonces from each verifier
async fn create_nonce_streams(
    verifiers: ParticipatingVerifiers,
    num_nonces: u32,
    #[cfg(test)] config: &crate::config::BridgeConfig,
) -> Result<
    (
        Vec<clementine::NonceGenFirstResponse>,
        Vec<BoxStream<'static, Result<PublicNonce, BridgeError>>>,
    ),
    BridgeError,
> {
    let mut nonce_streams = timed_try_join_all(
        NONCE_STREAM_CREATION_TIMEOUT,
        "Nonce stream creation",
        Some(verifiers.ids()),
        verifiers
            .clients()
            .into_iter()
            .enumerate()
            .map(|(idx, client)| {
                let mut client = client.clone();
                #[cfg(test)]
                let config = config.clone();

                async move {
                    #[cfg(test)]
                    config
                        .test_params
                        .timeout_params
                        .hook_timeout_nonce_stream_creation_verifier(idx)
                        .await;
                    let response_stream = client
                        .nonce_gen(tonic::Request::new(clementine::NonceGenRequest {
                            num_nonces,
                        }))
                        .await
                        .wrap_err_with(|| AggregatorError::RequestFailed {
                            request_name: format!("Nonce gen stream for verifier {idx}"),
                        })?;

                    Ok::<_, BridgeError>(response_stream.into_inner())
                }
            }),
    )
    .await?;

    // Get the first responses from verifiers.
    let first_responses: Vec<clementine::NonceGenFirstResponse> =
        try_join_all(nonce_streams.iter_mut().zip(verifiers.ids()).map(
            |(stream, id)| async move {
                parser::verifier::parse_nonce_gen_first_response(stream)
                    .await
                    .wrap_err_with(|| format!("Failed to get initial response from {id}"))
            },
        ))
        .await
        .wrap_err("Failed to get nonce gen's initial responses from verifiers")?;

    let transformed_streams = nonce_streams
        .into_iter()
        .zip(verifiers.ids())
        .map(|(stream, id)| {
            stream
                .map(move |result| {
                    Aggregator::extract_pub_nonce(
                        result
                            .wrap_err_with(|| AggregatorError::InputStreamEndedEarlyUnknownSize {
                                stream_name: format!("Nonce gen stream for {id}"),
                            })?
                            .response,
                    )
                })
                .boxed()
        })
        .collect::<Vec<_>>();

    Ok((first_responses, transformed_streams))
}

/// Use items collected from the broadcast receiver for an async function call.
///
/// Handles the boilerplate of managing a receiver of a broadcast channel.
/// If receiver is lagged at any time (data is lost) an error is returned.
async fn collect_and_call<R, T, F, Fut>(
    rx: &mut tokio::sync::broadcast::Receiver<Vec<T>>,
    mut f: F,
) -> Result<R, Status>
where
    R: Default,
    T: Clone,
    F: FnMut(Vec<T>) -> Fut,
    Fut: Future<Output = Result<R, Status>>,
{
    loop {
        match rx.recv().await {
            Ok(params) => {
                f(params).await?;
            }
            Err(tokio::sync::broadcast::error::RecvError::Lagged(n)) => {
                break Err(Status::internal(format!(
                    "lost {n} items due to lagging receiver"
                )));
            }
            Err(tokio::sync::broadcast::error::RecvError::Closed) => break Ok(R::default()),
        }
    }
}

impl Aggregator {
    // Extracts pub_nonce from given stream.
    fn extract_pub_nonce(
        response: Option<clementine::nonce_gen_response::Response>,
    ) -> Result<PublicNonce, BridgeError> {
        match response.ok_or_eyre("NonceGen response is empty")? {
            clementine::nonce_gen_response::Response::PubNonce(pub_nonce) => {
                Ok(PublicNonce::from_byte_array(
                    &pub_nonce
                        .as_slice()
                        .try_into()
                        .wrap_err("PubNonce must be 66 bytes")?,
                )
                .wrap_err("Failed to parse pub nonce")?)
            }
            _ => Err(eyre::eyre!("Expected PubNonce in response").into()),
        }
    }

    /// For a specific deposit, collects needed signatures from all operators into a [`Vec<Vec<Signature>>`].
    async fn collect_operator_sigs(
        operator_clients: ParticipatingOperators,
        config: BridgeConfig,
        mut deposit_sign_session: DepositSignSession,
    ) -> Result<Vec<Vec<Signature>>, BridgeError> {
        deposit_sign_session.nonce_gen_first_responses = Vec::new(); // not needed for operators
        let mut operator_sigs_streams =
            // create deposit sign streams with each operator
            timed_try_join_all(
                OPERATOR_SIGS_STREAM_CREATION_TIMEOUT,
                "Operator signature stream creation",
                Some(operator_clients.ids()),
                operator_clients.clients().into_iter().enumerate().map(|(idx, mut operator_client)| {
                let sign_session = deposit_sign_session.clone();
                #[cfg(test)]
                let config = config.clone();
                async move {
                    #[cfg(test)]
                    config
                        .test_params
                        .timeout_params
                        .hook_timeout_operator_sig_collection_operator(idx)
                        .await;
                    let stream = operator_client
                        .deposit_sign(tonic::Request::new(sign_session))
                        .await.wrap_err_with(|| AggregatorError::RequestFailed {
                            request_name: format!("Deposit sign stream for operator {idx}"),
                        })?;
                    Ok::<_, BridgeError>(stream.into_inner())
                }
            }))
                .await?;

        let deposit_data: DepositData = deposit_sign_session
            .deposit_params
            .clone()
            .ok_or_else(|| eyre::eyre!("No deposit params found in deposit sign session"))?
            .try_into()
            .wrap_err("Failed to convert deposit params to deposit data")?;

        // calculate number of signatures needed from each operator
        let needed_sigs = config.get_num_required_operator_sigs(&deposit_data);

        // get signatures from each operator's signature streams
        let operator_sigs = try_join_all(operator_sigs_streams.iter_mut().enumerate().map(
            |(idx, stream)| async move {
                let mut sigs: Vec<Signature> = Vec::with_capacity(needed_sigs);
                while let Some(sig) =
                    stream
                        .message()
                        .await
                        .wrap_err_with(|| AggregatorError::RequestFailed {
                            request_name: format!("Deposit sign stream for operator {idx}"),
                        })?
                {
                    sigs.push(Signature::from_slice(&sig.schnorr_sig).wrap_err_with(|| {
                        format!("Failed to parse Schnorr signature from operator {idx}")
                    })?);
                }
                Ok::<_, BridgeError>(sigs)
            },
        ))
        .await?;

        // check if all signatures are received
        for (idx, sigs) in operator_sigs.iter().enumerate() {
            if sigs.len() != needed_sigs {
                return Err(eyre::eyre!(
                    "Not all operator sigs received from operator {}.\n Expected: {}, got: {}",
                    idx,
                    needed_sigs,
                    sigs.len()
                )
                .into());
            }
        }
        Ok(operator_sigs)
    }

    async fn create_movetx(
        &self,
        partial_sigs: Vec<Vec<u8>>,
        movetx_agg_nonce: AggregatedNonce,
        deposit_params: DepositParams,
    ) -> Result<TxHandler<Signed>, Status> {
        let mut deposit_data: DepositData = deposit_params.try_into()?;
        let musig_partial_sigs = parser::verifier::parse_partial_sigs(partial_sigs)?;

        // create move tx and calculate sighash
        let mut move_txhandler =
            create_move_to_vault_txhandler(&mut deposit_data, self.config.protocol_paramset())?;

        let sighash = move_txhandler.calculate_script_spend_sighash_indexed(
            0,
            0,
            bitcoin::TapSighashType::Default,
        )?;

        // aggregate partial signatures
        let verifiers_public_keys = deposit_data.get_verifiers();
        let final_sig = crate::musig2::aggregate_partial_signatures(
            verifiers_public_keys,
            None,
            movetx_agg_nonce,
            &musig_partial_sigs,
            Message::from_digest(sighash.to_byte_array()),
        )?;

        // Put the signature in the tx
        move_txhandler.set_p2tr_script_spend_witness(&[final_sig.as_ref()], 0, 0)?;

        Ok(move_txhandler.promote()?)
    }

    async fn verify_and_save_emergency_stop_sigs(
        &self,
        emergency_stop_sigs: Vec<Vec<u8>>,
        emergency_stop_agg_nonce: AggregatedNonce,
        deposit_params: DepositParams,
    ) -> Result<(), BridgeError> {
        let mut deposit_data: DepositData = deposit_params
            .try_into()
            .wrap_err("Failed to convert deposit params to deposit data")?;
        let musig_partial_sigs = parser::verifier::parse_partial_sigs(emergency_stop_sigs)
            .wrap_err("Failed to parse emergency stop signatures")?;

        // create move tx and calculate sighash
        let move_txhandler =
            create_move_to_vault_txhandler(&mut deposit_data, self.config.protocol_paramset())?;

        let mut emergency_stop_txhandler = create_emergency_stop_txhandler(
            &mut deposit_data,
            &move_txhandler,
            self.config.protocol_paramset(),
        )?;

        let sighash = emergency_stop_txhandler.calculate_script_spend_sighash_indexed(
            0,
            0,
            bitcoin::TapSighashType::SinglePlusAnyoneCanPay,
        )?;

        let verifiers_public_keys = deposit_data.get_verifiers();

        let final_sig = crate::musig2::aggregate_partial_signatures(
            verifiers_public_keys,
            None,
            emergency_stop_agg_nonce,
            &musig_partial_sigs,
            Message::from_digest(sighash.to_byte_array()),
        )
        .wrap_err("Failed to aggregate emergency stop signatures")?;

        let final_sig = bitcoin::taproot::Signature {
            signature: final_sig,
            sighash_type: bitcoin::TapSighashType::SinglePlusAnyoneCanPay,
        };

        // insert the signature into the tx
        emergency_stop_txhandler.set_p2tr_script_spend_witness(&[final_sig.serialize()], 0, 0)?;

        let emergency_stop_tx = emergency_stop_txhandler.get_cached_tx();
        let move_to_vault_txid = move_txhandler.get_txid();

        tracing::debug!("Move to vault tx id: {}", move_to_vault_txid.to_string());

        self.db
            .set_signed_emergency_stop_tx(None, move_to_vault_txid, emergency_stop_tx)
            .await?;

        Ok(())
    }

    pub async fn generate_combined_emergency_stop_tx(
        &self,
        move_txids: Vec<Txid>,
        add_anchor: bool,
    ) -> Result<bitcoin::Transaction, BridgeError> {
        let stop_txs = self.db.get_emergency_stop_txs(None, move_txids).await?;
        let combined_stop_tx =
            combine_emergency_stop_txhandler(stop_txs, add_anchor, self.config.protocol_paramset());

        Ok(combined_stop_tx)
    }

    #[cfg(feature = "automation")]
    pub async fn send_emergency_stop_tx(
        &self,
        tx: bitcoin::Transaction,
    ) -> Result<bitcoin::Transaction, Status> {
        // Add fee bumper.
        let mut dbtx = self.db.begin_transaction().await?;
        self.tx_sender
            .insert_try_to_send(
                &mut dbtx,
                Some(TxMetadata {
                    deposit_outpoint: None,
                    operator_xonly_pk: None,
                    round_idx: None,
                    kickoff_idx: None,
                    tx_type: TransactionType::EmergencyStop,
                }),
                &tx,
                FeePayingType::RBF,
                None,
                &[],
                &[],
                &[],
                &[],
            )
            .await
            .map_err(BridgeError::from)?;
        dbtx.commit()
            .await
            .map_err(|e| Status::internal(format!("Failed to commit db transaction: {}", e)))?;

        Ok(tx)
    }
}

#[async_trait]
impl ClementineAggregator for AggregatorServer {
    async fn vergen(&self, _request: Request<Empty>) -> Result<Response<VergenResponse>, Status> {
        Ok(Response::new(get_vergen_response()))
    }

    async fn get_entity_statuses(
        &self,
        request: Request<GetEntityStatusesRequest>,
    ) -> Result<Response<EntityStatuses>, Status> {
        let request = request.into_inner();
        let restart_tasks = request.restart_tasks;

        Ok(Response::new(EntityStatuses {
            entity_statuses: self.aggregator.get_entity_statuses(restart_tasks).await?,
        }))
    }

    async fn optimistic_payout(
        &self,
        request: tonic::Request<super::WithdrawParams>,
    ) -> std::result::Result<tonic::Response<super::RawSignedTx>, tonic::Status> {
        let withdraw_params = request.into_inner();
        let (deposit_id, input_signature, input_outpoint, output_script_pubkey, output_amount) =
            parser::operator::parse_withdrawal_sig_params(withdraw_params.clone()).await?;

        // if the withdrawal utxo is spent, no reason to sign optimistic payout
        if self
            .rpc
            .is_utxo_spent(&input_outpoint)
            .await
            .map_to_status()?
        {
            return Err(Status::invalid_argument(format!(
                "Withdrawal utxo is already spent: {:?}",
                input_outpoint
            )));
        }
        // get which deposit the withdrawal belongs to
        let withdrawal = self
            .db
            .get_move_to_vault_txid_from_citrea_deposit(None, deposit_id)
            .await?;
        if let Some(move_txid) = withdrawal {
            // check if withdrawal utxo is correct
            let withdrawal_utxo = self
                .db
                .get_withdrawal_utxo_from_citrea_withdrawal(None, deposit_id)
                .await?;
            if withdrawal_utxo != input_outpoint {
                return Err(Status::invalid_argument(format!(
                    "Withdrawal utxo is not correct: {:?} != {:?}",
                    withdrawal_utxo, input_outpoint
                )));
            }

            // Prepare input and output of the payout transaction.
            let withdrawal_prevout = self
                .rpc
                .get_txout_from_outpoint(&input_outpoint)
                .await
                .map_to_status()?;

            let user_xonly_pk = withdrawal_prevout
                .script_pubkey
                .try_get_taproot_pk()
                .map_err(|_| {
                    Status::invalid_argument(format!(
                        "Withdrawal prevout script_pubkey is not a Taproot output: {:?}",
                        withdrawal_prevout.script_pubkey
                    ))
                })?;

            let withdrawal_utxo = UTXO {
                outpoint: input_outpoint,
                txout: withdrawal_prevout,
            };

            let output_txout = TxOut {
                value: output_amount,
                script_pubkey: output_script_pubkey,
            };

            let deposit_data = self
                .db
                .get_deposit_data_with_move_tx(None, move_txid)
                .await?;

            let mut deposit_data = deposit_data
                .ok_or(eyre::eyre!(
                    "Deposit data not found for move txid {}",
                    move_txid
                ))
                .map_err(BridgeError::from)?;

            let mut opt_payout_txhandler = create_optimistic_payout_txhandler(
                &mut deposit_data,
                withdrawal_utxo,
                output_txout,
                input_signature,
                self.config.protocol_paramset(),
            )?;

            let sighash = opt_payout_txhandler.calculate_pubkey_spend_sighash(
                0,
                bitcoin::TapSighashType::SinglePlusAnyoneCanPay,
            )?;

            let message = Message::from_digest(sighash.to_byte_array());

            let sig =
                schnorr::Signature::from_slice(&input_signature.serialize()).map_err(|_| {
                    Status::internal("Failed to parse signature from optimistic payout tx witness")
                })?;

            SECP.verify_schnorr(&sig, &message, &user_xonly_pk)
                .map_err(|_| Status::internal("Invalid signature for optimistic payout tx"))?;

            // get which verifiers participated in the deposit to collect the optimistic payout tx signature
            let participating_verifiers = self.get_participating_verifiers(&deposit_data).await?;
            let (first_responses, mut nonce_streams) = {
                create_nonce_streams(
                    participating_verifiers.clone(),
                    1,
                    #[cfg(test)]
                    &self.config,
                )
                .await?
            };
            // collect nonces
            let pub_nonces = get_next_pub_nonces(&mut nonce_streams)
                .await
                .wrap_err("Failed to aggregate nonces for optimistic payout")
                .map_to_status()?;
            let agg_nonce = aggregate_nonces(pub_nonces.iter().collect::<Vec<_>>().as_slice())?;
            // send the agg nonce to the verifiers to sign the optimistic payout tx
<<<<<<< HEAD
            let verifier_clients = verifiers.clients();
            let payout_sigs = verifier_clients
=======
            let payout_sigs = participating_verifiers
                .clients()
>>>>>>> f60d2fff
                .into_iter()
                .zip(first_responses)
                .map(|(mut client, first_response)| {
                    let withdrawal_params = withdraw_params.clone();
                    let agg_nonce_bytes = agg_nonce.serialize().to_vec();
                    async move {
                        client
                            .optimistic_payout_sign(OptimisticPayoutParams {
                                withdrawal: Some(withdrawal_params),
                                agg_nonce: agg_nonce_bytes,
                                nonce_gen: Some(first_response),
                            })
                            .await
                    }
                })
                .collect::<Vec<_>>();

            // txin at index 1 is deposited utxo in movetx
            let sighash = opt_payout_txhandler.calculate_script_spend_sighash_indexed(
                1,
                0,
                bitcoin::TapSighashType::Default,
            )?;

            // calculate final sig
            let payout_sig = try_join_all(payout_sigs).await?;

            let musig_partial_sigs = payout_sig
                .iter()
                .map(|sig| {
                    PartialSignature::from_byte_array(
                        &sig.get_ref()
                            .partial_sig
                            .clone()
                            .try_into()
                            .map_err(|_| secp256k1::musig::ParseError::MalformedArg)?,
                    )
                })
                .collect::<Result<Vec<_>, _>>()
                .map_err(|e| Status::internal(format!("Failed to parse partial sig: {:?}", e)))?;

            let final_sig = bitcoin::taproot::Signature {
                signature: crate::musig2::aggregate_partial_signatures(
                    deposit_data.get_verifiers(),
                    None,
                    agg_nonce,
                    &musig_partial_sigs,
                    Message::from_digest(sighash.to_byte_array()),
                )?,
                sighash_type: bitcoin::TapSighashType::Default,
            };

            // set witness and send tx
            opt_payout_txhandler.set_p2tr_script_spend_witness(&[final_sig.serialize()], 1, 0)?;
            let opt_payout_txhandler = opt_payout_txhandler.promote()?;
            let opt_payout_tx = opt_payout_txhandler.get_cached_tx();

            #[cfg(feature = "automation")]
            {
                tracing::info!("Sending optimistic payout tx via tx_sender");

                let mut dbtx = self.db.begin_transaction().await?;
                self.tx_sender
                    .add_tx_to_queue(
                        &mut dbtx,
                        TransactionType::OptimisticPayout,
                        opt_payout_tx,
                        &[],
                        None,
                        &self.config,
                        None,
                    )
                    .await
                    .map_err(BridgeError::from)?;
                dbtx.commit().await.map_err(|e| {
                    Status::internal(format!(
                        "Failed to commit db transaction to send optimistic payout tx: {}",
                        e
                    ))
                })?;
            }

            Ok(Response::new(RawSignedTx::from(opt_payout_tx)))
        } else {
            Err(Status::not_found(format!(
                "Withdrawal with index {} not found.",
                deposit_id
            )))
        }
    }

    async fn internal_send_tx(
        &self,
        request: Request<clementine::SendTxRequest>,
    ) -> Result<Response<Empty>, Status> {
        #[cfg(not(feature = "automation"))]
        {
            Err(Status::unimplemented("Automation is not enabled"))
        }
        #[cfg(feature = "automation")]
        {
            let send_tx_req = request.into_inner();
            let fee_type = send_tx_req.fee_type();
            let signed_tx: bitcoin::Transaction = send_tx_req
                .raw_tx
                .ok_or(Status::invalid_argument("Missing raw_tx"))?
                .try_into()?;

            let mut dbtx = self.db.begin_transaction().await?;
            self.tx_sender
                .insert_try_to_send(
                    &mut dbtx,
                    None,
                    &signed_tx,
                    fee_type.try_into()?,
                    None,
                    &[],
                    &[],
                    &[],
                    &[],
                )
                .await
                .map_err(BridgeError::from)?;
            dbtx.commit()
                .await
                .map_err(|e| Status::internal(format!("Failed to commit db transaction: {}", e)))?;
            Ok(Response::new(Empty {}))
        }
    }

    #[tracing::instrument(skip_all, err(level = tracing::Level::ERROR), ret(level = tracing::Level::TRACE))]
    async fn setup(
        &self,
        _request: Request<Empty>,
    ) -> Result<Response<VerifierPublicKeys>, Status> {
        // Propagate Operators configurations to all verifier clients
        const CHANNEL_CAPACITY: usize = 1024 * 16;
        let (operator_params_tx, operator_params_rx) =
            tokio::sync::broadcast::channel(CHANNEL_CAPACITY);
        let operator_params_rx_handles = (0..self.get_verifier_clients().len())
            .map(|_| operator_params_rx.resubscribe())
            .collect::<Vec<_>>();

        let operators = self.get_operator_clients().to_vec();
        let get_operator_params_chunked_handle = tokio::spawn(async move {
            tracing::info!(clients = operators.len(), "Collecting operator details...");
            try_join_all(operators.iter().map(|operator| {
                let mut operator = operator.clone();
                let tx = operator_params_tx.clone();
                async move {
                    let stream = operator
                        .get_params(Request::new(Empty {}))
                        .await?
                        .into_inner();
                    tx.send(stream.try_collect::<Vec<_>>().await?)
                        .map_err(|e| {
                            BridgeError::from(eyre::eyre!("failed to read operator params: {e}"))
                        })?;
                    Ok::<_, Status>(())
                }
            }))
            .await?;
            Ok::<_, Status>(())
        });

        let verifiers = self.get_verifier_clients().to_vec();
        let set_operator_params_handle = tokio::spawn(async move {
            tracing::info!("Informing verifiers of existing operators...");
            try_join_all(verifiers.iter().zip(operator_params_rx_handles).map(
                |(verifier, mut rx)| {
                    let verifier = verifier.clone();
                    async move {
                        collect_and_call(&mut rx, |params| {
                            let mut verifier = verifier.clone();
                            async move {
                                verifier.set_operator(futures::stream::iter(params)).await?;
                                Ok::<_, Status>(())
                            }
                        })
                        .await?;
                        Ok::<_, Status>(())
                    }
                },
            ))
            .await?;
            Ok::<_, Status>(())
        });

        try_join_all([
            get_operator_params_chunked_handle,
            set_operator_params_handle,
        ])
        .await
        .wrap_err("aggregator setup failed")
        .map_err(BridgeError::from)?
        .into_iter()
        .collect::<Result<Vec<_>, Status>>()?;

        let verifier_public_keys = self.fetch_verifier_keys().await?;

        Ok(Response::new(VerifierPublicKeys::from(
            verifier_public_keys,
        )))
    }

    /// Handles a new deposit request from a user. This function coordinates the signing process
    /// between verifiers to create a valid move transaction. It ensures a covenant using pre-signed NofN transactions.
    /// It also collects signatures from operators to ensure that the operators can be slashed if they act maliciously.
    ///
    /// Overview:
    /// 1. Receive and parse deposit parameters from user
    /// 2. Signs all NofN transactions with verifiers using MuSig2:
    ///    - Creates nonce streams with verifiers (get pub nonces for each transaction)
    ///    - Opens deposit signing streams with verifiers (sends aggnonces for each transaction, receives partial sigs)
    ///    - Opens deposit finalization streams with verifiers (sends final signatures, receives movetx signatures)
    /// 3. Collects signatures from operators
    /// 4. Waits for all tasks to complete
    /// 5. Returns signed move transaction
    ///
    /// The following pipelines are used to coordinate the signing process, these move the data between the verifiers and the aggregator:
    ///    - Nonce aggregation
    ///    - Nonce distribution
    ///    - Signature aggregation
    ///    - Signature distribution
    // #[tracing::instrument(skip(self), err(level = tracing::Level::ERROR), ret(level = tracing::Level::TRACE))]
    async fn new_deposit(
        &self,
        request: Request<Deposit>,
    ) -> Result<Response<clementine::RawSignedTx>, Status> {
        timed_request(OVERALL_DEPOSIT_TIMEOUT, "Overall new deposit", async {
            let deposit_info: DepositInfo = request.into_inner().try_into()?;

            let deposit_data = DepositData {
                deposit: deposit_info,
                nofn_xonly_pk: None,
                actors: Actors {
                    verifiers: self.fetch_verifier_keys().await?,
                    watchtowers: vec![],
                    operators: self.fetch_operator_keys().await?,
                },
                security_council: self.config.security_council.clone(),
            };

            let deposit_params = deposit_data.clone().into();

            // Collect and distribute keys needed keys from operators and watchtowers to verifiers
            let start = std::time::Instant::now();
            timed_request(
                KEY_DISTRIBUTION_TIMEOUT,
                "Key collection and distribution",
                self.collect_and_distribute_keys(&deposit_params),
            )
            .await?;
            tracing::info!("Collected and distributed keys in {:?}", start.elapsed());

            let verifiers = self.get_participating_verifiers(&deposit_data).await?;

            // Generate nonce streams for all verifiers.
            let num_required_sigs = self.config.get_num_required_nofn_sigs(&deposit_data);
            let num_required_nonces = num_required_sigs as u32 + 2; // ask for +2 for the final movetx signature + emergency stop signature, but don't send it on deposit_sign stage
            let (first_responses, nonce_streams) =
                    create_nonce_streams(
                        verifiers.clone(),
                        num_required_nonces,
                        #[cfg(test)]
                        &self.config,
                    )
                    .await?;

            // Create initial deposit session and send to verifiers
            let deposit_sign_session = DepositSignSession {
                deposit_params: Some(deposit_params.clone()),
                nonce_gen_first_responses: first_responses,
            };

            let deposit_sign_param: VerifierDepositSignParams =
                    deposit_sign_session.clone().into();

        #[allow(clippy::unused_enumerate_index)]
            let partial_sig_streams = timed_try_join_all(
                PARTIAL_SIG_STREAM_CREATION_TIMEOUT,
                "Partial signature stream creation",
                Some(verifiers.ids()),
                verifiers.clients().into_iter().enumerate().map(|(_idx, verifier_client)| {
                    let mut verifier_client = verifier_client.clone();
                    #[cfg(test)]
                    let config = self.config.clone();

                    let deposit_sign_param =
                    deposit_sign_param.clone();

                    async move {
                        #[cfg(test)]
                        config
                            .test_params
                            .timeout_params
                            .hook_timeout_partial_sig_stream_creation_verifier(_idx)
                            .await;

                        let (tx, rx) = tokio::sync::mpsc::channel(num_required_nonces as usize + 1); // initial param + num_required_nonces nonces

                        let stream = verifier_client
                            .deposit_sign(tokio_stream::wrappers::ReceiverStream::new(rx))
                            .await?
                            .into_inner();

                        tx.send(deposit_sign_param).await.map_err(|e| {
                            Status::internal(format!("Failed to send deposit sign session: {:?}", e))
                        })?;

                        Ok::<_, BridgeError>((stream, tx))
                    }
                })
            )
            .await?;

            // Set up deposit finalization streams
        #[allow(clippy::unused_enumerate_index)]
            let deposit_finalize_streams = verifiers.clients().into_iter().enumerate().map(
                    |(_idx, mut verifier)| {
                        let (tx, rx) = tokio::sync::mpsc::channel(num_required_nonces as usize + 1);
                        let receiver_stream = tokio_stream::wrappers::ReceiverStream::new(rx);
                        #[cfg(test)]
                        let config = self.config.clone();
                        // start deposit_finalize with tokio spawn
                        let deposit_finalize_future = tokio::spawn(async move {
                            #[cfg(test)]
                            config
                                .test_params
                                .timeout_params
                                .hook_timeout_deposit_finalize_verifier(_idx)
                                .await;

                            verifier.deposit_finalize(receiver_stream).await.map_err(BridgeError::from)
                        });

                        Ok::<_, BridgeError>((deposit_finalize_future, tx))
                    },
                ).collect::<Result<Vec<_>, BridgeError>>()?;

            tracing::info!("Sending deposit finalize streams to verifiers");

            let (deposit_finalize_futures, deposit_finalize_sender): (Vec<_>, Vec<_>) =
                deposit_finalize_streams.into_iter().unzip();

            // Send initial finalization params
            let deposit_finalize_first_param: VerifierDepositFinalizeParams =
                deposit_sign_session.clone().into();

            timed_try_join_all(
                DEPOSIT_FINALIZE_STREAM_CREATION_TIMEOUT,
                "Deposit finalization initial param send",
                Some(verifiers.ids()),
                deposit_finalize_sender.iter().cloned().map(|tx| {
                    let param = deposit_finalize_first_param.clone();
                    async move {
                        tx.send(param).await
                        .map_err(|e| {
                            Status::internal(format!(
                                "Failed to send deposit finalize first param: {:?}",
                                e
                            ))
                        }).map_err(Into::into)
                    }
                })
            ).await?;


            let deposit_blockhash = self
                .rpc
                .get_blockhash_of_tx(&deposit_data.get_deposit_outpoint().txid)
                .await
                .map_to_status()?;

            let verifiers_public_keys = deposit_data.get_verifiers();

            // Create sighash stream for transaction signing
            let sighash_stream = Box::pin(create_nofn_sighash_stream(
                self.db.clone(),
                self.config.clone(),
                deposit_data.clone(),
                deposit_blockhash,
                false,
            ));

            // Create channels for pipeline communication
            let (agg_nonce_sender, agg_nonce_receiver) = channel(num_required_nonces as usize);
            let (partial_sig_sender, partial_sig_receiver) = channel(num_required_nonces as usize);
            let (final_sig_sender, final_sig_receiver) = channel(num_required_nonces as usize);

            // Start the nonce aggregation pipe.
            let nonce_agg_handle = tokio::spawn(nonce_aggregator(
                nonce_streams,
                sighash_stream,
                agg_nonce_sender,
            ));

            // Start the nonce distribution pipe.
            let nonce_dist_handle = tokio::spawn(nonce_distributor(
                agg_nonce_receiver,
                partial_sig_streams,
                partial_sig_sender,
            ));

            // Start the signature aggregation pipe.
            let sig_agg_handle = tokio::spawn(signature_aggregator(
                partial_sig_receiver,
                verifiers_public_keys,
                final_sig_sender,
            ));

            tracing::debug!("Getting signatures from operators");
            // Get sigs from each operator in background
            let operators = self.get_participating_operators(&deposit_data).await?;

            let config_clone = self.config.clone();
            let operator_sigs_fut = tokio::spawn(async move {
                timed_request(
                    OPERATOR_SIGS_TIMEOUT,
                    "Operator signature collection",
                    async {
                        Aggregator::collect_operator_sigs(
                            operators,
                            config_clone,
                            deposit_sign_session,
                        )
                        .await
                    },
                )
                .await
            });

            // Join the nonce aggregation handle to get the movetx agg nonce.
            let nonce_agg_handle = nonce_agg_handle
                .map_err(|_| Status::internal("panic when aggregating nonces"))
                .map(
                    |res| -> Result<(AggregatedNonce, AggregatedNonce), Status> {
                        res.and_then(|r| r.map_err(Into::into))
                    },
                )
                .shared();

            // Start the deposit finalization pipe.
            let sig_dist_handle = tokio::spawn(signature_distributor(
                final_sig_receiver,
                deposit_finalize_sender.clone(),
                nonce_agg_handle.clone(),
            ));

            tracing::debug!(
                "Waiting for pipeline tasks to complete (nonce agg, sig agg, sig dist, operator sigs)"
            );

            // Right now we collect all operator sigs then start to send them, we can do it simultaneously in the future
            // Need to change sig verification ordering in deposit_finalize() in verifiers so that we verify
            // 1st signature of all operators, then 2nd of all operators etc.
            let all_op_sigs = operator_sigs_fut
                .await
                .map_err(|_| Status::internal("panic when collecting operator signatures"))??;

            tracing::debug!("Got all operator signatures");

            tracing::debug!("Waiting for pipeline tasks to complete");
            // Wait for all pipeline tasks to complete
            timed_request(
                PIPELINE_COMPLETION_TIMEOUT,
                "MuSig2 signing pipeline",
                try_join_all([nonce_dist_handle, sig_agg_handle, sig_dist_handle]).map_err(|join_err| -> BridgeError { eyre::Report::from(join_err).wrap_err("Failed to join on pipelined tasks").into()}),
            )
            .await?;

            tracing::debug!("Pipeline tasks completed");


            // send operators sigs to verifiers after all verifiers have signed
            timed_request(
                SEND_OPERATOR_SIGS_TIMEOUT,
                "Sending operator signatures to verifiers",
                async {
                    let send_operator_sigs: Vec<_> = deposit_finalize_sender
                        .iter()
                        .map(|tx| async {
                            for one_op_sigs in all_op_sigs.iter() {
                                for sig in one_op_sigs.iter() {
                                    let deposit_finalize_param: VerifierDepositFinalizeParams =
                                        sig.into();

                                    tx.send(deposit_finalize_param).await.wrap_err_with(|| {
                                        eyre::eyre!(AggregatorError::OutputStreamEndedEarly {
                                            stream_name: "deposit_finalize_sender".into(),
                                        })
                                    })?;
                                }
                            }

                            Ok::<(), BridgeError>(())
                        })
                        .collect();
                    try_join_all(send_operator_sigs).await?;
                    Ok(())
                },
            )
            .await?;

            tracing::debug!("Waiting for deposit finalization");

            // Collect partial signatures for move transaction
            let partial_sigs: Vec<(Vec<u8>, Vec<u8>)> = timed_try_join_all(
                    DEPOSIT_FINALIZATION_TIMEOUT,
                    "Deposit finalization",
                    Some(verifiers.ids()),
                    deposit_finalize_futures.into_iter().map(|fut| async move {
                        let inner = fut.await
                            .map_err(|_| BridgeError::from(Status::internal("panic finishing deposit_finalize")))??
                            .into_inner();

                        Ok((inner.move_to_vault_partial_sig, inner.emergency_stop_partial_sig))
                    }),
                )
                .await?;


            let (move_to_vault_sigs, emergency_stop_sigs): (Vec<Vec<u8>>, Vec<Vec<u8>>) =
                partial_sigs.into_iter().unzip();

            tracing::debug!("Received move tx partial sigs: {:?}", move_to_vault_sigs);

            // Create the final move transaction and check the signatures
            let (movetx_agg_nonce, emergency_stop_agg_nonce) = nonce_agg_handle.await?;

            // Verify emergency stop signatures
            self.verify_and_save_emergency_stop_sigs(
                emergency_stop_sigs,
                emergency_stop_agg_nonce,
                deposit_params.clone(),
            )
            .await?;

            let signed_movetx_handler = self
                .create_movetx(move_to_vault_sigs, movetx_agg_nonce, deposit_params)
                .await?;

            let raw_signed_tx = RawSignedTx {
                raw_tx: bitcoin::consensus::serialize(&signed_movetx_handler.get_cached_tx()),
            };

            Ok(Response::new(raw_signed_tx))
        })
        .await.map_err(Into::into)
    }

    #[tracing::instrument(skip(self), err(level = tracing::Level::ERROR), ret(level = tracing::Level::TRACE))]
    async fn withdraw(
        &self,
        request: Request<WithdrawParams>,
    ) -> Result<Response<AggregatorWithdrawResponse>, Status> {
        let withdraw_params = request.into_inner();
        let operators = self.get_operator_clients().to_vec();
        let withdraw_futures = operators.iter().map(|operator| {
            let mut operator = operator.clone();
            let params = withdraw_params.clone();
            async move { operator.withdraw(Request::new(params)).await }
        });

        // collect responses from operators and return them as a vector of strings
        let responses = futures::future::join_all(withdraw_futures).await;
        Ok(Response::new(AggregatorWithdrawResponse {
            withdraw_responses: responses
                .into_iter()
                .map(|r| match r {
                    Ok(_) => "Withdraw successful".to_string(),
                    Err(e) => e.to_string(),
                })
                .collect(),
        }))
    }

    async fn get_nofn_aggregated_xonly_pk(
        &self,
        _: tonic::Request<super::Empty>,
    ) -> std::result::Result<tonic::Response<super::NofnResponse>, tonic::Status> {
        let verifier_keys = self.fetch_verifier_keys().await?;
        let num_verifiers = verifier_keys.len();
        let nofn_xonly_pk = bitcoin::XOnlyPublicKey::from_musig2_pks(verifier_keys, None)
            .expect("Failed to aggregate verifier public keys");
        Ok(Response::new(super::NofnResponse {
            nofn_xonly_pk: nofn_xonly_pk.serialize().to_vec(),
            num_verifiers: num_verifiers as u32,
        }))
    }

    async fn internal_create_emergency_stop_tx(
        &self,
        request: Request<clementine::CreateEmergencyStopTxRequest>,
    ) -> Result<Response<clementine::SignedTxWithType>, Status> {
        let inner_request = request.into_inner();
        let txids: Vec<Txid> = inner_request
            .txids
            .into_iter()
            .map(|txid| {
                Txid::from_slice(&txid.txid).map_err(|e| {
                    tonic::Status::invalid_argument(format!("Failed to parse txid: {e}"))
                })
            })
            .collect::<Result<Vec<_>, _>>()?;

        let add_anchor = inner_request.add_anchor;

        let combined_stop_tx = self
            .generate_combined_emergency_stop_tx(txids, add_anchor)
            .await?;

        Ok(Response::new(clementine::SignedTxWithType {
            transaction_type: Some(TransactionType::EmergencyStop.into()),
            raw_tx: bitcoin::consensus::serialize(&combined_stop_tx).to_vec(),
        }))
    }

    async fn send_move_to_vault_tx(
        &self,
        request: Request<clementine::SendMoveTxRequest>,
    ) -> Result<Response<clementine::Txid>, Status> {
        #[cfg(not(feature = "automation"))]
        {
            let _ = request;
            return Err(Status::unimplemented(
                "Automation is disabled, cannot automatically send move to vault tx.",
            ));
        }

        #[cfg(feature = "automation")]
        {
            let request = request.into_inner();
            let movetx = bitcoin::consensus::deserialize(
                &request
                    .raw_tx
                    .ok_or_eyre("raw_tx is required")
                    .map_to_status()?
                    .raw_tx,
            )
            .wrap_err("Failed to deserialize movetx")
            .map_to_status()?;

            let mut dbtx = self.db.begin_transaction().await?;
            self.tx_sender
                .insert_try_to_send(
                    &mut dbtx,
                    Some(TxMetadata {
                        deposit_outpoint: request
                            .deposit_outpoint
                            .map(TryInto::try_into)
                            .transpose()?,
                        operator_xonly_pk: None,
                        round_idx: None,
                        kickoff_idx: None,
                        tx_type: TransactionType::MoveToVault,
                    }),
                    &movetx,
                    FeePayingType::CPFP,
                    None,
                    &[],
                    &[],
                    &[],
                    &[],
                )
                .await
                .map_err(BridgeError::from)?;
            dbtx.commit()
                .await
                .map_err(|e| Status::internal(format!("Failed to commit db transaction: {}", e)))?;

            Ok(Response::new(movetx.compute_txid().into()))
        }
    }
}

#[cfg(test)]
mod tests {
    use crate::actor::Actor;
    use crate::config::BridgeConfig;
    use crate::deposit::{BaseDepositData, DepositInfo, DepositType};
    use crate::musig2::AggregateFromPublicKeys;
    use crate::rpc::clementine::clementine_aggregator_client::ClementineAggregatorClient;
    use crate::rpc::clementine::{self, GetEntityStatusesRequest, SendMoveTxRequest};
    use crate::rpc::get_clients;
    use crate::servers::create_aggregator_unix_server;
    use crate::test::common::citrea::MockCitreaClient;
    use crate::test::common::tx_utils::ensure_tx_onchain;
    use crate::test::common::*;
    use crate::{builder, EVMAddress};
    use bitcoin::hashes::Hash;
    use bitcoincore_rpc::RpcApi;
    use eyre::Context;
    use std::time::Duration;
    use tokio::time::sleep;
    use tonic::{Request, Status};

    #[cfg(feature = "automation")]
    async fn perform_deposit(mut config: BridgeConfig) -> Result<(), Status> {
        let regtest = create_regtest_rpc(&mut config).await;
        let rpc = regtest.rpc();

        let _unused =
            run_single_deposit::<MockCitreaClient>(&mut config, rpc.clone(), None, None, None)
                .await?;

        Ok(())
    }
    #[tokio::test]
    #[ignore = "See #687"]
    async fn aggregator_double_setup_fail() {
        let mut config = create_test_config_with_thread_name().await;
        let _regtest = create_regtest_rpc(&mut config).await;

        let actors = create_actors::<MockCitreaClient>(&config).await;
        let mut aggregator = actors.get_aggregator();

        aggregator
            .setup(tonic::Request::new(clementine::Empty {}))
            .await
            .unwrap();

        assert!(aggregator
            .setup(tonic::Request::new(clementine::Empty {}))
            .await
            .is_err());
    }

    #[tokio::test(flavor = "multi_thread")]
    async fn aggregator_double_deposit() {
        let mut config = create_test_config_with_thread_name().await;
        let regtest = create_regtest_rpc(&mut config).await;
        let rpc = regtest.rpc();
        let actors = create_actors::<MockCitreaClient>(&config).await;
        let mut aggregator = actors.get_aggregator();

        let evm_address = EVMAddress([1u8; 20]);
        let signer = Actor::new(
            config.secret_key,
            config.winternitz_secret_key,
            config.protocol_paramset().network,
        );

        let verifiers_public_keys: Vec<bitcoin::secp256k1::PublicKey> = aggregator
            .setup(tonic::Request::new(clementine::Empty {}))
            .await
            .unwrap()
            .into_inner()
            .try_into()
            .unwrap();
        sleep(Duration::from_secs(3)).await;

        let nofn_xonly_pk =
            bitcoin::XOnlyPublicKey::from_musig2_pks(verifiers_public_keys.clone(), None).unwrap();

        let deposit_address = builder::address::generate_deposit_address(
            nofn_xonly_pk,
            signer.address.as_unchecked(),
            evm_address,
            config.protocol_paramset().network,
            config.protocol_paramset().user_takes_after,
        )
        .unwrap()
        .0;

        let deposit_outpoint = rpc
            .send_to_address(&deposit_address, config.protocol_paramset().bridge_amount)
            .await
            .unwrap();
        rpc.mine_blocks(18).await.unwrap();

        let deposit_info = DepositInfo {
            deposit_outpoint,
            deposit_type: DepositType::BaseDeposit(BaseDepositData {
                evm_address,
                recovery_taproot_address: signer.address.as_unchecked().clone(),
            }),
        };

        // Two deposits with the same values.
        let movetx_one = aggregator
            .new_deposit(clementine::Deposit::from(deposit_info.clone()))
            .await
            .unwrap()
            .into_inner();
        let movetx_one_txid: bitcoin::Txid = aggregator
            .send_move_to_vault_tx(SendMoveTxRequest {
                deposit_outpoint: Some(deposit_outpoint.into()),
                raw_tx: Some(movetx_one),
            })
            .await
            .unwrap()
            .into_inner()
            .try_into()
            .unwrap();

        let movetx_two = aggregator
            .new_deposit(clementine::Deposit::from(deposit_info))
            .await
            .unwrap()
            .into_inner();
        let _movetx_two_txid: bitcoin::Txid = aggregator
            .send_move_to_vault_tx(SendMoveTxRequest {
                deposit_outpoint: Some(deposit_outpoint.into()),
                raw_tx: Some(movetx_two),
            })
            .await
            .unwrap()
            .into_inner()
            .try_into()
            .unwrap();
        rpc.mine_blocks(1).await.unwrap();
        sleep(Duration::from_secs(3)).await;

        let tx = poll_get(
            async || {
                rpc.mine_blocks(1).await.unwrap();

                let tx_result = rpc
                    .client
                    .get_raw_transaction_info(&movetx_one_txid, None)
                    .await;

                let tx_result = tx_result
                    .inspect_err(|e| {
                        tracing::error!("Error getting transaction: {:?}", e);
                    })
                    .ok();

                Ok(tx_result)
            },
            None,
            None,
        )
        .await
        .wrap_err_with(|| eyre::eyre!("MoveTx did not land onchain"))
        .unwrap();

        assert!(tx.confirmations.unwrap() > 0);
    }

    #[tokio::test(flavor = "multi_thread")]
    async fn aggregator_deposit_movetx_lands_onchain() {
        let mut config = create_test_config_with_thread_name().await;
        let regtest = create_regtest_rpc(&mut config).await;
        let rpc = regtest.rpc();
        let actors = create_actors::<MockCitreaClient>(&config).await;
        let mut aggregator = actors.get_aggregator();

        let evm_address = EVMAddress([1u8; 20]);
        let signer = Actor::new(
            config.secret_key,
            config.winternitz_secret_key,
            config.protocol_paramset().network,
        );

        let verifiers_public_keys: Vec<bitcoin::secp256k1::PublicKey> = aggregator
            .setup(tonic::Request::new(clementine::Empty {}))
            .await
            .unwrap()
            .into_inner()
            .try_into()
            .unwrap();
        sleep(Duration::from_secs(3)).await;

        let nofn_xonly_pk =
            bitcoin::XOnlyPublicKey::from_musig2_pks(verifiers_public_keys.clone(), None).unwrap();

        let deposit_address = builder::address::generate_deposit_address(
            nofn_xonly_pk,
            signer.address.as_unchecked(),
            evm_address,
            config.protocol_paramset().network,
            config.protocol_paramset().user_takes_after,
        )
        .unwrap()
        .0;

        let deposit_outpoint = rpc
            .send_to_address(&deposit_address, config.protocol_paramset().bridge_amount)
            .await
            .unwrap();
        rpc.mine_blocks(18).await.unwrap();

        let deposit_info = DepositInfo {
            deposit_outpoint,
            deposit_type: DepositType::BaseDeposit(BaseDepositData {
                evm_address,
                recovery_taproot_address: signer.address.as_unchecked().clone(),
            }),
        };

        // Generate and broadcast the move-to-vault transaction
        let raw_move_tx = aggregator
            .new_deposit(clementine::Deposit::from(deposit_info))
            .await
            .unwrap()
            .into_inner();

        let movetx_txid = aggregator
            .send_move_to_vault_tx(SendMoveTxRequest {
                deposit_outpoint: Some(deposit_outpoint.into()),
                raw_tx: Some(raw_move_tx),
            })
            .await
            .unwrap()
            .into_inner()
            .try_into()
            .unwrap();

        rpc.mine_blocks(1).await.unwrap();
        sleep(Duration::from_secs(3)).await;

        let tx = poll_get(
            async || {
                rpc.mine_blocks(1).await.unwrap();

                let tx_result = rpc
                    .client
                    .get_raw_transaction_info(&movetx_txid, None)
                    .await;

                let tx_result = tx_result
                    .inspect_err(|e| {
                        tracing::error!("Error getting transaction: {:?}", e);
                    })
                    .ok();

                Ok(tx_result)
            },
            None,
            None,
        )
        .await
        .wrap_err_with(|| eyre::eyre!("MoveTx did not land onchain"))
        .unwrap();

        assert!(tx.confirmations.unwrap() > 0);
    }

    #[tokio::test]
    async fn aggregator_two_deposit_movetx_and_emergency_stop() {
        let mut config = create_test_config_with_thread_name().await;
        let regtest = create_regtest_rpc(&mut config).await;
        let rpc = regtest.rpc();
        let actors = create_actors::<MockCitreaClient>(&config).await;
        let mut aggregator = actors.get_aggregator();

        let evm_address = EVMAddress([1u8; 20]);
        let signer = Actor::new(
            config.secret_key,
            config.winternitz_secret_key,
            config.protocol_paramset().network,
        );

        let verifiers_public_keys: Vec<bitcoin::secp256k1::PublicKey> = aggregator
            .setup(tonic::Request::new(clementine::Empty {}))
            .await
            .unwrap()
            .into_inner()
            .try_into()
            .unwrap();
        sleep(Duration::from_secs(3)).await;

        let nofn_xonly_pk =
            bitcoin::XOnlyPublicKey::from_musig2_pks(verifiers_public_keys.clone(), None).unwrap();

        let deposit_address_0 = builder::address::generate_deposit_address(
            nofn_xonly_pk,
            signer.address.as_unchecked(),
            evm_address,
            config.protocol_paramset().network,
            config.protocol_paramset().user_takes_after,
        )
        .unwrap()
        .0;

        let deposit_address_1 = builder::address::generate_deposit_address(
            nofn_xonly_pk,
            signer.address.as_unchecked(),
            evm_address,
            config.protocol_paramset().network,
            config.protocol_paramset().user_takes_after,
        )
        .unwrap()
        .0;

        let deposit_outpoint_0 = rpc
            .send_to_address(&deposit_address_0, config.protocol_paramset().bridge_amount)
            .await
            .unwrap();
        rpc.mine_blocks(18).await.unwrap();

        let deposit_outpoint_1 = rpc
            .send_to_address(&deposit_address_1, config.protocol_paramset().bridge_amount)
            .await
            .unwrap();
        rpc.mine_blocks(18).await.unwrap();

        let deposit_info_0 = DepositInfo {
            deposit_outpoint: deposit_outpoint_0,
            deposit_type: DepositType::BaseDeposit(BaseDepositData {
                evm_address,
                recovery_taproot_address: signer.address.as_unchecked().clone(),
            }),
        };

        let deposit_info_1 = DepositInfo {
            deposit_outpoint: deposit_outpoint_1,
            deposit_type: DepositType::BaseDeposit(BaseDepositData {
                evm_address,
                recovery_taproot_address: signer.address.as_unchecked().clone(),
            }),
        };

        // Generate and broadcast the move-to-vault tx for the first deposit
        let raw_move_tx_0 = aggregator
            .new_deposit(clementine::Deposit::from(deposit_info_0))
            .await
            .unwrap()
            .into_inner();
        let move_txid_0: bitcoin::Txid = aggregator
            .send_move_to_vault_tx(SendMoveTxRequest {
                deposit_outpoint: Some(deposit_outpoint_0.into()),
                raw_tx: Some(raw_move_tx_0),
            })
            .await
            .unwrap()
            .into_inner()
            .try_into()
            .unwrap();

        rpc.mine_blocks(1).await.unwrap();
        sleep(Duration::from_secs(3)).await;
        ensure_tx_onchain(rpc, move_txid_0)
            .await
            .expect("failed to get movetx_0 on chain");

        // Generate and broadcast the move-to-vault tx for the second deposit
        let raw_move_tx_1 = aggregator
            .new_deposit(clementine::Deposit::from(deposit_info_1))
            .await
            .unwrap()
            .into_inner();
        let move_txid_1 = aggregator
            .send_move_to_vault_tx(SendMoveTxRequest {
                deposit_outpoint: Some(deposit_outpoint_1.into()),
                raw_tx: Some(raw_move_tx_1),
            })
            .await
            .unwrap()
            .into_inner()
            .try_into()
            .unwrap();

        rpc.mine_blocks(1).await.unwrap();
        ensure_tx_onchain(rpc, move_txid_1)
            .await
            .expect("failed to get movetx_1 on chain");
        sleep(Duration::from_secs(3)).await;

        let move_txids = vec![move_txid_0, move_txid_1];

        tracing::debug!("Move txids: {:?}", move_txids);

        let emergency_txid = aggregator
            .internal_create_emergency_stop_tx(tonic::Request::new(
                clementine::CreateEmergencyStopTxRequest {
                    txids: move_txids
                        .iter()
                        .map(|txid| clementine::Txid {
                            txid: txid.to_byte_array().to_vec(),
                        })
                        .collect(),
                    add_anchor: true,
                },
            ))
            .await
            .unwrap()
            .into_inner();

        let raw_tx: bitcoin::Transaction =
            bitcoin::consensus::deserialize(&emergency_txid.raw_tx).expect("Failed to deserialize");

        rpc.client
            .send_raw_transaction(&raw_tx)
            .await
            .expect("Failed to send emergency stop tx");

        let emergency_stop_txid = raw_tx.compute_txid();
        rpc.mine_blocks(1).await.unwrap();

        let _emergencty_tx = poll_get(
            async || {
                rpc.mine_blocks(1).await.unwrap();

                let tx_result = rpc
                    .client
                    .get_raw_transaction_info(&emergency_stop_txid, None)
                    .await;

                let tx_result = tx_result
                    .inspect_err(|e| {
                        tracing::error!("Error getting transaction: {:?}", e);
                    })
                    .ok();

                Ok(tx_result)
            },
            None,
            None,
        )
        .await
        .wrap_err_with(|| eyre::eyre!("Emergency stop tx did not land onchain"))
        .unwrap();
    }

    #[cfg(feature = "automation")]
    #[tokio::test]
    #[ignore = "This test does not work"]
    async fn aggregator_deposit_finalize_verifier_timeout() {
        let mut config = create_test_config_with_thread_name().await;
        config
            .test_params
            .timeout_params
            .deposit_finalize_verifier_idx = Some(0);
        let res = perform_deposit(config).await;
        assert!(res.is_err());
        let err_string = res.unwrap_err().to_string();
        assert!(
            err_string.contains("Deposit finalization from verifiers"),
            "Error string was: {}",
            err_string
        );
    }

    #[cfg(feature = "automation")]
    #[tokio::test]
    async fn aggregator_deposit_key_distribution_verifier_timeout() {
        let mut config = create_test_config_with_thread_name().await;
        config
            .test_params
            .timeout_params
            .key_distribution_verifier_idx = Some(0);

        let res = perform_deposit(config).await;

        assert!(res.is_err());
        let err_string = res.unwrap_err().to_string();
        assert!(
            err_string.contains("Verifier key distribution (id:"),
            "Error string was: {}",
            err_string
        );
    }

    #[cfg(feature = "automation")]
    #[tokio::test]
    async fn aggregator_deposit_key_distribution_operator_timeout() {
        let mut config = create_test_config_with_thread_name().await;
        config
            .test_params
            .timeout_params
            .key_collection_operator_idx = Some(0);

        let res = perform_deposit(config).await;

        assert!(res.is_err());
        let err_string = res.unwrap_err().to_string();
        assert!(
            err_string.contains("Operator key collection (id:"),
            "Error string was: {}",
            err_string
        );
    }

    #[cfg(feature = "automation")]
    #[tokio::test]
    async fn aggregator_deposit_nonce_stream_creation_verifier_timeout() {
        let mut config = create_test_config_with_thread_name().await;
        config
            .test_params
            .timeout_params
            .nonce_stream_creation_verifier_idx = Some(0);

        let res = perform_deposit(config).await;

        assert!(res.is_err());
        let err_string = res.unwrap_err().to_string();
        assert!(
            err_string.contains("Nonce stream creation (id:"),
            "Error string was: {}",
            err_string
        );
    }

    #[cfg(feature = "automation")]
    #[tokio::test]
    async fn aggregator_deposit_partial_sig_stream_creation_timeout() {
        let mut config = create_test_config_with_thread_name().await;
        config
            .test_params
            .timeout_params
            .partial_sig_stream_creation_verifier_idx = Some(0);

        let res = perform_deposit(config).await;

        assert!(res.is_err());
        let err_string = res.unwrap_err().to_string();
        assert!(
            err_string.contains("Partial signature stream creation (id:"),
            "Error string was: {}",
            err_string
        );
    }

    #[cfg(feature = "automation")]
    #[tokio::test]
    async fn aggregator_deposit_operator_sig_collection_operator_timeout() {
        let mut config = create_test_config_with_thread_name().await;
        config
            .test_params
            .timeout_params
            .operator_sig_collection_operator_idx = Some(0);

        let res = perform_deposit(config).await;

        assert!(res.is_err());
        let err_string = res.unwrap_err().to_string();
        assert!(
            err_string.contains("Operator signature stream creation (id:"),
            "Error string was: {}",
            err_string
        );
    }

    #[tokio::test]
    async fn aggregator_get_entity_statuses() {
        let mut config = create_test_config_with_thread_name().await;
        let _regtest = create_regtest_rpc(&mut config).await;

        let actors = create_actors::<MockCitreaClient>(&config).await;
        let mut aggregator = actors.get_aggregator();
        let status = aggregator
            .get_entity_statuses(Request::new(GetEntityStatusesRequest {
                restart_tasks: false,
            }))
            .await
            .unwrap()
            .into_inner();

        tracing::info!("Status: {:?}", status);

        assert_eq!(
            status.entity_statuses.len(),
            config.test_params.all_operators_secret_keys.len()
                + config.test_params.all_verifiers_secret_keys.len()
        );
    }

    #[tokio::test]
    async fn aggregator_start_with_offline_verifier() {
        let mut config = create_test_config_with_thread_name().await;
        // random ips
        config.verifier_endpoints = Some(vec!["https://142.143.144.145:17001".to_string()]);
        config.operator_endpoints = Some(vec!["https://142.143.144.145:17002".to_string()]);
        // Create temporary directory for aggregator socket
        let socket_dir = tempfile::tempdir().unwrap();
        let socket_path = socket_dir.path().join("aggregator.sock");

        tracing::info!("Creating unix aggregator server");

        let (_, _shutdown_tx) = create_aggregator_unix_server(config.clone(), socket_path.clone())
            .await
            .unwrap();

        tracing::info!("Created unix aggregator server");

        let mut aggregator_client = get_clients(
            vec![format!("unix://{}", socket_path.display())],
            ClementineAggregatorClient::new,
            &config,
            false,
        )
        .await
        .unwrap()
        .pop()
        .unwrap();

        tracing::info!("Got aggregator client");

        // vergen should work
        assert!(aggregator_client
            .vergen(Request::new(clementine::Empty {}))
            .await
            .is_ok());

        tracing::info!("After vergen");

        // setup should give error as it can't connect to the verifier
        assert!(aggregator_client
            .setup(Request::new(clementine::Empty {}))
            .await
            .is_err());

        tracing::info!("After setup");

        // aggregator should still be up even after not connecting to the verifier
        // and should be able to get metrics
        tracing::info!(
            "Entity statuses: {:?}",
            aggregator_client
                .get_entity_statuses(Request::new(GetEntityStatusesRequest {
                    restart_tasks: false,
                }))
                .await
                .unwrap()
        );
    }
}<|MERGE_RESOLUTION|>--- conflicted
+++ resolved
@@ -6,12 +6,8 @@
     AggregatorWithdrawResponse, Deposit, EntityStatuses, GetEntityStatusesRequest,
     OptimisticPayoutParams, RawSignedTx, VergenResponse, VerifierPublicKeys, WithdrawParams,
 };
-<<<<<<< HEAD
 use crate::aggregator::{AggregatorServer, ParticipatingOperators, ParticipatingVerifiers};
-=======
-use crate::aggregator::{ParticipatingOperators, ParticipatingVerifiers};
 use crate::bitvm_client::SECP;
->>>>>>> f60d2fff
 use crate::builder::sighash::SignatureInfo;
 use crate::builder::transaction::{
     combine_emergency_stop_txhandler, create_emergency_stop_txhandler,
@@ -897,13 +893,8 @@
                 .map_to_status()?;
             let agg_nonce = aggregate_nonces(pub_nonces.iter().collect::<Vec<_>>().as_slice())?;
             // send the agg nonce to the verifiers to sign the optimistic payout tx
-<<<<<<< HEAD
-            let verifier_clients = verifiers.clients();
-            let payout_sigs = verifier_clients
-=======
             let payout_sigs = participating_verifiers
                 .clients()
->>>>>>> f60d2fff
                 .into_iter()
                 .zip(first_responses)
                 .map(|(mut client, first_response)| {
