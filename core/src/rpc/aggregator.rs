--- conflicted
+++ resolved
@@ -3,11 +3,7 @@
     DepositParams, Empty, VerifierDepositFinalizeParams,
 };
 use crate::builder::sighash::SignatureInfo;
-<<<<<<< HEAD
-use crate::builder::transaction::{create_move_to_vault_txhandler, DepositId, TxHandler};
-=======
-use crate::builder::transaction::{create_move_to_vault_txhandler, TxHandler};
->>>>>>> d26fc494
+use crate::builder::transaction::{create_move_to_vault_txhandler, TxHandler, TxHandler};
 use crate::config::BridgeConfig;
 use crate::rpc::clementine::clementine_operator_client::ClementineOperatorClient;
 use crate::rpc::clementine::clementine_verifier_client::ClementineVerifierClient;
@@ -369,25 +365,14 @@
         movetx_agg_nonce: MusigAggNonce,
         deposit_params: DepositParams,
     ) -> Result<TxHandler, Status> {
-<<<<<<< HEAD
-        let (deposit_outpoint, evm_address, recovery_taproot_address) =
-            parser::parse_deposit_params(deposit_params)?;
-=======
         let deposit_data = parser::parse_deposit_params(deposit_params)?;
->>>>>>> d26fc494
         let musig_partial_sigs = parser::verifier::parse_partial_sigs(partial_sigs)?;
 
         // create move tx and calculate sighash
         let mut move_txhandler = create_move_to_vault_txhandler(
-<<<<<<< HEAD
-            deposit_outpoint,
-            evm_address,
-            &recovery_taproot_address,
-=======
             deposit_data.deposit_outpoint,
             deposit_data.evm_address,
             &deposit_data.recovery_taproot_address,
->>>>>>> d26fc494
             self.nofn_xonly_pk,
             self.config.user_takes_after,
             self.config.bridge_amount_sats,
@@ -413,18 +398,11 @@
         move_txhandler.set_p2tr_script_spend_witness(&[final_sig.as_ref()], 0, 0)?;
         // Add fee bumper.
         let move_tx = move_txhandler.get_cached_tx();
-<<<<<<< HEAD
-
-        self.tx_sender
-            .try_to_send(move_tx, FeePayingType::CPFP, &[], &[], &[])
-            .await?;
-=======
         let _fee_payer_utxo = self
             .tx_sender
             .create_fee_payer_utxo(*move_txhandler.get_txid(), move_tx.weight())
             .await?;
         self.tx_sender.save_tx(move_tx).await?;
->>>>>>> d26fc494
 
         // everything is fine, return the signed move tx
         // TODO: Sign the transaction correctly after we create taproot witness generation functions
@@ -864,163 +842,6 @@
     }
 
     #[tokio::test]
-<<<<<<< HEAD
-    async fn aggregator_setup_watchtower_winternitz_public_keys() {
-        let mut config = create_test_config_with_thread_name!(None);
-        let (_verifiers, _operators, mut aggregator, _watchtowers, regtest) =
-            create_actors!(config.clone());
-        let rpc = regtest.rpc();
-
-        aggregator
-            .setup(tonic::Request::new(clementine::Empty {}))
-            .await
-            .unwrap();
-        let watchtower = Watchtower::new(config.clone()).await.unwrap();
-        let watchtower_wpks = watchtower
-            .get_watchtower_winternitz_public_keys()
-            .await
-            .unwrap();
-        config.db_name += "0"; // This modification is done by the create_actors_grpc function.
-        let verifier = Verifier::new(rpc.clone(), config.clone()).await.unwrap();
-        let verifier_wpks = verifier
-            .db
-            .get_watchtower_winternitz_public_keys(None, 0, 0) // TODO: Change this, this index should not be 0 for the watchtower.
-            .await
-            .unwrap();
-        tracing::info!("watchtower_wpks length: {:?}", watchtower_wpks.len());
-        tracing::info!("verifier_wpks length: {:?}", verifier_wpks.len());
-        tracing::info!(
-            "config.num_time_txs: {:?}",
-            config.num_sequential_collateral_txs
-        );
-        tracing::info!(
-            "config.num_kickoffs_per_timetx: {:?}",
-            config.num_kickoffs_per_sequential_collateral_tx
-        );
-        assert_eq!(
-            config.num_sequential_collateral_txs * config.num_kickoffs_per_sequential_collateral_tx,
-            verifier_wpks.len()
-        );
-        assert!(
-            watchtower_wpks[0..config.num_sequential_collateral_txs
-                * config.num_kickoffs_per_sequential_collateral_tx]
-                .to_vec()
-                == verifier_wpks,
-            "Winternitz keys of watchtower and verifier are not equal"
-        );
-    }
-
-    #[tokio::test]
-    async fn aggregator_setup_watchtower_challenge_addresses() {
-        let config = create_test_config_with_thread_name!(None);
-        let (_verifiers, _operators, mut aggregator, _watchtowers, regtest) =
-            create_actors!(config.clone());
-        let rpc = regtest.rpc();
-
-        aggregator
-            .setup(tonic::Request::new(clementine::Empty {}))
-            .await
-            .unwrap();
-        let watchtower = Watchtower::new(config.clone()).await.unwrap();
-        tracing::info!("watchtower config: {:#?}", watchtower.config);
-        let watchtower_wpks = watchtower
-            .get_watchtower_winternitz_public_keys()
-            .await
-            .unwrap();
-        let watchtower_challenge_addresses = watchtower
-            .get_watchtower_challenge_addresses()
-            .await
-            .unwrap();
-        let verifier0 = {
-            let mut config = config.clone();
-            config.db_name += "0"; // This modification is done by the create_actors_grpc function.
-            Verifier::new(rpc.clone(), config).await.unwrap()
-        };
-
-        tracing::info!("verifier config: {:#?}", verifier0.config);
-
-        let verifier_wpks = verifier0
-            .db
-            .get_watchtower_winternitz_public_keys(None, 0, 0)
-            .await
-            .unwrap();
-        let verifier_challenge_addresses_0 = verifier0
-            .db
-            .get_watchtower_challenge_addresses(None, 0, 0)
-            .await
-            .unwrap();
-        let verifier_challenge_addresses_1 = verifier0
-            .db
-            .get_watchtower_challenge_addresses(None, 1, 0)
-            .await
-            .unwrap();
-        let verifier_challenge_addresses_2 = verifier0
-            .db
-            .get_watchtower_challenge_addresses(None, 2, 0)
-            .await
-            .unwrap();
-        let verifier_challenge_addresses_3 = verifier0
-            .db
-            .get_watchtower_challenge_addresses(None, 3, 0)
-            .await
-            .unwrap();
-        tracing::info!(
-            "watchtower_challenge_addresses length: {:?}",
-            watchtower_challenge_addresses.len()
-        );
-        tracing::info!(
-            "verifier_challenge_addresses length: {:?}",
-            verifier_challenge_addresses_0.len()
-        );
-        assert_eq!(
-            config.num_kickoffs_per_sequential_collateral_tx
-                * config.num_kickoffs_per_sequential_collateral_tx,
-            verifier_wpks.len()
-        );
-        assert_eq!(
-            config.num_kickoffs_per_sequential_collateral_tx
-                * config.num_kickoffs_per_sequential_collateral_tx,
-            verifier_challenge_addresses_0.len()
-        );
-        tracing::info!(
-            "watchtower_challenge_addresses: {:?}",
-            watchtower_challenge_addresses
-        );
-        tracing::info!(
-            "verifier_challenge_addresses_0: {:?}",
-            verifier_challenge_addresses_0
-        );
-        tracing::info!(
-            "verifier_challenge_addresses_1: {:?}",
-            verifier_challenge_addresses_1
-        );
-        tracing::info!(
-            "verifier_challenge_addresses_2: {:?}",
-            verifier_challenge_addresses_2
-        );
-        tracing::info!(
-            "verifier_challenge_addresses_3: {:?}",
-            verifier_challenge_addresses_3
-        );
-        assert!(
-            watchtower_wpks[0..config.num_kickoffs_per_sequential_collateral_tx
-                * config.num_kickoffs_per_sequential_collateral_tx]
-                .to_vec()
-                == verifier_wpks,
-            "Winternitz keys of watchtower and verifier are not equal"
-        );
-        assert!(
-            watchtower_challenge_addresses[0..config.num_kickoffs_per_sequential_collateral_tx
-                * config.num_kickoffs_per_sequential_collateral_tx]
-                .to_vec()
-                == verifier_challenge_addresses_2, // Caveat: https://github.com/chainwayxyz/clementine/issues/478
-            "Challenge addresses of watchtower and verifier are not equal"
-        );
-    }
-
-    #[tokio::test]
-=======
->>>>>>> d26fc494
     #[ignore = "This test is also done during the deposit phase of test_deposit_and_sign_txs test"]
     async fn aggregator_setup_and_deposit() {
         let mut config = create_test_config_with_thread_name!(None);
