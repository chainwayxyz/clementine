use std::future::Future;

use super::clementine::{
    clementine_aggregator_server::ClementineAggregator, verifier_deposit_finalize_params,
    DepositParams, Empty, RawSignedMoveTx, VerifierDepositFinalizeParams,
};
use crate::builder::transaction::create_move_to_vault_txhandler;
use crate::config::BridgeConfig;
use crate::rpc::clementine::clementine_operator_client::ClementineOperatorClient;
use crate::rpc::clementine::clementine_verifier_client::ClementineVerifierClient;
use crate::rpc::clementine::VerifierDepositSignParams;
use crate::rpc::error::output_stream_ended_prematurely;
use crate::rpc::parser;
use crate::{
    aggregator::Aggregator,
    builder::sighash::{
        calculate_num_required_nofn_sigs, calculate_num_required_operator_sigs,
        create_nofn_sighash_stream,
    },
    errors::BridgeError,
    musig2::aggregate_nonces,
    rpc::clementine::{self, DepositSignSession},
};
use bitcoin::hashes::Hash;
use bitcoin::secp256k1::schnorr::Signature;
use bitcoin::secp256k1::{Message, PublicKey};
use bitcoin::{Amount, TapSighash};
use futures::{
    future::try_join_all,
    stream::{BoxStream, TryStreamExt},
    FutureExt, Stream, StreamExt, TryFutureExt,
};
use secp256k1::musig::{MusigAggNonce, MusigPartialSignature, MusigPubNonce};
use tokio::sync::mpsc::{channel, Receiver, Sender};
use tonic::{async_trait, Request, Response, Status, Streaming};

struct AggNonceQueueItem {
    agg_nonce: MusigAggNonce,
    sighash: TapSighash,
}

struct FinalSigQueueItem {
    final_sig: Vec<u8>,
}

/// For each expected sighash, we collect a batch of public nonces from all verifiers. We aggregate and send to the agg_nonce_sender. Then repeat for the next sighash.
async fn nonce_aggregator(
    mut nonce_streams: Vec<
        impl Stream<Item = Result<MusigPubNonce, BridgeError>> + Unpin + Send + 'static,
    >,
    mut sighash_stream: impl Stream<Item = Result<TapSighash, BridgeError>> + Unpin + Send + 'static,
    agg_nonce_sender: Sender<AggNonceQueueItem>,
) -> Result<MusigAggNonce, BridgeError> {
    let mut total_sigs = 0;
    tracing::info!("Starting nonce aggregation");
    while let Some(msg) = sighash_stream.next().await {
        let sighash = msg.map_err(|e| {
            tracing::error!("Error when reading from sighash stream: {}", e);
            BridgeError::RPCStreamEndedUnexpectedly("Sighash stream ended unexpectedly".into())
        })?;

        let pub_nonces = try_join_all(nonce_streams.iter_mut().enumerate().map(
            |(i, s)| async move {
                s.next().await.ok_or_else(|| {
                    BridgeError::RPCStreamEndedUnexpectedly(format!(
                        "Not enough nonces from verifier {i}",
                    ))
                })?
            },
        ))
        .await?;

        let agg_nonce = aggregate_nonces(pub_nonces.iter().collect::<Vec<_>>().as_slice());

        agg_nonce_sender
            .send(AggNonceQueueItem { agg_nonce, sighash })
            .await
            .map_err(|e| {
                BridgeError::RPCStreamEndedUnexpectedly(format!(
                    "Can't send aggregated nonces: {}",
                    e
                ))
            })?;

        total_sigs += 1;
    }

    if total_sigs == 0 {
        tracing::warn!("Sighash stream returned 0 signatures");
    }
    // Finally, aggregate nonces for the movetx signature
    let pub_nonces = try_join_all(nonce_streams.iter_mut().map(|s| async {
        s.next().await.ok_or_else(|| {
            BridgeError::RPCStreamEndedUnexpectedly(
                "Not enough nonces (expected movetx nonce)".into(),
            )
        })?
    }))
    .await?;

    let agg_nonce = aggregate_nonces(pub_nonces.iter().collect::<Vec<_>>().as_slice());

    Ok(agg_nonce)
}

/// Reroutes aggregated nonces to the signature aggregator.
async fn nonce_distributor(
    mut agg_nonce_receiver: Receiver<AggNonceQueueItem>,
    mut partial_sig_streams: Vec<(
        Streaming<clementine::PartialSig>,
        Sender<clementine::VerifierDepositSignParams>,
    )>,
    partial_sig_sender: Sender<(Vec<MusigPartialSignature>, AggNonceQueueItem)>,
) -> Result<(), BridgeError> {
    while let Some(queue_item) = agg_nonce_receiver.recv().await {
        let agg_nonce_wrapped = clementine::VerifierDepositSignParams {
            params: Some(clementine::verifier_deposit_sign_params::Params::AggNonce(
                queue_item.agg_nonce.serialize().to_vec(),
            )),
        };

        for (_, tx) in partial_sig_streams.iter_mut() {
            tx.send(agg_nonce_wrapped.clone()).await.map_err(|e| {
                BridgeError::RPCStreamEndedUnexpectedly(format!(
                    "Can't send aggregated nonces: {}",
                    e
                ))
            })?;
        }

        let partial_sigs = try_join_all(partial_sig_streams.iter_mut().map(|(stream, _)| async {
            let partial_sig = stream
                .message()
                .await?
                .ok_or(BridgeError::Error("No partial sig received".into()))?;

            Ok::<_, BridgeError>(MusigPartialSignature::from_slice(&partial_sig.partial_sig)?)
        }))
        .await?;

        partial_sig_sender
            .send((partial_sigs, queue_item))
            .await
            .map_err(|e| {
                BridgeError::RPCStreamEndedUnexpectedly(format!("Can't send partial sigs: {}", e))
            })?;
    }

    Ok(())
}

/// Collects partial signatures from given stream and aggregates them.
async fn signature_aggregator(
    mut partial_sig_receiver: Receiver<(Vec<MusigPartialSignature>, AggNonceQueueItem)>,
    verifiers_public_keys: Vec<PublicKey>,
    final_sig_sender: Sender<FinalSigQueueItem>,
) -> Result<(), BridgeError> {
    while let Some((partial_sigs, queue_item)) = partial_sig_receiver.recv().await {
        let final_sig = crate::musig2::aggregate_partial_signatures(
            &verifiers_public_keys,
            None,
            queue_item.agg_nonce,
            &partial_sigs,
            Message::from_digest(queue_item.sighash.to_byte_array()),
        )?;

        final_sig_sender
            .send(FinalSigQueueItem {
                final_sig: final_sig.serialize().to_vec(),
            })
            .await
            .map_err(|e| {
                BridgeError::RPCStreamEndedUnexpectedly(format!("Can't send final sigs: {}", e))
            })?;
    }

    Ok(())
}

/// Reroutes aggregated signatures to the caller.
async fn signature_distributor(
    mut final_sig_receiver: Receiver<FinalSigQueueItem>,
    deposit_finalize_sender: Vec<Sender<VerifierDepositFinalizeParams>>,
    movetx_agg_nonce: impl Future<Output = Result<MusigAggNonce, Status>>,
) -> Result<(), BridgeError> {
    use verifier_deposit_finalize_params::Params;
    while let Some(queue_item) = final_sig_receiver.recv().await {
        let final_params = VerifierDepositFinalizeParams {
            params: Some(Params::SchnorrSig(queue_item.final_sig)),
        };

        for tx in &deposit_finalize_sender {
            tx.send(final_params.clone())
                .await
                .map_err(|_| output_stream_ended_prematurely())?;
        }
    }

    let movetx_agg_nonce = movetx_agg_nonce.await?;
    // Send the movetx agg nonce to the verifiers.
    for tx in &deposit_finalize_sender {
        tx.send(VerifierDepositFinalizeParams {
            params: Some(Params::MoveTxAggNonce(
                movetx_agg_nonce.serialize().to_vec(),
            )),
        })
        .await
        .map_err(|_| output_stream_ended_prematurely())?
    }

    Ok(())
}

/// Creates a stream of nonces from verifiers.
/// This will automatically get's the first response from the verifiers.
///
/// # Returns
///
/// - Vec<[`clementine::NonceGenFirstResponse`]>: First response from each verifier
/// - Vec<BoxStream<Result<[`MusigPubNonce`], BridgeError>>>: Stream of nonces from each verifier
async fn create_nonce_streams(
    verifier_clients: Vec<ClementineVerifierClient<tonic::transport::Channel>>,
    num_nonces: u32,
) -> Result<
    (
        Vec<clementine::NonceGenFirstResponse>,
        Vec<BoxStream<'static, Result<MusigPubNonce, BridgeError>>>,
    ),
    BridgeError,
> {
    let mut nonce_streams = try_join_all(verifier_clients.into_iter().map(|client| {
        let mut client = client.clone();

        async move {
            let response_stream = client
                .nonce_gen(tonic::Request::new(clementine::NonceGenRequest {
                    num_nonces,
                }))
                .await?;

            Ok::<_, Status>(response_stream.into_inner())
        }
    }))
    .await?;

    // Get the first responses from verifiers.
    let first_responses: Vec<clementine::NonceGenFirstResponse> =
        try_join_all(nonce_streams.iter_mut().map(|stream| async {
            parser::verifier::parse_nonce_gen_first_response(stream).await
        }))
        .await?;

    let transformed_streams = nonce_streams
        .into_iter()
        .map(|stream| {
            stream
                .map(|result| Aggregator::extract_pub_nonce(result?.response))
                .boxed()
        })
        .collect::<Vec<_>>();

    Ok((first_responses, transformed_streams))
}

/// Use items collected from the broadcast receiver for an async function call.
///
/// Handles the boilerplate of managing a receiver of a broadcast channel.
/// If receiver is lagged at any time (data is lost) an error is returned.
async fn collect_and_call<R, T, F, Fut>(
    rx: &mut tokio::sync::broadcast::Receiver<Vec<T>>,
    f: F,
) -> Result<R, Status>
where
    R: Default,
    T: Clone,
    F: Fn(Vec<T>) -> Fut,
    Fut: Future<Output = Result<R, Status>>,
{
    loop {
        match rx.recv().await {
            Ok(params) => {
                f(params).await?;
            }
            Err(tokio::sync::broadcast::error::RecvError::Lagged(n)) => {
                break Err(BridgeError::RPCStreamEndedUnexpectedly(format!(
                    "lost {n} items due to lagging receiver"
                ))
                .into());
            }
            Err(tokio::sync::broadcast::error::RecvError::Closed) => break Ok(R::default()),
        }
    }
}

impl Aggregator {
    // Extracts pub_nonce from given stream.
    fn extract_pub_nonce(
        response: Option<clementine::nonce_gen_response::Response>,
    ) -> Result<MusigPubNonce, BridgeError> {
        match response
            .ok_or_else(|| BridgeError::Error("NonceGen response is empty".to_string()))?
        {
            clementine::nonce_gen_response::Response::PubNonce(pub_nonce) => {
                Ok(MusigPubNonce::from_slice(&pub_nonce)?)
            }
            _ => Err(BridgeError::Error(
                "Expected PubNonce in response".to_string(),
            )),
        }
    }

    /// For a specific deposit, gets needed signatures from each operator and returns a Vec with signatures from each operator
    async fn get_operator_sigs(
        operator_clients: Vec<ClementineOperatorClient<tonic::transport::Channel>>,
        config: BridgeConfig,
        mut deposit_sign_session: DepositSignSession,
    ) -> Result<Vec<Vec<Signature>>, BridgeError> {
        deposit_sign_session.nonce_gen_first_responses = Vec::new(); // not needed for operators
        let mut operator_sigs_streams =
            // create deposit sign streams with each operator
            try_join_all(operator_clients.into_iter().map(|mut operator_client| {
                let sign_session = deposit_sign_session.clone();
                async move {
                    let stream = operator_client
                        .deposit_sign(tonic::Request::new(sign_session))
                        .await?;
                    Ok::<_, Status>(stream.into_inner())
                }
            }))
                .await?;
        // calculate number of signatures needed from each operator
        let needed_sigs = calculate_num_required_operator_sigs(&config);
        // get signatures from each operator's signature streams
        let operator_sigs = try_join_all(operator_sigs_streams.iter_mut().map(|stream| async {
            let mut sigs: Vec<Signature> = Vec::with_capacity(needed_sigs);
            while let Some(sig) = stream.message().await? {
                sigs.push(Signature::from_slice(&sig.schnorr_sig)?);
            }
            Ok::<_, BridgeError>(sigs)
        }))
        .await?;
        // check if all signatures are received
        for (idx, sigs) in operator_sigs.iter().enumerate() {
            if sigs.len() != needed_sigs {
                return Err(BridgeError::Error(format!(
                    "Not all operator sigs received from op: {}.\n Expected: {}, got: {}",
                    idx,
                    needed_sigs,
                    sigs.len()
                )));
            }
        }
        Ok(operator_sigs)
    }

    fn create_movetx_check_sig(
        &self,
        partial_sigs: Vec<Vec<u8>>,
        movetx_agg_nonce: MusigAggNonce,
        deposit_params: DepositParams,
    ) -> Result<RawSignedMoveTx, Status> {
        let (deposit_outpoint, evm_address, recovery_taproot_address, user_takes_after) =
            parser::parse_deposit_params(deposit_params)?;
        let musig_partial_sigs = parser::verifier::parse_partial_sigs(partial_sigs)?;

        // create move tx and calculate sighash
        let mut move_txhandler = create_move_to_vault_txhandler(
            deposit_outpoint,
            evm_address,
            &recovery_taproot_address,
            self.nofn_xonly_pk,
            user_takes_after,
            self.config.bridge_amount_sats,
            self.config.network,
        )?;
        let sighash = move_txhandler.calculate_script_spend_sighash_indexed(
            0,
            0,
            bitcoin::TapSighashType::Default,
        )?;

        // aggregate partial signatures
        let _final_sig = crate::musig2::aggregate_partial_signatures(
            &self.config.verifiers_public_keys,
            None,
            movetx_agg_nonce,
            &musig_partial_sigs,
            Message::from_digest(sighash.to_byte_array()),
        )
        .map_err(|x| BridgeError::Error(format!("Aggregating MoveTx signatures failed {}", x)))?;

        // everything is fine, return the signed move tx
        let _move_tx = move_txhandler.get_cached_tx();
        // TODO: Sign the transaction correctly after we create taproot witness generation functions
        Ok(RawSignedMoveTx { raw_tx: vec![1, 2] })
    }
}

#[async_trait]
impl ClementineAggregator for Aggregator {
    #[tracing::instrument(skip_all, err(level = tracing::Level::ERROR), ret(level = tracing::Level::TRACE))]
    async fn setup(&self, _request: Request<Empty>) -> Result<Response<Empty>, Status> {
        tracing::info!("Collecting verifier public keys...");
        let verifier_public_keys = try_join_all(self.verifier_clients.iter().map(|client| {
            let mut client = client.clone();
            async move {
                let verifier_params = client
                    .get_params(Request::new(Empty {}))
                    .await?
                    .into_inner();
                Ok::<_, Status>(verifier_params.public_key)
            }
        }))
        .await?;
        tracing::debug!("Verifier public keys: {:?}", verifier_public_keys);

        tracing::info!("Setting up verifiers...");
        try_join_all(self.verifier_clients.iter().map(|client| {
            let mut client = client.clone();
            let verifier_public_keys = clementine::VerifierPublicKeys {
                verifier_public_keys: verifier_public_keys.clone(),
            };
            async move {
                client
                    .set_verifiers(Request::new(verifier_public_keys))
                    .await?;
                Ok::<_, Status>(())
            }
        }))
        .await?;

        // Propagate Operators configurations to all verifier clients
        const CHANNEL_CAPACITY: usize = 1024 * 16;
        let (operator_params_tx, operator_params_rx) =
            tokio::sync::broadcast::channel(CHANNEL_CAPACITY);

        let operators = self.operator_clients.clone();
        let get_operator_params_chunked_handle = tokio::spawn(async move {
            tracing::info!(clients = operators.len(), "Collecting operator details...");
            try_join_all(operators.iter().map(|operator| {
                let mut operator = operator.clone();
                let tx = operator_params_tx.clone();
                async move {
                    let stream = operator
                        .get_params(Request::new(Empty {}))
                        .await?
                        .into_inner();
                    tx.send(stream.try_collect::<Vec<_>>().await?)
                        .map_err(|e| {
                            BridgeError::Error(format!("failed to read operator params: {e}"))
                        })?;
                    Ok::<_, Status>(())
                }
            }))
            .await?;
            Ok::<_, Status>(())
        });

        let verifiers = self.verifier_clients.clone();
        let set_operator_params_handle = tokio::spawn(async move {
            tracing::info!("Informing verifiers for existing operators...");
            try_join_all(verifiers.iter().map(|verifier| {
                let verifier = verifier.clone();
                let rx = &operator_params_rx;
                async move {
                    let mut rx = rx.resubscribe();
                    collect_and_call(&mut rx, |params| {
                        let mut verifier = verifier.clone();
                        async move {
                            verifier.set_operator(futures::stream::iter(params)).await?;
                            Ok::<_, Status>(())
                        }
                    })
                    .await?;
                    Ok::<_, Status>(())
                }
            }))
            .await?;
            Ok::<_, Status>(())
        });

        // Propagate Watchtowers configuration to all verifier clients

        let (watchtower_params_tx, watchtower_params_rx) =
            tokio::sync::broadcast::channel(CHANNEL_CAPACITY);

        let watchtowers = self.watchtower_clients.clone();
        let get_watchtower_params_chunked_handle = tokio::spawn(async move {
            tracing::info!("Collecting Winternitz public keys from watchtowers...");
            try_join_all(watchtowers.iter().map(|watchtower| {
                let mut watchtower = watchtower.clone();
                let tx = watchtower_params_tx.clone();
                async move {
                    let stream = watchtower
                        .get_params(Request::new(Empty {}))
                        .await?
                        .into_inner();
                    tx.send(stream.try_collect::<Vec<_>>().await?)
                        .map_err(|e| {
                            BridgeError::Error(format!("failed to read watchtower params: {e}"))
                        })?;
                    Ok::<_, Status>(())
                }
            }))
            .await?;
            Ok::<_, Status>(())
        });

        let verifiers = self.verifier_clients.clone();
        let set_watchtower_params_handle = tokio::spawn(async move {
            tracing::info!("Sending Winternitz public keys to verifiers...");
            try_join_all(verifiers.iter().map(|verifier| {
                let verifier = verifier.clone();
                let rx = &watchtower_params_rx;
                async move {
                    let mut rx = rx.resubscribe();
                    collect_and_call(&mut rx, |params| {
                        let mut verifier = verifier.clone();
                        async move {
                            verifier
                                .set_watchtower(futures::stream::iter(params))
                                .await?;
                            Ok::<_, Status>(())
                        }
                    })
                    .await?;
                    Ok::<_, Status>(())
                }
            }))
            .await?;
            Ok::<_, Status>(())
        });

        try_join_all([
            get_operator_params_chunked_handle,
            set_operator_params_handle,
            get_watchtower_params_chunked_handle,
            set_watchtower_params_handle,
        ])
        .await
        .map_err(|e| BridgeError::Error(format!("aggregator setup failed: {e}")))?;

        Ok(Response::new(Empty {}))
    }

    /// Handles a new deposit request from a user. This function coordinates the signing process
    /// between verifiers to create a valid move transaction. It ensures a covenant using pre-signed NofN transactions.
    /// It also collects signatures from operators to ensure that the operators can be slashed if they act maliciously.
    ///
    /// Overview:
    /// 1. Receive and parse deposit parameters from user
    /// 2. Signs all NofN transactions with verifiers using MuSig2:
    ///    - Creates nonce streams with verifiers (get pub nonces for each transaction)
    ///    - Opens deposit signing streams with verifiers (sends aggnonces for each transaction, receives partial sigs)
    ///    - Opens deposit finalization streams with verifiers (sends final signatures, receives movetx signatures)
    /// 3. Collects signatures from operators
    /// 4. Waits for all tasks to complete
    /// 5. Returns signed move transaction
    ///
    /// The following pipelines are used to coordinate the signing process, these move the data between the verifiers and the aggregator:
    ///    - Nonce aggregation
    ///    - Nonce distribution
    ///    - Signature aggregation
    ///    - Signature distribution
    #[tracing::instrument(skip(self), err(level = tracing::Level::ERROR), ret(level = tracing::Level::TRACE))]
    async fn new_deposit(
        &self,
        request: Request<DepositParams>,
    ) -> Result<Response<RawSignedMoveTx>, Status> {
        let deposit_params = request.into_inner();

        let (deposit_outpoint, evm_address, recovery_taproot_address, user_takes_after) =
            parser::parse_deposit_params(deposit_params.clone())?;

        // Generate nonce streams for all verifiers.
        let num_required_sigs = calculate_num_required_nofn_sigs(&self.config);
        let (first_responses, nonce_streams) =
            create_nonce_streams(self.verifier_clients.clone(), num_required_sigs as u32 + 1)
                .await?; // ask for +1 for the final movetx signature, but don't send it on deposit_sign stage

        let mut partial_sig_streams =
            try_join_all(self.verifier_clients.iter().map(|verifier_client| {
                let mut verifier_client = verifier_client.clone();

                async move {
                    let (tx, rx) = tokio::sync::mpsc::channel(1280);
                    let stream = verifier_client
                        .deposit_sign(tokio_stream::wrappers::ReceiverStream::new(rx))
                        .await?
                        .into_inner();

                    Ok::<_, Status>((stream, tx))
                }
            }))
            .await?;

        // Create initial deposit session and send to verifiers
        let deposit_sign_session = DepositSignSession {
            deposit_params: Some(deposit_params.clone()),
            nonce_gen_first_responses: first_responses,
        };

        tracing::debug!("Sending deposit sign session to verifiers");
        for (_, tx) in partial_sig_streams.iter_mut() {
            let deposit_sign_param: VerifierDepositSignParams = deposit_sign_session.clone().into();

            tx.send(deposit_sign_param).await.map_err(|e| {
                Status::internal(format!("Failed to send deposit sign session: {:?}", e))
            })?;
        }

        // Set up deposit finalization streams
        let mut deposit_finalize_clients = self.verifier_clients.clone();
        let deposit_finalize_streams = try_join_all(deposit_finalize_clients.iter_mut().map(
            |verifier_client| async move {
                let (tx, rx) = tokio::sync::mpsc::channel(1280);
                let receiver_stream = tokio_stream::wrappers::ReceiverStream::new(rx);

                let deposit_finalize_futures =
                    verifier_client.deposit_finalize(receiver_stream).boxed();

                Ok::<_, Status>((deposit_finalize_futures, tx))
            },
        ))
        .await?;
        let (mut deposit_finalize_futures, deposit_finalize_sender): (Vec<_>, Vec<_>) =
            deposit_finalize_streams.into_iter().unzip();

        // Send initial finalization params
        let deposit_finalize_first_param: VerifierDepositFinalizeParams =
            deposit_sign_session.clone().into();
        for tx in deposit_finalize_sender.iter() {
            tx.send(deposit_finalize_first_param.clone())
                .await
                .map_err(|e| {
                    Status::internal(format!(
                        "Failed to send deposit finalize first param: {:?}",
                        e
                    ))
                })?;
        }

        // Create sighash stream for transaction signing
        let sighash_stream = Box::pin(create_nofn_sighash_stream(
            self.db.clone(),
            self.config.clone(),
            deposit_outpoint,
            evm_address,
            recovery_taproot_address,
            self.nofn_xonly_pk,
            user_takes_after,
            Amount::from_sat(200_000_000), // TODO: Fix this.
            6,
            100,
            self.config.bridge_amount_sats,
            self.config.network,
        ));

        // Create channels for pipeline communication
        let (agg_nonce_sender, agg_nonce_receiver) = channel(32);
        let (partial_sig_sender, partial_sig_receiver) = channel(32);
        let (final_sig_sender, final_sig_receiver) = channel(32);

        // Start the nonce aggregation pipe.
        let nonce_agg_handle = tokio::spawn(nonce_aggregator(
            nonce_streams,
            sighash_stream,
            agg_nonce_sender,
        ));

        // Start the nonce distribution pipe.
        let nonce_dist_handle = tokio::spawn(nonce_distributor(
            agg_nonce_receiver,
            partial_sig_streams,
            partial_sig_sender,
        ));

        // Start the signature aggregation pipe.
        let sig_agg_handle = tokio::spawn(signature_aggregator(
            partial_sig_receiver,
            self.config.verifiers_public_keys.clone(),
            final_sig_sender,
        ));

        tracing::debug!("Getting signatures from operators");
        // Get sigs from each operator in background
        let operator_sigs_fut = tokio::spawn(Aggregator::get_operator_sigs(
            self.operator_clients.clone(),
            self.config.clone(),
            deposit_sign_session,
        ));

        // Join the nonce aggregation handle to get the movetx agg nonce.
        let nonce_agg_handle = nonce_agg_handle
            .map_err(|_| Status::internal("panic when aggregating nonces"))
            .map(|res| -> Result<MusigAggNonce, Status> { res.and_then(|r| r.map_err(Into::into)) })
            .shared();

        // Start the deposit finalization pipe.
        let sig_dist_handle = tokio::spawn(signature_distributor(
            final_sig_receiver,
            deposit_finalize_sender.clone(),
            nonce_agg_handle.clone(),
        ));

        tracing::debug!(
            "Waiting for pipeline tasks to complete (nonce agg, sig agg, sig dist, operator sigs)"
        );
        // Wait for all pipeline tasks to complete
        try_join_all([nonce_dist_handle, sig_agg_handle, sig_dist_handle])
            .await
            .map_err(|_| Status::internal("panic when pipelining"))?;

        let operator_sigs = operator_sigs_fut
            .await
            .map_err(|_| Status::internal("panic when collecting operator signatures"))??;

        // send operators sigs to verifiers after all verifiers have signed
        let send_operator_sigs: Vec<_> = deposit_finalize_sender
            .iter()
            .map(|tx| async {
                for sigs in operator_sigs.iter() {
                    for sig in sigs.iter() {
                        let deposit_finalize_param: VerifierDepositFinalizeParams = sig.into();

                        tx.send(deposit_finalize_param).await.map_err(|e| {
                            BridgeError::RPCStreamEndedUnexpectedly(format!(
                                "Can't send operator sigs to verifier: {}",
                                e
                            ))
                        })?;
                    }
                }

                Ok::<(), BridgeError>(())
            })
            .collect();

        // wait until all operator sigs are sent to every verifier
        try_join_all(send_operator_sigs).await?;

        tracing::debug!("Waiting for deposit finalization");

        // Collect partial signatures for move transaction
        let move_tx_partial_sigs = try_join_all(
            deposit_finalize_futures
                .iter_mut()
                .map(|fut| async { Ok::<_, Status>(fut.await?.into_inner().partial_sig) }),
        )
        .await
        .map_err(|e| Status::internal(format!("Failed to finalize deposit: {:?}", e)))?;

        tracing::debug!("Received move tx partial sigs: {:?}", move_tx_partial_sigs);

        // Create the final move transaction and check the signatures
        let movetx_agg_nonce = nonce_agg_handle.await?;
        let raw_signed_movetx =
            self.create_movetx_check_sig(move_tx_partial_sigs, movetx_agg_nonce, deposit_params)?;

        Ok(Response::new(raw_signed_movetx))
    }
}

#[cfg(test)]
mod tests {
    use crate::rpc::clementine::clementine_operator_client::ClementineOperatorClient;
    use crate::rpc::clementine::clementine_verifier_client::ClementineVerifierClient;
    use crate::rpc::clementine::clementine_watchtower_client::ClementineWatchtowerClient;
    use crate::{
        config::BridgeConfig,
        create_test_config_with_thread_name,
        database::Database,
        errors::BridgeError,
        initialize_database,
        rpc::clementine::DepositParams,
        servers::{
            create_aggregator_grpc_server, create_operator_grpc_server,
            create_verifier_grpc_server, create_watchtower_grpc_server,
        },
        utils::initialize_logger,
    };
    use crate::{
        create_actors,
        extended_rpc::ExtendedRpc,
        rpc::clementine::{self, clementine_aggregator_client::ClementineAggregatorClient},
        verifier::Verifier,
        watchtower::Watchtower,
    };
    use bitcoin::Txid;
    use std::str::FromStr;

    #[tokio::test]
    #[serial_test::serial]
    async fn aggregator_double_setup_fail() {
        let config = create_test_config_with_thread_name!(None);

<<<<<<< HEAD
        let (_, _, mut aggregator, _) = create_actors!(config);

        aggregator
=======
        let (_, _, aggregator, _) = create_actors!(config);
        let mut aggregator_client =
            ClementineAggregatorClient::connect(format!("http://{}", aggregator.0))
                .await
                .unwrap();
        aggregator_client
>>>>>>> db889f15
            .setup(tonic::Request::new(clementine::Empty {}))
            .await
            .unwrap();

        assert!(aggregator
            .setup(tonic::Request::new(clementine::Empty {}))
            .await
            .is_err());
    }

    #[tokio::test]
    #[serial_test::serial]
    async fn aggregator_setup_watchtower_winternitz_public_keys() {
        let mut config = create_test_config_with_thread_name!(None);
        let (_verifiers, _operators, mut aggregator, _watchtowers) = create_actors!(config.clone());

        aggregator
            .setup(tonic::Request::new(clementine::Empty {}))
            .await
            .unwrap();
        let watchtower = Watchtower::new(config.clone()).await.unwrap();
        let watchtower_wpks = watchtower
            .get_watchtower_winternitz_public_keys()
            .await
            .unwrap();
        let rpc = ExtendedRpc::connect(
            config.bitcoin_rpc_url.clone(),
            config.bitcoin_rpc_user.clone(),
            config.bitcoin_rpc_password.clone(),
        )
        .await
        .unwrap();
        config.db_name += "0"; // This modification is done by the create_actors_grpc function.
        let verifier = Verifier::new(rpc, config.clone()).await.unwrap();
        let verifier_wpks = verifier
            .db
            .get_watchtower_winternitz_public_keys(None, 0, 0) // TODO: Change this, this index should not be 0 for the watchtower.
            .await
            .unwrap();
        tracing::info!("watchtower_wpks length: {:?}", watchtower_wpks.len());
        tracing::info!("verifier_wpks length: {:?}", verifier_wpks.len());
        tracing::info!(
            "config.num_time_txs: {:?}",
            config.num_sequential_collateral_txs
        );
        tracing::info!(
            "config.num_kickoffs_per_timetx: {:?}",
            config.num_kickoffs_per_sequential_collateral_tx
        );
        assert_eq!(
            config.num_sequential_collateral_txs * config.num_kickoffs_per_sequential_collateral_tx,
            verifier_wpks.len()
        );
        assert!(
            watchtower_wpks[0..config.num_sequential_collateral_txs
                * config.num_kickoffs_per_sequential_collateral_tx]
                .to_vec()
                == verifier_wpks,
            "Winternitz keys of watchtower and verifier are not equal"
        );
    }

    #[tokio::test]
    #[serial_test::serial]
    async fn aggregator_setup_watchtower_challenge_addresses() {
        let mut config = create_test_config_with_thread_name!(None);
        let (_verifiers, _operators, mut aggregator, _watchtowers) = create_actors!(config.clone());
        aggregator
            .setup(tonic::Request::new(clementine::Empty {}))
            .await
            .unwrap();
        let watchtower = Watchtower::new(config.clone()).await.unwrap();
        tracing::info!("watchtower config: {:#?}", watchtower.config);
        let watchtower_wpks = watchtower
            .get_watchtower_winternitz_public_keys()
            .await
            .unwrap();
        let watchtower_challenge_addresses = watchtower
            .get_watchtower_challenge_addresses()
            .await
            .unwrap();
        let rpc = ExtendedRpc::connect(
            config.bitcoin_rpc_url.clone(),
            config.bitcoin_rpc_user.clone(),
            config.bitcoin_rpc_password.clone(),
        )
        .await
        .unwrap();
        config.db_name += "0"; // This modification is done by the create_actors_grpc function.
        let verifier = Verifier::new(rpc, config.clone()).await.unwrap();
        tracing::info!("verifier config: {:#?}", verifier.config);
        let verifier_wpks = verifier
            .db
            .get_watchtower_winternitz_public_keys(None, 0, 0)
            .await
            .unwrap();
        let verifier_challenge_addresses_0 = verifier
            .db
            .get_watchtower_challenge_addresses(None, 0, 0)
            .await
            .unwrap();
        let verifier_challenge_addresses_1 = verifier
            .db
            .get_watchtower_challenge_addresses(None, 1, 0)
            .await
            .unwrap();
        let verifier_challenge_addresses_2 = verifier
            .db
            .get_watchtower_challenge_addresses(None, 2, 0)
            .await
            .unwrap();
        let verifier_challenge_addresses_3 = verifier
            .db
            .get_watchtower_challenge_addresses(None, 3, 0)
            .await
            .unwrap();
        tracing::info!(
            "watchtower_challenge_addresses length: {:?}",
            watchtower_challenge_addresses.len()
        );
        tracing::info!(
            "verifier_challenge_addresses length: {:?}",
            verifier_challenge_addresses_0.len()
        );
        assert_eq!(
            config.num_kickoffs_per_sequential_collateral_tx
                * config.num_kickoffs_per_sequential_collateral_tx,
            verifier_wpks.len()
        );
        assert_eq!(
            config.num_kickoffs_per_sequential_collateral_tx
                * config.num_kickoffs_per_sequential_collateral_tx,
            verifier_challenge_addresses_0.len()
        );
        tracing::info!(
            "watchtower_challenge_addresses: {:?}",
            watchtower_challenge_addresses
        );
        tracing::info!(
            "verifier_challenge_addresses_0: {:?}",
            verifier_challenge_addresses_0
        );
        tracing::info!(
            "verifier_challenge_addresses_1: {:?}",
            verifier_challenge_addresses_1
        );
        tracing::info!(
            "verifier_challenge_addresses_2: {:?}",
            verifier_challenge_addresses_2
        );
        tracing::info!(
            "verifier_challenge_addresses_3: {:?}",
            verifier_challenge_addresses_3
        );
        assert!(
            watchtower_wpks[0..config.num_kickoffs_per_sequential_collateral_tx
                * config.num_kickoffs_per_sequential_collateral_tx]
                .to_vec()
                == verifier_wpks,
            "Winternitz keys of watchtower and verifier are not equal"
        );
        assert!(
            watchtower_challenge_addresses[0..config.num_kickoffs_per_sequential_collateral_tx
                * config.num_kickoffs_per_sequential_collateral_tx]
                .to_vec()
                == verifier_challenge_addresses_2, // Caveat: https://github.com/chainwayxyz/clementine/issues/478
            "Challenge addresses of watchtower and verifier are not equal"
        );
    }

    #[tokio::test]
    #[serial_test::serial]
    async fn aggregator_setup_and_deposit() {
        let config = create_test_config_with_thread_name!(None);

        let mut aggregator = create_actors!(config).2;

<<<<<<< HEAD
        aggregator
=======
        tracing::info!("Setting up aggregator");
        let start = std::time::Instant::now();

        aggregator_client
>>>>>>> db889f15
            .setup(tonic::Request::new(clementine::Empty {}))
            .await
            .unwrap();

<<<<<<< HEAD
        aggregator
=======
        tracing::info!("Setup completed in {:?}", start.elapsed());
        tracing::info!("Depositing");
        let deposit_start = std::time::Instant::now();
        aggregator_client
>>>>>>> db889f15
            .new_deposit(DepositParams {
                deposit_outpoint: Some(
                    bitcoin::OutPoint {
                        txid: Txid::from_str(
                            "17e3fc7aae1035e77a91e96d1ba27f91a40a912cf669b367eb32c13a8f82bb02",
                        )
                        .unwrap(),
                        vout: 0,
                    }
                    .into(),
                ),
                evm_address: [1u8; 20].to_vec(),
                recovery_taproot_address:
                    "tb1pk8vus63mx5zwlmmmglq554kwu0zm9uhswqskxg99k66h8m3arguqfrvywa".to_string(),
                user_takes_after: 5,
            })
            .await
            .unwrap();
        tracing::info!("Deposit completed in {:?}", deposit_start.elapsed());
    }
}<|MERGE_RESOLUTION|>--- conflicted
+++ resolved
@@ -794,18 +794,9 @@
     async fn aggregator_double_setup_fail() {
         let config = create_test_config_with_thread_name!(None);
 
-<<<<<<< HEAD
         let (_, _, mut aggregator, _) = create_actors!(config);
 
         aggregator
-=======
-        let (_, _, aggregator, _) = create_actors!(config);
-        let mut aggregator_client =
-            ClementineAggregatorClient::connect(format!("http://{}", aggregator.0))
-                .await
-                .unwrap();
-        aggregator_client
->>>>>>> db889f15
             .setup(tonic::Request::new(clementine::Empty {}))
             .await
             .unwrap();
@@ -983,26 +974,18 @@
 
         let mut aggregator = create_actors!(config).2;
 
-<<<<<<< HEAD
-        aggregator
-=======
         tracing::info!("Setting up aggregator");
         let start = std::time::Instant::now();
 
         aggregator_client
->>>>>>> db889f15
             .setup(tonic::Request::new(clementine::Empty {}))
             .await
             .unwrap();
 
-<<<<<<< HEAD
-        aggregator
-=======
         tracing::info!("Setup completed in {:?}", start.elapsed());
         tracing::info!("Depositing");
         let deposit_start = std::time::Instant::now();
         aggregator_client
->>>>>>> db889f15
             .new_deposit(DepositParams {
                 deposit_outpoint: Some(
                     bitcoin::OutPoint {
