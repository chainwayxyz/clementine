--- conflicted
+++ resolved
@@ -888,14 +888,7 @@
                 watchtowers: vec![],
                 operators: self.get_operator_keys(),
             },
-<<<<<<< HEAD
-            security_council: SecurityCouncil {
-                pks: self.config.security_council_xonly_pks.clone(),
-                threshold: self.config.security_council_threshold,
-            },
-=======
             security_council: self.config.security_council.clone(),
->>>>>>> b690e836
         };
 
         let deposit_params = deposit_data.clone().into();
