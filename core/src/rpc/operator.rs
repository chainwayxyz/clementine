use super::clementine::{
    clementine_operator_server::ClementineOperator, AssertRequest, DepositSignSession, Empty,
    NewWithdrawalSigParams, NewWithdrawalSigResponse, OperatorBurnSig, OperatorParams, RawSignedTx,
    RawSignedTxs, TransactionRequest, WithdrawalFinalizedParams,
};
use super::error::*;
<<<<<<< HEAD
use crate::builder::sighash::create_operator_sighash_stream;
use crate::builder::transaction::sign::{create_and_sign_tx, create_assert_commitment_txs};
use crate::rpc::parser;
use crate::rpc::parser::{parse_assert_request, parse_transaction_request};
use crate::UTXO;
use crate::{errors::BridgeError, operator::Operator};
use bitcoin::hashes::Hash;
use bitcoin::{OutPoint, TxOut};
use futures::StreamExt;
use std::pin::pin;
=======
use crate::rpc::parser;
use crate::{errors::BridgeError, operator::Operator};
use bitcoin::hashes::Hash;
use bitcoin::OutPoint;
>>>>>>> d3659d23
use tokio::sync::mpsc;
use tokio_stream::wrappers::ReceiverStream;
use tonic::{async_trait, Request, Response, Status};
use crate::builder::transaction::DepositId;

#[async_trait]
impl ClementineOperator for Operator {
    type DepositSignStream = ReceiverStream<Result<OperatorBurnSig, Status>>;
    type GetParamsStream = ReceiverStream<Result<OperatorParams, Status>>;

    #[tracing::instrument(skip_all, err(level = tracing::Level::ERROR), ret(level = tracing::Level::TRACE))]
    async fn get_params(
        &self,
        _request: Request<Empty>,
    ) -> Result<Response<Self::GetParamsStream>, Status> {
        let operator = self.clone();
        let (tx, rx) = mpsc::channel(1280);
        let out_stream: Self::GetParamsStream = ReceiverStream::new(rx);

        let (mut wpk_receiver, mut hash_receiver) = operator.get_params().await?;

        tokio::spawn(async move {
            let operator_config: OperatorParams = operator.clone().into();
            tx.send(Ok(operator_config))
                .await
                .map_err(output_stream_ended_prematurely)?;

            while let Some(winternitz_public_key) = wpk_receiver.recv().await {
                let operator_winternitz_pubkey: OperatorParams = winternitz_public_key.into();
                tx.send(Ok(operator_winternitz_pubkey))
                    .await
                    .map_err(output_stream_ended_prematurely)?;
            }

            while let Some(hash) = hash_receiver.recv().await {
                let hash: OperatorParams = hash.into();
                tx.send(Ok(hash))
                    .await
                    .map_err(output_stream_ended_prematurely)?;
            }

            Ok::<(), Status>(())
        });

        Ok(Response::new(out_stream))
    }

    #[tracing::instrument(skip(self), err(level = tracing::Level::ERROR), ret(level = tracing::Level::TRACE))]
    async fn deposit_sign(
        &self,
        request: Request<DepositSignSession>,
    ) -> Result<Response<Self::DepositSignStream>, Status> {
        let (tx, rx) = mpsc::channel(1280);
        let deposit_sign_session = request.into_inner();

        let (deposit_outpoint, evm_address, recovery_taproot_address) =
            parser::parse_deposit_params(deposit_sign_session.try_into()?)?;

<<<<<<< HEAD
        tokio::spawn(async move {
            let mut sighash_stream = pin!(create_operator_sighash_stream(
                operator.db,
                operator.idx,
                operator.collateral_funding_txid,
                operator.reimburse_addr.clone(),
                operator.signer.xonly_public_key,
                operator.config.clone(),
                DepositId {
                    deposit_outpoint,
                    evm_address,
                    recovery_taproot_address,
                },
                operator.nofn_xonly_pk,
            ));

            while let Some(sighash) = sighash_stream.next().await {
                let sighash = sighash?.0;

                // None because utxos that operators need to sign do not have scripts
                let sig = operator.signer.sign_with_tweak(sighash, None)?;
                let operator_burn_sig = OperatorBurnSig {
                    schnorr_sig: sig.serialize().to_vec(),
                };

                if tx.send(Ok(operator_burn_sig)).await.is_err() {
                    break;
                }
            }
=======
        let mut deposit_signatures_rx = self
            .deposit_sign(
                deposit_outpoint,
                evm_address,
                recovery_taproot_address,
                user_takes_after,
            )
            .await?;
>>>>>>> d3659d23

        while let Some(sig) = deposit_signatures_rx.recv().await {
            let operator_burn_sig = OperatorBurnSig {
                schnorr_sig: sig.serialize().to_vec(),
            };

            if tx.send(Ok(operator_burn_sig)).await.is_err() {
                break;
            }
        }

        Ok(Response::new(ReceiverStream::new(rx)))
    }

    #[tracing::instrument(skip(self), err(level = tracing::Level::ERROR), ret(level = tracing::Level::TRACE))]
    async fn new_withdrawal_sig(
        &self,
        request: Request<NewWithdrawalSigParams>,
    ) -> Result<Response<NewWithdrawalSigResponse>, Status> {
        let (
            withdrawal_id,
            user_sig,
            users_intent_outpoint,
            users_intent_script_pubkey,
            users_intent_amount,
        ) = parser::operator::parse_withdrawal_sig_params(request.into_inner()).await?;

        let withdrawal_txid = self
            .new_withdrawal_sig(
                withdrawal_id,
                user_sig,
                users_intent_outpoint,
                users_intent_script_pubkey,
                users_intent_amount,
            )
            .await?;

        Ok(Response::new(NewWithdrawalSigResponse {
            txid: withdrawal_txid.as_raw_hash().to_byte_array().to_vec(),
        }))
    }

    #[tracing::instrument(skip(self), err(level = tracing::Level::ERROR), ret(level = tracing::Level::TRACE))]
    async fn withdrawal_finalized(
        &self,
        request: Request<WithdrawalFinalizedParams>,
    ) -> Result<Response<Empty>, Status> {
        // Decode inputs.
        let _withdrawal_idx: u32 = request.get_ref().withdrawal_id;
        let _deposit_outpoint: OutPoint = request
            .get_ref()
            .deposit_outpoint
            .clone()
            .ok_or(BridgeError::RPCRequiredParam("deposit_outpoint"))?
            .try_into()?;

        // self.withdrawal_proved_on_citrea(withdrawal_idx, deposit_outpoint)
        //     .await?; // TODO: Reuse this in the new design.

        Ok(Response::new(Empty {}))
    }

    #[tracing::instrument(skip(self), err(level = tracing::Level::ERROR), ret(level = tracing::Level::TRACE))]
    async fn internal_create_signed_tx(
        &self,
        request: Request<TransactionRequest>,
    ) -> Result<Response<RawSignedTx>, Status> {
        let transaction_request = request.into_inner();
        let transaction_data = parse_transaction_request(transaction_request)?;

        let raw_tx = create_and_sign_tx(
            self.db.clone(),
            &self.signer,
            self.config.clone(),
            self.nofn_xonly_pk,
            transaction_data,
        )
        .await?;

        Ok(Response::new(raw_tx))
    }

    #[tracing::instrument(skip(self), err(level = tracing::Level::ERROR), ret(level = tracing::Level::TRACE))]
    async fn internal_create_assert_commitment_txs(
        &self,
        request: Request<AssertRequest>,
    ) -> Result<Response<RawSignedTxs>, Status> {
        let assert_request = request.into_inner();
        let assert_data = parse_assert_request(assert_request)?;

        let raw_txs = create_assert_commitment_txs(
            self.db.clone(),
            &self.signer,
            self.config.clone(),
            self.nofn_xonly_pk,
            assert_data,
        )
        .await?;

        Ok(Response::new(raw_txs))
    }
}<|MERGE_RESOLUTION|>--- conflicted
+++ resolved
@@ -4,7 +4,6 @@
     RawSignedTxs, TransactionRequest, WithdrawalFinalizedParams,
 };
 use super::error::*;
-<<<<<<< HEAD
 use crate::builder::sighash::create_operator_sighash_stream;
 use crate::builder::transaction::sign::{create_and_sign_tx, create_assert_commitment_txs};
 use crate::rpc::parser;
@@ -15,12 +14,6 @@
 use bitcoin::{OutPoint, TxOut};
 use futures::StreamExt;
 use std::pin::pin;
-=======
-use crate::rpc::parser;
-use crate::{errors::BridgeError, operator::Operator};
-use bitcoin::hashes::Hash;
-use bitcoin::OutPoint;
->>>>>>> d3659d23
 use tokio::sync::mpsc;
 use tokio_stream::wrappers::ReceiverStream;
 use tonic::{async_trait, Request, Response, Status};
@@ -79,46 +72,13 @@
         let (deposit_outpoint, evm_address, recovery_taproot_address) =
             parser::parse_deposit_params(deposit_sign_session.try_into()?)?;
 
-<<<<<<< HEAD
-        tokio::spawn(async move {
-            let mut sighash_stream = pin!(create_operator_sighash_stream(
-                operator.db,
-                operator.idx,
-                operator.collateral_funding_txid,
-                operator.reimburse_addr.clone(),
-                operator.signer.xonly_public_key,
-                operator.config.clone(),
-                DepositId {
-                    deposit_outpoint,
-                    evm_address,
-                    recovery_taproot_address,
-                },
-                operator.nofn_xonly_pk,
-            ));
-
-            while let Some(sighash) = sighash_stream.next().await {
-                let sighash = sighash?.0;
-
-                // None because utxos that operators need to sign do not have scripts
-                let sig = operator.signer.sign_with_tweak(sighash, None)?;
-                let operator_burn_sig = OperatorBurnSig {
-                    schnorr_sig: sig.serialize().to_vec(),
-                };
-
-                if tx.send(Ok(operator_burn_sig)).await.is_err() {
-                    break;
-                }
-            }
-=======
         let mut deposit_signatures_rx = self
             .deposit_sign(
                 deposit_outpoint,
                 evm_address,
                 recovery_taproot_address,
-                user_takes_after,
             )
             .await?;
->>>>>>> d3659d23
 
         while let Some(sig) = deposit_signatures_rx.recv().await {
             let operator_burn_sig = OperatorBurnSig {
