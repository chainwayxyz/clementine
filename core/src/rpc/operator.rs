use super::clementine::clementine_operator_server::ClementineOperator;
use super::clementine::{
<<<<<<< HEAD
    AssertRequest, ChallengeAckDigest, DepositParams, DepositSignSession, Empty, OperatorBurnSig,
    OperatorParams, RawSignedTx, RawSignedTxs, TransactionRequest, WithdrawalFinalizedParams,
};
use super::{
    clementine::{OperatorKeys, WithdrawParams, WithdrawResponse},
    error::*,
};
use crate::builder::transaction::sign::{create_and_sign_tx, create_assert_commitment_txs};
=======
    clementine_operator_server::ClementineOperator, AssertRequest, ChallengeAckDigest,
    DepositParams, DepositSignSession, Empty, NewWithdrawalSigParams, NewWithdrawalSigResponse,
    OperatorBurnSig, OperatorKeys, OperatorParams, RawSignedTxs, SignedTxWithType,
    SignedTxsWithType, WithdrawalFinalizedParams,
};
use super::error::*;
use crate::builder::transaction::sign::create_and_sign_txs;
>>>>>>> 29010a5b
use crate::rpc::parser;
use crate::rpc::parser::{parse_assert_request, parse_deposit_params, parse_transaction_request};
use crate::{errors::BridgeError, operator::Operator};
use bitcoin::hashes::Hash;
use bitcoin::OutPoint;
use tokio::sync::mpsc;
use tokio_stream::wrappers::ReceiverStream;
use tonic::{async_trait, Request, Response, Status};

#[async_trait]
impl ClementineOperator for Operator {
    type DepositSignStream = ReceiverStream<Result<OperatorBurnSig, Status>>;
    type GetParamsStream = ReceiverStream<Result<OperatorParams, Status>>;

    #[tracing::instrument(skip_all, err(level = tracing::Level::ERROR), ret(level = tracing::Level::TRACE))]
    async fn get_params(
        &self,
        _request: Request<Empty>,
    ) -> Result<Response<Self::GetParamsStream>, Status> {
        let operator = self.clone();
        let (tx, rx) = mpsc::channel(1280);
        let out_stream: Self::GetParamsStream = ReceiverStream::new(rx);

        let mut wpk_receiver = operator.get_params().await?;

        tokio::spawn(async move {
            let operator_config: OperatorParams = operator.clone().into();
            tx.send(Ok(operator_config))
                .await
                .map_err(output_stream_ended_prematurely)?;

            while let Some(winternitz_public_key) = wpk_receiver.recv().await {
                let operator_winternitz_pubkey: OperatorParams = winternitz_public_key.into();
                tx.send(Ok(operator_winternitz_pubkey))
                    .await
                    .map_err(output_stream_ended_prematurely)?;
            }

            Ok::<(), Status>(())
        });

        Ok(Response::new(out_stream))
    }

    #[tracing::instrument(skip(self), err(level = tracing::Level::ERROR), ret(level = tracing::Level::TRACE))]
    async fn deposit_sign(
        &self,
        request: Request<DepositSignSession>,
    ) -> Result<Response<Self::DepositSignStream>, Status> {
        let (tx, rx) = mpsc::channel(1280);
        let deposit_sign_session = request.into_inner();

        let deposit_data = parser::parse_deposit_params(deposit_sign_session.try_into()?)?;

        let mut deposit_signatures_rx = self.deposit_sign(deposit_data).await?;

        while let Some(sig) = deposit_signatures_rx.recv().await {
            let operator_burn_sig = OperatorBurnSig {
                schnorr_sig: sig.serialize().to_vec(),
            };

            if tx.send(Ok(operator_burn_sig)).await.is_err() {
                break;
            }
        }

        Ok(Response::new(ReceiverStream::new(rx)))
    }

    #[tracing::instrument(skip(self), err(level = tracing::Level::ERROR), ret(level = tracing::Level::TRACE))]
    async fn withdraw(
        &self,
        request: Request<WithdrawParams>,
    ) -> Result<Response<WithdrawResponse>, Status> {
        let (withdrawal_id, input_signature, input_outpoint, output_script_pubkey, output_amount) =
            parser::operator::parse_withdrawal_sig_params(request.into_inner()).await?;

        let withdrawal_txid = self
            .withdraw(
                withdrawal_id,
                input_signature,
                input_outpoint,
                output_script_pubkey,
                output_amount,
            )
            .await?;

        Ok(Response::new(WithdrawResponse {
            txid: withdrawal_txid.as_raw_hash().to_byte_array().to_vec(),
        }))
    }

    #[tracing::instrument(skip(self), err(level = tracing::Level::ERROR), ret(level = tracing::Level::TRACE))]
    async fn withdrawal_finalized(
        &self,
        request: Request<WithdrawalFinalizedParams>,
    ) -> Result<Response<Empty>, Status> {
        // Decode inputs.
        let _withdrawal_idx: u32 = request.get_ref().withdrawal_id;
        let _deposit_outpoint: OutPoint = request
            .get_ref()
            .deposit_outpoint
            .clone()
            .ok_or(BridgeError::RPCRequiredParam("deposit_outpoint"))?
            .try_into()?;

        // self.withdrawal_proved_on_citrea(withdrawal_idx, deposit_outpoint)
        //     .await?; // TODO: Reuse this in the new design.

        Ok(Response::new(Empty {}))
    }

<<<<<<< HEAD
    #[tracing::instrument(skip_all, err(level = "error"), ret(level = "trace"), fields(request = ?request.get_ref()))]
    async fn internal_create_signed_tx(
        &self,
        request: Request<TransactionRequest>,
    ) -> Result<Response<RawSignedTx>, Status> {
        let transaction_request = request.into_inner();
        let transaction_data = parse_transaction_request(transaction_request)?;

        let raw_tx = create_and_sign_tx(
            self.db.clone(),
            &self.signer,
            self.config.clone(),
            self.nofn_xonly_pk,
            transaction_data,
        )
        .await?;

        Ok(Response::new(raw_tx))
    }

=======
>>>>>>> 29010a5b
    #[tracing::instrument(skip(self), err(level = tracing::Level::ERROR), ret(level = tracing::Level::TRACE))]
    async fn internal_create_assert_commitment_txs(
        &self,
        request: Request<AssertRequest>,
    ) -> Result<Response<RawSignedTxs>, Status> {
        let assert_request = request.into_inner();
        let assert_data = parse_assert_request(assert_request)?;

        let raw_txs = self
            .create_assert_commitment_txs(self.nofn_xonly_pk, assert_data)
            .await?;

        Ok(Response::new(raw_txs))
    }

    #[tracing::instrument(skip(self), err(level = tracing::Level::ERROR), ret(level = tracing::Level::TRACE))]
    async fn get_deposit_keys(
        &self,
        request: Request<DepositParams>,
    ) -> Result<Response<OperatorKeys>, Status> {
        let deposit_req = request.into_inner();
        let deposit_data = parse_deposit_params(deposit_req)?;

        let winternitz_keys =
            self.generate_assert_winternitz_pubkeys(deposit_data.deposit_outpoint.txid)?;
        let hashes =
            self.generate_challenge_ack_preimages_and_hashes(deposit_data.deposit_outpoint.txid)?;

        Ok(Response::new(OperatorKeys {
            winternitz_pubkeys: winternitz_keys
                .into_iter()
                .map(|pubkey| pubkey.into())
                .collect(),
            challenge_ack_digests: hashes
                .into_iter()
                .map(|hash| ChallengeAckDigest { hash: hash.into() })
                .collect(),
        }))
    }

    async fn internal_create_signed_txs(
        &self,
        request: tonic::Request<super::TransactionRequest>,
    ) -> std::result::Result<tonic::Response<super::SignedTxsWithType>, tonic::Status> {
        let transaction_request = request.into_inner();
        let transaction_data = parse_transaction_request(transaction_request)?;
        let raw_txs = create_and_sign_txs(
            self.db.clone(),
            &self.signer,
            self.config.clone(),
            self.nofn_xonly_pk,
            transaction_data,
            Some([0u8; 20]), // dummy blockhash
        )
        .await?;

        Ok(Response::new(SignedTxsWithType {
            signed_txs: raw_txs
                .into_iter()
                .map(|(tx_type, signed_tx)| SignedTxWithType {
                    transaction_type: Some(tx_type.into()),
                    raw_tx: signed_tx.raw_tx,
                })
                .collect(),
        }))
    }
}<|MERGE_RESOLUTION|>--- conflicted
+++ resolved
@@ -1,23 +1,11 @@
 use super::clementine::clementine_operator_server::ClementineOperator;
 use super::clementine::{
-<<<<<<< HEAD
-    AssertRequest, ChallengeAckDigest, DepositParams, DepositSignSession, Empty, OperatorBurnSig,
-    OperatorParams, RawSignedTx, RawSignedTxs, TransactionRequest, WithdrawalFinalizedParams,
-};
-use super::{
-    clementine::{OperatorKeys, WithdrawParams, WithdrawResponse},
-    error::*,
-};
-use crate::builder::transaction::sign::{create_and_sign_tx, create_assert_commitment_txs};
-=======
-    clementine_operator_server::ClementineOperator, AssertRequest, ChallengeAckDigest,
-    DepositParams, DepositSignSession, Empty, NewWithdrawalSigParams, NewWithdrawalSigResponse,
+    AssertRequest, ChallengeAckDigest, DepositParams, DepositSignSession, Empty,
     OperatorBurnSig, OperatorKeys, OperatorParams, RawSignedTxs, SignedTxWithType,
-    SignedTxsWithType, WithdrawalFinalizedParams,
+    SignedTxsWithType, WithdrawalFinalizedParams, WithdrawParams, WithdrawResponse,
 };
 use super::error::*;
 use crate::builder::transaction::sign::create_and_sign_txs;
->>>>>>> 29010a5b
 use crate::rpc::parser;
 use crate::rpc::parser::{parse_assert_request, parse_deposit_params, parse_transaction_request};
 use crate::{errors::BridgeError, operator::Operator};
@@ -130,29 +118,6 @@
         Ok(Response::new(Empty {}))
     }
 
-<<<<<<< HEAD
-    #[tracing::instrument(skip_all, err(level = "error"), ret(level = "trace"), fields(request = ?request.get_ref()))]
-    async fn internal_create_signed_tx(
-        &self,
-        request: Request<TransactionRequest>,
-    ) -> Result<Response<RawSignedTx>, Status> {
-        let transaction_request = request.into_inner();
-        let transaction_data = parse_transaction_request(transaction_request)?;
-
-        let raw_tx = create_and_sign_tx(
-            self.db.clone(),
-            &self.signer,
-            self.config.clone(),
-            self.nofn_xonly_pk,
-            transaction_data,
-        )
-        .await?;
-
-        Ok(Response::new(raw_tx))
-    }
-
-=======
->>>>>>> 29010a5b
     #[tracing::instrument(skip(self), err(level = tracing::Level::ERROR), ret(level = tracing::Level::TRACE))]
     async fn internal_create_assert_commitment_txs(
         &self,
