use super::clementine::{
    self, clementine_verifier_server::ClementineVerifier, Empty, NonceGenRequest, NonceGenResponse,
    OperatorParams, PartialSig, SignedTxWithType, SignedTxsWithType, VerifierDepositFinalizeParams,
    VerifierDepositSignParams, VerifierParams,
};
use super::error;
use super::parser::ParserError;
use crate::builder::transaction::sign::create_and_sign_txs;
use crate::citrea::CitreaClientT;
use crate::fetch_next_optional_message_from_stream;
use crate::rpc::parser::parse_transaction_request;
use crate::verifier::VerifierServer;
use crate::{
    fetch_next_message_from_stream,
    rpc::parser::{self},
};
use bitcoin::Witness;
use clementine::verifier_deposit_finalize_params::Params;
use secp256k1::musig::MusigAggNonce;
use tokio::sync::mpsc::{self, error::SendError};
use tokio_stream::wrappers::ReceiverStream;
use tonic::{async_trait, Request, Response, Status, Streaming};

#[async_trait]
impl<C> ClementineVerifier for VerifierServer<C>
where
    C: CitreaClientT,
{
    async fn internal_create_watchtower_challenge(
        &self,
        request: tonic::Request<super::TransactionRequest>,
    ) -> std::result::Result<tonic::Response<super::SignedTxWithType>, tonic::Status> {
        let transaction_request = request.into_inner();
        let transaction_data = parse_transaction_request(transaction_request)?;

        let (tx_type, signed_tx) = self
            .verifier
            .create_and_sign_watchtower_challenge(
                transaction_data,
                &vec![
                    0u8;
                    self.verifier
                        .config
                        .protocol_paramset()
                        .watchtower_challenge_bytes
                ], // dummy challenge
            )
            .await?;

        Ok(Response::new(SignedTxWithType {
            transaction_type: Some(tx_type.into()),
            raw_tx: bitcoin::consensus::serialize(&signed_tx),
        }))
    }
    type NonceGenStream = ReceiverStream<Result<NonceGenResponse, Status>>;
    type DepositSignStream = ReceiverStream<Result<PartialSig, Status>>;

    #[tracing::instrument(skip(self), err(level = tracing::Level::ERROR), ret(level = tracing::Level::TRACE))]
    async fn get_params(&self, _: Request<Empty>) -> Result<Response<VerifierParams>, Status> {
        let params: VerifierParams = (&self.verifier).try_into()?;

        Ok(Response::new(params))
    }

    #[tracing::instrument(skip_all, err(level = tracing::Level::ERROR), ret(level = tracing::Level::TRACE))]
    async fn set_operator(
        &self,
        req: Request<Streaming<OperatorParams>>,
    ) -> Result<Response<Empty>, Status> {
        let mut in_stream = req.into_inner();

        let (collateral_funding_outpoint, operator_xonly_pk, wallet_reimburse_address) =
            parser::operator::parse_details(&mut in_stream).await?;

        let mut operator_kickoff_winternitz_public_keys = Vec::new();
        // we need num_round_txs + 1 because the last round includes reimburse generators of previous round
        for _ in 0..self.verifier.config.get_num_kickoff_winternitz_pks() {
            operator_kickoff_winternitz_public_keys
                .push(parser::operator::parse_winternitz_public_keys(&mut in_stream).await?);
        }

        let mut unspent_kickoff_sigs =
            Vec::with_capacity(self.verifier.config.get_num_unspent_kickoff_sigs());
        for _ in 0..self.verifier.config.get_num_unspent_kickoff_sigs() {
            unspent_kickoff_sigs.push(parser::operator::parse_schnorr_sig(&mut in_stream).await?);
        }

        if in_stream.message().await?.is_some() {
            return Err(Status::invalid_argument(
                "Expected end of stream, got more messages in set_operator",
            ));
        }

        self.verifier
            .set_operator(
                collateral_funding_outpoint,
                operator_xonly_pk,
                wallet_reimburse_address,
                operator_kickoff_winternitz_public_keys,
                unspent_kickoff_sigs,
            )
            .await?;

        Ok(Response::new(Empty {}))
    }

    #[tracing::instrument(skip(self), err(level = tracing::Level::ERROR), ret(level = tracing::Level::TRACE))]
    async fn nonce_gen(
        &self,
        req: Request<NonceGenRequest>,
    ) -> Result<Response<Self::NonceGenStream>, Status> {
        let num_nonces = req.into_inner().num_nonces;

        let (session_id, pub_nonces) = self.verifier.nonce_gen(num_nonces).await?;

        let (tx, rx) = mpsc::channel(pub_nonces.len() + 1);

        tokio::spawn(async move {
            let nonce_gen_first_response = clementine::NonceGenFirstResponse {
                id: session_id,
                num_nonces,
            };
            let session_id: NonceGenResponse = nonce_gen_first_response.into();
            tx.send(Ok(session_id)).await?;

            for pub_nonce in &pub_nonces {
                let pub_nonce: NonceGenResponse = pub_nonce.into();
                tx.send(Ok(pub_nonce)).await?;
            }

            Ok::<(), SendError<_>>(())
        });

        Ok(Response::new(ReceiverStream::new(rx)))
    }

    async fn deposit_sign(
        &self,
        req: Request<Streaming<VerifierDepositSignParams>>,
    ) -> Result<Response<Self::DepositSignStream>, Status> {
        let mut in_stream = req.into_inner();
        let verifier = self.verifier.clone();

        let (tx, rx) = mpsc::channel(1280);
        let out_stream: Self::DepositSignStream = ReceiverStream::new(rx);

        let (param_tx, mut param_rx) = mpsc::channel(1);
        let (agg_nonce_tx, agg_nonce_rx) = mpsc::channel(1280);

        // Send incoming data to deposit sign job.
        tokio::spawn(async move {
            let params = fetch_next_message_from_stream!(in_stream, params)?;
            let (deposit_data, session_id) = match params {
                clementine::verifier_deposit_sign_params::Params::DepositSignFirstParam(
                    deposit_sign_session,
                ) => parser::verifier::parse_deposit_sign_session(
                    deposit_sign_session,
                    &verifier.signer.public_key,
                )?,
                _ => return Err(Status::invalid_argument("Expected DepositOutpoint")),
            };
            param_tx
                .send((deposit_data, session_id))
                .await
                .map_err(error::output_stream_ended_prematurely)?;

            while let Some(result) =
                fetch_next_optional_message_from_stream!(&mut in_stream, params)
            {
                let agg_nonce = match result {
                    clementine::verifier_deposit_sign_params::Params::AggNonce(agg_nonce) => {
                        MusigAggNonce::from_slice(agg_nonce.as_slice())
                            .map_err(|_| ParserError::RPCParamMalformed("AggNonce".to_string()))?
                    }
                    _ => return Err(Status::invalid_argument("Expected AggNonce")),
                };

                agg_nonce_tx
                    .send(agg_nonce)
                    .await
                    .map_err(error::output_stream_ended_prematurely)?;
            }
            Ok(())
        });

        // Start partial sig job and return partial sig responses.
        tokio::spawn(async move {
            let (deposit_data, session_id) = param_rx
                .recv()
                .await
                .ok_or(error::expected_msg_got_none("parameters")())?;

            let mut partial_sig_receiver = verifier
                .deposit_sign(deposit_data.clone(), session_id, agg_nonce_rx)
                .await?;

            let mut nonce_idx = 0;
            let num_required_sigs = verifier.config.get_num_required_nofn_sigs(&deposit_data);
            while let Some(partial_sig) = partial_sig_receiver.recv().await {
                tx.send(Ok(PartialSig {
                    partial_sig: partial_sig.serialize().to_vec(),
                }))
                .await
                .map_err(|e| {
                    Status::aborted(format!(
                        "Error sending partial sig, stream ended prematurely: {e}"
                    ))
                })?;

                nonce_idx += 1;
                tracing::trace!(
                    "Verifier {:?} signed and sent sighash {} of {} through rpc deposit_sign",
                    verifier.signer.public_key,
                    nonce_idx,
                    num_required_sigs
                );
                if nonce_idx == num_required_sigs {
                    break;
                }
            }

            Ok::<(), Status>(())
        });

        Ok(Response::new(out_stream))
    }

    /// Function to finalize the deposit. Verifier will check the validity of the both nofn signatures and
    /// operator signatures. It will receive data from the stream in this order -> nofn sigs, movetx agg nonce, operator sigs.
    /// If everything is correct, it will partially sign the move tx and send it to aggregator.
    #[tracing::instrument(skip(self), err(level = tracing::Level::ERROR), ret(level = tracing::Level::TRACE))]
    async fn deposit_finalize(
        &self,
        req: Request<Streaming<VerifierDepositFinalizeParams>>,
    ) -> Result<Response<PartialSig>, Status> {
        let mut in_stream = req.into_inner();
        tracing::trace!(
            "In verifier {:?} deposit_finalize()",
            self.verifier.signer.public_key
        );

        let (sig_tx, sig_rx) = mpsc::channel(1280);
        let (agg_nonce_tx, agg_nonce_rx) = mpsc::channel(1);
        let (operator_sig_tx, operator_sig_rx) = mpsc::channel(1280);

        let params = fetch_next_message_from_stream!(in_stream, params)?;
        let (deposit_data, session_id) = match params {
            Params::DepositSignFirstParam(deposit_sign_session) => {
                parser::verifier::parse_deposit_sign_session(
                    deposit_sign_session,
                    &self.verifier.signer.public_key,
                )?
            }
            _ => Err(Status::internal("Expected DepositOutpoint"))?,
        };
        tracing::trace!(
            "Verifier {:?} got DepositSignFirstParam in deposit_finalize()",
            self.verifier.signer.public_key
        );

        // Start deposit finalize job.
        let verifier = self.verifier.clone();
        let mut dep_data = deposit_data.clone();
        let deposit_finalize_handle = tokio::spawn(async move {
            verifier
                .deposit_finalize(
                    &mut dep_data,
                    session_id,
                    sig_rx,
                    agg_nonce_rx,
                    operator_sig_rx,
                )
                .await
        });

        // Start parsing inputs and send them to deposit finalize job.
        let verifier = self.verifier.clone();
        tokio::spawn(async move {
            let num_required_nofn_sigs = verifier.config.get_num_required_nofn_sigs(&deposit_data);
            let mut nonce_idx = 0;
            while let Some(sig) =
                parser::verifier::parse_next_deposit_finalize_param_schnorr_sig(&mut in_stream)
                    .await?
            {
                tracing::debug!(
                    "Received full nofn sig {} in deposit_finalize()",
                    nonce_idx + 1
                );
                sig_tx
                    .send(sig)
                    .await
                    .map_err(error::output_stream_ended_prematurely)?;
                tracing::debug!(
                    "Sent full nofn sig {} to src/verifier in deposit_finalize()",
                    nonce_idx + 1
                );
                nonce_idx += 1;
                if nonce_idx == num_required_nofn_sigs {
                    break;
                }
            }
            if nonce_idx < num_required_nofn_sigs {
                panic!(
                    "Expected more nofn sigs {} < {}",
                    nonce_idx, num_required_nofn_sigs
                )
            }

            let agg_nonce =
                parser::verifier::parse_deposit_finalize_param_agg_nonce(&mut in_stream).await?;
            agg_nonce_tx
                .send(agg_nonce)
                .await
                .map_err(error::output_stream_ended_prematurely)?;

            let num_required_op_sigs = verifier
                .config
                .get_num_required_operator_sigs(&deposit_data);
            let num_operators = deposit_data.get_num_operators();
            let num_required_total_op_sigs = num_required_op_sigs * num_operators;
            let mut total_op_sig_count = 0;
            for _ in 0..num_operators {
                let mut op_sig_count = 0;

                while let Some(operator_sig) =
                    parser::verifier::parse_next_deposit_finalize_param_schnorr_sig(&mut in_stream)
                        .await?
                {
                    tracing::debug!(
                        "Received full operator sig {} in deposit_finalize()",
                        op_sig_count + 1
                    );
                    operator_sig_tx
                        .send(operator_sig)
                        .await
                        .map_err(error::output_stream_ended_prematurely)?;
                    tracing::debug!(
                        "Sent full operator sig {} to src/verifier in deposit_finalize()",
                        op_sig_count + 1
                    );

                    op_sig_count += 1;
                    total_op_sig_count += 1;
                    if op_sig_count == num_required_op_sigs {
                        break;
                    }
                }
            }

            if total_op_sig_count < num_required_total_op_sigs {
                panic!(
                    "Not enough operator signatures. Needed: {}, received: {}",
                    num_required_total_op_sigs, total_op_sig_count
                );
            }

            Ok::<(), Status>(())
        });

        let partial_sig = deposit_finalize_handle.await.map_err(|e| {
            Status::internal(format!("Deposit finalize thread failed to finish: {}", e).as_str())
        })??;

        Ok(Response::new(partial_sig.into()))
    }

    async fn set_operator_keys(
        &self,
        request: tonic::Request<super::OperatorKeysWithDeposit>,
    ) -> std::result::Result<tonic::Response<super::Empty>, tonic::Status> {
        let data = request.into_inner();
        let (deposit_params, op_keys, operator_xonly_pk) =
            parser::verifier::parse_op_keys_with_deposit(data)?;
        self.verifier
            .set_operator_keys(deposit_params, op_keys, operator_xonly_pk)
            .await?;
        Ok(Response::new(Empty {}))
    }

    async fn internal_create_signed_txs(
        &self,
        request: tonic::Request<super::TransactionRequest>,
    ) -> std::result::Result<tonic::Response<super::SignedTxsWithType>, tonic::Status> {
        let transaction_request = request.into_inner();
        let transaction_data = parse_transaction_request(transaction_request)?;
        let raw_txs = create_and_sign_txs(
            self.verifier.db.clone(),
            &self.verifier.signer,
            self.verifier.config.clone(),
            transaction_data,
            None, // empty blockhash, will not sign this
        )
        .await?;

        Ok(Response::new(SignedTxsWithType {
            signed_txs: raw_txs
                .into_iter()
                .map(|(tx_type, signed_tx)| SignedTxWithType {
                    transaction_type: Some(tx_type.into()),
                    raw_tx: bitcoin::consensus::serialize(&signed_tx),
                })
                .collect(),
        }))
    }

    async fn internal_handle_kickoff(
        &self,
        request: Request<clementine::Txid>,
    ) -> Result<Response<Empty>, Status> {
        let txid = request.into_inner();
        let txid = bitcoin::Txid::try_from(txid).expect("Should be able to convert");
        let mut dbtx = self.verifier.db.begin_transaction().await?;
        let kickoff_data = self
            .verifier
            .db
            .get_deposit_data_with_kickoff_txid(None, txid)
            .await?;
        if let Some((mut deposit_data, kickoff_id)) = kickoff_data {
            self.verifier
<<<<<<< HEAD
                .handle_kickoff(&mut dbtx, Witness::new(), deposit_data, kickoff_id, false)
=======
                .handle_kickoff(&mut dbtx, Witness::new(), &mut deposit_data, kickoff_id)
>>>>>>> 4cb874f2
                .await?;
        } else {
            return Err(Status::not_found("Kickoff txid not found"));
        }
        dbtx.commit().await.expect("Failed to commit transaction");
        Ok(Response::new(Empty {}))
    }
}<|MERGE_RESOLUTION|>--- conflicted
+++ resolved
@@ -417,11 +417,13 @@
             .await?;
         if let Some((mut deposit_data, kickoff_id)) = kickoff_data {
             self.verifier
-<<<<<<< HEAD
-                .handle_kickoff(&mut dbtx, Witness::new(), deposit_data, kickoff_id, false)
-=======
-                .handle_kickoff(&mut dbtx, Witness::new(), &mut deposit_data, kickoff_id)
->>>>>>> 4cb874f2
+                .handle_kickoff(
+                    &mut dbtx,
+                    Witness::new(),
+                    &mut deposit_data,
+                    kickoff_id,
+                    false,
+                )
                 .await?;
         } else {
             return Err(Status::not_found("Kickoff txid not found"));
