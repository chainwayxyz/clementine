use std::str::FromStr;

use super::clementine::{
    self, clementine_verifier_server::ClementineVerifier, Empty, NonceGenRequest, NonceGenResponse,
    OperatorParams, OptimisticPayoutParams, PartialSig, RawTxWithRbfInfo, VergenResponse,
    VerifierDepositFinalizeParams, VerifierDepositSignParams, VerifierParams,
};
use super::error;
use super::parser::ParserError;
use crate::builder::transaction::sign::{create_and_sign_txs, TransactionRequestData};
use crate::builder::transaction::ContractContext;
use crate::citrea::CitreaClientT;
use crate::constants::RESTART_BACKGROUND_TASKS_TIMEOUT;
use crate::errors::ResultExt;
use crate::rpc::clementine::VerifierDepositFinalizeResponse;
use crate::utils::{get_vergen_response, monitor_standalone_task, timed_request};
use crate::verifier::VerifierServer;
use crate::{constants, fetch_next_optional_message_from_stream};
use crate::{
    fetch_next_message_from_stream,
    rpc::parser::{self},
};
use alloy::primitives::PrimitiveSignature;
use bitcoin::Witness;
use clementine::verifier_deposit_finalize_params::Params;
use eyre::Context;
use secp256k1::musig::AggregatedNonce;
use tokio::sync::mpsc::{self, error::SendError};
use tokio_stream::wrappers::ReceiverStream;
use tonic::{async_trait, Request, Response, Status, Streaming};

#[async_trait]
impl<C> ClementineVerifier for VerifierServer<C>
where
    C: CitreaClientT,
{
    async fn vergen(&self, _request: Request<Empty>) -> Result<Response<VergenResponse>, Status> {
        tracing::info!("Vergen rpc called");
        Ok(Response::new(get_vergen_response()))
    }

    async fn restart_background_tasks(
        &self,
        _request: tonic::Request<super::Empty>,
    ) -> std::result::Result<tonic::Response<super::Empty>, tonic::Status> {
        tracing::info!("Restarting background tasks rpc called");
        // because start_background_tasks uses a RwLock, we set a timeout to be safe
        timed_request(
            RESTART_BACKGROUND_TASKS_TIMEOUT,
            "Restarting background tasks",
            self.start_background_tasks(),
        )
        .await?;
        tracing::info!("Restarting background tasks rpc completed");
        Ok(Response::new(Empty {}))
    }

    async fn optimistic_payout_sign(
        &self,
        request: Request<OptimisticPayoutParams>,
    ) -> Result<Response<PartialSig>, Status> {
        tracing::info!("Optimistic payout sign rpc called");
        let params = request.into_inner();
        let agg_nonce = AggregatedNonce::from_byte_array(
            params
                .agg_nonce
                .as_slice()
                .try_into()
                .map_err(|_| Status::invalid_argument("agg_nonce must be exactly 66 bytes"))?,
        )
        .map_err(|e| Status::invalid_argument(format!("Invalid musigagg nonce: {e}")))?;
        let nonce_session_id = params
            .nonce_gen
            .ok_or(Status::invalid_argument(
                "Nonce params not found for optimistic payout",
            ))?
            .id
            .parse::<u128>()
            .map_err(|e| Status::invalid_argument(format!("Invalid nonce session id: {e}")))?;

        let opt_withdraw_params = params.opt_withdrawal.ok_or(Status::invalid_argument(
            "Withdrawal params not found for optimistic payout",
        ))?;

        tracing::info!(
            "Parsed optimistic payout rpc params: {:?}",
            opt_withdraw_params
        );

        let verification_signature_str = opt_withdraw_params.verification_signature.clone();
        let withdrawal_params = opt_withdraw_params
            .withdrawal
            .ok_or(Status::invalid_argument(
                "Withdrawal params not found for optimistic payout",
            ))?;
        let (withdrawal_id, input_signature, input_outpoint, output_script_pubkey, output_amount) =
            parser::operator::parse_withdrawal_sig_params(withdrawal_params)?;

        let verification_signature = verification_signature_str
            .map(|sig| {
                PrimitiveSignature::from_str(&sig).map_err(|e| {
                    Status::invalid_argument(format!("Invalid verification signature: {e}"))
                })
            })
            .transpose()?;

        let partial_sig = self
            .verifier
            .sign_optimistic_payout(
                nonce_session_id,
                agg_nonce,
                withdrawal_id,
                input_signature,
                input_outpoint,
                output_script_pubkey,
                output_amount,
                verification_signature,
            )
            .await?;
        tracing::info!("Optimistic payout sign rpc completed successfully");
        Ok(Response::new(partial_sig.into()))
    }

    async fn internal_create_watchtower_challenge(
        &self,
        request: tonic::Request<super::TransactionRequest>,
    ) -> std::result::Result<tonic::Response<super::RawTxWithRbfInfo>, tonic::Status> {
        tracing::warn!(
            "Internal create watchtower challenge rpc called with request: {:?}",
            request
        );
        let transaction_request = request.into_inner();
        let transaction_data: TransactionRequestData = transaction_request.try_into()?;

        let (_tx_type, signed_tx, rbf_info) = self
            .verifier
            .create_watchtower_challenge(
                transaction_data,
                &{
                    let challenge_bytes = self
                        .verifier
                        .config
                        .protocol_paramset()
                        .watchtower_challenge_bytes;
                    let mut challenge = vec![0u8; challenge_bytes];
                    for (step, i) in (0..challenge_bytes).step_by(32).enumerate() {
                        if i < challenge_bytes {
                            challenge[i] = step as u8;
                        }
                    }
                    challenge
                }, // dummy challenge with 1u8, 2u8 every 32 bytes
                None,
            )
            .await?;

        Ok(Response::new(RawTxWithRbfInfo {
            raw_tx: bitcoin::consensus::serialize(&signed_tx),
            rbf_info: Some(rbf_info.into()),
        }))
    }
    type NonceGenStream = ReceiverStream<Result<NonceGenResponse, Status>>;
    type DepositSignStream = ReceiverStream<Result<PartialSig, Status>>;

    async fn get_params(&self, _: Request<Empty>) -> Result<Response<VerifierParams>, Status> {
        tracing::info!("Verifier get params rpc called");
        let params: VerifierParams = (&self.verifier).try_into()?;

        Ok(Response::new(params))
    }

    async fn set_operator(
        &self,
        req: Request<Streaming<OperatorParams>>,
    ) -> Result<Response<Empty>, Status> {
        let mut in_stream = req.into_inner();
        tracing::info!("set_operator rpc called");
        let (collateral_funding_outpoint, operator_xonly_pk, wallet_reimburse_address) =
            parser::operator::parse_details(&mut in_stream).await?;
        tracing::info!("Parsed set_operator rpc params for operator xonly pk: {}, collateral funding outpoint: {}, wallet reimburse address: {:?}", operator_xonly_pk, collateral_funding_outpoint, wallet_reimburse_address);

        // check if address is valid
        let wallet_reimburse_address_checked = wallet_reimburse_address
            .clone()
            .require_network(self.verifier.config.protocol_paramset().network)
            .map_err(|e| {
                Status::invalid_argument(format!(
                    "Invalid operator reimbursement address: {:?} for bitcoin network {:?} for operator {:?}. ParseError: {}",
                    wallet_reimburse_address,
                    self.verifier.config.protocol_paramset().network,
                    operator_xonly_pk,
                    e
                ))
            })?;

        let mut operator_kickoff_winternitz_public_keys = Vec::new();
        // we need num_round_txs + 1 because the last round includes reimburse generators of previous round
        for _ in 0..self.verifier.config.get_num_kickoff_winternitz_pks() {
            operator_kickoff_winternitz_public_keys
                .push(parser::operator::parse_winternitz_public_keys(&mut in_stream).await?);
        }

        let mut unspent_kickoff_sigs =
            Vec::with_capacity(self.verifier.config.get_num_unspent_kickoff_sigs());
        for _ in 0..self.verifier.config.get_num_unspent_kickoff_sigs() {
            unspent_kickoff_sigs.push(parser::operator::parse_schnorr_sig(&mut in_stream).await?);
        }

        if in_stream.message().await?.is_some() {
            return Err(Status::invalid_argument(
                "Expected end of stream, got more messages in set_operator",
            ));
        }

        self.verifier
            .set_operator(
                collateral_funding_outpoint,
                operator_xonly_pk,
                wallet_reimburse_address_checked,
                operator_kickoff_winternitz_public_keys,
                unspent_kickoff_sigs,
            )
            .await?;

        tracing::info!(
            "Set operator rpc completed successfully for operator xonly pk: {}",
            operator_xonly_pk
        );
        Ok(Response::new(Empty {}))
    }

    async fn nonce_gen(
        &self,
        req: Request<NonceGenRequest>,
    ) -> Result<Response<Self::NonceGenStream>, Status> {
        let num_nonces = req.into_inner().num_nonces;
        tracing::info!(
            "Verifier nonce gen rpc called with num_nonces: {}",
            num_nonces
        );
        let (session_id, pub_nonces) = self.verifier.nonce_gen(num_nonces).await?;

        let (tx, rx) = mpsc::channel(pub_nonces.len() + 1);

        let handle = tokio::spawn(async move {
            let nonce_gen_first_response = clementine::NonceGenFirstResponse {
                id: session_id.to_string(),
                num_nonces,
            };
            let session_id: NonceGenResponse = nonce_gen_first_response.into();
            tx.send(Ok(session_id)).await?;

            for pub_nonce in &pub_nonces {
                let pub_nonce: NonceGenResponse = pub_nonce.into();
                tx.send(Ok(pub_nonce)).await?;
            }

            Ok::<(), SendError<_>>(())
        });
        monitor_standalone_task(handle, "Verifier nonce_gen");

        Ok(Response::new(ReceiverStream::new(rx)))
    }

    async fn deposit_sign(
        &self,
        req: Request<Streaming<VerifierDepositSignParams>>,
    ) -> Result<Response<Self::DepositSignStream>, Status> {
        let mut in_stream = req.into_inner();
        let verifier = self.verifier.clone();
        tracing::info!("Verifier deposit sign rpc called");

        let (tx, rx) = mpsc::channel(constants::DEFAULT_CHANNEL_SIZE);
        let out_stream: Self::DepositSignStream = ReceiverStream::new(rx);

        let (param_tx, mut param_rx) = mpsc::channel(1);
        let (agg_nonce_tx, agg_nonce_rx) = mpsc::channel(constants::DEFAULT_CHANNEL_SIZE);
        let config = self.verifier.config.clone();

        // Send incoming data to deposit sign job.
        let handle = tokio::spawn(async move {
            let params = fetch_next_message_from_stream!(in_stream, params)?;
            let (deposit_data, session_id) = match params {
                clementine::verifier_deposit_sign_params::Params::DepositSignFirstParam(
                    deposit_sign_session,
                ) => parser::verifier::parse_deposit_sign_session(
                    deposit_sign_session,
                    &verifier.signer.public_key,
                )?,
                _ => return Err(Status::invalid_argument("Expected DepositOutpoint")),
            };

            let mut received_agg_nonces = 0;
            let needed_agg_nonces = config.get_num_required_nofn_sigs(&deposit_data);

            param_tx
                .send((deposit_data, session_id))
                .await
                .map_err(error::output_stream_ended_prematurely)?;

            while let Some(result) =
                fetch_next_optional_message_from_stream!(&mut in_stream, params)
            {
                let agg_nonce = match result {
                    clementine::verifier_deposit_sign_params::Params::AggNonce(agg_nonce) => {
                        AggregatedNonce::from_byte_array(
                            agg_nonce.as_slice().try_into().map_err(|_| {
                                ParserError::RPCParamMalformed("AggNonce".to_string())
                            })?,
                        )
                        .map_err(|_| ParserError::RPCParamMalformed("AggNonce".to_string()))?
                    }
                    _ => return Err(Status::invalid_argument("Expected AggNonce")),
                };

                agg_nonce_tx
                    .send(agg_nonce)
                    .await
                    .map_err(error::output_stream_ended_prematurely)?;

                received_agg_nonces += 1;
                if received_agg_nonces == needed_agg_nonces {
                    break;
                }
            }
            Ok(())
        });
        monitor_standalone_task(handle, "Verifier deposit data receiver");

        // Start partial sig job and return partial sig responses.
        let handle = tokio::spawn(async move {
            let (deposit_data, session_id) = param_rx
                .recv()
                .await
                .ok_or(error::expected_msg_got_none("parameters")())?;

            tracing::info!("Called deposit_sign for deposit data: {:?}", deposit_data,);

            let mut partial_sig_receiver = verifier
                .deposit_sign(deposit_data.clone(), session_id, agg_nonce_rx)
                .await?;

            let mut nonce_idx = 0;
            let num_required_sigs = verifier.config.get_num_required_nofn_sigs(&deposit_data);
            while let Some(partial_sig) = partial_sig_receiver.recv().await {
                tx.send(Ok(PartialSig {
                    partial_sig: partial_sig.serialize().to_vec(),
                }))
                .await
                .map_err(|e| {
                    Status::aborted(format!(
                        "Error sending partial sig, stream ended prematurely: {e}"
                    ))
                })?;

                nonce_idx += 1;
                tracing::trace!(
                    "Verifier {:?} signed and sent sighash {} of {} through rpc deposit_sign",
                    verifier.signer.public_key,
                    nonce_idx,
                    num_required_sigs
                );
                if nonce_idx == num_required_sigs {
                    break;
                }
            }

            Ok::<(), Status>(())
        });
        monitor_standalone_task(handle, "Verifier deposit signature sender");

        Ok(Response::new(out_stream))
    }

    /// Function to finalize the deposit. Verifier will check the validity of the both nofn signatures and
    /// operator signatures. It will receive data from the stream in this order -> nofn sigs, movetx agg nonce, operator sigs.
    /// If everything is correct, it will partially sign the move tx and send it to aggregator.
    async fn deposit_finalize(
        &self,
        req: Request<Streaming<VerifierDepositFinalizeParams>>,
    ) -> Result<Response<VerifierDepositFinalizeResponse>, Status> {
        let mut in_stream = req.into_inner();
        tracing::info!("deposit finalize rpc called");

        let (sig_tx, sig_rx) = mpsc::channel(constants::DEFAULT_CHANNEL_SIZE);
        let (agg_nonce_tx, agg_nonce_rx) = mpsc::channel(1);
        let (operator_sig_tx, operator_sig_rx) = mpsc::channel(constants::DEFAULT_CHANNEL_SIZE);

        let params = fetch_next_message_from_stream!(in_stream, params)?;
        let (deposit_data, session_id) = match params {
            Params::DepositSignFirstParam(deposit_sign_session) => {
                parser::verifier::parse_deposit_sign_session(
                    deposit_sign_session,
                    &self.verifier.signer.public_key,
                )?
            }
            _ => Err(Status::internal("Expected DepositOutpoint"))?,
        };
        tracing::info!(
            "deposit_data received in deposit_finalize, {:?}",
            deposit_data
        );
        let deposit_outpoint = deposit_data.get_deposit_outpoint();

        // Start deposit finalize job.
        let verifier = self.verifier.clone();
        let mut dep_data = deposit_data.clone();
        let deposit_finalize_handle = tokio::spawn(async move {
            verifier
                .deposit_finalize(
                    &mut dep_data,
                    session_id,
                    sig_rx,
                    agg_nonce_rx,
                    operator_sig_rx,
                )
                .await
        });

        // Start parsing inputs and send them to deposit finalize job.
        let verifier = self.verifier.clone();
        let sig_handle = tokio::spawn(async move {
            let num_required_nofn_sigs = verifier.config.get_num_required_nofn_sigs(&deposit_data);
            let mut nonce_idx = 0;
            while let Some(sig) =
                parser::verifier::parse_next_deposit_finalize_param_schnorr_sig(&mut in_stream)
                    .await?
            {
                tracing::debug!(
                    "Received full nofn sig {} in deposit_finalize()",
                    nonce_idx + 1
                );
                sig_tx
                    .send(sig)
                    .await
                    .map_err(error::output_stream_ended_prematurely)?;
                tracing::debug!(
                    "Sent full nofn sig {} to src/verifier in deposit_finalize()",
                    nonce_idx + 1
                );
                nonce_idx += 1;
                if nonce_idx == num_required_nofn_sigs {
                    break;
                }
            }
            if nonce_idx < num_required_nofn_sigs {
                let err_msg = format!(
                    "Insufficient N-of-N signatures received: got {nonce_idx}, expected {num_required_nofn_sigs}",
                );
                tracing::error!(err_msg);
                return Err(Status::invalid_argument(err_msg));
            }

            let move_tx_agg_nonce =
                parser::verifier::parse_deposit_finalize_param_move_tx_agg_nonce(&mut in_stream)
                    .await?;
            agg_nonce_tx
                .send(move_tx_agg_nonce)
                .await
                .map_err(error::output_stream_ended_prematurely)?;

            let emergency_stop_agg_nonce =
                parser::verifier::parse_deposit_finalize_param_emergency_stop_agg_nonce(
                    &mut in_stream,
                )
                .await?;
            agg_nonce_tx
                .send(emergency_stop_agg_nonce)
                .await
                .map_err(error::output_stream_ended_prematurely)?;

            let num_required_op_sigs = verifier
                .config
                .get_num_required_operator_sigs(&deposit_data);
            let num_operators = deposit_data.get_num_operators();
            let num_required_total_op_sigs = num_required_op_sigs * num_operators;
            let mut total_op_sig_count = 0;
            for _ in 0..num_operators {
                let mut op_sig_count = 0;

                while let Some(operator_sig) =
                    parser::verifier::parse_next_deposit_finalize_param_schnorr_sig(&mut in_stream)
                        .await?
                {
                    tracing::debug!(
                        "Received full operator sig {} in deposit_finalize()",
                        op_sig_count + 1
                    );
                    operator_sig_tx
                        .send(operator_sig)
                        .await
                        .map_err(error::output_stream_ended_prematurely)?;
                    tracing::debug!(
                        "Sent full operator sig {} to src/verifier in deposit_finalize()",
                        op_sig_count + 1
                    );

                    op_sig_count += 1;
                    total_op_sig_count += 1;
                    if op_sig_count == num_required_op_sigs {
                        break;
                    }
                }
            }

            if total_op_sig_count < num_required_total_op_sigs {
                let err_msg = format!(
                    "Insufficient operator signatures received: got {total_op_sig_count}, expected {num_required_total_op_sigs}",
                );
                tracing::error!(err_msg);
                return Err(Status::invalid_argument(err_msg));
            }

            Ok::<(), Status>(())
        });

        sig_handle.await.map_err(|e| {
            Status::internal(format!("Deposit sign thread failed to finish: {e}").as_str())
        })??;

        let partial_sig = deposit_finalize_handle.await.map_err(|e| {
            Status::internal(format!("Deposit finalize thread failed to finish: {e}").as_str())
        })??;

        let response = VerifierDepositFinalizeResponse {
            move_to_vault_partial_sig: partial_sig.0.serialize().to_vec(),
            emergency_stop_partial_sig: partial_sig.1.serialize().to_vec(),
        };

        tracing::info!(
            "deposit finalize rpc completed successfully for deposit outpoint: {:?}",
            deposit_outpoint
        );

        Ok(Response::new(response))
    }

    async fn set_operator_keys(
        &self,
        request: tonic::Request<super::OperatorKeysWithDeposit>,
    ) -> std::result::Result<tonic::Response<super::Empty>, tonic::Status> {
        tracing::info!("set_operator_keys rpc called");
        let data = request.into_inner();
        let (deposit_data, op_keys, operator_xonly_pk) =
            parser::verifier::parse_op_keys_with_deposit(data)?;
        tracing::info!(
            "Parsed set_operator_keys rpc params, operator xonly pk: {:?}, deposit data: {:?}",
            operator_xonly_pk,
            deposit_data
        );
        self.verifier
            .set_operator_keys(deposit_data, op_keys, operator_xonly_pk)
            .await?;
        Ok(Response::new(Empty {}))
    }

    async fn internal_create_signed_txs(
        &self,
        request: tonic::Request<super::TransactionRequest>,
    ) -> std::result::Result<tonic::Response<super::SignedTxsWithType>, tonic::Status> {
        let transaction_request = request.into_inner();
        let transaction_data: TransactionRequestData = transaction_request.try_into()?;
        tracing::warn!(
            "Called internal_create_signed_txs with transaction data: {:?}",
            transaction_data
        );
        let (_, deposit_data) = self
            .verifier
            .db
            .get_deposit_data(None, transaction_data.deposit_outpoint)
            .await?
            .ok_or(Status::invalid_argument("Deposit not found in database"))?;
        let context = ContractContext::new_context_for_kickoff(
            transaction_data.kickoff_data,
            deposit_data,
            self.verifier.config.protocol_paramset(),
        );
        let raw_txs = create_and_sign_txs(
            self.verifier.db.clone(),
            &self.verifier.signer,
            self.verifier.config.clone(),
            context,
            None, // empty blockhash, will not sign this
            None,
        )
        .await?;

        Ok(Response::new(raw_txs.into()))
    }

    async fn internal_handle_kickoff(
        &self,
        request: Request<clementine::Txid>,
    ) -> Result<Response<Empty>, Status> {
        let txid = request.into_inner();
<<<<<<< HEAD
        let txid = bitcoin::Txid::try_from(txid).map_err(|e| {
            Status::invalid_argument(format!("Failed to convert txid to bitcoin::Txid: {e}"))
        })?;
=======
        let txid = bitcoin::Txid::try_from(txid).expect("Should be able to convert");
        tracing::warn!(
            "Called internal_handle_kickoff for kickoff txid: {:?}",
            txid
        );
>>>>>>> 114af38a
        let mut dbtx = self.verifier.db.begin_transaction().await?;
        let kickoff_data = self
            .verifier
            .db
            .get_deposit_data_with_kickoff_txid(None, txid)
            .await?;
        if let Some((deposit_data, kickoff_id)) = kickoff_data {
            self.verifier
                .handle_kickoff(
                    &mut dbtx,
                    Witness::new(),
                    deposit_data,
                    kickoff_id,
                    false,
                    txid,
                )
                .await?;
        } else {
            return Err(Status::not_found("Kickoff txid not found"));
        }
        dbtx.commit()
            .await
            .wrap_err("Failed to commit transaction")
            .map_to_status()?;
        Ok(Response::new(Empty {}))
    }

    async fn debug_tx(
        &self,
        request: tonic::Request<super::TxDebugRequest>,
    ) -> std::result::Result<tonic::Response<super::TxDebugInfo>, tonic::Status> {
        #[cfg(not(feature = "automation"))]
        {
            Err(tonic::Status::unimplemented(
                "Automation is not enabled, TxSender is not running.",
            ))
        }

        // Get debug info from tx_sender
        #[cfg(feature = "automation")]
        {
            let tx_id = request.into_inner().tx_id;
            tracing::info!("Called debug_tx for tx sender try to send id: {:?}", tx_id);
            match self.verifier.tx_sender.debug_tx(tx_id).await {
                Ok(debug_info) => Ok(tonic::Response::new(debug_info)),
                Err(e) => Err(tonic::Status::internal(format!(
                    "Failed to debug TX {tx_id}: {e}",
                ))),
            }
        }
    }

    async fn get_current_status(
        &self,
        _request: Request<Empty>,
    ) -> Result<Response<clementine::EntityStatus>, Status> {
        tracing::debug!("Called get_current_status rpc");
        let status = self.get_current_status().await?;
        Ok(Response::new(status))
    }
}<|MERGE_RESOLUTION|>--- conflicted
+++ resolved
@@ -593,17 +593,13 @@
         request: Request<clementine::Txid>,
     ) -> Result<Response<Empty>, Status> {
         let txid = request.into_inner();
-<<<<<<< HEAD
         let txid = bitcoin::Txid::try_from(txid).map_err(|e| {
             Status::invalid_argument(format!("Failed to convert txid to bitcoin::Txid: {e}"))
         })?;
-=======
-        let txid = bitcoin::Txid::try_from(txid).expect("Should be able to convert");
         tracing::warn!(
             "Called internal_handle_kickoff for kickoff txid: {:?}",
             txid
         );
->>>>>>> 114af38a
         let mut dbtx = self.verifier.db.begin_transaction().await?;
         let kickoff_data = self
             .verifier
