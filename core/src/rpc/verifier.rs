--- conflicted
+++ resolved
@@ -20,13 +20,6 @@
     secp256k1::{schnorr, Message, PublicKey, SecretKey},
     Amount, TapSighash, Txid, XOnlyPublicKey,
 };
-<<<<<<< HEAD
-use bitcoin::{hashes::Hash, Amount, TapSighash, Txid};
-=======
-use bitvm::{
-    bridge::transactions::signing_winternitz::WinternitzPublicKey, signatures::winternitz,
-};
->>>>>>> a562f4dc
 use futures::StreamExt;
 use secp256k1::musig::{MusigAggNonce, MusigPubNonce, MusigSecNonce};
 use std::{pin::pin, str::FromStr};
