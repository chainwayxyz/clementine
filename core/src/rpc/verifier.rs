--- conflicted
+++ resolved
@@ -19,12 +19,8 @@
     errors::BridgeError,
     fetch_next_message_from_stream,
     musig2::{self},
-<<<<<<< HEAD
     utils::{self, BITVM_CACHE},
-=======
     rpc::parser::{self},
-    utils,
->>>>>>> 72a8927b
     verifier::{NofN, NonceSession, Verifier},
 };
 use bitcoin::{hashes::Hash, Amount, TapTweakHash, Txid};
@@ -106,7 +102,7 @@
         let mut operator_winternitz_public_keys = Vec::new();
         for _ in 0..self.config.num_kickoffs_per_sequential_collateral_tx
             * self.config.num_sequential_collateral_txs
-            * BITVM_CACHE.intermediate_variables.len()
+            * BITVM_CACHE.len()
         {
             operator_winternitz_public_keys
                 .push(parser::operator::parse_winternitz_public_keys(&mut in_stream).await?);
@@ -159,35 +155,8 @@
                 chunk_idx / self.config.num_kickoffs_per_sequential_collateral_tx;
             let kickoff_idx = chunk_idx % self.config.num_kickoffs_per_sequential_collateral_tx;
 
-<<<<<<< HEAD
             let assert_tx_addrs = BITVM_CACHE
                 .intermediate_variables
-=======
-            let mut public_input_wots = vec![];
-            // Generate precalculated BitVM Setups
-            let _commits_publickeys = utils::ALL_BITVM_INTERMEDIATE_VARIABLES
-                .iter()
-                .enumerate()
-                .map(|(idx, (intermediate_step, intermediate_step_size))| {
-                    let winternitz_pk = WinternitzPublicKey {
-                        public_key: winternitz_public_keys[idx].clone(),
-                        parameters: winternitz::Parameters::new(
-                            *intermediate_step_size as u32 * 2,
-                            4,
-                        ),
-                    };
-
-                    if intermediate_step == "scalar_1" {
-                        // scalar_1 is the public input.
-                        public_input_wots = winternitz_pk.public_key.clone();
-                    }
-
-                    Ok((intermediate_step.clone(), winternitz_pk))
-                })
-                .collect::<Result<BTreeMap<_, _>, BridgeError>>()?;
-
-            let assert_tx_addrs = utils::ALL_BITVM_INTERMEDIATE_VARIABLES
->>>>>>> 72a8927b
                 .iter()
                 .enumerate()
                 .map(|(idx, (_intermediate_step, intermediate_step_size))| {
