use super::clementine::{
    self, clementine_verifier_server::ClementineVerifier, nonce_gen_response, operator_params,
    watchtower_params, Empty, NonceGenRequest, NonceGenResponse, OperatorParams, PartialSig,
    VerifierDepositFinalizeParams, VerifierDepositSignParams, VerifierParams, VerifierPublicKeys,
    WatchtowerParams,
};
use crate::{
    builder::{
        self,
        address::taproot_builder_with_scripts,
        sighash::{
            calculate_num_required_nofn_sigs, calculate_num_required_operator_sigs,
            create_nofn_sighash_stream, create_operator_sighash_stream,
        },
        transaction::create_move_to_vault_txhandler,
    },
    errors::BridgeError,
    musig2::{self},
    utils,
    verifier::{NofN, NonceSession, Verifier},
    EVMAddress,
};
use bitcoin::{address::NetworkUnchecked, hashes::Hash, Amount, TapTweakHash, Txid};
use bitcoin::{
    secp256k1::{schnorr, Message, PublicKey},
    ScriptBuf, XOnlyPublicKey,
};
use bitvm::signatures::{
    signing_winternitz::{generate_winternitz_checksig_leave_variable, WinternitzPublicKey},
    winternitz,
};

use crate::utils::SECP;
use futures::StreamExt;
use secp256k1::musig::{MusigAggNonce, MusigPubNonce, MusigSecNonce};
use std::collections::BTreeMap;
use std::{pin::pin, str::FromStr};
use tokio::sync::mpsc;
use tokio_stream::wrappers::ReceiverStream;
use tonic::{async_trait, Request, Response, Status, Streaming};

fn get_deposit_params(
    deposit_sign_session: clementine::DepositSignSession,
    verifier_idx: usize,
) -> Result<
    (
        bitcoin::OutPoint,
        EVMAddress,
        bitcoin::Address<NetworkUnchecked>,
        u16,
        u32,
    ),
    Status,
> {
    let deposit_params = deposit_sign_session
        .deposit_params
        .ok_or(Status::invalid_argument("No deposit outpoint received"))?;
    let deposit_outpoint: bitcoin::OutPoint = deposit_params
        .deposit_outpoint
        .ok_or(Status::invalid_argument("No deposit outpoint received"))?
        .try_into()?;
    let evm_address: EVMAddress = deposit_params.evm_address.try_into().unwrap();
    let recovery_taproot_address = deposit_params
        .recovery_taproot_address
        .parse::<bitcoin::Address<_>>()
        .map_err(|e| Status::internal(e.to_string()))?;
    let user_takes_after = deposit_params.user_takes_after;

    let session_id = deposit_sign_session.nonce_gen_first_responses[verifier_idx].id;
    Ok((
        deposit_outpoint,
        evm_address,
        recovery_taproot_address,
        u16::try_from(user_takes_after).map_err(|e| {
            Status::invalid_argument(format!(
                "user_takes_after is too big, failed to convert: {}",
                e
            ))
        })?,
        session_id,
    ))
}
#[async_trait]
impl ClementineVerifier for Verifier {
    type NonceGenStream = ReceiverStream<Result<NonceGenResponse, Status>>;
    type DepositSignStream = ReceiverStream<Result<PartialSig, Status>>;

    #[tracing::instrument(skip(self), err(level = tracing::Level::ERROR), ret(level = tracing::Level::TRACE))]
    #[allow(clippy::blocks_in_conditions)]
    async fn get_params(&self, _: Request<Empty>) -> Result<Response<VerifierParams>, Status> {
        let public_key = self.signer.public_key.serialize().to_vec();

        let params = VerifierParams {
            id: self.idx as u32,
            public_key,
            num_verifiers: self.config.num_verifiers as u32,
            num_watchtowers: self.config.num_watchtowers as u32,
            num_operators: self.config.num_operators as u32,
            num_time_txs: self.config.num_time_txs as u32,
        };

        Ok(Response::new(params))
    }

    #[tracing::instrument(skip(self), err(level = tracing::Level::ERROR), ret(level = tracing::Level::TRACE))]
    #[allow(clippy::blocks_in_conditions)]
    async fn set_verifiers(
        &self,
        req: Request<VerifierPublicKeys>,
    ) -> Result<Response<Empty>, Status> {
        // Check if verifiers are already set
        if self.nofn.read().await.clone().is_some() {
            return Err(Status::internal("Verifiers already set"));
        }

        // Extract the public keys from the request
        let verifiers_public_keys: Vec<PublicKey> = req
            .into_inner()
            .verifier_public_keys
            .iter()
            .map(|pk| PublicKey::from_slice(pk).unwrap())
            .collect();

        let nofn = NofN::new(self.signer.public_key, verifiers_public_keys.clone());

        // Save verifiers public keys to db
        self.db
            .save_verifier_public_keys(None, &verifiers_public_keys)
            .await?;

        // Save the nofn to memory for fast access
        self.nofn.write().await.replace(nofn);

        Ok(Response::new(Empty {}))
    }

    // #[tracing::instrument(skip(self), err(level = tracing::Level::ERROR), ret(level = tracing::Level::TRACE))]
    #[allow(clippy::blocks_in_conditions)]
    async fn set_operator(
        &self,
        req: Request<Streaming<OperatorParams>>,
    ) -> Result<Response<Empty>, Status> {
        let mut in_stream = req.into_inner();

        let operator_params = in_stream
            .message()
            .await?
            .ok_or(Status::invalid_argument("No message is received"))?
            .response
            .ok_or(Status::invalid_argument("No message is received"))?;

        let operator_config =
            if let operator_params::Response::OperatorDetails(operator_config) = operator_params {
                operator_config
            } else {
                return Err(Status::invalid_argument("Expected OperatorDetails"));
            };

        let operator_xonly_pk = XOnlyPublicKey::from_str(&operator_config.xonly_pk)
            .map_err(|_| BridgeError::Error("Invalid xonly public key".to_string()))?;

        // Save the operator details to the db
        self.db
            .set_operator(
                None,
                operator_config.operator_idx as i32,
                operator_xonly_pk,
                operator_config.wallet_reimburse_address,
                Txid::from_byte_array(
                    operator_config
                        .collateral_funding_txid
                        .clone()
                        .try_into()
                        .unwrap(),
                ),
            )
            .await?;

        let mut operator_winternitz_public_keys = Vec::new();
        for _ in 0..self.config.num_kickoffs_per_timetx
            * self.config.num_time_txs
            * utils::ALL_BITVM_INTERMEDIATE_VARIABLES.len()
        {
            let operator_params = in_stream
                .message()
                .await?
                .ok_or(Status::invalid_argument(
                    "Operator param stream ended early",
                ))?
                .response
                .ok_or(Status::invalid_argument(
                    "Operator param stream ended early",
                ))?;

            if let operator_params::Response::WinternitzPubkeys(wpk) = operator_params {
                operator_winternitz_public_keys.push(wpk.to_bitvm());
            } else {
                return Err(Status::invalid_argument("Expected WinternitzPubkeys"));
            }
        }
        let operator_winternitz_public_keys = operator_winternitz_public_keys
            .into_iter()
            .map(Ok)
            .collect::<Result<Vec<_>, BridgeError>>()?;

        self.db
            .save_operator_winternitz_public_keys(
                None,
                operator_config.operator_idx,
                operator_winternitz_public_keys.clone(),
            )
            .await?;

        let mut operators_challenge_ack_public_hashes = Vec::new();
        for _ in 0..self.config.num_time_txs
            * self.config.num_kickoffs_per_timetx
            * self.config.num_watchtowers
        {
            let operator_params = in_stream
                .message()
                .await?
                .ok_or(Status::invalid_argument(
                    "Operator param stream ended early",
                ))?
                .response
                .ok_or(Status::invalid_argument(
                    "Operator param stream ended early",
                ))?;

            if let operator_params::Response::ChallengeAckDigests(digest) = operator_params {
                // Ensure `digest.hash` is exactly 20 bytes
                if digest.hash.len() != 20 {
                    return Err(Status::invalid_argument(
                        "Digest hash length is not 20 bytes",
                    ));
                }

                // Convert the `Vec<u8>` into a `[u8; 20]`
                let public_hash: [u8; 20] = digest.hash.try_into().map_err(|_| {
                    Status::invalid_argument("Failed to convert digest hash into PublicHash")
                })?;

                operators_challenge_ack_public_hashes.push(public_hash);
            } else {
                return Err(Status::invalid_argument("Expected ChallengeAckDigests"));
            }
        }

        for i in 0..self.config.num_time_txs {
            for j in 0..self.config.num_kickoffs_per_timetx {
                self.db
                    .save_public_hashes(
                        None,
                        operator_config.operator_idx as i32,
                        i as i32,
                        j as i32,
                        &operators_challenge_ack_public_hashes[self.config.num_watchtowers
                            * (i * self.config.num_kickoffs_per_timetx + j)
                            ..self.config.num_watchtowers
                                * (i * self.config.num_kickoffs_per_timetx + j + 1)],
                    )
                    .await?;
            }
        }
        // Split the winternitz public keys into chunks for every sequential collateral tx and kickoff index.
        // This is done because we need to generate a separate BitVM setup for each collateral tx and kickoff index.
        let chunk_size = utils::ALL_BITVM_INTERMEDIATE_VARIABLES.len();
        let winternitz_public_keys_chunks =
            operator_winternitz_public_keys.chunks_exact(chunk_size);

        // iterate over the chunks and generate precalculated BitVM Setups
        for (chunk_idx, winternitz_public_keys) in winternitz_public_keys_chunks.enumerate() {
            let time_tx_idx = chunk_idx / self.config.num_kickoffs_per_timetx;
            let kickoff_idx = chunk_idx % self.config.num_kickoffs_per_timetx;

            let mut public_input_wots = vec![];
            // Generate precalculated BitVM Setups
            let _commits_publickeys = utils::ALL_BITVM_INTERMEDIATE_VARIABLES
                .iter()
                .enumerate()
                .map(|(idx, (intermediate_step, intermediate_step_size))| {
                    let winternitz_pk: WinternitzPublicKey = WinternitzPublicKey {
                        public_key: winternitz_public_keys[idx].clone(),
                        parameters: winternitz::Parameters::new(
                            *intermediate_step_size as u32 * 2,
                            4,
                        ),
                    };

                    if intermediate_step == "scalar_1" {
                        // scalar_1 is the public input.
                        public_input_wots = winternitz_pk.public_key.clone();
                    }

                    Ok((intermediate_step.clone(), winternitz_pk))
                })
                .collect::<Result<BTreeMap<_, _>, BridgeError>>()?;

            let assert_tx_addrs = utils::ALL_BITVM_INTERMEDIATE_VARIABLES
                .iter()
                .enumerate()
                .map(|(idx, (_intermediate_step, intermediate_step_size))| {
                    let script = generate_winternitz_checksig_leave_variable(
                        &WinternitzPublicKey {
                            public_key: winternitz_public_keys[idx].clone(),
                            parameters: winternitz::Parameters::new(
                                *intermediate_step_size as u32 * 2,
                                4,
                            ),
                        },
                        *intermediate_step_size,
                    )
                    .compile();
                    let (assert_tx_addr, _) = builder::address::create_taproot_address(
                        &[script.clone()],
                        None,
                        self.config.network,
                    );
                    assert_tx_addr.script_pubkey()
                })
                .collect::<Vec<_>>();

            // TODO: Use correct verification key and along with a dummy proof.
            let scripts: Vec<ScriptBuf> = {
                // let mut bridge_assigner = BridgeAssigner::new_watcher(commits_publickeys);
                // let proof = RawProof::default();
                // let segments = groth16_verify_to_segments(
                //     &mut bridge_assigner,
                //     &proof.public,
                //     &proof.proof,
                //     &proof.vk,
                // );

                // segments
                //     .iter()
                //     .map(|s| s.script.clone().compile())
                //     .collect()
                vec![bitcoin::script::Builder::new()
                    .push_opcode(bitcoin::opcodes::all::OP_PUSHNUM_1)
                    .into_script()]
            };

            let taproot_builder = taproot_builder_with_scripts(&scripts);
            let root_hash = taproot_builder.try_into_taptree().unwrap().root_hash();
            let root_hash_bytes = root_hash.to_raw_hash().to_byte_array();

            // Save the public input wots to db along with the root hash
            self.db
                .save_bitvm_setup(
                    None,
                    operator_config.operator_idx as i32,
                    time_tx_idx as i32,
                    kickoff_idx as i32,
                    assert_tx_addrs,
                    &root_hash_bytes,
                    public_input_wots,
                )
                .await?;
        }

        Ok(Response::new(Empty {}))
    }

    #[tracing::instrument(skip(self), err(level = tracing::Level::ERROR), ret(level = tracing::Level::TRACE))]
    #[allow(clippy::blocks_in_conditions)]
    async fn set_watchtower(
        &self,
        request: Request<Streaming<WatchtowerParams>>,
    ) -> Result<Response<Empty>, Status> {
        let mut in_stream = request.into_inner();

        let watchtower_id = in_stream
            .message()
            .await?
            .ok_or(Status::invalid_argument("No message is received"))?
            .response
            .ok_or(Status::invalid_argument("No message is received"))?;
        let watchtower_id =
            if let watchtower_params::Response::WatchtowerId(watchtower_id) = watchtower_id {
                watchtower_id
            } else {
                return Err(Status::invalid_argument("Expected watchtower id"));
            };

        let mut watchtower_winternitz_public_keys = Vec::new();
        for _ in 0..self.config.num_operators {
            let wpks = in_stream
                .message()
                .await?
                .ok_or(Status::invalid_argument("No message is received"))?
                .response
                .ok_or(Status::invalid_argument("No message is received"))?;

            if let watchtower_params::Response::WinternitzPubkeys(wpk) = wpks {
                watchtower_winternitz_public_keys.push(wpk.to_bitvm());
            } else {
                return Err(Status::invalid_argument("Expected WinternitzPubkeys"));
            }
        }
        let watchtower_winternitz_public_keys = watchtower_winternitz_public_keys
            .into_iter()
            .map(Ok)
            .collect::<Result<Vec<_>, BridgeError>>()?;

        let required_number_of_pubkeys = self.config.num_operators
            * self.config.num_time_txs
            * self.config.num_kickoffs_per_timetx;
        if watchtower_winternitz_public_keys.len() != required_number_of_pubkeys {
            return Err(Status::invalid_argument(format!(
                "Request has {} Winternitz public keys but it needs to be {}!",
                watchtower_winternitz_public_keys.len(),
                required_number_of_pubkeys
            )));
        }

        for operator_idx in 0..self.config.num_operators {
            let index =
                operator_idx * self.config.num_time_txs * self.config.num_kickoffs_per_timetx;
            self.db
                .save_watchtower_winternitz_public_keys(
                    None,
                    watchtower_id,
                    operator_idx as u32,
                    watchtower_winternitz_public_keys[index
                        ..index + self.config.num_time_txs * self.config.num_kickoffs_per_timetx]
                        .to_vec(),
                )
                .await?;
        }

        let xonly_pk = in_stream
            .message()
            .await?
            .ok_or(Status::invalid_argument("No message is received"))?
            .response
            .ok_or(Status::invalid_argument("No message is received"))?;
        let xonly_pk = if let watchtower_params::Response::XonlyPk(xonly_pk) = xonly_pk {
            xonly_pk
        } else {
            return Err(Status::invalid_argument("Expected x-only-pk")); // TODO: tell whats returned too
        };

        let xonly_pk = XOnlyPublicKey::from_slice(&xonly_pk).map_err(|_| {
            BridgeError::RPCParamMalformed("watchtower.xonly_pk", "Invalid xonly key".to_string())
        })?;
        self.db
            .save_watchtower_xonly_pk(None, watchtower_id, &xonly_pk)
            .await?;

        Ok(Response::new(Empty {}))
    }

    #[tracing::instrument(skip(self), err(level = tracing::Level::ERROR), ret(level = tracing::Level::TRACE))]
    #[allow(clippy::blocks_in_conditions)]
    async fn nonce_gen(
        &self,
        req: Request<NonceGenRequest>,
    ) -> Result<Response<Self::NonceGenStream>, Status> {
        let num_nonces = req.into_inner().num_nonces as usize;
        let (sec_nonces, pub_nonces): (Vec<MusigSecNonce>, Vec<MusigPubNonce>) = (0..num_nonces)
            .map(|_| {
                // nonce pair needs keypair and a rng
                let (sec_nonce, pub_nonce) = musig2::nonce_pair(
                    &self.signer.keypair,
                    &mut bitcoin::secp256k1::rand::thread_rng(),
                )
                .unwrap();
                (sec_nonce, pub_nonce)
            })
            .unzip();

        let session = NonceSession { nonces: sec_nonces };

        // save the session
        let session_id = {
            let all_sessions = &mut *self.nonces.lock().await;
            let session_id = all_sessions.cur_id;
            all_sessions.sessions.insert(session_id, session);
            all_sessions.cur_id += 1;
            session_id
        };

        let nonce_gen_first_response = clementine::NonceGenFirstResponse {
            id: session_id,
            num_nonces: num_nonces as u32,
        };

        // now stream the nonces
        let (tx, rx) = mpsc::channel(1280);
        tokio::spawn(async move {
            // First send the session id
            let response = NonceGenResponse {
                response: Some(nonce_gen_response::Response::FirstResponse(
                    nonce_gen_first_response,
                )),
            };
            tx.send(Ok(response)).await.unwrap();

            // Then send the public nonces
            for pub_nonce in &pub_nonces[..] {
                let response = NonceGenResponse {
                    response: Some(nonce_gen_response::Response::PubNonce(
                        pub_nonce.serialize().to_vec(),
                    )),
                };
                tx.send(Ok(response)).await.unwrap();
            }
        });
        Ok(Response::new(ReceiverStream::new(rx)))
    }

    async fn deposit_sign(
        &self,
        req: Request<Streaming<VerifierDepositSignParams>>,
    ) -> Result<Response<Self::DepositSignStream>, Status> {
        let mut in_stream = req.into_inner();

        let (tx, rx) = mpsc::channel(1280);

        tracing::info!("Received deposit sign request");

        let verifier = self.clone();

        tokio::spawn(async move {
            let first_message = in_stream
                .message()
                .await
                .unwrap()
                .ok_or(Status::internal("No first message received"))
                .unwrap();

            // Parse the first message
            let params = first_message
                .params
                .ok_or(Status::internal("No deposit outpoint received"))
                .unwrap();

            let (
                deposit_outpoint,
                evm_address,
                recovery_taproot_address,
                user_takes_after,
                session_id,
            ) = match params {
                clementine::verifier_deposit_sign_params::Params::DepositSignFirstParam(
                    deposit_sign_session,
                ) => get_deposit_params(deposit_sign_session, verifier.idx).unwrap(),
                _ => panic!("Expected DepositOutpoint"),
            };

            let mut session_map = verifier.nonces.lock().await;
            let session = session_map
                .sessions
                .get_mut(&session_id)
                .ok_or_else(|| Status::internal(format!("Could not find session id {session_id}")))
                .unwrap();
            session.nonces.reverse();

            let mut nonce_idx: usize = 0;

            let mut sighash_stream = pin!(create_nofn_sighash_stream(
                verifier.db,
                verifier.config.clone(),
                deposit_outpoint,
                evm_address,
                recovery_taproot_address,
                verifier.nofn_xonly_pk,
                user_takes_after,
                Amount::from_sat(200_000_000), // TODO: Fix this.
                6,
                100,
                verifier.config.bridge_amount_sats,
                verifier.config.network,
            ));
            let num_required_sigs = calculate_num_required_nofn_sigs(&verifier.config);

            assert!(
                num_required_sigs + 1 == session.nonces.len(),
                "Expected nonce count to be num_required_sigs + 1 (movetx)"
            );

            while let Some(result) = in_stream.message().await.unwrap() {
                let agg_nonce = match result
                    .params
                    .ok_or(Status::internal("No agg nonce received"))
                    .unwrap()
                {
                    clementine::verifier_deposit_sign_params::Params::AggNonce(agg_nonce) => {
                        MusigAggNonce::from_slice(agg_nonce.as_slice()).unwrap()
                    }
                    _ => panic!("Expected AggNonce"),
                };

                let sighash = sighash_stream.next().await.unwrap().unwrap();
                tracing::debug!("Verifier {} found sighash: {:?}", verifier.idx, sighash);

                let nonce = session.nonces.pop().expect("No nonce available");
                let partial_sig = musig2::partial_sign(
                    verifier.config.verifiers_public_keys.clone(),
                    None,
                    nonce,
                    agg_nonce,
                    verifier.signer.keypair,
                    Message::from_digest(*sighash.as_byte_array()),
                )
                .unwrap();

                tx.send(Ok(PartialSig {
                    partial_sig: partial_sig.serialize().to_vec(),
                }))
                .await
                .unwrap();

                nonce_idx += 1;
                if nonce_idx == num_required_sigs {
                    break;
                }
            }

            // Drop all the nonces except the last one, to avoid reusing the nonces.
            let last_nonce = session.nonces.pop().unwrap();
            session.nonces.clear();
            session.nonces.push(last_nonce);
        });

        let out_stream: Self::DepositSignStream = ReceiverStream::new(rx);
        Ok(Response::new(out_stream))
    }

    /// Function to finalize the deposit. Verifier will check the validity of the both nofn signatures and
    /// operator signatures. It will receive data from the stream in this order -> nofn sigs, movetx agg nonce, operator sigs.
    /// If everything is correct, it will partially sign the move tx and send it to aggregator.
    #[tracing::instrument(skip(self), err(level = tracing::Level::ERROR), ret(level = tracing::Level::TRACE))]
    #[allow(clippy::blocks_in_conditions)]
    async fn deposit_finalize(
        &self,
        req: Request<Streaming<VerifierDepositFinalizeParams>>,
    ) -> Result<Response<PartialSig>, Status> {
        use clementine::verifier_deposit_finalize_params::Params;
        let mut in_stream = req.into_inner();

        let first_message = in_stream
            .message()
            .await?
            .ok_or(Status::internal("No first message received"))?;

        // Parse the first message
        let (deposit_outpoint, evm_address, recovery_taproot_address, user_takes_after, session_id) =
            match first_message
                .params
                .ok_or(Status::internal("No deposit outpoint received"))?
            {
                Params::DepositSignFirstParam(deposit_sign_session) => {
                    get_deposit_params(deposit_sign_session, self.idx)?
                }
                _ => Err(Status::internal("Expected DepositOutpoint"))?,
            };

        let mut sighash_stream = pin!(create_nofn_sighash_stream(
            self.db.clone(),
            self.config.clone(),
            deposit_outpoint,
            evm_address,
            recovery_taproot_address.clone(),
            self.nofn_xonly_pk,
            user_takes_after,
            Amount::from_sat(200_000_000), // TODO: Fix this.
            6,
            100,
            self.config.bridge_amount_sats,
            self.config.network,
        ));
<<<<<<< HEAD

        let num_required_nofn_sigs = calculate_num_required_nofn_sigs(&self.config);
        let mut verified_sigs = Vec::with_capacity(num_required_nofn_sigs);
=======
        let num_required_sigs = calculate_num_required_sigs(&self.config);
        let mut verified_sigs = Vec::with_capacity(num_required_sigs);
>>>>>>> 884ce2ce
        let mut nonce_idx: usize = 0;

        while let Some(result) = in_stream.message().await.unwrap() {
            let sighash = sighash_stream.next().await.unwrap().unwrap();
            let final_sig = result
                .params
                .ok_or(Status::internal("No final sig received"))?;
            let final_sig = match final_sig {
                Params::SchnorrSig(final_sig) => {
                    schnorr::Signature::from_slice(&final_sig).unwrap()
                }
                _ => return Err(Status::internal("Expected FinalSig")),
            };

            tracing::debug!("Verifying Final Signature");
            utils::SECP
                .verify_schnorr(&final_sig, &Message::from(sighash), &self.nofn_xonly_pk)
                .map_err(|x| {
                    Status::internal(format!(
                        "Nofn Signature {} Verification Failed: {}.",
                        nonce_idx + 1,
                        x
                    ))
                })?;

            verified_sigs.push(final_sig);
            tracing::debug!("Final Signature Verified");

            nonce_idx += 1;
            if nonce_idx == num_required_nofn_sigs {
                break;
            }
        }

        if nonce_idx != num_required_nofn_sigs {
            return Err(Status::internal(format!(
                "Not received enough nofn signatures. Needed: {}, received: {}",
                num_required_nofn_sigs, nonce_idx
            )));
        }

        // Generate partial signature for move transaction
        let mut move_txhandler = create_move_to_vault_txhandler(
            deposit_outpoint,
            evm_address,
            &recovery_taproot_address,
            self.nofn_xonly_pk,
            user_takes_after,
            self.config.bridge_amount_sats,
            self.config.network,
        );

        let move_tx_sighash = move_txhandler.calculate_script_spend_sighash(0, 0, None)?;

        let agg_nonce = match in_stream.message().await.unwrap().unwrap().params.unwrap() {
            Params::MoveTxAggNonce(aggnonce) => MusigAggNonce::from_slice(&aggnonce)
                .map_err(|e| Status::internal(format!("Invalid aggregate nonce: {}", e)))?,
            _ => Err(Status::internal("Expected MoveTxAggNonce"))?,
        };

        let movetx_secnonce = {
            let mut session_map = self.nonces.lock().await;
            let session = session_map.sessions.get_mut(&session_id).unwrap();
            session
                .nonces
                .pop()
                .ok_or_else(|| Status::internal("No move tx secnonce in session"))?
        };

        let mut op_deposit_sigs: Vec<Vec<schnorr::Signature>> = verified_sigs
            .chunks_exact(verified_sigs.len() / self.config.num_operators)
            .map(|chunk| chunk.to_vec())
            .collect();

        let num_required_op_sigs = calculate_num_required_operator_sigs(&self.config);
        let num_required_total_op_sigs = num_required_op_sigs * self.config.num_operators;
        let mut total_op_sig_count = 0;

        // get operator data
        let operators_data: Vec<(XOnlyPublicKey, bitcoin::Address, Txid)> =
            self.db.get_operators(None).await?;

        // get signatures of operators and verify them
        for (operator_idx, (op_xonly_pk, _, collateral_txid)) in operators_data.iter().enumerate() {
            let mut op_sig_count = 0;
            // tweak the operator xonly public key with None (because merkle root is empty as operator utxos have no scripts)
            let scalar = TapTweakHash::from_key_and_tweak(*op_xonly_pk, None).to_scalar();
            let tweaked_op_xonly_pk = op_xonly_pk
                .add_tweak(&SECP, &scalar)
                .map_err(|x| {
                    Status::internal(format!("Failed to tweak operator xonly public key: {}", x))
                })?
                .0;
            // generate the sighash stream for operator
            let mut sighash_stream = pin!(create_operator_sighash_stream(
                self.db.clone(),
                operator_idx,
                *collateral_txid,
                *op_xonly_pk,
                self.config.clone(),
                deposit_outpoint,
                evm_address,
                recovery_taproot_address.clone(),
                self.nofn_xonly_pk,
                user_takes_after,
                Amount::from_sat(200_000_000), // TODO: Fix this.
                6,
                100,
                self.config.bridge_amount_sats,
                self.config.network,
            ));
            while let Some(result) = in_stream.message().await? {
                let sighash = sighash_stream.next().await.unwrap()?;
                let operator_sig = result
                    .params
                    .ok_or(Status::internal("No operator sig received"))?;
                let final_sig = match operator_sig {
                    Params::SchnorrSig(final_sig) => {
                        schnorr::Signature::from_slice(&final_sig).unwrap()
                    }
                    _ => {
                        return Err(Status::internal(format!(
                            "Expected Operator Sig, got: {:?}",
                            operator_sig
                        )))
                    }
                };

                utils::SECP
                    .verify_schnorr(&final_sig, &Message::from(sighash), &tweaked_op_xonly_pk)
                    .map_err(|x| {
                        Status::internal(format!(
                            "Operator {} Signature {} Verification Failed: {}.",
                            operator_idx,
                            op_sig_count + 1,
                            x
                        ))
                    })?;

                op_deposit_sigs[operator_idx].push(final_sig);

                op_sig_count += 1;
                total_op_sig_count += 1;
                if op_sig_count == num_required_op_sigs {
                    break;
                }
            }
        }

        if total_op_sig_count != num_required_total_op_sigs {
            return Err(Status::internal(format!(
                "Not enough operator signatures. Needed: {}, received: {}",
                num_required_total_op_sigs, total_op_sig_count
            )));
        }

        // sign move tx and save everything to db if everything is correct
        let partial_sig = musig2::partial_sign(
            self.config.verifiers_public_keys.clone(),
            None,
            movetx_secnonce,
            agg_nonce,
            self.signer.keypair,
            Message::from_digest(move_tx_sighash.to_byte_array()),
        )?;

        // Deposit is not actually finalized here, its only finalized after the aggregator gets all the partial sigs and checks the aggregated sig
        // TODO: It can create problems if the deposit fails at the end by some verifier not sending movetx partial sig, but we still added sigs to db
        for (i, window) in op_deposit_sigs.into_iter().enumerate() {
            self.db
                .save_deposit_signatures(None, deposit_outpoint, i as u32, window)
                .await?;
        }

        tracing::info!("Deposit finalized, returning partial sig");
        Ok(Response::new(PartialSig {
            partial_sig: partial_sig.serialize().to_vec(),
        }))
    }
}<|MERGE_RESOLUTION|>--- conflicted
+++ resolved
@@ -670,14 +670,10 @@
             self.config.bridge_amount_sats,
             self.config.network,
         ));
-<<<<<<< HEAD
 
         let num_required_nofn_sigs = calculate_num_required_nofn_sigs(&self.config);
         let mut verified_sigs = Vec::with_capacity(num_required_nofn_sigs);
-=======
-        let num_required_sigs = calculate_num_required_sigs(&self.config);
-        let mut verified_sigs = Vec::with_capacity(num_required_sigs);
->>>>>>> 884ce2ce
+
         let mut nonce_idx: usize = 0;
 
         while let Some(result) = in_stream.message().await.unwrap() {
