--- conflicted
+++ resolved
@@ -4,13 +4,9 @@
     VerifierDepositSignParams, VerifierParams, VerifierPublicKeys, WatchtowerParams,
 };
 use crate::{
-<<<<<<< HEAD
     builder::sighash::{create_nofn_sighash_stream, number_of_required_sigs},
-=======
-    builder::sighash::{calculate_num_required_sigs, create_nofn_sighash_stream},
     builder::transaction::create_move_to_vault_txhandler,
     builder::{self, address::taproot_builder_with_scripts},
->>>>>>> 91858522
     errors::BridgeError,
     musig2::{self},
     utils,
@@ -445,17 +441,13 @@
                 verifier.config.bridge_amount_sats,
                 verifier.config.network,
             ));
-<<<<<<< HEAD
             let num_required_sigs = number_of_required_sigs(&verifier.config);
-=======
-            let num_required_sigs = calculate_num_required_sigs(&verifier.config);
 
             assert!(
                 num_required_sigs + 1 == session.nonces.len(),
                 "Expected nonce count to be num_required_sigs + 1 (movetx)"
             );
 
->>>>>>> 91858522
             while let Some(result) = in_stream.message().await.unwrap() {
                 let agg_nonce = match result
                     .params
@@ -544,13 +536,8 @@
             self.config.bridge_amount_sats,
             self.config.network,
         ));
-<<<<<<< HEAD
         let num_required_sigs = number_of_required_sigs(&self.config);
-=======
-
-        let num_required_sigs = calculate_num_required_sigs(&self.config);
         let mut verified_sigs = Vec::with_capacity(num_required_sigs);
->>>>>>> 91858522
         let mut nonce_idx: usize = 0;
 
         while let Some(result) = in_stream.message().await.unwrap() {
