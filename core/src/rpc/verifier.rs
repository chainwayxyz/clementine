--- conflicted
+++ resolved
@@ -316,7 +316,6 @@
             let move_tx_agg_nonce =
                 parser::verifier::parse_deposit_finalize_param_move_tx_agg_nonce(&mut in_stream)
                     .await?;
-<<<<<<< HEAD
             agg_nonce_tx
                 .send(move_tx_agg_nonce)
                 .await
@@ -328,19 +327,6 @@
                 )
                 .await?;
             agg_nonce_tx
-=======
-            agg_nonce_tx
-                .send(move_tx_agg_nonce)
-                .await
-                .map_err(error::output_stream_ended_prematurely)?;
-
-            let emergency_stop_agg_nonce =
-                parser::verifier::parse_deposit_finalize_param_emergency_stop_agg_nonce(
-                    &mut in_stream,
-                )
-                .await?;
-            agg_nonce_tx
->>>>>>> c25e64b1
                 .send(emergency_stop_agg_nonce)
                 .await
                 .map_err(error::output_stream_ended_prematurely)?;
