--- conflicted
+++ resolved
@@ -239,23 +239,4 @@
     } else {
         Err(Status::invalid_argument("Expected first_response"))
     }
-<<<<<<< HEAD
-=======
-}
-
-pub fn parse_wt_keys_with_deposit(
-    data: WatchtowerKeysWithDeposit,
-) -> Result<(DepositData, WatchtowerKeys, u32), Status> {
-    let deposit_params = data
-        .deposit_params
-        .ok_or(Status::invalid_argument("deposit_params is empty"))?;
-
-    let deposit_data: DepositData = deposit_params.try_into()?;
-
-    let watchtower_keys = data
-        .watchtower_keys
-        .ok_or(Status::invalid_argument("OperatorDepositKeys is empty"))?;
-
-    Ok((deposit_data, watchtower_keys, data.watchtower_idx))
->>>>>>> 224a7ef6
 }