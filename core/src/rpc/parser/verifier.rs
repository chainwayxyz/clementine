--- conflicted
+++ resolved
@@ -137,20 +137,14 @@
         .get_verifier_index(verifier_pk)
         .map_err(|e| Status::invalid_argument(e.to_string()))?;
 
-<<<<<<< HEAD
-    let session_id: u128 = deposit_sign_session.nonce_gen_first_responses[verifier_idx]
-        .id
-        .parse()
-        .map_err(|e| Status::invalid_argument(format!("Invalid nonce session id: {}", e)))?;
-=======
     let session_id = deposit_sign_session
         .nonce_gen_first_responses
         .get(verifier_idx)
         .ok_or(Status::invalid_argument(format!(
             "Verifier with index {verifier_idx} and public key of {verifier_pk} doesn't exists in nonce_gen_first_responses!"
         )))?
-        .id;
->>>>>>> 8e81bbc0
+        .id.parse()
+        .map_err(|e| Status::invalid_argument(format!("Invalid nonce session id: {}", e)))?;
 
     Ok((deposit_data, session_id))
 }
