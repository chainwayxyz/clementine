--- conflicted
+++ resolved
@@ -699,12 +699,8 @@
     use crate::header_chain_prover::HeaderChainProver;
     use crate::test::common::*;
     use crate::verifier::VerifierServer;
-<<<<<<< HEAD
     use crate::{database::Database, test::common::citrea::MockCitreaClient};
-    use bitcoin::{block::Header, hashes::Hash, BlockHash};
-=======
     use bitcoin::{block::Header, hashes::Hash, BlockHash, Network};
->>>>>>> a6a52b86
     use bitcoincore_rpc::RpcApi;
     use circuits_lib::header_chain::{
         mmr_guest::MMRGuest, BlockHeaderCircuitOutput, ChainState, CircuitBlockHeader,
