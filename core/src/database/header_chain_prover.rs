//! # Header Chain Prover Related Database Operations
//!
//! This module includes database functions which are mainly used by the header
//! chain prover.

use super::{
    wrapper::{BlockHashDB, BlockHeaderDB},
    Database, DatabaseTransaction,
};
use crate::{errors::BridgeError, execute_query_with_tx};
use bitcoin::{
    block::{self, Header},
    BlockHash,
};
use eyre::Context;
use risc0_zkvm::Receipt;

impl Database {
    /// Adds a new finalized block to the database, later to be updated with a
    /// proof.
    pub async fn save_unproven_finalized_block(
        &self,
        tx: Option<DatabaseTransaction<'_, '_>>,
        block_hash: block::BlockHash,
        block_header: block::Header,
        block_height: u64,
    ) -> Result<(), BridgeError> {
        let query = sqlx::query(
                "INSERT INTO header_chain_proofs (block_hash, block_header, prev_block_hash, height) VALUES ($1, $2, $3, $4)",
            )
            .bind(BlockHashDB(block_hash)).bind(BlockHeaderDB(block_header)).bind(BlockHashDB(block_header.prev_blockhash)).bind(block_height as i64);

        execute_query_with_tx!(self.connection, tx, query, execute)?;

        Ok(())
    }

    /// Returns block hash and header for a given range of heights. Ranges are
    /// inclusive on both ends.
    pub async fn get_block_info_from_range(
        &self,
        tx: Option<DatabaseTransaction<'_, '_>>,
        start_height: u64,
        end_height: u64,
    ) -> Result<Vec<(BlockHash, Header)>, BridgeError> {
        let query = sqlx::query_as(
<<<<<<< HEAD
            "SELECT block_hash, block_header FROM header_chain_proofs WHERE height = $1",
=======
            "SELECT block_hash, block_header
            FROM header_chain_proofs
            WHERE height >= $1 AND height <= $2
            ORDER BY height ASC;",
>>>>>>> 077bd0b6
        )
        .bind(start_height as i64)
        .bind(end_height as i64);

        let result: Vec<(BlockHashDB, BlockHeaderDB)> =
            execute_query_with_tx!(self.connection, tx, query, fetch_all)?;

        let result = result
            .iter()
            .map(|result| (result.0 .0, result.1 .0))
            .collect::<Vec<_>>();

        Ok(result)
    }

    /// Returns latest finalized blocks height from the database.
    pub async fn get_latest_finalized_block_height(
        &self,
        tx: Option<DatabaseTransaction<'_, '_>>,
    ) -> Result<Option<u64>, BridgeError> {
        let query =
            sqlx::query_as("SELECT height FROM header_chain_proofs ORDER BY height DESC LIMIT 1;");

        let result: Option<(i64,)> =
            execute_query_with_tx!(self.connection, tx, query, fetch_optional)?;

        Ok(result.map(|height| height.0 as u64))
    }

    /// Gets the first finalized block after the latest proven block (i.e. proof != null).
    /// This block will be the candidate block for the prover.
    ///
    /// # Returns
    ///
    /// Returns `None` if either no proved blocks are exists or blockchain tip
    /// is already proven.
    ///
    /// - [`BlockHash`] - Hash of the block
    /// - [`Header`] - Header of the block
    /// - [`u64`] - Height of the block
    /// - [`Receipt`] - Previous block's proof
    pub async fn get_next_unproven_block(
        &self,
        tx: Option<DatabaseTransaction<'_, '_>>,
    ) -> Result<Option<(BlockHash, Header, u64, Receipt)>, BridgeError> {
        let query = sqlx::query_as(
            "SELECT h1.block_hash,
                    h1.block_header,
                    h1.height,
                    h2.proof
                FROM header_chain_proofs h1
                JOIN header_chain_proofs h2 ON h1.prev_block_hash = h2.block_hash
                WHERE h2.proof IS NOT NULL AND h1.proof IS NULL
                ORDER BY h1.height DESC
                LIMIT 1;",
        );

        let result: Option<(BlockHashDB, BlockHeaderDB, i64, Vec<u8>)> =
            execute_query_with_tx!(self.connection, tx, query, fetch_optional)?;

        let result = match result {
            Some(result) => {
                let receipt: Receipt =
                    borsh::from_slice(&result.3).wrap_err(BridgeError::BorshError)?;
                let height = result.2.try_into().wrap_err("Can't convert i64 to u64")?;
                Some((result.0 .0, result.1 .0, height, receipt))
            }
            None => None,
        };

        Ok(result)
    }

    /// Gets the newest n number of block's info that their previous block has
    /// proven before. These blocks will be the candidate blocks for the prover.
    ///
    /// # Returns
    ///
    /// Returns `None` if either no proved blocks are exists or blockchain tip
    /// is already proven.
    ///
    /// - [`BlockHash`] - Hash of last block in the batch
    /// - [`Header`] - Headers of the blocks
    /// - [`u64`] - Height of the last block in the batch
    /// - [`Receipt`] - Previous block's proof
    pub async fn get_next_n_non_proven_block(
        &self,
        count: u32,
    ) -> Result<Option<(Vec<(BlockHash, Header, u64)>, Receipt)>, BridgeError> {
        let Some(next_non_proven_block) = self.get_next_unproven_block(None).await? else {
            return Ok(None);
        };

        let query = sqlx::query_as(
            "SELECT block_hash,
                    block_header,
                    height
                FROM header_chain_proofs
                WHERE height >= $1
                ORDER BY height ASC
                LIMIT $2;",
        )
        .bind(next_non_proven_block.2 as i64)
        .bind(count as i64);
        let result: Vec<(BlockHashDB, BlockHeaderDB, i64)> = execute_query_with_tx!(
            self.connection,
            None::<DatabaseTransaction>,
            query,
            fetch_all
        )?;

        let blocks = result
            .iter()
            .map(|result| {
                let height = result.2.try_into().wrap_err("Can't convert i64 to u64")?;

                Ok((result.0 .0, result.1 .0, height))
            })
            .collect::<Result<Vec<_>, BridgeError>>()?;

        // If not yet enough entries are found, return `None`.
        if blocks.len() != count as usize {
            tracing::error!(
                "Non proven block count: {}, required count: {}",
                blocks.len(),
                count
            );
            return Ok(None);
        }

        Ok(Some((blocks, next_non_proven_block.3)))
    }

    /// Gets the latest block's info that it's proven.
    ///
    /// # Returns
    ///
    /// Returns `None` if no block is proven.
    ///
    /// - [`BlockHash`] - Hash of the block
    /// - [`Header`] - Header of the block
    /// - [`u64`] - Height of the block
    pub async fn get_latest_proven_block_info(
        &self,
        tx: Option<DatabaseTransaction<'_, '_>>,
    ) -> Result<Option<(BlockHash, Header, u64)>, BridgeError> {
        let query = sqlx::query_as(
<<<<<<< HEAD
            "SELECT height, block_hash FROM header_chain_proofs ORDER BY height DESC",
=======
            "SELECT block_hash, block_header, height
            FROM header_chain_proofs
            WHERE proof IS NOT NULL
            ORDER BY height DESC
            LIMIT 1;",
>>>>>>> 077bd0b6
        );

        let result: Option<(BlockHashDB, BlockHeaderDB, i64)> =
            execute_query_with_tx!(self.connection, tx, query, fetch_optional)?;

        let result = match result {
            Some(result) => {
                let height = result.2.try_into().wrap_err("Can't convert i64 to u64")?;
                Some((result.0 .0, result.1 .0, height))
            }
            None => None,
        };

        Ok(result)
    }

    /// Sets an existing block's (in database) proof by referring to it by it's
    /// hash.
    pub async fn set_block_proof(
        &self,
        tx: Option<DatabaseTransaction<'_, '_>>,
        hash: block::BlockHash,
        proof: Receipt,
    ) -> Result<(), BridgeError> {
        let proof = borsh::to_vec(&proof).wrap_err(BridgeError::BorshError)?;

        let query = sqlx::query("UPDATE header_chain_proofs SET proof = $1 WHERE block_hash = $2")
            .bind(proof)
            .bind(BlockHashDB(hash));

        execute_query_with_tx!(self.connection, tx, query, execute)?;

        Ok(())
    }

    /// Gets a block's proof by referring to it by it's hash.
    pub async fn get_block_proof_by_hash(
        &self,
        tx: Option<DatabaseTransaction<'_, '_>>,
        hash: block::BlockHash,
    ) -> Result<Option<Receipt>, BridgeError> {
        let query = sqlx::query_as("SELECT proof FROM header_chain_proofs WHERE block_hash = $1")
            .bind(BlockHashDB(hash));

        let receipt: (Option<Vec<u8>>,) =
            execute_query_with_tx!(self.connection, tx, query, fetch_one)?;
        let receipt = match receipt.0 {
            Some(r) => r,
            None => return Ok(None),
        };

        let receipt: Receipt = borsh::from_slice(&receipt).wrap_err(BridgeError::BorshError)?;

        Ok(Some(receipt))
    }
}

#[cfg(test)]
mod tests {
    use crate::database::Database;
    use crate::test::common::*;
    use bitcoin::block::{self, Header, Version};
    use bitcoin::hashes::Hash;
    use bitcoin::{BlockHash, CompactTarget, TxMerkleNode};
    use borsh::BorshDeserialize;
    use risc0_zkvm::Receipt;

    #[tokio::test]
    async fn save_get_new_block() {
        let config = create_test_config_with_thread_name().await;
        let db = Database::new(&config).await.unwrap();

        assert!(db
            .get_latest_finalized_block_height(None)
            .await
            .unwrap()
            .is_none());

        // Set first block, so that get_non_proven_block won't return error.
        let block = block::Block {
            header: Header {
                version: Version::TWO,
                prev_blockhash: BlockHash::all_zeros(),
                merkle_root: TxMerkleNode::all_zeros(),
                time: 0,
                bits: CompactTarget::default(),
                nonce: 0,
            },
            txdata: vec![],
        };
        let block_hash = block.block_hash();
        let height = 1;
        db.save_unproven_finalized_block(None, block_hash, block.header, height)
            .await
            .unwrap();
        assert_eq!(
            db.get_latest_finalized_block_height(None)
                .await
                .unwrap()
                .unwrap(),
            height
        );
        let receipt =
            Receipt::try_from_slice(include_bytes!("../../tests/data/first_1.bin")).unwrap();
        db.set_block_proof(None, block_hash, receipt).await.unwrap();
        let latest_proven_block = db
            .get_latest_proven_block_info(None)
            .await
            .unwrap()
            .unwrap();
        assert_eq!(latest_proven_block.0, block_hash);
        assert_eq!(latest_proven_block.1, block.header);
        assert_eq!(latest_proven_block.2, height);

        let block = block::Block {
            header: Header {
                version: Version::TWO,
                prev_blockhash: block_hash,
                merkle_root: TxMerkleNode::all_zeros(),
                time: 1,
                bits: CompactTarget::default(),
                nonce: 1,
            },
            txdata: vec![],
        };
        let block_hash = block.block_hash();
        let height = 2;
        db.save_unproven_finalized_block(None, block_hash, block.header, height)
            .await
            .unwrap();

        let (read_block_hash, read_block_header, _, _) =
            db.get_next_unproven_block(None).await.unwrap().unwrap();
        assert_eq!(block_hash, read_block_hash);
        assert_eq!(block.header, read_block_header);
    }

    #[tokio::test]
    #[serial_test::serial]
    pub async fn save_get_block_proof() {
        let config = create_test_config_with_thread_name().await;
        let db = Database::new(&config).await.unwrap();

        // Save dummy block.
        let block = block::Block {
            header: Header {
                version: Version::TWO,
                prev_blockhash: BlockHash::all_zeros(),
                merkle_root: TxMerkleNode::all_zeros(),
                time: 0x1F,
                bits: CompactTarget::default(),
                nonce: 0x45,
            },
            txdata: vec![],
        };
        let block_hash = block.block_hash();
        let height = 0x45;
        db.save_unproven_finalized_block(None, block_hash, block.header, height)
            .await
            .unwrap();

        // Requesting proof for an existing block without a proof should
        // return `None`.
        let read_receipt = db.get_block_proof_by_hash(None, block_hash).await.unwrap();
        assert!(read_receipt.is_none());

        // Update it with a proof.
        let receipt =
            Receipt::try_from_slice(include_bytes!("../../tests/data/first_1.bin")).unwrap();
        db.set_block_proof(None, block_hash, receipt.clone())
            .await
            .unwrap();

        let read_receipt = db
            .get_block_proof_by_hash(None, block_hash)
            .await
            .unwrap()
            .unwrap();
        assert_eq!(receipt.journal, read_receipt.journal);
        assert_eq!(receipt.metadata, read_receipt.metadata);
    }

    #[tokio::test]
    #[serial_test::serial]
    pub async fn get_non_proven_block() {
        let config = create_test_config_with_thread_name().await;
        let db = Database::new(&config).await.unwrap();

        assert!(db.get_next_unproven_block(None).await.unwrap().is_none());
        assert!(db
            .get_latest_proven_block_info(None)
            .await
            .unwrap()
            .is_none());

        let base_height = 0x45;

        // Save initial block without a proof.
        let block = block::Block {
            header: Header {
                version: Version::TWO,
                prev_blockhash: BlockHash::all_zeros(),
                merkle_root: TxMerkleNode::all_zeros(),
                time: 0x1F,
                bits: CompactTarget::default(),
                nonce: 0x45,
            },
            txdata: vec![],
        };
        let block_hash = block.block_hash();
        let height = base_height;
        db.save_unproven_finalized_block(None, block_hash, block.header, height)
            .await
            .unwrap();
        assert!(db.get_next_unproven_block(None).await.unwrap().is_none());
        assert!(db
            .get_latest_proven_block_info(None)
            .await
            .unwrap()
            .is_none());

        // Save second block with a proof.
        let block = block::Block {
            header: Header {
                version: Version::TWO,
                prev_blockhash: block_hash,
                merkle_root: TxMerkleNode::all_zeros(),
                time: 0x1F,
                bits: CompactTarget::default(),
                nonce: 0x45 + 1,
            },
            txdata: vec![],
        };
        let block_hash1 = block.block_hash();
        let height1 = base_height + 1;
        db.save_unproven_finalized_block(None, block_hash1, block.header, height1)
            .await
            .unwrap();
        let receipt =
            Receipt::try_from_slice(include_bytes!("../../tests/data/first_1.bin")).unwrap();
        db.set_block_proof(None, block_hash1, receipt.clone())
            .await
            .unwrap();
        assert!(db.get_next_unproven_block(None).await.unwrap().is_none());
        let latest_proven_block = db
            .get_latest_proven_block_info(None)
            .await
            .unwrap()
            .unwrap();
        assert_eq!(latest_proven_block.0, block_hash1);
        assert_eq!(latest_proven_block.1, block.header);
        assert_eq!(latest_proven_block.2 as u64, height1);

        // Save third block without a proof.
        let block = block::Block {
            header: Header {
                version: Version::TWO,
                prev_blockhash: block_hash1,
                merkle_root: TxMerkleNode::all_zeros(),
                time: 0x1F,
                bits: CompactTarget::default(),
                nonce: 0x45 + 3,
            },
            txdata: vec![],
        };
        let block_hash2 = block.block_hash();
        let height2 = base_height + 2;
        db.save_unproven_finalized_block(None, block_hash2, block.header, height2)
            .await
            .unwrap();

        // This time, `get_non_proven_block` should return third block's details.
        let res = db.get_next_unproven_block(None).await.unwrap().unwrap();
        assert_eq!(res.0, block_hash2);
        assert_eq!(res.2 as u64, height2);

        // Save fourth block with a proof.
        let block = block::Block {
            header: Header {
                version: Version::TWO,
                prev_blockhash: block_hash1,
                merkle_root: TxMerkleNode::all_zeros(),
                time: 0x1F,
                bits: CompactTarget::default(),
                nonce: 0x45 + 4,
            },
            txdata: vec![],
        };
        let block_hash3 = block.block_hash();
        let height3 = base_height + 3;
        db.save_unproven_finalized_block(None, block_hash3, block.header, height3)
            .await
            .unwrap();
        db.set_block_proof(None, block_hash3, receipt.clone())
            .await
            .unwrap();

        // This time, `get_non_proven_block` shouldn't return any block because latest is proved.
        // TODO: `get_non_proven_block` will still return the last unproven block that it's
        // predecessor has a proof. This might be unexpected behavior. Check back again.
        // assert!(db.get_next_non_proven_block(None).await.unwrap().is_none());

        // Save fifth block without a proof.
        let block = block::Block {
            header: Header {
                version: Version::TWO,
                prev_blockhash: block_hash1,
                merkle_root: TxMerkleNode::all_zeros(),
                time: 0x1F,
                bits: CompactTarget::default(),
                nonce: 0x45 + 5,
            },
            txdata: vec![],
        };
        let block_hash4 = block.block_hash();
        let height4 = base_height + 4;
        db.save_unproven_finalized_block(None, block_hash4, block.header, height4)
            .await
            .unwrap();

        // This time, `get_non_proven_block` should return fifth block's details.
        let res = db.get_next_unproven_block(None).await.unwrap().unwrap();
        assert_eq!(res.2 as u64, height4);
        assert_eq!(res.0, block_hash4);
    }

    #[tokio::test]
    #[serial_test::serial]
    pub async fn get_non_proven_blocks() {
        let config = create_test_config_with_thread_name().await;
        let db = Database::new(&config).await.unwrap();

        let batch_size = config.protocol_paramset().header_chain_proof_batch_size;

        assert!(db
            .get_next_n_non_proven_block(batch_size)
            .await
            .unwrap()
            .is_none());
        assert!(db.get_next_unproven_block(None).await.unwrap().is_none());
        assert!(db
            .get_latest_proven_block_info(None)
            .await
            .unwrap()
            .is_none());

        let mut height = 0x45;

        // Save initial block without a proof.
        let block = block::Block {
            header: Header {
                version: Version::TWO,
                prev_blockhash: BlockHash::all_zeros(),
                merkle_root: TxMerkleNode::all_zeros(),
                time: 0x1F,
                bits: CompactTarget::default(),
                nonce: 0x45,
            },
            txdata: vec![],
        };
        let block_hash = block.block_hash();
        db.save_unproven_finalized_block(None, block_hash, block.header, height)
            .await
            .unwrap();
        assert!(db
            .get_next_n_non_proven_block(batch_size)
            .await
            .unwrap()
            .is_none());
        assert!(db.get_next_unproven_block(None).await.unwrap().is_none());
        assert!(db
            .get_latest_proven_block_info(None)
            .await
            .unwrap()
            .is_none());

        // Save second block with a proof.
        let block = block::Block {
            header: Header {
                version: Version::TWO,
                prev_blockhash: block_hash,
                merkle_root: TxMerkleNode::all_zeros(),
                time: 0x1F,
                bits: CompactTarget::default(),
                nonce: 0x45 + 1,
            },
            txdata: vec![],
        };
        let block_hash1 = block.block_hash();
        height += 1;
        db.save_unproven_finalized_block(None, block_hash1, block.header, height)
            .await
            .unwrap();
        let receipt =
            Receipt::try_from_slice(include_bytes!("../../tests/data/first_1.bin")).unwrap();
        db.set_block_proof(None, block_hash1, receipt.clone())
            .await
            .unwrap();
        assert!(db
            .get_next_n_non_proven_block(batch_size)
            .await
            .unwrap()
            .is_none());
        assert!(db.get_next_unproven_block(None).await.unwrap().is_none());
        let latest_proven_block = db
            .get_latest_proven_block_info(None)
            .await
            .unwrap()
            .unwrap();
        assert_eq!(latest_proven_block.0, block_hash1);
        assert_eq!(latest_proven_block.1, block.header);
        assert_eq!(latest_proven_block.2 as u64, height);

        // Save next blocks without a proof.
        let mut blocks: Vec<(BlockHash, u32)> = Vec::new();
        let mut prev_block_hash = block_hash1;
        for i in 0..batch_size {
            let block = block::Block {
                header: Header {
                    version: Version::TWO,
                    prev_blockhash: prev_block_hash,
                    merkle_root: TxMerkleNode::all_zeros(),
                    time: 0x1F,
                    bits: CompactTarget::default(),
                    nonce: 0x45 + 2 + i,
                },
                txdata: vec![],
            };
            let block_hash = block.block_hash();

            height += 1;
            prev_block_hash = block_hash;

            db.save_unproven_finalized_block(None, block_hash, block.header, height)
                .await
                .unwrap();

            blocks.push((block_hash, height.try_into().unwrap()));
        }

        // This time, `get_non_proven_block` should return third block's details.
        let res = db
            .get_next_n_non_proven_block(batch_size)
            .await
            .unwrap()
            .unwrap();
        assert_eq!(res.0.len(), batch_size as usize);
        for i in 0..batch_size {
            let i = i as usize;
            assert_eq!(res.0[i].2, blocks[i].1 as u64);
            assert_eq!(res.0[i].0, blocks[i].0);
        }
    }

    #[tokio::test]
    async fn get_block_info_from_range() {
        let config = create_test_config_with_thread_name().await;
        let db = Database::new(&config).await.unwrap();

        let start_height = 0x45;
        let end_height = 0x55;
        assert!(db
            .get_block_info_from_range(None, start_height, end_height)
            .await
            .unwrap()
            .is_empty());

        let mut infos = Vec::new();

        for height in start_height..end_height {
            let block = block::Block {
                header: Header {
                    version: Version::TWO,
                    prev_blockhash: BlockHash::all_zeros(),
                    merkle_root: TxMerkleNode::all_zeros(),
                    time: 0x1F,
                    bits: CompactTarget::default(),
                    nonce: height as u32,
                },
                txdata: vec![],
            };
            let block_hash = block.block_hash();

            db.save_unproven_finalized_block(None, block_hash, block.header, height)
                .await
                .unwrap();
            infos.push((block_hash, block.header));

            let res = db
                .get_block_info_from_range(None, start_height, height)
                .await
                .unwrap();
            assert_eq!(res.len() as u64, height - start_height + 1);
            assert_eq!(infos, res);
        }
    }

    #[tokio::test]
    async fn get_latest_proven_block_info() {
        let config = create_test_config_with_thread_name().await;
        let db = Database::new(&config).await.unwrap();
        let proof =
            Receipt::try_from_slice(include_bytes!("../../tests/data/first_1.bin")).unwrap();

        assert!(db
            .get_latest_proven_block_info(None)
            .await
            .unwrap()
            .is_none());

        let block = block::Block {
            header: Header {
                version: Version::TWO,
                prev_blockhash: BlockHash::all_zeros(),
                merkle_root: TxMerkleNode::all_zeros(),
                time: 0x1F,
                bits: CompactTarget::default(),
                nonce: 0x45,
            },
            txdata: vec![],
        };
        let mut block_hash = block.block_hash();
        let mut height = 0x45;
        db.save_unproven_finalized_block(None, block_hash, block.header, height)
            .await
            .unwrap();
        assert!(db
            .get_latest_proven_block_info(None)
            .await
            .unwrap()
            .is_none());

        for i in 0..3 {
            let block = block::Block {
                header: Header {
                    version: Version::TWO,
                    prev_blockhash: block_hash,
                    merkle_root: TxMerkleNode::all_zeros(),
                    time: 0x1F,
                    bits: CompactTarget::default(),
                    nonce: 0x45 + i,
                },
                txdata: vec![],
            };
            block_hash = block.block_hash();
            height += 1;

            db.save_unproven_finalized_block(None, block_hash, block.header, height)
                .await
                .unwrap();
            db.set_block_proof(None, block_hash, proof.clone())
                .await
                .unwrap();

            let latest_proven_block = db
                .get_latest_proven_block_info(None)
                .await
                .unwrap()
                .unwrap();
            assert_eq!(latest_proven_block.0, block_hash);
            assert_eq!(latest_proven_block.1, block.header);
            assert_eq!(latest_proven_block.2, height);
        }
    }
}<|MERGE_RESOLUTION|>--- conflicted
+++ resolved
@@ -44,14 +44,10 @@
         end_height: u64,
     ) -> Result<Vec<(BlockHash, Header)>, BridgeError> {
         let query = sqlx::query_as(
-<<<<<<< HEAD
-            "SELECT block_hash, block_header FROM header_chain_proofs WHERE height = $1",
-=======
             "SELECT block_hash, block_header
             FROM header_chain_proofs
             WHERE height >= $1 AND height <= $2
             ORDER BY height ASC;",
->>>>>>> 077bd0b6
         )
         .bind(start_height as i64)
         .bind(end_height as i64);
@@ -106,7 +102,7 @@
                 JOIN header_chain_proofs h2 ON h1.prev_block_hash = h2.block_hash
                 WHERE h2.proof IS NOT NULL AND h1.proof IS NULL
                 ORDER BY h1.height DESC
-                LIMIT 1;",
+                LIMIT 1",
         );
 
         let result: Option<(BlockHashDB, BlockHeaderDB, i64, Vec<u8>)> =
@@ -199,15 +195,11 @@
         tx: Option<DatabaseTransaction<'_, '_>>,
     ) -> Result<Option<(BlockHash, Header, u64)>, BridgeError> {
         let query = sqlx::query_as(
-<<<<<<< HEAD
-            "SELECT height, block_hash FROM header_chain_proofs ORDER BY height DESC",
-=======
             "SELECT block_hash, block_header, height
             FROM header_chain_proofs
             WHERE proof IS NOT NULL
             ORDER BY height DESC
             LIMIT 1;",
->>>>>>> 077bd0b6
         );
 
         let result: Option<(BlockHashDB, BlockHeaderDB, i64)> =
