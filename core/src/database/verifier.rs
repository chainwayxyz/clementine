//! # Verifier Related Database Operations
//!
//! This module includes database functions which are mainly used by a verifier.

use std::ops::DerefMut;

use super::{
    wrapper::{BlockHashDB, TxidDB, XOnlyPublicKeyDB},
    Database, DatabaseTransaction,
};
use crate::{errors::BridgeError, execute_query_with_tx};
use bitcoin::{BlockHash, OutPoint, Txid, XOnlyPublicKey};
use eyre::Context;
use sqlx::QueryBuilder;

impl Database {
    /// Returns the last deposit index.
    /// If no deposits exist, returns None
    pub async fn get_last_deposit_idx(
        &self,
        tx: Option<DatabaseTransaction<'_, '_>>,
    ) -> Result<Option<u32>, BridgeError> {
        let query = sqlx::query_as::<_, (i32,)>("SELECT COALESCE(MAX(idx), -1) FROM withdrawals");
        let result = execute_query_with_tx!(self.connection, tx, query, fetch_one)?;
        if result.0 == -1 {
            Ok(None)
        } else {
            Ok(Some(result.0 as u32))
        }
    }

    /// Returns the last withdrawal index where withdrawal_utxo_txid exists.
    /// If no withdrawals with UTXOs exist, returns None.
    pub async fn get_last_withdrawal_idx(
        &self,
        tx: Option<DatabaseTransaction<'_, '_>>,
    ) -> Result<Option<u32>, BridgeError> {
        let query = sqlx::query_as::<_, (i32,)>(
            "SELECT COALESCE(MAX(idx), -1) FROM withdrawals WHERE withdrawal_utxo_txid IS NOT NULL",
        );
        let result = execute_query_with_tx!(self.connection, tx, query, fetch_one)?;
        if result.0 == -1 {
            Ok(None)
        } else {
            Ok(Some(result.0 as u32))
        }
    }

    pub async fn set_move_to_vault_txid_from_citrea_deposit(
        &self,
        tx: Option<DatabaseTransaction<'_, '_>>,
        citrea_idx: u32,
        move_to_vault_txid: &Txid,
    ) -> Result<(), BridgeError> {
        let query = sqlx::query(
            "INSERT INTO withdrawals (idx, move_to_vault_txid)
             VALUES ($1, $2)
             ON CONFLICT (idx) DO UPDATE
             SET move_to_vault_txid = $2",
        )
        .bind(i32::try_from(citrea_idx).wrap_err("Failed to convert citrea index to i32")?)
        .bind(TxidDB(*move_to_vault_txid));

        execute_query_with_tx!(self.connection, tx, query, execute)?;
        Ok(())
    }

    pub async fn get_move_to_vault_txid_from_citrea_deposit(
        &self,
        tx: Option<DatabaseTransaction<'_, '_>>,
        citrea_idx: u32,
    ) -> Result<Option<Txid>, BridgeError> {
        let query = sqlx::query_as::<_, (TxidDB,)>(
            "SELECT move_to_vault_txid FROM withdrawals WHERE idx = $1",
        )
        .bind(i32::try_from(citrea_idx).wrap_err("Failed to convert citrea index to i32")?);

        let result: Option<(TxidDB,)> =
            execute_query_with_tx!(self.connection, tx, query, fetch_optional)?;

        Ok(result.map(|(move_to_vault_txid,)| move_to_vault_txid.0))
    }

    pub async fn set_replacement_deposit_move_txid(
        &self,
        tx: DatabaseTransaction<'_, '_>,
        idx: u32,
        new_move_txid: Txid,
    ) -> Result<(), BridgeError> {
        let query = sqlx::query(
            "UPDATE withdrawals
             SET move_to_vault_txid = $2
             WHERE idx = $1
             RETURNING idx",
        )
        .bind(i32::try_from(idx).wrap_err("Failed to convert idx to i32")?)
        .bind(TxidDB(new_move_txid))
        .fetch_optional(tx.deref_mut())
        .await?;

        if query.is_none() {
            return Err(eyre::eyre!("Replacement move txid not found: {}", idx).into());
        }
        Ok(())
    }

    pub async fn set_withdrawal_utxo_from_citrea_withdrawal(
        &self,
        tx: Option<DatabaseTransaction<'_, '_>>,
        citrea_idx: u32,
        withdrawal_utxo: OutPoint,
        withdrawal_batch_proof_bitcoin_block_height: u32,
    ) -> Result<(), BridgeError> {
        let query = sqlx::query(
            "UPDATE withdrawals
             SET withdrawal_utxo_txid = $2,
                 withdrawal_utxo_vout = $3,
                 withdrawal_batch_proof_bitcoin_block_height = $4
             WHERE idx = $1",
        )
        .bind(i32::try_from(citrea_idx).wrap_err("Failed to convert citrea index to i32")?)
        .bind(TxidDB(withdrawal_utxo.txid))
        .bind(
            i32::try_from(withdrawal_utxo.vout)
                .wrap_err("Failed to convert withdrawal utxo vout to i32")?,
        )
        .bind(
            i32::try_from(withdrawal_batch_proof_bitcoin_block_height)
                .wrap_err("Failed to convert withdrawal batch proof bitcoin block height to i32")?,
        );

        execute_query_with_tx!(self.connection, tx, query, execute)?;
        Ok(())
    }

    /// For the given deposit index, returns the withdrawal utxo associated with it
    /// If there is no withdrawal utxo set for the deposit, an error is returned
    pub async fn get_withdrawal_utxo_from_citrea_withdrawal(
        &self,
        tx: Option<DatabaseTransaction<'_, '_>>,
        citrea_idx: u32,
    ) -> Result<OutPoint, BridgeError> {
        let query = sqlx::query_as::<_, (Option<TxidDB>, Option<i32>)>(
            "SELECT w.withdrawal_utxo_txid, w.withdrawal_utxo_vout
             FROM withdrawals w
             WHERE w.idx = $1",
        )
        .bind(i32::try_from(citrea_idx).wrap_err("Failed to convert citrea index to i32")?);

        let results = execute_query_with_tx!(self.connection, tx, query, fetch_optional)?;

        match results {
            None => Err(eyre::eyre!("Deposit with id {} is not set", citrea_idx).into()),
            Some((txid, vout)) => match (txid, vout) {
                (Some(txid), Some(vout)) => Ok(OutPoint {
                    txid: txid.0,
                    vout: u32::try_from(vout)
                        .wrap_err("Failed to convert withdrawal utxo vout to u32")?,
                }),
<<<<<<< HEAD
                _ => Err(eyre::eyre!("Withdrawal utxo not found").into()),
            })
            .transpose()
=======
                _ => {
                    Err(eyre::eyre!("Withdrawal utxo is not set for deposit {}", citrea_idx).into())
                }
            },
        }
>>>>>>> 2bbf42b8
    }

    /// Returns the withdrawal indexes and their spending txid for the given
    /// block id.
    pub async fn get_payout_txs_for_withdrawal_utxos(
        &self,
        tx: Option<DatabaseTransaction<'_, '_>>,
        block_id: u32,
    ) -> Result<Vec<(u32, Txid)>, BridgeError> {
        let query = sqlx::query_as::<_, (i32, TxidDB)>(
            "SELECT w.idx, bsu.spending_txid
             FROM withdrawals w
             JOIN bitcoin_syncer_spent_utxos bsu
                ON bsu.txid = w.withdrawal_utxo_txid
                AND bsu.vout = w.withdrawal_utxo_vout
             WHERE bsu.block_id = $1",
        )
        .bind(i32::try_from(block_id).wrap_err("Failed to convert block id to i32")?);

        let results = execute_query_with_tx!(self.connection, tx, query, fetch_all)?;

        results
            .into_iter()
            .map(|(idx, txid)| {
                Ok((
                    u32::try_from(idx).wrap_err("Failed to convert withdrawal index to u32")?,
                    txid.0,
                ))
            })
            .collect()
    }

    /// Sets the given payout txs' txid and operator index for the given index.
    pub async fn set_payout_txs_and_payer_operator_xonly_pk(
        &self,
        tx: Option<DatabaseTransaction<'_, '_>>,
        payout_txs_and_payer_operator_xonly_pk: Vec<(
            u32,
            Txid,
            Option<XOnlyPublicKey>,
            bitcoin::BlockHash,
        )>,
    ) -> Result<(), BridgeError> {
        if payout_txs_and_payer_operator_xonly_pk.is_empty() {
            return Ok(());
        }
        // Convert all values first, propagating any errors
        let converted_values: Result<Vec<_>, BridgeError> = payout_txs_and_payer_operator_xonly_pk
            .iter()
            .map(|(idx, txid, operator_xonly_pk, block_hash)| {
                Ok((
                    i32::try_from(*idx).wrap_err("Failed to convert payout index to i32")?,
                    TxidDB(*txid),
                    operator_xonly_pk.map(XOnlyPublicKeyDB),
                    BlockHashDB(*block_hash),
                ))
            })
            .collect();
        let converted_values = converted_values?;

        let mut query_builder = QueryBuilder::new(
            "UPDATE withdrawals AS w SET
                payout_txid = c.payout_txid,
                payout_payer_operator_xonly_pk = c.payout_payer_operator_xonly_pk,
                payout_tx_blockhash = c.payout_tx_blockhash
                FROM (",
        );

        query_builder.push_values(
            converted_values.into_iter(),
            |mut b, (idx, txid, operator_xonly_pk, block_hash)| {
                b.push_bind(idx)
                    .push_bind(txid)
                    .push_bind(operator_xonly_pk)
                    .push_bind(block_hash);
            },
        );

        query_builder
            .push(") AS c(idx, payout_txid, payout_payer_operator_xonly_pk, payout_tx_blockhash) WHERE w.idx = c.idx");

        let query = query_builder.build();
        execute_query_with_tx!(self.connection, tx, query, execute)?;

        Ok(())
    }

    pub async fn get_payout_info_from_move_txid(
        &self,
        tx: Option<DatabaseTransaction<'_, '_>>,
        move_to_vault_txid: Txid,
    ) -> Result<Option<(Option<XOnlyPublicKey>, BlockHash, Txid, i32)>, BridgeError> {
        let query = sqlx::query_as::<_, (Option<XOnlyPublicKeyDB>, BlockHashDB, TxidDB, i32)>(
            "SELECT w.payout_payer_operator_xonly_pk, w.payout_tx_blockhash, w.payout_txid, w.idx
             FROM withdrawals w
             WHERE w.move_to_vault_txid = $1",
        )
        .bind(TxidDB(move_to_vault_txid));

        let result: Option<(Option<XOnlyPublicKeyDB>, BlockHashDB, TxidDB, i32)> =
            execute_query_with_tx!(self.connection, tx, query, fetch_optional)?;

        result
            .map(|(operator_xonly_pk, block_hash, txid, deposit_idx)| {
                Ok((
                    operator_xonly_pk.map(|pk| pk.0),
                    block_hash.0,
                    txid.0,
                    deposit_idx,
                ))
            })
            .transpose()
    }

    pub async fn get_first_unhandled_payout_by_operator_xonly_pk(
        &self,
        tx: Option<DatabaseTransaction<'_, '_>>,
        operator_xonly_pk: XOnlyPublicKey,
    ) -> Result<Option<(u32, Txid, BlockHash)>, BridgeError> {
        let query = sqlx::query_as::<_, (i32, Option<TxidDB>, Option<BlockHashDB>)>(
            "SELECT w.idx, w.move_to_vault_txid, w.payout_tx_blockhash
             FROM withdrawals w
             WHERE w.payout_txid IS NOT NULL
                AND w.is_payout_handled = FALSE
                AND w.payout_payer_operator_xonly_pk = $1
                ORDER BY w.idx ASC
             LIMIT 1",
        )
        .bind(XOnlyPublicKeyDB(operator_xonly_pk));

        let results = execute_query_with_tx!(self.connection, tx, query, fetch_optional)?;

        results
            .map(|(citrea_idx, move_to_vault_txid, payout_tx_blockhash)| {
                Ok((
                    u32::try_from(citrea_idx).wrap_err("Failed to convert citrea index to u32")?,
                    move_to_vault_txid
                        .expect("move_to_vault_txid Must be Some")
                        .0,
                    payout_tx_blockhash
                        .expect("payout_tx_blockhash Must be Some")
                        .0,
                ))
            })
            .transpose()
    }

    pub async fn set_payout_handled(
        &self,
        tx: Option<DatabaseTransaction<'_, '_>>,
        citrea_idx: u32,
        kickoff_txid: Txid,
    ) -> Result<(), BridgeError> {
        let query = sqlx::query(
            "UPDATE withdrawals SET is_payout_handled = TRUE, kickoff_txid = $2 WHERE idx = $1",
        )
        .bind(i32::try_from(citrea_idx).wrap_err("Failed to convert citrea index to i32")?)
        .bind(TxidDB(kickoff_txid));

        execute_query_with_tx!(self.connection, tx, query, execute)?;
        Ok(())
    }

    pub async fn get_handled_payout_kickoff_txid(
        &self,
        tx: Option<DatabaseTransaction<'_, '_>>,
        payout_txid: Txid,
    ) -> Result<Option<Txid>, BridgeError> {
        let query = sqlx::query_as::<_, (Option<TxidDB>,)>(
            "SELECT kickoff_txid FROM withdrawals WHERE payout_txid = $1 AND is_payout_handled = TRUE",
        )
        .bind(TxidDB(payout_txid));

        let result: Option<(Option<TxidDB>,)> =
            execute_query_with_tx!(self.connection, tx, query, fetch_optional)?;

        Ok(result
            .map(|(kickoff_txid,)| kickoff_txid.expect("If handled, kickoff_txid must exist").0))
    }
}

#[cfg(test)]
mod tests {
    use crate::{
        database::Database,
        test::common::{create_test_config_with_thread_name, generate_random_xonly_pk},
    };
    use bitcoin::{hashes::Hash, BlockHash, Txid};

    #[tokio::test]
    async fn set_get_payout_txs_from_citrea_withdrawal() {
        let config = create_test_config_with_thread_name().await;
        let db = Database::new(&config).await.unwrap();

        let txid = Txid::from_byte_array([0x45; 32]);
        let index = 0x1F;
        let operator_xonly_pk = generate_random_xonly_pk();
        let utxo = bitcoin::OutPoint {
            txid: bitcoin::Txid::from_byte_array([0x45; 32]),
            vout: 0,
        };

        let mut dbtx = db.begin_transaction().await.unwrap();

        let block_id = db
            .add_block_info(
                Some(&mut dbtx),
                &BlockHash::all_zeros(),
                &BlockHash::all_zeros(),
                utxo.vout,
            )
            .await
            .unwrap();
        db.add_txid_to_block(&mut dbtx, block_id, &txid)
            .await
            .unwrap();
        db.insert_spent_utxo(&mut dbtx, block_id, &txid, &utxo.txid, utxo.vout.into())
            .await
            .unwrap();

        assert!(db
            .get_withdrawal_utxo_from_citrea_withdrawal(Some(&mut dbtx), index)
            .await
            .is_err());
        db.set_move_to_vault_txid_from_citrea_deposit(Some(&mut dbtx), index, &txid)
            .await
            .unwrap();
        db.set_withdrawal_utxo_from_citrea_withdrawal(Some(&mut dbtx), index, utxo, block_id)
            .await
            .unwrap();

        let block_hash = BlockHash::all_zeros();

        db.set_payout_txs_and_payer_operator_xonly_pk(
            Some(&mut dbtx),
            vec![(index, txid, Some(operator_xonly_pk), block_hash)],
        )
        .await
        .unwrap();

        let txs = db
            .get_payout_txs_for_withdrawal_utxos(Some(&mut dbtx), block_id)
            .await
            .unwrap();

        assert_eq!(txs.len(), 1);
        assert_eq!(txs[0].0, index);
        assert_eq!(txs[0].1, txid);

        let withdrawal_utxo = db
            .get_withdrawal_utxo_from_citrea_withdrawal(Some(&mut dbtx), index)
            .await
            .unwrap();
        assert_eq!(withdrawal_utxo, utxo);

        let move_txid = db
            .get_move_to_vault_txid_from_citrea_deposit(Some(&mut dbtx), index)
            .await
            .unwrap()
            .unwrap();
        assert_eq!(move_txid, txid);

        // Test payout info retrieval with Some operator xonly pk
        let payout_info = db
            .get_payout_info_from_move_txid(Some(&mut dbtx), move_txid)
            .await
            .unwrap()
            .unwrap();
        assert_eq!(payout_info.0, Some(operator_xonly_pk));
        assert_eq!(payout_info.1, block_hash);
        assert_eq!(payout_info.2, txid);
        assert_eq!(payout_info.3, index as i32);

        // Test with None operator xonly pk (optimistic payout or incorrect payout)
        let index2 = 0x2F;
        let txid2 = Txid::from_byte_array([0x55; 32]);
        let utxo2 = bitcoin::OutPoint {
            txid: bitcoin::Txid::from_byte_array([0x55; 32]),
            vout: 1,
        };

        db.add_txid_to_block(&mut dbtx, block_id, &txid2)
            .await
            .unwrap();
        db.insert_spent_utxo(&mut dbtx, block_id, &txid2, &utxo2.txid, utxo2.vout.into())
            .await
            .unwrap();

        db.set_move_to_vault_txid_from_citrea_deposit(Some(&mut dbtx), index2, &txid2)
            .await
            .unwrap();
        db.set_withdrawal_utxo_from_citrea_withdrawal(Some(&mut dbtx), index2, utxo2, block_id)
            .await
            .unwrap();

        // Set payout with None operator xonly pk
        db.set_payout_txs_and_payer_operator_xonly_pk(
            Some(&mut dbtx),
            vec![(index2, txid2, None, block_hash)],
        )
        .await
        .unwrap();

        // Test payout info retrieval with None operator xonly pk
        let payout_info2 = db
            .get_payout_info_from_move_txid(Some(&mut dbtx), txid2)
            .await
            .unwrap()
            .unwrap();
        assert_eq!(payout_info2.0, None); // No operator xonly pk
        assert_eq!(payout_info2.1, block_hash);
        assert_eq!(payout_info2.2, txid2);
        assert_eq!(payout_info2.3, index2 as i32);

        // Verify we now have 2 payout transactions
        let all_txs = db
            .get_payout_txs_for_withdrawal_utxos(Some(&mut dbtx), block_id)
            .await
            .unwrap();
        assert_eq!(all_txs.len(), 2);
    }
}<|MERGE_RESOLUTION|>--- conflicted
+++ resolved
@@ -157,17 +157,11 @@
                     vout: u32::try_from(vout)
                         .wrap_err("Failed to convert withdrawal utxo vout to u32")?,
                 }),
-<<<<<<< HEAD
-                _ => Err(eyre::eyre!("Withdrawal utxo not found").into()),
-            })
-            .transpose()
-=======
                 _ => {
                     Err(eyre::eyre!("Withdrawal utxo is not set for deposit {}", citrea_idx).into())
                 }
             },
         }
->>>>>>> 2bbf42b8
     }
 
     /// Returns the withdrawal indexes and their spending txid for the given
