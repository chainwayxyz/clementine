--- conflicted
+++ resolved
@@ -205,13 +205,14 @@
         tx: DatabaseTransaction<'_, '_>,
         block_id: u32,
     ) -> Result<(), BridgeError> {
-<<<<<<< HEAD
+        let block_id = i32::try_from(block_id).wrap_err("Failed to convert block id to i32")?;
+
         // Need to get these before they're unconfirmed below, so that we can update the debug info
         // Ignore the error here to not affect production behavior.
         let previously_confirmed_txs = sqlx::query_as::<_, (i32,)>(
             "SELECT id FROM tx_sender_try_to_send_txs WHERE seen_block_id = $1",
         )
-        .bind(i32::try_from(block_id).wrap_err("Failed to convert block id to i32")?)
+        .bind(block_id)
         .fetch_all(tx.deref_mut())
         .await;
 
@@ -231,11 +232,7 @@
         });
 
         // Unconfirm tx_sender_fee_payer_utxos
-=======
-        let block_id = i32::try_from(block_id).wrap_err("Failed to convert block id to i32")?;
-
         // Update tx_sender_activate_try_to_send_txids
->>>>>>> 08de8714
         sqlx::query(
             "UPDATE tx_sender_activate_try_to_send_txids AS tap
              SET seen_block_id = NULL
