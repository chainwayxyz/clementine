//! # Transaction Sender Related Database Operations
//!
//! This module includes database functions which are mainly used by the transaction sender.

use super::{wrapper::TxidDB, Database, DatabaseTransaction};
use crate::{
    errors::BridgeError,
    execute_query_with_tx,
    tx_sender::{ActivedWithOutpoint, ActivedWithTxid, FeePayingType},
};
use bitcoin::{
    consensus::{deserialize, serialize},
    Amount, FeeRate, Transaction, Txid,
};
use std::ops::DerefMut; // Add this at the top with other imports

impl Database {
    pub async fn confirm_transactions(
        &self,
        tx: DatabaseTransaction<'_, '_>,
        block_id: u32,
    ) -> Result<(), BridgeError> {
<<<<<<< HEAD
        let query = sqlx::query(
            "INSERT INTO tx_sender_fee_payer_utxos (bumped_txid, fee_payer_txid, vout, script_pubkey, amount, replacement_of_id)
             VALUES ($1, $2, $3, $4, $5, $6)",
        )
        .bind(TxidDB(bumped_txid))
        .bind(TxidDB(fee_payer_txid))
        .bind(vout as i32)
        .bind(ScriptBufDB(script_pubkey))
        .bind(amount.to_sat() as i64)
        .bind(replacement_of_id);

        execute_query_with_tx!(self.connection, tx, query, execute)?;
=======
        // Common CTEs for reuse
        let common_ctes = r#"
            WITH relevant_txs AS (
                SELECT txid
                FROM bitcoin_syncer_txs
                WHERE block_id = $1
            ),
            relevant_spent_utxos AS (
                SELECT txid, vout
                FROM bitcoin_syncer_spent_utxos
                WHERE block_id = $1
            ),
            confirmed_rbf_ids AS (
                SELECT rbf.id
                FROM tx_sender_rbf_txids AS rbf
                JOIN bitcoin_syncer_txs AS syncer ON rbf.txid = syncer.txid
                WHERE syncer.block_id = $1
            )
        "#;

        // Update tx_sender_activate_try_to_send_txids
        sqlx::query(&format!(
            "{} 
            UPDATE tx_sender_activate_try_to_send_txids AS tap
            SET seen_block_id = $1
            WHERE tap.txid IN (SELECT txid FROM relevant_txs)
            AND tap.seen_block_id IS NULL",
            common_ctes
        ))
        .bind(i32::try_from(block_id).map_err(|e| BridgeError::ConversionError(e.to_string()))?)
        .execute(tx.deref_mut())
        .await?;

        // Update tx_sender_activate_try_to_send_outpoints
        sqlx::query(&format!(
            "{} 
            UPDATE tx_sender_activate_try_to_send_outpoints AS tap
            SET seen_block_id = $1
            WHERE (tap.txid, tap.vout) IN (SELECT txid, vout FROM relevant_spent_utxos)
            AND tap.seen_block_id IS NULL",
            common_ctes
        ))
        .bind(i32::try_from(block_id).map_err(|e| BridgeError::ConversionError(e.to_string()))?)
        .execute(tx.deref_mut())
        .await?;

        // Update tx_sender_cancel_try_to_send_txids
        sqlx::query(&format!(
            "{} 
            UPDATE tx_sender_cancel_try_to_send_txids AS ctt
            SET seen_block_id = $1
            WHERE ctt.txid IN (SELECT txid FROM relevant_txs)
            AND ctt.seen_block_id IS NULL",
            common_ctes
        ))
        .bind(i32::try_from(block_id).map_err(|e| BridgeError::ConversionError(e.to_string()))?)
        .execute(tx.deref_mut())
        .await?;

        // Update tx_sender_cancel_try_to_send_outpoints
        sqlx::query(&format!(
            "{} 
            UPDATE tx_sender_cancel_try_to_send_outpoints AS cto
            SET seen_block_id = $1
            WHERE (cto.txid, cto.vout) IN (SELECT txid, vout FROM relevant_spent_utxos)
            AND cto.seen_block_id IS NULL",
            common_ctes
        ))
        .bind(i32::try_from(block_id).map_err(|e| BridgeError::ConversionError(e.to_string()))?)
        .execute(tx.deref_mut())
        .await?;

        // Update tx_sender_fee_payer_utxos
        sqlx::query(&format!(
            "{} 
            UPDATE tx_sender_fee_payer_utxos AS fpu
            SET seen_block_id = $1
            WHERE fpu.fee_payer_txid IN (SELECT txid FROM relevant_txs)
            AND fpu.seen_block_id IS NULL",
            common_ctes
        ))
        .bind(i32::try_from(block_id).map_err(|e| BridgeError::ConversionError(e.to_string()))?)
        .execute(tx.deref_mut())
        .await?;

        // Update tx_sender_try_to_send_txs for CPFP txid confirmation
        sqlx::query(&format!(
            "{} 
            UPDATE tx_sender_try_to_send_txs AS txs
            SET seen_block_id = $1
            WHERE txs.txid IN (SELECT txid FROM relevant_txs)
            AND txs.seen_block_id IS NULL",
            common_ctes
        ))
        .bind(i32::try_from(block_id).map_err(|e| BridgeError::ConversionError(e.to_string()))?)
        .execute(tx.deref_mut())
        .await?;

        // Update tx_sender_try_to_send_txs for RBF txid confirmation
        sqlx::query(&format!(
            "{} 
            UPDATE tx_sender_try_to_send_txs AS txs
            SET seen_block_id = $1
            WHERE txs.id IN (SELECT id FROM confirmed_rbf_ids)
            AND txs.seen_block_id IS NULL",
            common_ctes
        ))
        .bind(i32::try_from(block_id).map_err(|e| BridgeError::ConversionError(e.to_string()))?)
        .execute(tx.deref_mut())
        .await?;
>>>>>>> c33062a1

        Ok(())
    }

    pub async fn unconfirm_transactions(
        &self,
        tx: DatabaseTransaction<'_, '_>,
        block_id: u32,
    ) -> Result<(), BridgeError> {
<<<<<<< HEAD
        let query = sqlx::query(
            "UPDATE tx_sender_fee_payer_utxos
             SET is_confirmed = true, confirmed_blockhash = $1
             WHERE fee_payer_txid = $2",
=======
        // Unconfirm tx_sender_fee_payer_utxos
        sqlx::query(
            r#"
            -- Update tx_sender_activate_try_to_send_txids
            UPDATE tx_sender_activate_try_to_send_txids AS tap
            SET seen_block_id = NULL
            WHERE tap.seen_block_id = $1;

            -- Update tx_sender_activate_try_to_send_outpoints
            UPDATE tx_sender_activate_try_to_send_outpoints AS tap
            SET seen_block_id = NULL
            WHERE tap.seen_block_id = $1;

            -- Update tx_sender_cancel_try_to_send_txids
            UPDATE tx_sender_cancel_try_to_send_txids AS ctt
            SET seen_block_id = NULL
            WHERE ctt.seen_block_id = $1;

            -- Update tx_sender_cancel_try_to_send_outpoints
            UPDATE tx_sender_cancel_try_to_send_outpoints AS cto
            SET seen_block_id = NULL
            WHERE cto.seen_block_id = $1;

            -- Update tx_sender_fee_payer_utxos
            UPDATE tx_sender_fee_payer_utxos AS fpu
            SET seen_block_id = NULL
            WHERE fpu.seen_block_id = $1;

            -- Update tx_sender_try_to_send_txs
            UPDATE tx_sender_try_to_send_txs AS txs
            SET seen_block_id = NULL
            WHERE txs.seen_block_id = $1;
            "#,
>>>>>>> c33062a1
        )
        .bind(i32::try_from(block_id).map_err(|e| BridgeError::ConversionError(e.to_string()))?)
        .execute(tx.deref_mut())
        .await?;

        Ok(())
    }

    /// Saves a fee payer transaction to the database.
    ///
    /// # Arguments
    /// * `bumped_id` - The id of the bumped transaction
    /// * `fee_payer_txid` - The txid of the fee payer transaction
    /// * `vout` - The output index of the UTXO
    /// * `script_pubkey` - The script pubkey of the UTXO
    /// * `amount` - The amount in satoshis
    pub async fn save_fee_payer_tx(
        &self,
        tx: Option<DatabaseTransaction<'_, '_>>,
        bumped_id: u32,
        fee_payer_txid: Txid,
        vout: u32,
        amount: Amount,
        replacement_of_id: Option<u32>,
    ) -> Result<(), BridgeError> {
        let query = sqlx::query(
<<<<<<< HEAD
            "UPDATE fee_payer_utxos
             SET is_confirmed = false, confirmed_blockhash = NULL
             WHERE fee_payer_txid = $1",
=======
            "INSERT INTO tx_sender_fee_payer_utxos (bumped_id, fee_payer_txid, vout, amount, replacement_of_id) 
             VALUES ($1, $2, $3, $4, $5)",
>>>>>>> c33062a1
        )
        .bind(i32::try_from(bumped_id).map_err(|e| BridgeError::ConversionError(e.to_string()))?)
        .bind(TxidDB(fee_payer_txid))
        .bind(i32::try_from(vout).map_err(|e| BridgeError::ConversionError(e.to_string()))?)
        .bind(i64::try_from(amount.to_sat()).map_err(|e| BridgeError::ConversionError(e.to_string()))?)
        .bind(replacement_of_id.map(|id| -> Result<i32, BridgeError> {
            i32::try_from(id).map_err(|e| BridgeError::ConversionError(e.to_string()))
        }).transpose()?);

        execute_query_with_tx!(self.connection, tx, query, execute)?;

        Ok(())
    }

    /// Some fee payer txs may not hit onchain, so we need to bump fees of them.
    /// These txs should not be confirmed and should not be replaced by other txs.
    /// Replaced means that the tx was bumped and the replacement tx is in the database.
    pub async fn get_bumpable_fee_payer_txs(
        &self,
        tx: Option<DatabaseTransaction<'_, '_>>,
        bumped_id: u32,
    ) -> Result<Vec<(u32, Txid, u32, Amount)>, BridgeError> {
        let query = sqlx::query_as::<_, (i32, TxidDB, i32, i64)>(
            "
            SELECT fpu.id, fpu.fee_payer_txid, fpu.vout, fpu.amount
            FROM tx_sender_fee_payer_utxos fpu
            WHERE fpu.bumped_id = $1
              AND fpu.seen_block_id IS NULL
              AND NOT EXISTS (
                  SELECT 1
                  FROM tx_sender_fee_payer_utxos replacement
                  WHERE replacement.replacement_of_id = fpu.id
              )
            ",
        )
        .bind(i32::try_from(bumped_id).map_err(|e| BridgeError::ConversionError(e.to_string()))?);

        let results: Vec<(i32, TxidDB, i32, i64)> =
            execute_query_with_tx!(self.connection, tx, query, fetch_all)?;

        results
            .iter()
            .map(|(id, fee_payer_txid, vout, amount)| {
                Ok((
                    u32::try_from(*id).map_err(|e| BridgeError::ConversionError(e.to_string()))?,
                    fee_payer_txid.0,
                    u32::try_from(*vout)
                        .map_err(|e| BridgeError::ConversionError(e.to_string()))?,
                    Amount::from_sat(
                        u64::try_from(*amount)
                            .map_err(|e| BridgeError::ConversionError(e.to_string()))?,
                    ),
                ))
            })
            .collect::<Result<Vec<_>, BridgeError>>()
    }

    pub async fn get_confirmed_fee_payer_utxos(
        &self,
        tx: Option<DatabaseTransaction<'_, '_>>,
<<<<<<< HEAD
        bumped_txid: Txid,
        script_pubkey: ScriptBuf,
    ) -> Result<Vec<(Txid, u32, Amount, bool)>, BridgeError> {
        let query = sqlx::query_as(
            "SELECT fee_payer_txid, vout, amount, is_confirmed
             FROM tx_sender_fee_payer_utxos
             WHERE bumped_txid = $1 AND script_pubkey = $2",
=======
        id: u32,
    ) -> Result<Vec<(Txid, u32, Amount)>, BridgeError> {
        let query = sqlx::query_as::<_, (TxidDB, i32, i64)>(
            "SELECT fee_payer_txid, vout, amount 
             FROM tx_sender_fee_payer_utxos fpu
             WHERE fpu.bumped_id = $1 AND fpu.seen_block_id IS NOT NULL",
>>>>>>> c33062a1
        )
        .bind(i32::try_from(id).map_err(|e| BridgeError::ConversionError(e.to_string()))?);

        let results: Vec<(TxidDB, i32, i64)> =
            execute_query_with_tx!(self.connection, tx, query, fetch_all)?;

        results
            .iter()
            .map(|(fee_payer_txid, vout, amount)| {
                Ok((
                    fee_payer_txid.0,
                    u32::try_from(*vout)
                        .map_err(|e| BridgeError::ConversionError(e.to_string()))?,
                    Amount::from_sat(
                        u64::try_from(*amount)
                            .map_err(|e| BridgeError::ConversionError(e.to_string()))?,
                    ),
                ))
            })
            .collect::<Result<Vec<_>, BridgeError>>()
    }

    pub async fn get_unconfirmed_fee_payer_utxos(
        &self,
        tx: Option<DatabaseTransaction<'_, '_>>,
<<<<<<< HEAD
        bumped_txid: Txid,
    ) -> Result<Vec<(Txid, u32, Amount, ScriptBuf)>, BridgeError> {
        let query = sqlx::query_as::<_, (TxidDB, i32, i64, ScriptBufDB)>(
            "SELECT fee_payer_txid, vout, amount, script_pubkey
=======
        id: u32,
    ) -> Result<Vec<(Txid, u32, Amount)>, BridgeError> {
        let query = sqlx::query_as::<_, (TxidDB, i32, i64)>(
            "SELECT fee_payer_txid, vout, amount 
>>>>>>> c33062a1
             FROM tx_sender_fee_payer_utxos fpu
             WHERE fpu.bumped_id = $1 AND fpu.seen_block_id IS NULL",
        )
        .bind(i32::try_from(id).map_err(|e| BridgeError::ConversionError(e.to_string()))?);

        let results: Vec<(TxidDB, i32, i64)> =
            execute_query_with_tx!(self.connection, tx, query, fetch_all)?;

        results
            .iter()
            .map(|(fee_payer_txid, vout, amount)| {
                Ok((
                    fee_payer_txid.0,
                    u32::try_from(*vout)
                        .map_err(|e| BridgeError::ConversionError(e.to_string()))?,
                    Amount::from_sat(
                        u64::try_from(*amount)
                            .map_err(|e| BridgeError::ConversionError(e.to_string()))?,
                    ),
                ))
            })
            .collect::<Result<Vec<_>, BridgeError>>()
    }

    pub async fn save_tx(
        &self,
        tx: Option<DatabaseTransaction<'_, '_>>,
<<<<<<< HEAD
        new_effective_fee_rate: FeeRate,
    ) -> Result<Vec<Txid>, BridgeError> {
        let query = sqlx::query_as::<_, (TxidDB,)>(
            "SELECT txid
             FROM tx_sender_txs
             WHERE is_confirmed = false AND (effective_fee_rate IS NULL OR effective_fee_rate < $1)",
=======
        raw_tx: &Transaction,
        fee_paying_type: FeePayingType,
    ) -> Result<u32, BridgeError> {
        let query = sqlx::query_scalar(
            "INSERT INTO tx_sender_try_to_send_txs (raw_tx, fee_paying_type) VALUES ($1, $2::fee_paying_type) RETURNING id"
>>>>>>> c33062a1
        )
        .bind(serialize(raw_tx))
        .bind(fee_paying_type);

        let id: i32 = execute_query_with_tx!(self.connection, tx, query, fetch_one)?;
        u32::try_from(id).map_err(|e| BridgeError::ConversionError(e.to_string()))
    }

    pub async fn save_rbf_txid(
        &self,
        tx: Option<DatabaseTransaction<'_, '_>>,
        id: u32,
        txid: Txid,
    ) -> Result<(), BridgeError> {
        let query = sqlx::query("INSERT INTO tx_sender_rbf_txids (id, txid) VALUES ($1, $2)")
            .bind(i32::try_from(id).map_err(|e| BridgeError::ConversionError(e.to_string()))?)
            .bind(TxidDB(txid));

        execute_query_with_tx!(self.connection, tx, query, execute)?;
        Ok(())
    }

    pub async fn save_cancelled_outpoint(
        &self,
        tx: Option<DatabaseTransaction<'_, '_>>,
        cancelled_id: u32,
        outpoint: bitcoin::OutPoint,
    ) -> Result<(), BridgeError> {
        let query = sqlx::query(
            "INSERT INTO tx_sender_cancel_try_to_send_outpoints (cancelled_id, txid, vout) VALUES ($1, $2, $3)"
        )
        .bind(i32::try_from(cancelled_id).map_err(|e| BridgeError::ConversionError(e.to_string()))?)
        .bind(TxidDB(outpoint.txid))
        .bind(i32::try_from(outpoint.vout).map_err(|e| BridgeError::ConversionError(e.to_string()))?);

        execute_query_with_tx!(self.connection, tx, query, execute)?;
        Ok(())
    }

    pub async fn save_cancelled_txid(
        &self,
        tx: Option<DatabaseTransaction<'_, '_>>,
        cancelled_id: u32,
        txid: bitcoin::Txid,
    ) -> Result<(), BridgeError> {
        let query = sqlx::query(
            "INSERT INTO tx_sender_cancel_try_to_send_txids (cancelled_id, txid) VALUES ($1, $2)",
        )
        .bind(i32::try_from(cancelled_id).map_err(|e| BridgeError::ConversionError(e.to_string()))?)
        .bind(TxidDB(txid));

        execute_query_with_tx!(self.connection, tx, query, execute)?;
        Ok(())
    }

    pub async fn save_activated_txid(
        &self,
        tx: Option<DatabaseTransaction<'_, '_>>,
        activated_id: u32,
        prerequisite_tx: &ActivedWithTxid,
    ) -> Result<(), BridgeError> {
        let query = sqlx::query(
            "INSERT INTO tx_sender_activate_try_to_send_txids (activated_id, txid, timelock) VALUES ($1, $2, $3)"
        )
        .bind(i32::try_from(activated_id).map_err(|e| BridgeError::ConversionError(e.to_string()))?)
        .bind(TxidDB(prerequisite_tx.txid))
        .bind(i32::try_from(prerequisite_tx.timelock.0).map_err(|e| BridgeError::ConversionError(e.to_string()))?);

        execute_query_with_tx!(self.connection, tx, query, execute)?;
        Ok(())
    }

    pub async fn save_activated_outpoint(
        &self,
        tx: Option<DatabaseTransaction<'_, '_>>,
        activated_id: u32,
        activated_outpoint: &ActivedWithOutpoint,
    ) -> Result<(), BridgeError> {
        let query = sqlx::query(
            "INSERT INTO tx_sender_activate_try_to_send_outpoints (activated_id, txid, vout) VALUES ($1, $2, $3)"
        )
        .bind(i32::try_from(activated_id).map_err(|e| BridgeError::ConversionError(e.to_string()))?)
        .bind(TxidDB(activated_outpoint.outpoint.txid))
        .bind(i32::try_from(activated_outpoint.outpoint.vout).map_err(|e| BridgeError::ConversionError(e.to_string()))?);

        execute_query_with_tx!(self.connection, tx, query, execute)?;
        Ok(())
    }

    pub async fn get_sendable_txs(
        &self,
        tx: Option<DatabaseTransaction<'_, '_>>,
        fee_rate: FeeRate,
        current_tip_height: u32,
    ) -> Result<Vec<u32>, BridgeError> {
        let select_query = sqlx::query_as::<_, (i32,)>(
            "WITH valid_activated_txs AS (
                    -- Select all tx_sender_try_to_send_txs IDs
                    SELECT txs.id AS activated_id
                    FROM tx_sender_try_to_send_txs AS txs
                    LEFT JOIN tx_sender_activate_try_to_send_txids AS activate_txid
                        ON txs.id = activate_txid.activated_id
                    LEFT JOIN tx_sender_activate_try_to_send_outpoints AS activate_outpoint
                        ON txs.id = activate_outpoint.activated_id
                    LEFT JOIN bitcoin_syncer AS syncer_txid
                        ON activate_txid.seen_block_id = syncer_txid.id
                    LEFT JOIN bitcoin_syncer AS syncer_outpoint
                        ON activate_outpoint.seen_block_id = syncer_outpoint.id
                    GROUP BY txs.id
                    HAVING 
                        -- If the transaction has no prerequisites, it is valid
                        (COUNT(activate_txid.txid) = 0 AND COUNT(activate_outpoint.txid) = 0)
                        -- If it has txid-based prerequisites, all must be activated
                        OR COUNT(activate_txid.txid) = COUNT(CASE WHEN (syncer_txid.height + activate_txid.timelock) <= $2 THEN 1 END)
                        -- If it has outpoint-based prerequisites, all must be activated
                        OR COUNT(activate_outpoint.txid) = COUNT(CASE WHEN (syncer_outpoint.height + activate_outpoint.timelock) <= $2 THEN 1 END)
                ),
                valid_cancel_outpoints AS (
                    SELECT cancelled_id
                    FROM tx_sender_cancel_try_to_send_outpoints
                    WHERE seen_block_id IS NOT NULL
                ),
                valid_cancel_txids AS (
                    SELECT cancelled_id
                    FROM tx_sender_cancel_try_to_send_txids
                    WHERE seen_block_id IS NOT NULL
                )
                SELECT txs.id
                FROM tx_sender_try_to_send_txs AS txs
                WHERE
                    txs.id IN (SELECT activated_id FROM valid_activated_txs)
                    AND txs.id NOT IN (SELECT cancelled_id FROM valid_cancel_outpoints)
                    AND txs.id NOT IN (SELECT cancelled_id FROM valid_cancel_txids)
                    AND (txs.effective_fee_rate IS NULL OR txs.effective_fee_rate <= $1);
",
        )
        .bind(i64::try_from(fee_rate.to_sat_per_vb_ceil())
            .map_err(|e| BridgeError::ConversionError(e.to_string()))?)
        .bind(i32::try_from(current_tip_height).map_err(|e| BridgeError::ConversionError(e.to_string()))?);

        let results = execute_query_with_tx!(self.connection, tx, select_query, fetch_all)?;

        let txs = results
            .into_iter()
            .map(|(id,)| u32::try_from(id).map_err(|e| BridgeError::ConversionError(e.to_string())))
            .collect::<Result<Vec<_>, BridgeError>>()?;

        Ok(txs)
    }

    pub async fn update_effective_fee_rate(
        &self,
        tx: Option<DatabaseTransaction<'_, '_>>,
        id: u32,
        effective_fee_rate: FeeRate,
    ) -> Result<(), BridgeError> {
        let query = sqlx::query(
            "UPDATE tx_sender_try_to_send_txs SET effective_fee_rate = $1 WHERE id = $2",
        )
        .bind(
            i64::try_from(effective_fee_rate.to_sat_per_vb_ceil())
                .map_err(|e| BridgeError::ConversionError(e.to_string()))?,
        )
        .bind(i32::try_from(id).map_err(|e| BridgeError::ConversionError(e.to_string()))?);

        execute_query_with_tx!(self.connection, tx, query, execute)?;

        Ok(())
    }

    pub async fn get_tx(
        &self,
        tx: Option<DatabaseTransaction<'_, '_>>,
<<<<<<< HEAD
        txid: Txid,
    ) -> Result<Transaction, BridgeError> {
        let query = sqlx::query_as::<_, (Vec<u8>,)>(
            "SELECT raw_tx
             FROM tx_sender_txs
             WHERE txid = $1 LIMIT 1",
=======
        id: u32,
    ) -> Result<(Transaction, FeePayingType, Option<u32>), BridgeError> {
        let query = sqlx::query_as::<_, (Vec<u8>, FeePayingType, Option<i32>)>(
            "SELECT raw_tx, fee_paying_type::fee_paying_type, seen_block_id
             FROM tx_sender_try_to_send_txs 
             WHERE id = $1 LIMIT 1",
>>>>>>> c33062a1
        )
        .bind(i32::try_from(id).map_err(|e| BridgeError::ConversionError(e.to_string()))?);

        let result = execute_query_with_tx!(self.connection, tx, query, fetch_one)?;
        Ok((
            deserialize(&result.0)
                .map_err(|e| BridgeError::Error(format!("Bitcoin deserialization error: {}", e)))?,
            result.1,
            result
                .2
                .map(|id| {
                    u32::try_from(id).map_err(|e| BridgeError::ConversionError(e.to_string()))
                })
                .transpose()?,
        ))
    }
}

#[cfg(test)]
mod tests {
<<<<<<< HEAD

    use crate::test::common::*;

=======
>>>>>>> c33062a1
    use super::*;
    use crate::{config::BridgeConfig, initialize_database, utils::initialize_logger};
    use crate::{create_test_config_with_thread_name, database::Database};
    use bitcoin::absolute::Height;
    use bitcoin::hashes::Hash;
    use bitcoin::transaction::Version;
    use bitcoin::{Block, OutPoint, Txid};

<<<<<<< HEAD
    #[tokio::test]
    async fn test_fee_payer_tx_operations() {
        let config = create_test_config_with_thread_name(None).await;
        let db = Database::new(&config).await.unwrap();
=======
    async fn setup_test_db() -> Database {
        let config = create_test_config_with_thread_name!(None);
        Database::new(&config).await.unwrap()
    }

    #[tokio::test]
    async fn test_save_and_get_tx() {
        let db = setup_test_db().await;
        let tx = Transaction {
            version: Version::TWO,
            lock_time: bitcoin::absolute::LockTime::Blocks(Height::ZERO),
            input: vec![],
            output: vec![],
        };

        // Test saving tx
        let id = db.save_tx(None, &tx, FeePayingType::CPFP).await.unwrap();

        // Test retrieving tx
        let (retrieved_tx, fee_paying_type, seen_block_id) = db.get_tx(None, id).await.unwrap();
        assert_eq!(tx.version, retrieved_tx.version);
        assert_eq!(fee_paying_type, FeePayingType::CPFP);
        assert_eq!(seen_block_id, None);
    }
>>>>>>> c33062a1

    #[tokio::test]
    async fn test_fee_payer_utxo_operations() {
        let db = setup_test_db().await;
        let mut dbtx = db.begin_transaction().await.unwrap();

        // First create a transaction that will be bumped
        let tx = Transaction {
            version: Version::TWO,
            lock_time: bitcoin::absolute::LockTime::Blocks(Height::ZERO),
            input: vec![],
            output: vec![],
        };

        // Save the transaction first
        let tx_id = db
            .save_tx(Some(&mut dbtx), &tx, FeePayingType::CPFP)
            .await
            .unwrap();

        // Now we can use this tx_id as bumped_id
        let fee_payer_txid = Txid::hash(&[1u8; 32]);
        db.save_fee_payer_tx(
            Some(&mut dbtx),
            tx_id,
            fee_payer_txid,
            0,
            Amount::from_sat(50000),
            None,
        )
        .await
        .unwrap();

        // Test getting unconfirmed UTXOs
        let unconfirmed = db
            .get_unconfirmed_fee_payer_utxos(Some(&mut dbtx), tx_id)
            .await
            .unwrap();
        assert_eq!(unconfirmed.len(), 1);

        dbtx.commit().await.unwrap();
    }

    #[tokio::test]
<<<<<<< HEAD
    async fn test_get_fee_payer_tx() {
        let config = create_test_config_with_thread_name(None).await;
        let db = Database::new(&config).await.unwrap();
=======
    async fn test_confirm_and_unconfirm_transactions() {
        const BLOCK_HEX: &str = "0200000035ab154183570282ce9afc0b494c9fc6a3cfea05aa8c1add2ecc56490000000038ba3d78e4500a5a7570dbe61960398add4410d278b21cd9708e6d9743f374d544fc055227f1001c29c1ea3b0101000000010000000000000000000000000000000000000000000000000000000000000000ffffffff3703a08601000427f1001c046a510100522cfabe6d6d0000000000000000000068692066726f6d20706f6f6c7365727665726aac1eeeed88ffffffff0100f2052a010000001976a914912e2b234f941f30b18afbb4fa46171214bf66c888ac00000000";
        let block: Block = deserialize(&hex::decode(BLOCK_HEX).unwrap()).unwrap();

        let db = setup_test_db().await;
        let mut dbtx = db.begin_transaction().await.unwrap();
>>>>>>> c33062a1

        // Create a block to use for confirmation
        let block_id = crate::bitcoin_syncer::save_block(&db, &mut dbtx, &block, 100)
            .await
            .unwrap();

        // Create a transaction
        let tx = Transaction {
            version: Version::TWO,
            lock_time: bitcoin::absolute::LockTime::Blocks(Height::ZERO),
            input: vec![],
            output: vec![],
        };
        let tx_id = db
            .save_tx(Some(&mut dbtx), &tx, FeePayingType::CPFP)
            .await
            .unwrap();

        // Save fee payer UTXO
        let fee_payer_txid = Txid::hash(&[1u8; 32]);
        db.save_fee_payer_tx(
            Some(&mut dbtx),
            tx_id,
            fee_payer_txid,
            0,
            Amount::from_sat(50000),
            None,
        )
        .await
        .unwrap();

        // Save the transaction in the block
        db.add_txid_to_block(&mut dbtx, block_id, &fee_payer_txid)
            .await
            .unwrap();

        // Confirm transactions
        db.confirm_transactions(&mut dbtx, block_id).await.unwrap();

        // Verify confirmation
        let unconfirmed = db
            .get_unconfirmed_fee_payer_utxos(Some(&mut dbtx), tx_id)
            .await
            .unwrap();
        assert!(unconfirmed.is_empty());

        dbtx.commit().await.unwrap();
    }

    #[tokio::test]
    async fn test_cancelled_outpoints_and_txids() {
        let db = setup_test_db().await;
        let mut dbtx = db.begin_transaction().await.unwrap();

        // First create a transaction to cancel
        let tx = Transaction {
            version: Version::TWO,
            lock_time: bitcoin::absolute::LockTime::Blocks(Height::ZERO),
            input: vec![],
            output: vec![],
        };

        // Save the transaction first
        let tx_id = db
            .save_tx(Some(&mut dbtx), &tx, FeePayingType::CPFP)
            .await
            .unwrap();

        // Now we can use this tx_id as cancelled_id
        let txid = Txid::hash(&[0u8; 32]);
        let vout = 0;

        // Test cancelling by outpoint
        db.save_cancelled_outpoint(Some(&mut dbtx), tx_id, OutPoint { txid, vout })
            .await
            .unwrap();

        // Test cancelling by txid
        db.save_cancelled_txid(Some(&mut dbtx), tx_id, txid)
            .await
            .unwrap();

        dbtx.commit().await.unwrap();
    }

    #[tokio::test]
    async fn test_get_sendable_txs() {
        let db = setup_test_db().await;
        let mut dbtx = db.begin_transaction().await.unwrap();

        // Create and save test transactions
        let tx1 = Transaction {
            version: Version::TWO,
            lock_time: bitcoin::absolute::LockTime::Blocks(Height::ZERO),
            input: vec![],
            output: vec![],
        };
        let tx2 = Transaction {
            version: Version::TWO,
            lock_time: bitcoin::absolute::LockTime::Blocks(Height::ZERO),
            input: vec![],
            output: vec![],
        };

        let id1 = db
            .save_tx(Some(&mut dbtx), &tx1, FeePayingType::CPFP)
            .await
            .unwrap();
        let id2 = db
            .save_tx(Some(&mut dbtx), &tx2, FeePayingType::RBF)
            .await
            .unwrap();

        // Test getting sendable txs
        let fee_rate = FeeRate::from_sat_per_vb(2).unwrap();
        let current_tip_height = 100;
        let sendable_txs = db
            .get_sendable_txs(Some(&mut dbtx), fee_rate, current_tip_height)
            .await
            .unwrap();

        // Both transactions should be sendable as they have no prerequisites or cancellations
        assert_eq!(sendable_txs.len(), 2);
        assert!(sendable_txs.contains(&id1));
        assert!(sendable_txs.contains(&id2));

        // Test updating effective fee rate for tx1 with a fee rate equal to the query fee rate
        // This should still make tx1 sendable since the condition is "effective_fee_rate <= fee_rate"
        db.update_effective_fee_rate(Some(&mut dbtx), id1, fee_rate)
            .await
            .unwrap();

        let sendable_txs = db
            .get_sendable_txs(Some(&mut dbtx), fee_rate, current_tip_height)
            .await
            .unwrap();
        assert_eq!(sendable_txs.len(), 2);
        assert!(sendable_txs.contains(&id1));
        assert!(sendable_txs.contains(&id2));

        // Update tx1's effective fee rate to be higher than the query fee rate
        let higher_fee_rate = FeeRate::from_sat_per_vb(3).unwrap();
        db.update_effective_fee_rate(Some(&mut dbtx), id1, higher_fee_rate)
            .await
            .unwrap();

        // Now only tx2 should be sendable since tx1's effective fee rate is higher than the query fee rate
        let sendable_txs = db
            .get_sendable_txs(Some(&mut dbtx), fee_rate, current_tip_height)
            .await
            .unwrap();
        assert_eq!(sendable_txs.len(), 1);
        assert!(sendable_txs.contains(&id2));

        dbtx.commit().await.unwrap();
    }
}<|MERGE_RESOLUTION|>--- conflicted
+++ resolved
@@ -20,20 +20,6 @@
         tx: DatabaseTransaction<'_, '_>,
         block_id: u32,
     ) -> Result<(), BridgeError> {
-<<<<<<< HEAD
-        let query = sqlx::query(
-            "INSERT INTO tx_sender_fee_payer_utxos (bumped_txid, fee_payer_txid, vout, script_pubkey, amount, replacement_of_id)
-             VALUES ($1, $2, $3, $4, $5, $6)",
-        )
-        .bind(TxidDB(bumped_txid))
-        .bind(TxidDB(fee_payer_txid))
-        .bind(vout as i32)
-        .bind(ScriptBufDB(script_pubkey))
-        .bind(amount.to_sat() as i64)
-        .bind(replacement_of_id);
-
-        execute_query_with_tx!(self.connection, tx, query, execute)?;
-=======
         // Common CTEs for reuse
         let common_ctes = r#"
             WITH relevant_txs AS (
@@ -56,7 +42,7 @@
 
         // Update tx_sender_activate_try_to_send_txids
         sqlx::query(&format!(
-            "{} 
+            "{}
             UPDATE tx_sender_activate_try_to_send_txids AS tap
             SET seen_block_id = $1
             WHERE tap.txid IN (SELECT txid FROM relevant_txs)
@@ -69,7 +55,7 @@
 
         // Update tx_sender_activate_try_to_send_outpoints
         sqlx::query(&format!(
-            "{} 
+            "{}
             UPDATE tx_sender_activate_try_to_send_outpoints AS tap
             SET seen_block_id = $1
             WHERE (tap.txid, tap.vout) IN (SELECT txid, vout FROM relevant_spent_utxos)
@@ -82,7 +68,7 @@
 
         // Update tx_sender_cancel_try_to_send_txids
         sqlx::query(&format!(
-            "{} 
+            "{}
             UPDATE tx_sender_cancel_try_to_send_txids AS ctt
             SET seen_block_id = $1
             WHERE ctt.txid IN (SELECT txid FROM relevant_txs)
@@ -95,7 +81,7 @@
 
         // Update tx_sender_cancel_try_to_send_outpoints
         sqlx::query(&format!(
-            "{} 
+            "{}
             UPDATE tx_sender_cancel_try_to_send_outpoints AS cto
             SET seen_block_id = $1
             WHERE (cto.txid, cto.vout) IN (SELECT txid, vout FROM relevant_spent_utxos)
@@ -108,7 +94,7 @@
 
         // Update tx_sender_fee_payer_utxos
         sqlx::query(&format!(
-            "{} 
+            "{}
             UPDATE tx_sender_fee_payer_utxos AS fpu
             SET seen_block_id = $1
             WHERE fpu.fee_payer_txid IN (SELECT txid FROM relevant_txs)
@@ -121,7 +107,7 @@
 
         // Update tx_sender_try_to_send_txs for CPFP txid confirmation
         sqlx::query(&format!(
-            "{} 
+            "{}
             UPDATE tx_sender_try_to_send_txs AS txs
             SET seen_block_id = $1
             WHERE txs.txid IN (SELECT txid FROM relevant_txs)
@@ -134,7 +120,7 @@
 
         // Update tx_sender_try_to_send_txs for RBF txid confirmation
         sqlx::query(&format!(
-            "{} 
+            "{}
             UPDATE tx_sender_try_to_send_txs AS txs
             SET seen_block_id = $1
             WHERE txs.id IN (SELECT id FROM confirmed_rbf_ids)
@@ -144,7 +130,6 @@
         .bind(i32::try_from(block_id).map_err(|e| BridgeError::ConversionError(e.to_string()))?)
         .execute(tx.deref_mut())
         .await?;
->>>>>>> c33062a1
 
         Ok(())
     }
@@ -154,12 +139,6 @@
         tx: DatabaseTransaction<'_, '_>,
         block_id: u32,
     ) -> Result<(), BridgeError> {
-<<<<<<< HEAD
-        let query = sqlx::query(
-            "UPDATE tx_sender_fee_payer_utxos
-             SET is_confirmed = true, confirmed_blockhash = $1
-             WHERE fee_payer_txid = $2",
-=======
         // Unconfirm tx_sender_fee_payer_utxos
         sqlx::query(
             r#"
@@ -193,7 +172,6 @@
             SET seen_block_id = NULL
             WHERE txs.seen_block_id = $1;
             "#,
->>>>>>> c33062a1
         )
         .bind(i32::try_from(block_id).map_err(|e| BridgeError::ConversionError(e.to_string()))?)
         .execute(tx.deref_mut())
@@ -220,14 +198,8 @@
         replacement_of_id: Option<u32>,
     ) -> Result<(), BridgeError> {
         let query = sqlx::query(
-<<<<<<< HEAD
-            "UPDATE fee_payer_utxos
-             SET is_confirmed = false, confirmed_blockhash = NULL
-             WHERE fee_payer_txid = $1",
-=======
-            "INSERT INTO tx_sender_fee_payer_utxos (bumped_id, fee_payer_txid, vout, amount, replacement_of_id) 
+            "INSERT INTO tx_sender_fee_payer_utxos (bumped_id, fee_payer_txid, vout, amount, replacement_of_id)
              VALUES ($1, $2, $3, $4, $5)",
->>>>>>> c33062a1
         )
         .bind(i32::try_from(bumped_id).map_err(|e| BridgeError::ConversionError(e.to_string()))?)
         .bind(TxidDB(fee_payer_txid))
@@ -288,22 +260,12 @@
     pub async fn get_confirmed_fee_payer_utxos(
         &self,
         tx: Option<DatabaseTransaction<'_, '_>>,
-<<<<<<< HEAD
-        bumped_txid: Txid,
-        script_pubkey: ScriptBuf,
-    ) -> Result<Vec<(Txid, u32, Amount, bool)>, BridgeError> {
-        let query = sqlx::query_as(
-            "SELECT fee_payer_txid, vout, amount, is_confirmed
-             FROM tx_sender_fee_payer_utxos
-             WHERE bumped_txid = $1 AND script_pubkey = $2",
-=======
         id: u32,
     ) -> Result<Vec<(Txid, u32, Amount)>, BridgeError> {
         let query = sqlx::query_as::<_, (TxidDB, i32, i64)>(
-            "SELECT fee_payer_txid, vout, amount 
+            "SELECT fee_payer_txid, vout, amount
              FROM tx_sender_fee_payer_utxos fpu
              WHERE fpu.bumped_id = $1 AND fpu.seen_block_id IS NOT NULL",
->>>>>>> c33062a1
         )
         .bind(i32::try_from(id).map_err(|e| BridgeError::ConversionError(e.to_string()))?);
 
@@ -329,17 +291,10 @@
     pub async fn get_unconfirmed_fee_payer_utxos(
         &self,
         tx: Option<DatabaseTransaction<'_, '_>>,
-<<<<<<< HEAD
-        bumped_txid: Txid,
-    ) -> Result<Vec<(Txid, u32, Amount, ScriptBuf)>, BridgeError> {
-        let query = sqlx::query_as::<_, (TxidDB, i32, i64, ScriptBufDB)>(
-            "SELECT fee_payer_txid, vout, amount, script_pubkey
-=======
         id: u32,
     ) -> Result<Vec<(Txid, u32, Amount)>, BridgeError> {
         let query = sqlx::query_as::<_, (TxidDB, i32, i64)>(
-            "SELECT fee_payer_txid, vout, amount 
->>>>>>> c33062a1
+            "SELECT fee_payer_txid, vout, amount
              FROM tx_sender_fee_payer_utxos fpu
              WHERE fpu.bumped_id = $1 AND fpu.seen_block_id IS NULL",
         )
@@ -367,20 +322,11 @@
     pub async fn save_tx(
         &self,
         tx: Option<DatabaseTransaction<'_, '_>>,
-<<<<<<< HEAD
-        new_effective_fee_rate: FeeRate,
-    ) -> Result<Vec<Txid>, BridgeError> {
-        let query = sqlx::query_as::<_, (TxidDB,)>(
-            "SELECT txid
-             FROM tx_sender_txs
-             WHERE is_confirmed = false AND (effective_fee_rate IS NULL OR effective_fee_rate < $1)",
-=======
         raw_tx: &Transaction,
         fee_paying_type: FeePayingType,
     ) -> Result<u32, BridgeError> {
         let query = sqlx::query_scalar(
             "INSERT INTO tx_sender_try_to_send_txs (raw_tx, fee_paying_type) VALUES ($1, $2::fee_paying_type) RETURNING id"
->>>>>>> c33062a1
         )
         .bind(serialize(raw_tx))
         .bind(fee_paying_type);
@@ -490,7 +436,7 @@
                     LEFT JOIN bitcoin_syncer AS syncer_outpoint
                         ON activate_outpoint.seen_block_id = syncer_outpoint.id
                     GROUP BY txs.id
-                    HAVING 
+                    HAVING
                         -- If the transaction has no prerequisites, it is valid
                         (COUNT(activate_txid.txid) = 0 AND COUNT(activate_outpoint.txid) = 0)
                         -- If it has txid-based prerequisites, all must be activated
@@ -554,21 +500,12 @@
     pub async fn get_tx(
         &self,
         tx: Option<DatabaseTransaction<'_, '_>>,
-<<<<<<< HEAD
-        txid: Txid,
-    ) -> Result<Transaction, BridgeError> {
-        let query = sqlx::query_as::<_, (Vec<u8>,)>(
-            "SELECT raw_tx
-             FROM tx_sender_txs
-             WHERE txid = $1 LIMIT 1",
-=======
         id: u32,
     ) -> Result<(Transaction, FeePayingType, Option<u32>), BridgeError> {
         let query = sqlx::query_as::<_, (Vec<u8>, FeePayingType, Option<i32>)>(
             "SELECT raw_tx, fee_paying_type::fee_paying_type, seen_block_id
-             FROM tx_sender_try_to_send_txs 
+             FROM tx_sender_try_to_send_txs
              WHERE id = $1 LIMIT 1",
->>>>>>> c33062a1
         )
         .bind(i32::try_from(id).map_err(|e| BridgeError::ConversionError(e.to_string()))?);
 
@@ -589,28 +526,18 @@
 
 #[cfg(test)]
 mod tests {
-<<<<<<< HEAD
 
     use crate::test::common::*;
 
-=======
->>>>>>> c33062a1
     use super::*;
-    use crate::{config::BridgeConfig, initialize_database, utils::initialize_logger};
-    use crate::{create_test_config_with_thread_name, database::Database};
+    use crate::database::Database;
     use bitcoin::absolute::Height;
     use bitcoin::hashes::Hash;
     use bitcoin::transaction::Version;
     use bitcoin::{Block, OutPoint, Txid};
 
-<<<<<<< HEAD
-    #[tokio::test]
-    async fn test_fee_payer_tx_operations() {
+    async fn setup_test_db() -> Database {
         let config = create_test_config_with_thread_name(None).await;
-        let db = Database::new(&config).await.unwrap();
-=======
-    async fn setup_test_db() -> Database {
-        let config = create_test_config_with_thread_name!(None);
         Database::new(&config).await.unwrap()
     }
 
@@ -633,7 +560,6 @@
         assert_eq!(fee_paying_type, FeePayingType::CPFP);
         assert_eq!(seen_block_id, None);
     }
->>>>>>> c33062a1
 
     #[tokio::test]
     async fn test_fee_payer_utxo_operations() {
@@ -678,18 +604,12 @@
     }
 
     #[tokio::test]
-<<<<<<< HEAD
-    async fn test_get_fee_payer_tx() {
-        let config = create_test_config_with_thread_name(None).await;
-        let db = Database::new(&config).await.unwrap();
-=======
     async fn test_confirm_and_unconfirm_transactions() {
         const BLOCK_HEX: &str = "0200000035ab154183570282ce9afc0b494c9fc6a3cfea05aa8c1add2ecc56490000000038ba3d78e4500a5a7570dbe61960398add4410d278b21cd9708e6d9743f374d544fc055227f1001c29c1ea3b0101000000010000000000000000000000000000000000000000000000000000000000000000ffffffff3703a08601000427f1001c046a510100522cfabe6d6d0000000000000000000068692066726f6d20706f6f6c7365727665726aac1eeeed88ffffffff0100f2052a010000001976a914912e2b234f941f30b18afbb4fa46171214bf66c888ac00000000";
         let block: Block = deserialize(&hex::decode(BLOCK_HEX).unwrap()).unwrap();
 
         let db = setup_test_db().await;
         let mut dbtx = db.begin_transaction().await.unwrap();
->>>>>>> c33062a1
 
         // Create a block to use for confirmation
         let block_id = crate::bitcoin_syncer::save_block(&db, &mut dbtx, &block, 100)
