use super::{
    wrapper::{BlockHashDB, TxidDB},
    Database, DatabaseTransaction,
};
use crate::{
    bitcoin_syncer::BitcoinSyncerEvent, config::protocol::ProtocolParamset, errors::BridgeError,
    execute_query_with_tx,
};
use bitcoin::{BlockHash, OutPoint, Txid};
use eyre::Context;
use std::ops::DerefMut;

impl Database {
    /// # Returns
    ///
    /// - [`u32`]: Database entry id, later to be used while referring block
    pub async fn insert_block_info(
        &self,
        tx: Option<DatabaseTransaction<'_, '_>>,
        block_hash: &BlockHash,
        prev_block_hash: &BlockHash,
        block_height: u32,
    ) -> Result<u32, BridgeError> {
        let query = sqlx::query_scalar(
            "INSERT INTO bitcoin_syncer (blockhash, prev_blockhash, height) VALUES ($1, $2, $3) RETURNING id",
        )
        .bind(BlockHashDB(*block_hash))
        .bind(BlockHashDB(*prev_block_hash))
        .bind(i32::try_from(block_height).wrap_err(BridgeError::IntConversionError)?);

        let id: i32 = execute_query_with_tx!(self.connection, tx, query, fetch_one)?;

        u32::try_from(id)
            .wrap_err(BridgeError::IntConversionError)
            .map_err(Into::into)
    }

    /// Sets the block with given block hash as canonical if it exists in the database
    /// Returns the block id if the block was found and set as canonical, None otherwise
    pub async fn update_block_as_canonical(
        &self,
        tx: Option<DatabaseTransaction<'_, '_>>,
        block_hash: BlockHash,
    ) -> Result<Option<u32>, BridgeError> {
        let query = sqlx::query_scalar(
            "UPDATE bitcoin_syncer SET is_canonical = true WHERE blockhash = $1 RETURNING id",
        )
        .bind(BlockHashDB(block_hash));

        let id: Option<i32> = execute_query_with_tx!(self.connection, tx, query, fetch_optional)?;

        id.map(|id| u32::try_from(id).wrap_err(BridgeError::IntConversionError))
            .transpose()
            .map_err(Into::into)
    }

    /// # Returns
    ///
    /// [`Some`] if the block exists in the database, [`None`] otherwise:
    ///
    /// - [`BlockHash`]: Previous block hash
    /// - [`u32`]: Height of the block
    pub async fn get_block_info_from_hash(
        &self,
        tx: Option<DatabaseTransaction<'_, '_>>,
        block_hash: BlockHash,
    ) -> Result<Option<(BlockHash, u32)>, BridgeError> {
        let query = sqlx::query_as(
            "SELECT prev_blockhash, height FROM bitcoin_syncer WHERE blockhash = $1 AND is_canonical = true",
        )
        .bind(BlockHashDB(block_hash));

        let ret: Option<(BlockHashDB, i32)> =
            execute_query_with_tx!(self.connection, tx, query, fetch_optional)?;

        ret.map(
            |(prev_hash, height)| -> Result<(BlockHash, u32), BridgeError> {
                let height = u32::try_from(height).wrap_err(BridgeError::IntConversionError)?;
                Ok((prev_hash.0, height))
            },
        )
        .transpose()
    }

    /// Gets block hash and height from block id (internal id used in bitcoin_syncer)
    pub async fn get_block_info_from_id(
        &self,
        tx: Option<DatabaseTransaction<'_, '_>>,
        block_id: u32,
    ) -> Result<Option<(BlockHash, u32)>, BridgeError> {
        let query = sqlx::query_as("SELECT blockhash, height FROM bitcoin_syncer WHERE id = $1")
            .bind(i32::try_from(block_id).wrap_err(BridgeError::IntConversionError)?);

        let ret: Option<(BlockHashDB, i32)> =
            execute_query_with_tx!(self.connection, tx, query, fetch_optional)?;

        ret.map(
            |(block_hash, height)| -> Result<(BlockHash, u32), BridgeError> {
                let height = u32::try_from(height).wrap_err(BridgeError::IntConversionError)?;
                Ok((block_hash.0, height))
            },
        )
        .transpose()
    }

    /// Stores the full block in bytes in the database, with its height and hash
    pub async fn upsert_full_block(
        &self,
        tx: Option<DatabaseTransaction<'_, '_>>,
        block: &bitcoin::Block,
        block_height: u32,
    ) -> Result<(), BridgeError> {
        let block_bytes = bitcoin::consensus::serialize(block);
        let query = sqlx::query(
            "INSERT INTO bitcoin_blocks (height, block_data, block_hash) VALUES ($1, $2, $3)
             ON CONFLICT (height) DO UPDATE SET block_data = $2, block_hash = $3",
        )
        .bind(i32::try_from(block_height).wrap_err(BridgeError::IntConversionError)?)
        .bind(&block_bytes)
        .bind(BlockHashDB(block.header.block_hash()));

        execute_query_with_tx!(self.connection, tx, query, execute)?;
        Ok(())
    }

    /// Gets the full block from the database, given the block height
    pub async fn get_full_block(
        &self,
        tx: Option<DatabaseTransaction<'_, '_>>,
        block_height: u32,
    ) -> Result<Option<bitcoin::Block>, BridgeError> {
        let query = sqlx::query_as("SELECT block_data FROM bitcoin_blocks WHERE height = $1")
            .bind(i32::try_from(block_height).wrap_err(BridgeError::IntConversionError)?);

        let block_data: Option<(Vec<u8>,)> =
            execute_query_with_tx!(self.connection, tx, query, fetch_optional)?;

        match block_data {
            Some((bytes,)) => {
                let block = bitcoin::consensus::deserialize(&bytes)
                    .wrap_err(BridgeError::IntConversionError)?;
                Ok(Some(block))
            }
            None => Ok(None),
        }
    }

    /// Gets the full block and its height from the database, given the block hash
    pub async fn get_full_block_from_hash(
        &self,
        tx: Option<DatabaseTransaction<'_, '_>>,
        block_hash: BlockHash,
    ) -> Result<Option<(u32, bitcoin::Block)>, BridgeError> {
        let query =
            sqlx::query_as("SELECT height, block_data FROM bitcoin_blocks WHERE block_hash = $1")
                .bind(BlockHashDB(block_hash));

        let block_data: Option<(i32, Vec<u8>)> =
            execute_query_with_tx!(self.connection, tx, query, fetch_optional)?;

        match block_data {
            Some((height_i32, bytes)) => {
                let height = u32::try_from(height_i32).wrap_err(BridgeError::IntConversionError)?;
                let block = bitcoin::consensus::deserialize(&bytes)
                    .wrap_err(BridgeError::IntConversionError)?;
                Ok(Some((height, block)))
            }
            None => Ok(None),
        }
    }

    /// Gets the maximum height of the canonical blocks in the bitcoin_syncer database
    pub async fn get_max_height(
        &self,
        tx: Option<DatabaseTransaction<'_, '_>>,
    ) -> Result<Option<u32>, BridgeError> {
        let query =
            sqlx::query_as("SELECT height FROM bitcoin_syncer WHERE is_canonical = true ORDER BY height DESC LIMIT 1");
        let result: Option<(i32,)> =
            execute_query_with_tx!(self.connection, tx, query, fetch_optional)?;

        result
            .map(|(height,)| u32::try_from(height).wrap_err(BridgeError::IntConversionError))
            .transpose()
            .map_err(Into::into)
    }

    /// Gets the block hashes that have height bigger then the given height and deletes them.
<<<<<<< HEAD
    /// Marks blocks with height bigger than the given height as non-canonical.
    ///
    /// # Parameters
    ///
    /// - `tx`: Optional transaction to use for the query.
    /// - `height`: Height to start marking blocks as such (not inclusive).
    ///
    /// # Returns
    ///
    /// - [`Vec<u32>`]: List of block ids that were marked as non-canonical in
    ///   ascending order.
=======
    /// Marks blocks with height greater than the given height as non-canonical.
>>>>>>> ead86072
    pub async fn update_non_canonical_block_hashes(
        &self,
        tx: Option<DatabaseTransaction<'_, '_>>,
        height: u32,
    ) -> Result<Vec<u32>, BridgeError> {
        let query = sqlx::query_as(
            "WITH deleted AS (
                UPDATE bitcoin_syncer
                SET is_canonical = false
                WHERE height > $1
                RETURNING id
            ) SELECT id FROM deleted",
        )
        .bind(i32::try_from(height).wrap_err(BridgeError::IntConversionError)?);

        let block_ids: Vec<(i32,)> = execute_query_with_tx!(self.connection, tx, query, fetch_all)?;
        block_ids
            .into_iter()
            .map(|(block_id,)| u32::try_from(block_id).wrap_err(BridgeError::IntConversionError))
            .collect::<Result<Vec<_>, eyre::Report>>()
            .map_err(Into::into)
    }

    /// Gets the block id of the canonical block at the given height
    pub async fn get_canonical_block_id_from_height(
        &self,
        tx: Option<DatabaseTransaction<'_, '_>>,
        height: u32,
    ) -> Result<Option<u32>, BridgeError> {
        let query = sqlx::query_as(
            "SELECT id FROM bitcoin_syncer WHERE height = $1 AND is_canonical = true",
        )
        .bind(i32::try_from(height).wrap_err(BridgeError::IntConversionError)?);

        let block_id: Option<(i32,)> =
            execute_query_with_tx!(self.connection, tx, query, fetch_optional)?;

        block_id
            .map(|(block_id,)| u32::try_from(block_id).wrap_err(BridgeError::IntConversionError))
            .transpose()
            .map_err(Into::into)
    }

    /// Saves the txid with the id of the block that contains it to the database
    pub async fn insert_txid_to_block(
        &self,
        tx: DatabaseTransaction<'_, '_>,
        block_id: u32,
        txid: &bitcoin::Txid,
    ) -> Result<(), BridgeError> {
        let query = sqlx::query("INSERT INTO bitcoin_syncer_txs (block_id, txid) VALUES ($1, $2)")
            .bind(i32::try_from(block_id).wrap_err(BridgeError::IntConversionError)?)
            .bind(super::wrapper::TxidDB(*txid));

        execute_query_with_tx!(self.connection, Some(tx), query, execute)?;

        Ok(())
    }

    /// Gets all the txids that are contained in the block with the given id
    pub async fn get_block_txids(
        &self,
        tx: Option<DatabaseTransaction<'_, '_>>,
        block_id: u32,
    ) -> Result<Vec<Txid>, BridgeError> {
        let query = sqlx::query_as("SELECT txid FROM bitcoin_syncer_txs WHERE block_id = $1")
            .bind(i32::try_from(block_id).wrap_err(BridgeError::IntConversionError)?);

        let txids: Vec<(TxidDB,)> = execute_query_with_tx!(self.connection, tx, query, fetch_all)?;

        Ok(txids.into_iter().map(|(txid,)| txid.0).collect())
    }

    /// Inserts a spent utxo into the database, with the block id that contains it, the spending txid and the vout
    pub async fn insert_spent_utxo(
        &self,
        tx: DatabaseTransaction<'_, '_>,
        block_id: u32,
        spending_txid: &bitcoin::Txid,
        txid: &bitcoin::Txid,
        vout: i64,
    ) -> Result<(), BridgeError> {
        sqlx::query(
            "INSERT INTO bitcoin_syncer_spent_utxos (block_id, spending_txid, txid, vout) VALUES ($1, $2, $3, $4)",
        )
        .bind(block_id as i32)
        .bind(super::wrapper::TxidDB(*spending_txid))
        .bind(super::wrapper::TxidDB(*txid))
        .bind(vout)
        .execute(tx.deref_mut())
        .await?;
        Ok(())
    }

    /// Gets all the spent utxos for a given txid
    pub async fn get_spent_utxos_for_txid(
        &self,
        tx: Option<DatabaseTransaction<'_, '_>>,
        txid: Txid,
    ) -> Result<Vec<(i64, OutPoint)>, BridgeError> {
        let query = sqlx::query_as(
            "SELECT block_id, txid, vout FROM bitcoin_syncer_spent_utxos WHERE spending_txid = $1",
        )
        .bind(TxidDB(txid));

        let spent_utxos: Vec<(i64, TxidDB, i64)> =
            execute_query_with_tx!(self.connection, tx, query, fetch_all)?;

        spent_utxos
            .into_iter()
            .map(
                |(block_id, txid, vout)| -> Result<(i64, OutPoint), BridgeError> {
                    let vout = u32::try_from(vout).wrap_err(BridgeError::IntConversionError)?;
                    Ok((block_id, OutPoint { txid: txid.0, vout }))
                },
            )
            .collect::<Result<Vec<_>, BridgeError>>()
    }

    /// Adds a bitcoin syncer event to the database. These events can currently be new block or reorged block.
    pub async fn insert_event(
        &self,
        tx: Option<DatabaseTransaction<'_, '_>>,
        event_type: BitcoinSyncerEvent,
    ) -> Result<(), BridgeError> {
        let query = match event_type {
            BitcoinSyncerEvent::NewBlock(block_id) => sqlx::query(
                "INSERT INTO bitcoin_syncer_events (block_id, event_type) VALUES ($1, 'new_block'::bitcoin_syncer_event_type)",
            )
            .bind(i32::try_from(block_id).wrap_err(BridgeError::IntConversionError)?),
            BitcoinSyncerEvent::ReorgedBlock(block_id) => sqlx::query(
                "INSERT INTO bitcoin_syncer_events (block_id, event_type) VALUES ($1, 'reorged_block'::bitcoin_syncer_event_type)",
            )
            .bind(i32::try_from(block_id).wrap_err(BridgeError::IntConversionError)?),
        };
        execute_query_with_tx!(self.connection, tx, query, execute)?;
        Ok(())
    }

    /// Returns the last processed Bitcoin Syncer event's block height for given consumer.
    /// If the last processed event is missing, i.e. there are no processed events for the consumer, returns `None`.
    pub async fn get_last_processed_event_block_height(
        &self,
        tx: Option<DatabaseTransaction<'_, '_>>,
        consumer_handle: &str,
    ) -> Result<Option<u32>, BridgeError> {
        let query = sqlx::query_scalar::<_, i32>(
            r#"SELECT bs.height
             FROM bitcoin_syncer_event_handlers bseh
             INNER JOIN bitcoin_syncer_events bse ON bseh.last_processed_event_id = bse.id
             INNER JOIN bitcoin_syncer bs ON bse.block_id = bs.id
             WHERE bseh.consumer_handle = $1"#,
        )
        .bind(consumer_handle);

        let result: Option<i32> =
            execute_query_with_tx!(self.connection, tx, query, fetch_optional)?;

        result
            .map(|h| {
                u32::try_from(h)
                    .wrap_err(BridgeError::IntConversionError)
                    .map_err(BridgeError::from)
            })
            .transpose()
    }

    /// Gets the last processed event id for a given consumer
    pub async fn get_last_processed_event_id(
        &self,
        tx: DatabaseTransaction<'_, '_>,
        consumer_handle: &str,
    ) -> Result<i32, BridgeError> {
        // Step 1: Insert the consumer_handle if it doesn't exist
        sqlx::query(
            r#"
            INSERT INTO bitcoin_syncer_event_handlers (consumer_handle, last_processed_event_id)
            VALUES ($1, 0)
            ON CONFLICT (consumer_handle) DO NOTHING
            "#,
        )
        .bind(consumer_handle)
        .execute(tx.deref_mut())
        .await?;

        // Step 2: Get the last processed event ID for this consumer
        let last_processed_event_id: i32 = sqlx::query_scalar(
            r#"
            SELECT last_processed_event_id
            FROM bitcoin_syncer_event_handlers
            WHERE consumer_handle = $1
            "#,
        )
        .bind(consumer_handle)
        .fetch_one(tx.deref_mut())
        .await?;

        Ok(last_processed_event_id)
    }

    /// Returns the maximum block height of the blocks that have been processed by the given consumer.
    /// If the last processed event is missing, i.e. there are no processed events for the consumer, returns `None`.
    pub async fn get_max_processed_block_height(
        &self,
        tx: Option<DatabaseTransaction<'_, '_>>,
        consumer_handle: &str,
    ) -> Result<Option<u32>, BridgeError> {
        let query = sqlx::query_scalar::<_, Option<i32>>(
            r#"SELECT MAX(bs.height)
             FROM bitcoin_syncer_events bse
             INNER JOIN bitcoin_syncer bs ON bse.block_id = bs.id
             WHERE bse.id <= (
                 SELECT last_processed_event_id 
                 FROM bitcoin_syncer_event_handlers 
                 WHERE consumer_handle = $1
             )"#,
        )
        .bind(consumer_handle);

        let result: Option<i32> = execute_query_with_tx!(self.connection, tx, query, fetch_one)?;

        result
            .map(|h| {
                u32::try_from(h)
                    .wrap_err(BridgeError::IntConversionError)
                    .map_err(BridgeError::from)
            })
            .transpose()
    }

    /// Returns the next finalized block height that should be processed by the given consumer.
    /// If there are no processed events, returns the paramset start height.
    /// Next height is the max height of the processed block - finality depth + 1.
    pub async fn get_next_finalized_block_height_for_consumer(
        &self,
        tx: Option<DatabaseTransaction<'_, '_>>,
        consumer_handle: &str,
        paramset: &'static ProtocolParamset,
    ) -> Result<u32, BridgeError> {
        let max_processed_block_height = self
            .get_max_processed_block_height(tx, consumer_handle)
            .await?;

        let max_processed_finalized_block_height = match max_processed_block_height {
            Some(max_processed_block_height) => {
                max_processed_block_height.checked_sub(paramset.finality_depth)
            }
            None => None,
        };

        let next_height = max_processed_finalized_block_height
            .map(|h| h + 1)
            .unwrap_or(paramset.start_height);

        Ok(std::cmp::max(next_height, paramset.start_height))
    }

    /// Fetches the next bitcoin syncer event for a given consumer
    /// This function is used to fetch the next event that hasn't been processed yet
    /// It will return the event which includes the event type and the block id
    /// The last updated event id is also updated to the id that is returned
    /// If there are no more events to fetch, None is returned
    pub async fn fetch_next_bitcoin_syncer_evt(
        &self,
        tx: DatabaseTransaction<'_, '_>,
        consumer_handle: &str,
    ) -> Result<Option<BitcoinSyncerEvent>, BridgeError> {
        // Get the last processed event ID for this consumer
        let last_processed_event_id = self
            .get_last_processed_event_id(tx, consumer_handle)
            .await?;

        // Retrieve the next event that hasn't been processed yet
        let event = sqlx::query_as::<_, (i32, i32, String)>(
            r#"
            SELECT id, block_id, event_type::text
            FROM bitcoin_syncer_events
            WHERE id > $1
            ORDER BY id ASC
            LIMIT 1
            "#,
        )
        .bind(last_processed_event_id)
        .fetch_optional(tx.deref_mut())
        .await?;

        if event.is_none() {
            return Ok(None);
        }

        let event = event.expect("should exist since we checked is_none()");
        let event_id = event.0;
        let event_type: BitcoinSyncerEvent = (event.2, event.1).try_into()?;

        // Update last_processed_event_id for this consumer
        sqlx::query(
            r#"
            UPDATE bitcoin_syncer_event_handlers
            SET last_processed_event_id = $1
            WHERE consumer_handle = $2
            "#,
        )
        .bind(event_id)
        .bind(consumer_handle)
        .execute(tx.deref_mut())
        .await?;

        Ok(Some(event_type))
    }
}

#[cfg(test)]
mod tests {
    use super::*;
    use crate::database::Database;
    use crate::test::common::*;
    use bitcoin::hashes::Hash;
    use bitcoin::{BlockHash, CompactTarget};

    async fn setup_test_db() -> Database {
        let config = create_test_config_with_thread_name().await;
        Database::new(&config).await.unwrap()
    }

    #[tokio::test]
    async fn test_event_handling() {
        let db = setup_test_db().await;
        let mut dbtx = db.begin_transaction().await.unwrap();

        // Create a test block
        let prev_block_hash = BlockHash::from_raw_hash(Hash::from_byte_array([0x1F; 32]));
        let block_hash = BlockHash::from_raw_hash(Hash::from_byte_array([0x45; 32]));
        let height = 0x45;

        let block_id = db
            .insert_block_info(Some(&mut dbtx), &block_hash, &prev_block_hash, height)
            .await
            .unwrap();

        // Add new block event
        db.insert_event(Some(&mut dbtx), BitcoinSyncerEvent::NewBlock(block_id))
            .await
            .unwrap();

        // Test event consumption
        let consumer_handle = "test_consumer";
        let event = db
            .fetch_next_bitcoin_syncer_evt(&mut dbtx, consumer_handle)
            .await
            .unwrap();

        assert!(matches!(event, Some(BitcoinSyncerEvent::NewBlock(id)) if id == block_id));

        // Test that the same event is not returned twice
        let event = db
            .fetch_next_bitcoin_syncer_evt(&mut dbtx, consumer_handle)
            .await
            .unwrap();
        assert!(event.is_none());

        // Add reorg event
        db.insert_event(Some(&mut dbtx), BitcoinSyncerEvent::ReorgedBlock(block_id))
            .await
            .unwrap();

        // Test that new event is received
        let event = db
            .fetch_next_bitcoin_syncer_evt(&mut dbtx, consumer_handle)
            .await
            .unwrap();
        assert!(matches!(event, Some(BitcoinSyncerEvent::ReorgedBlock(id)) if id == block_id));

        dbtx.commit().await.unwrap();
    }

    #[tokio::test]
    async fn test_store_and_get_block() {
        let db = setup_test_db().await;
        let block_height = 123u32;

        // Create a dummy block
        let dummy_header = bitcoin::block::Header {
            version: bitcoin::block::Version::TWO,
            prev_blockhash: BlockHash::from_raw_hash(Hash::from_byte_array([0x42; 32])),
            merkle_root: bitcoin::TxMerkleNode::all_zeros(),
            time: 1_000_000,
            bits: CompactTarget::from_consensus(0),
            nonce: 12345,
        };

        let dummy_txs = vec![bitcoin::Transaction {
            version: bitcoin::blockdata::transaction::Version::TWO,
            lock_time: bitcoin::absolute::LockTime::ZERO,
            input: vec![],
            output: vec![],
        }];

        let dummy_block = bitcoin::Block {
            header: dummy_header,
            txdata: dummy_txs.clone(),
        };

        let dummy_block_hash = dummy_block.block_hash();

        // Store the block
        db.upsert_full_block(None, &dummy_block, block_height)
            .await
            .unwrap();

        // Retrieve the block
        let retrieved_block = db
            .get_full_block(None, block_height)
            .await
            .unwrap()
            .unwrap();

        // Verify block fields match
        assert_eq!(retrieved_block, dummy_block);

        // Retrieve the block
        let retrieved_block_from_hash = db
            .get_full_block_from_hash(None, dummy_block_hash)
            .await
            .unwrap()
            .unwrap()
            .1;

        // Verify block fields match
        assert_eq!(retrieved_block_from_hash, dummy_block);

        // Non-existent block should return None
        assert!(db.get_full_block(None, 999).await.unwrap().is_none());

        // Overwrite the block
        let updated_dummy_header = bitcoin::block::Header {
            version: bitcoin::block::Version::ONE, // Changed version
            ..dummy_header
        };
        let updated_dummy_block = bitcoin::Block {
            header: updated_dummy_header,
            txdata: dummy_txs.clone(),
        };

        let updated_dummy_block_hash = updated_dummy_block.block_hash();

        db.upsert_full_block(None, &updated_dummy_block, block_height)
            .await
            .unwrap();

        // Verify the update worked
        let retrieved_updated_block = db
            .get_full_block(None, block_height)
            .await
            .unwrap()
            .unwrap();
        assert_eq!(updated_dummy_block, retrieved_updated_block);

        let retrieved_updated_block_from_hash = db
            .get_full_block_from_hash(None, updated_dummy_block_hash)
            .await
            .unwrap()
            .unwrap()
            .1;
        assert_eq!(updated_dummy_block, retrieved_updated_block_from_hash);
    }

    #[tokio::test]
    async fn test_multiple_event_consumers() {
        let db = setup_test_db().await;
        let mut dbtx = db.begin_transaction().await.unwrap();

        // Create a test block
        let prev_block_hash = BlockHash::from_raw_hash(Hash::from_byte_array([0x1F; 32]));
        let block_hash = BlockHash::from_raw_hash(Hash::from_byte_array([0x45; 32]));
        let height = 0x45;

        let block_id = db
            .insert_block_info(Some(&mut dbtx), &block_hash, &prev_block_hash, height)
            .await
            .unwrap();

        // Add events
        db.insert_event(Some(&mut dbtx), BitcoinSyncerEvent::NewBlock(block_id))
            .await
            .unwrap();
        db.insert_event(Some(&mut dbtx), BitcoinSyncerEvent::ReorgedBlock(block_id))
            .await
            .unwrap();

        // Test with multiple consumers
        let consumer1 = "consumer1";
        let consumer2 = "consumer2";

        // First consumer gets both events in order
        let event1 = db
            .fetch_next_bitcoin_syncer_evt(&mut dbtx, consumer1)
            .await
            .unwrap();
        assert!(matches!(event1, Some(BitcoinSyncerEvent::NewBlock(id)) if id == block_id));

        let event2 = db
            .fetch_next_bitcoin_syncer_evt(&mut dbtx, consumer1)
            .await
            .unwrap();
        assert!(matches!(event2, Some(BitcoinSyncerEvent::ReorgedBlock(id)) if id == block_id));

        // Second consumer also gets both events independently
        let event1 = db
            .fetch_next_bitcoin_syncer_evt(&mut dbtx, consumer2)
            .await
            .unwrap();
        assert!(matches!(event1, Some(BitcoinSyncerEvent::NewBlock(id)) if id == block_id));

        let event2 = db
            .fetch_next_bitcoin_syncer_evt(&mut dbtx, consumer2)
            .await
            .unwrap();
        assert!(matches!(event2, Some(BitcoinSyncerEvent::ReorgedBlock(id)) if id == block_id));

        dbtx.commit().await.unwrap();
    }

    #[tokio::test]
    async fn test_non_canonical_blocks() {
        let db = setup_test_db().await;
        let mut dbtx = db.begin_transaction().await.unwrap();

        // Create a chain of blocks
        let prev_block_hash = BlockHash::from_raw_hash(Hash::from_byte_array([0x1F; 32]));
        let heights = [1, 2, 3, 4, 5];
        let mut last_hash = prev_block_hash;

        // Save some initial blocks.
        let mut block_ids = Vec::new();
        for height in heights {
            let block_hash = BlockHash::from_raw_hash(Hash::from_byte_array([height as u8; 32]));
            let block_id = db
                .insert_block_info(Some(&mut dbtx), &block_hash, &last_hash, height)
                .await
                .unwrap();
            block_ids.push(block_id);
            last_hash = block_hash;
        }

        // Mark blocks above height 2 as non-canonical.
        let non_canonical_blocks = db
            .update_non_canonical_block_hashes(Some(&mut dbtx), 2)
            .await
            .unwrap();
        assert_eq!(non_canonical_blocks.len(), 3);
        assert_eq!(non_canonical_blocks, vec![3, 4, 5]);

        // Verify blocks above height 2 are not returned
        for height in heights {
            let block_hash = BlockHash::from_raw_hash(Hash::from_byte_array([height as u8; 32]));
            let block_info = db
                .get_block_info_from_hash(Some(&mut dbtx), block_hash)
                .await
                .unwrap();

            if height <= 2 {
                assert!(block_info.is_some());
            } else {
                assert!(block_info.is_none());
            }
        }

        // Verify max height is now 2
        let max_height = db.get_max_height(Some(&mut dbtx)).await.unwrap().unwrap();
        assert_eq!(max_height, 2);

        dbtx.commit().await.unwrap();
    }

    #[tokio::test]
    async fn add_get_block_info() {
        let config = create_test_config_with_thread_name().await;
        let db = Database::new(&config).await.unwrap();

        let prev_block_hash = BlockHash::from_raw_hash(Hash::from_byte_array([0x1F; 32]));
        let block_hash = BlockHash::from_raw_hash(Hash::from_byte_array([0x45; 32]));
        let height = 0x45;

        assert!(db
            .get_block_info_from_hash(None, block_hash)
            .await
            .unwrap()
            .is_none());

        db.insert_block_info(None, &block_hash, &prev_block_hash, height)
            .await
            .unwrap();
        let block_info = db
            .get_block_info_from_hash(None, block_hash)
            .await
            .unwrap()
            .unwrap();
        let max_height = db.get_max_height(None).await.unwrap().unwrap();
        assert_eq!(block_info.0, prev_block_hash);
        assert_eq!(block_info.1, height);
        assert_eq!(max_height, height);

        db.insert_block_info(
            None,
            &BlockHash::from_raw_hash(Hash::from_byte_array([0x1; 32])),
            &prev_block_hash,
            height - 1,
        )
        .await
        .unwrap();
        let max_height = db.get_max_height(None).await.unwrap().unwrap();
        assert_eq!(max_height, height);

        db.insert_block_info(
            None,
            &BlockHash::from_raw_hash(Hash::from_byte_array([0x2; 32])),
            &prev_block_hash,
            height + 1,
        )
        .await
        .unwrap();
        let max_height = db.get_max_height(None).await.unwrap().unwrap();
        assert_ne!(max_height, height);
        assert_eq!(max_height, height + 1);
    }

    #[tokio::test]
    async fn add_and_get_txids_from_block() {
        let config = create_test_config_with_thread_name().await;
        let db = Database::new(&config).await.unwrap();
        let mut dbtx = db.begin_transaction().await.unwrap();

        assert!(db
            .insert_txid_to_block(&mut dbtx, 0, &Txid::all_zeros())
            .await
            .is_err());
        let mut dbtx = db.begin_transaction().await.unwrap();

        let prev_block_hash = BlockHash::from_raw_hash(Hash::from_byte_array([0x1F; 32]));
        let block_hash = BlockHash::from_raw_hash(Hash::from_byte_array([0x45; 32]));
        let height = 0x45;
        let block_id = db
            .insert_block_info(Some(&mut dbtx), &block_hash, &prev_block_hash, height)
            .await
            .unwrap();

        let txids = vec![
            Txid::from_raw_hash(Hash::from_byte_array([0x1; 32])),
            Txid::from_raw_hash(Hash::from_byte_array([0x2; 32])),
            Txid::from_raw_hash(Hash::from_byte_array([0x3; 32])),
        ];
        for txid in &txids {
            db.insert_txid_to_block(&mut dbtx, block_id, txid)
                .await
                .unwrap();
        }

        let txids_from_db = db.get_block_txids(Some(&mut dbtx), block_id).await.unwrap();
        assert_eq!(txids_from_db, txids);

        assert!(db
            .get_block_txids(Some(&mut dbtx), block_id + 1)
            .await
            .unwrap()
            .is_empty());

        dbtx.commit().await.unwrap();
    }

    #[tokio::test]
    async fn insert_get_spent_utxos() {
        let config = create_test_config_with_thread_name().await;
        let db = Database::new(&config).await.unwrap();
        let mut dbtx = db.begin_transaction().await.unwrap();

        let prev_block_hash = BlockHash::from_raw_hash(Hash::from_byte_array([0x1F; 32]));
        let block_hash = BlockHash::from_raw_hash(Hash::from_byte_array([0x45; 32]));
        let height = 0x45;
        let block_id = db
            .insert_block_info(Some(&mut dbtx), &block_hash, &prev_block_hash, height)
            .await
            .unwrap();

        let spending_txid = Txid::from_raw_hash(Hash::from_byte_array([0x2; 32]));
        let txid = Txid::from_raw_hash(Hash::from_byte_array([0x1; 32]));
        let vout = 0;
        db.insert_txid_to_block(&mut dbtx, block_id, &spending_txid)
            .await
            .unwrap();

        assert_eq!(
            db.get_spent_utxos_for_txid(Some(&mut dbtx), txid)
                .await
                .unwrap()
                .len(),
            0
        );

        db.insert_spent_utxo(&mut dbtx, block_id, &spending_txid, &txid, vout)
            .await
            .unwrap();

        let spent_utxos = db
            .get_spent_utxos_for_txid(Some(&mut dbtx), spending_txid)
            .await
            .unwrap();
        assert_eq!(spent_utxos.len(), 1);
        assert_eq!(spent_utxos[0].0, block_id as i64);
        assert_eq!(
            spent_utxos[0].1,
            bitcoin::OutPoint {
                txid,
                vout: vout as u32,
            }
        );

        dbtx.commit().await.unwrap();
    }
}<|MERGE_RESOLUTION|>--- conflicted
+++ resolved
@@ -15,6 +15,7 @@
     ///
     /// - [`u32`]: Database entry id, later to be used while referring block
     pub async fn insert_block_info(
+    pub async fn insert_block_info(
         &self,
         tx: Option<DatabaseTransaction<'_, '_>>,
         block_hash: &BlockHash,
@@ -186,7 +187,6 @@
     }
 
     /// Gets the block hashes that have height bigger then the given height and deletes them.
-<<<<<<< HEAD
     /// Marks blocks with height bigger than the given height as non-canonical.
     ///
     /// # Parameters
@@ -198,9 +198,6 @@
     ///
     /// - [`Vec<u32>`]: List of block ids that were marked as non-canonical in
     ///   ascending order.
-=======
-    /// Marks blocks with height greater than the given height as non-canonical.
->>>>>>> ead86072
     pub async fn update_non_canonical_block_hashes(
         &self,
         tx: Option<DatabaseTransaction<'_, '_>>,
