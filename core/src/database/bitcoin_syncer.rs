--- conflicted
+++ resolved
@@ -343,12 +343,8 @@
         }
     }
 
-<<<<<<< HEAD
     /// Returns the last processed Bitcoin Syncer event's block height.
     /// If the last processed event is missing, returns `None`.
-=======
-    /// Gets the block height of the last processed event for a given consumer
->>>>>>> 1a94feb8
     pub async fn get_last_processed_event_block_height(
         &self,
         tx: DatabaseTransaction<'_, '_>,
