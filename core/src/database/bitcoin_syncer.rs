use super::{
    wrapper::{BlockHashDB, TxidDB},
    Database, DatabaseTransaction,
};
use crate::{bitcoin_syncer::BitcoinSyncerEvent, errors::BridgeError, execute_query_with_tx};
use bitcoin::{BlockHash, OutPoint, Txid};
use eyre::Context;
use std::ops::DerefMut;

impl Database {
    /// # Returns
    ///
    /// - [`u32`]: Database entry id, later to be used while referring block
    pub async fn add_block_info(
        &self,
        tx: Option<DatabaseTransaction<'_, '_>>,
        block_hash: &BlockHash,
        prev_block_hash: &BlockHash,
        block_height: u32,
    ) -> Result<u32, BridgeError> {
        let query = sqlx::query_scalar(
            "INSERT INTO bitcoin_syncer (blockhash, prev_blockhash, height) VALUES ($1, $2, $3) RETURNING id",
        )
        .bind(BlockHashDB(*block_hash))
        .bind(BlockHashDB(*prev_block_hash))
        .bind(i32::try_from(block_height).wrap_err(BridgeError::IntConversionError)?);

        let id: i32 = execute_query_with_tx!(self.connection, tx, query, fetch_one)?;

        u32::try_from(id)
            .wrap_err(BridgeError::IntConversionError)
            .map_err(Into::into)
    }

    /// Sets the block with given block hash as canonical if it exists in the database
    /// Returns the block id if the block was found and set as canonical, None otherwise
    pub async fn set_block_as_canonical_if_exists(
        &self,
        tx: Option<DatabaseTransaction<'_, '_>>,
        block_hash: BlockHash,
    ) -> Result<Option<u32>, BridgeError> {
        let query = sqlx::query_scalar(
            "UPDATE bitcoin_syncer SET is_canonical = true WHERE blockhash = $1 RETURNING id",
        )
        .bind(BlockHashDB(block_hash));

        let id: Option<i32> = execute_query_with_tx!(self.connection, tx, query, fetch_optional)?;

        id.map(|id| u32::try_from(id).wrap_err(BridgeError::IntConversionError))
            .transpose()
            .map_err(Into::into)
    }

    /// # Returns
    ///
    /// [`Some`] if the block exists in the database, [`None`] otherwise:
    ///
    /// - [`BlockHash`]: Previous block hash
    /// - [`u32`]: Height of the block
    pub async fn get_block_info_from_hash(
        &self,
        tx: Option<DatabaseTransaction<'_, '_>>,
        block_hash: BlockHash,
    ) -> Result<Option<(BlockHash, u32)>, BridgeError> {
        let query = sqlx::query_as(
            "SELECT prev_blockhash, height FROM bitcoin_syncer WHERE blockhash = $1 AND is_canonical = true",
        )
        .bind(BlockHashDB(block_hash));

        let ret: Option<(BlockHashDB, i32)> =
            execute_query_with_tx!(self.connection, tx, query, fetch_optional)?;

        ret.map(
            |(prev_hash, height)| -> Result<(BlockHash, u32), BridgeError> {
                let height = u32::try_from(height).wrap_err(BridgeError::IntConversionError)?;
                Ok((prev_hash.0, height))
            },
        )
        .transpose()
    }

    /// Gets block hash and height from block id (internal id used in bitcoin_syncer)
    pub async fn get_block_info_from_id(
        &self,
        tx: Option<DatabaseTransaction<'_, '_>>,
        block_id: u32,
    ) -> Result<Option<(BlockHash, u32)>, BridgeError> {
        let query = sqlx::query_as("SELECT blockhash, height FROM bitcoin_syncer WHERE id = $1")
            .bind(i32::try_from(block_id).wrap_err(BridgeError::IntConversionError)?);

        let ret: Option<(BlockHashDB, i32)> =
            execute_query_with_tx!(self.connection, tx, query, fetch_optional)?;

        ret.map(
            |(block_hash, height)| -> Result<(BlockHash, u32), BridgeError> {
                let height = u32::try_from(height).wrap_err(BridgeError::IntConversionError)?;
                Ok((block_hash.0, height))
            },
        )
        .transpose()
    }

    /// Stores the full block in bytes in the database, with its height and hash
    pub async fn store_full_block(
        &self,
        tx: Option<DatabaseTransaction<'_, '_>>,
        block: &bitcoin::Block,
        block_height: u32,
    ) -> Result<(), BridgeError> {
        let block_bytes = bitcoin::consensus::serialize(block);
        let query = sqlx::query(
            "INSERT INTO bitcoin_blocks (height, block_data, block_hash) VALUES ($1, $2, $3)
             ON CONFLICT (height) DO UPDATE SET block_data = $2, block_hash = $3",
        )
        .bind(i32::try_from(block_height).wrap_err(BridgeError::IntConversionError)?)
        .bind(&block_bytes)
        .bind(BlockHashDB(block.header.block_hash()));

        execute_query_with_tx!(self.connection, tx, query, execute)?;
        Ok(())
    }

    /// Gets the full block from the database, given the block height
    pub async fn get_full_block(
        &self,
        tx: Option<DatabaseTransaction<'_, '_>>,
        block_height: u32,
    ) -> Result<Option<bitcoin::Block>, BridgeError> {
        let query = sqlx::query_as("SELECT block_data FROM bitcoin_blocks WHERE height = $1")
            .bind(i32::try_from(block_height).wrap_err(BridgeError::IntConversionError)?);

        let block_data: Option<(Vec<u8>,)> =
            execute_query_with_tx!(self.connection, tx, query, fetch_optional)?;

        match block_data {
            Some((bytes,)) => {
                let block = bitcoin::consensus::deserialize(&bytes)
                    .wrap_err(BridgeError::IntConversionError)?;
                Ok(Some(block))
            }
            None => Ok(None),
        }
    }

    /// Gets the full block and its height from the database, given the block hash
    pub async fn get_full_block_from_hash(
        &self,
        tx: Option<DatabaseTransaction<'_, '_>>,
        block_hash: BlockHash,
    ) -> Result<Option<(u32, bitcoin::Block)>, BridgeError> {
        let query =
            sqlx::query_as("SELECT height, block_data FROM bitcoin_blocks WHERE block_hash = $1")
                .bind(BlockHashDB(block_hash));

        let block_data: Option<(i32, Vec<u8>)> =
            execute_query_with_tx!(self.connection, tx, query, fetch_optional)?;

        match block_data {
            Some((height_i32, bytes)) => {
                let height = u32::try_from(height_i32).wrap_err(BridgeError::IntConversionError)?;
                let block = bitcoin::consensus::deserialize(&bytes)
                    .wrap_err(BridgeError::IntConversionError)?;
                Ok(Some((height, block)))
            }
            None => Ok(None),
        }
    }

    /// Gets the maximum height of the canonical blocks in the bitcoin_syncer database
    pub async fn get_max_height(
        &self,
        tx: Option<DatabaseTransaction<'_, '_>>,
    ) -> Result<Option<u32>, BridgeError> {
        let query =
            sqlx::query_as("SELECT height FROM bitcoin_syncer WHERE is_canonical = true ORDER BY height DESC LIMIT 1");
        let result: Option<(i32,)> =
            execute_query_with_tx!(self.connection, tx, query, fetch_optional)?;

        result
            .map(|(height,)| u32::try_from(height).wrap_err(BridgeError::IntConversionError))
            .transpose()
            .map_err(Into::into)
    }

    /// Gets the block hashes that have height bigger then the given height and deletes them.
    /// Marks blocks with height greater than the given height as non-canonical.
    pub async fn set_non_canonical_block_hashes(
        &self,
        tx: Option<DatabaseTransaction<'_, '_>>,
        height: u32,
    ) -> Result<Vec<u32>, BridgeError> {
        let query = sqlx::query_as(
            "WITH deleted AS (
                UPDATE bitcoin_syncer
                SET is_canonical = false
                WHERE height > $1
                RETURNING id
            ) SELECT id FROM deleted",
        )
        .bind(i32::try_from(height).wrap_err(BridgeError::IntConversionError)?);

        let block_ids: Vec<(i32,)> = execute_query_with_tx!(self.connection, tx, query, fetch_all)?;
        block_ids
            .into_iter()
            .map(|(block_id,)| u32::try_from(block_id).wrap_err(BridgeError::IntConversionError))
            .collect::<Result<Vec<_>, eyre::Report>>()
            .map_err(Into::into)
    }

    /// Gets the block id of the canonical block at the given height
    pub async fn get_canonical_block_id_from_height(
        &self,
        tx: Option<DatabaseTransaction<'_, '_>>,
        height: u32,
    ) -> Result<Option<u32>, BridgeError> {
        let query = sqlx::query_as(
            "SELECT id FROM bitcoin_syncer WHERE height = $1 AND is_canonical = true",
        )
        .bind(i32::try_from(height).wrap_err(BridgeError::IntConversionError)?);

        let block_id: Option<(i32,)> =
            execute_query_with_tx!(self.connection, tx, query, fetch_optional)?;

        block_id
            .map(|(block_id,)| u32::try_from(block_id).wrap_err(BridgeError::IntConversionError))
            .transpose()
            .map_err(Into::into)
    }

    /// Saves the txid with the id of the block that contains it to the database
    pub async fn add_txid_to_block(
        &self,
        tx: DatabaseTransaction<'_, '_>,
        block_id: u32,
        txid: &bitcoin::Txid,
    ) -> Result<(), BridgeError> {
        let query = sqlx::query("INSERT INTO bitcoin_syncer_txs (block_id, txid) VALUES ($1, $2)")
            .bind(i32::try_from(block_id).wrap_err(BridgeError::IntConversionError)?)
            .bind(super::wrapper::TxidDB(*txid));

        execute_query_with_tx!(self.connection, Some(tx), query, execute)?;

        Ok(())
    }

    /// Gets all the txids that are contained in the block with the given id
    pub async fn get_block_txids(
        &self,
        tx: Option<DatabaseTransaction<'_, '_>>,
        block_id: u32,
    ) -> Result<Vec<Txid>, BridgeError> {
        let query = sqlx::query_as("SELECT txid FROM bitcoin_syncer_txs WHERE block_id = $1")
            .bind(i32::try_from(block_id).wrap_err(BridgeError::IntConversionError)?);

        let txids: Vec<(TxidDB,)> = execute_query_with_tx!(self.connection, tx, query, fetch_all)?;

        Ok(txids.into_iter().map(|(txid,)| txid.0).collect())
    }

    /// Inserts a spent utxo into the database, with the block id that contains it, the spending txid and the vout
    pub async fn insert_spent_utxo(
        &self,
        tx: DatabaseTransaction<'_, '_>,
        block_id: u32,
        spending_txid: &bitcoin::Txid,
        txid: &bitcoin::Txid,
        vout: i64,
    ) -> Result<(), BridgeError> {
        sqlx::query(
            "INSERT INTO bitcoin_syncer_spent_utxos (block_id, spending_txid, txid, vout) VALUES ($1, $2, $3, $4)",
        )
        .bind(block_id as i32)
        .bind(super::wrapper::TxidDB(*spending_txid))
        .bind(super::wrapper::TxidDB(*txid))
        .bind(vout)
        .execute(tx.deref_mut())
        .await?;
        Ok(())
    }

    /// Gets all the spent utxos for a given txid
    pub async fn get_spent_utxos_for_txid(
        &self,
        tx: Option<DatabaseTransaction<'_, '_>>,
        txid: Txid,
    ) -> Result<Vec<(i64, OutPoint)>, BridgeError> {
        let query = sqlx::query_as(
            "SELECT block_id, txid, vout FROM bitcoin_syncer_spent_utxos WHERE spending_txid = $1",
        )
        .bind(TxidDB(txid));

        let spent_utxos: Vec<(i64, TxidDB, i64)> =
            execute_query_with_tx!(self.connection, tx, query, fetch_all)?;

        spent_utxos
            .into_iter()
            .map(
                |(block_id, txid, vout)| -> Result<(i64, OutPoint), BridgeError> {
                    let vout = u32::try_from(vout).wrap_err(BridgeError::IntConversionError)?;
                    Ok((block_id, OutPoint { txid: txid.0, vout }))
                },
            )
            .collect::<Result<Vec<_>, BridgeError>>()
    }

    /// Adds a bitcoin syncer event to the database. These events can currently be new block or reorged block.
    pub async fn add_event(
        &self,
        tx: Option<DatabaseTransaction<'_, '_>>,
        event_type: BitcoinSyncerEvent,
    ) -> Result<(), BridgeError> {
        let query = match event_type {
            BitcoinSyncerEvent::NewBlock(block_id) => sqlx::query(
                "INSERT INTO bitcoin_syncer_events (block_id, event_type) VALUES ($1, 'new_block'::bitcoin_syncer_event_type)",
            )
            .bind(i32::try_from(block_id).wrap_err(BridgeError::IntConversionError)?),
            BitcoinSyncerEvent::ReorgedBlock(block_id) => sqlx::query(
                "INSERT INTO bitcoin_syncer_events (block_id, event_type) VALUES ($1, 'reorged_block'::bitcoin_syncer_event_type)",
            )
            .bind(i32::try_from(block_id).wrap_err(BridgeError::IntConversionError)?),
        };
        execute_query_with_tx!(self.connection, tx, query, execute)?;
        Ok(())
    }

<<<<<<< HEAD
    pub async fn get_event(
        &self,
        tx: DatabaseTransaction<'_, '_>,
        event_id: i32,
    ) -> Result<Option<BitcoinSyncerEvent>, BridgeError> {
        let event = sqlx::query_as::<_, (String, i32)>(
            "SELECT event_type::text, block_id FROM bitcoin_syncer_events WHERE id = $1",
        )
        .bind(event_id)
        .fetch_optional(tx.deref_mut())
        .await?;

        match event {
            Some(event) => Ok(Some(event.try_into()?)),
            None => Ok(None),
        }
    }

    pub async fn get_last_processed_event_block_height(
        &self,
        tx: DatabaseTransaction<'_, '_>,
=======
    /// Gets the block id belonging to the event from the database, given the event id
    /// event id is the serial key of the bitcoin_syncer_events table
    pub async fn get_block_id_from_event_id(
        &self,
        tx: DatabaseTransaction<'_, '_>,
        event_id: i32,
    ) -> Result<Option<u32>, BridgeError> {
        let event =
            sqlx::query_as::<_, (i32,)>("SELECT block_id FROM bitcoin_syncer_events WHERE id = $1")
                .bind(event_id)
                .fetch_optional(tx.deref_mut())
                .await?;

        match event {
            Some((block_id,)) => Ok(Some(
                u32::try_from(block_id).wrap_err(BridgeError::IntConversionError)?,
            )),
            None => Ok(None),
        }
    }

    /// Returns the last processed Bitcoin Syncer event's block height.
    /// If the last processed event is missing, returns `None`.
    pub async fn get_last_processed_event_block_height(
        &self,
        tx: DatabaseTransaction<'_, '_>,
>>>>>>> 8a62410b
        consumer_handle: &str,
    ) -> Result<Option<u32>, BridgeError> {
        let event_id = self
            .get_last_processed_event_id(tx, consumer_handle)
            .await?;
<<<<<<< HEAD
        let event = self.get_event(tx, event_id).await?;
        let block_id = match event {
            Some(BitcoinSyncerEvent::NewBlock(id)) | Some(BitcoinSyncerEvent::ReorgedBlock(id)) => {
                id
            }
=======
        let block_id = self.get_block_id_from_event_id(tx, event_id).await?;
        let block_id = match block_id {
            Some(block_id) => block_id,
>>>>>>> 8a62410b
            None => return Ok(None),
        };
        let block_info = self.get_block_info_from_id(Some(tx), block_id).await?;
        match block_info {
            Some((_, height)) => Ok(Some(height)),
            None => Ok(None),
        }
    }

<<<<<<< HEAD
=======
    /// Gets the last processed event id for a given consumer
>>>>>>> 8a62410b
    pub async fn get_last_processed_event_id(
        &self,
        tx: DatabaseTransaction<'_, '_>,
        consumer_handle: &str,
    ) -> Result<i32, BridgeError> {
        // Step 1: Insert the consumer_handle if it doesn't exist
        sqlx::query(
            r#"
            INSERT INTO bitcoin_syncer_event_handlers (consumer_handle, last_processed_event_id)
            VALUES ($1, 0)
            ON CONFLICT (consumer_handle) DO NOTHING
            "#,
        )
        .bind(consumer_handle)
        .execute(tx.deref_mut())
        .await?;

        // Step 2: Get the last processed event ID for this consumer
        let last_processed_event_id: i32 = sqlx::query_scalar(
            r#"
            SELECT last_processed_event_id
            FROM bitcoin_syncer_event_handlers
            WHERE consumer_handle = $1
            "#,
        )
        .bind(consumer_handle)
        .fetch_one(tx.deref_mut())
        .await?;

        Ok(last_processed_event_id)
    }

<<<<<<< HEAD
=======
    /// Fetches the next bitcoin syncer event for a given consumer
    /// This function is used to fetch the next event that hasn't been processed yet
    /// It will return the event which includes the event type and the block id
    /// The last updated event id is also updated to the id that is returned
    /// If there are no more events to fetch, None is returned
>>>>>>> 8a62410b
    pub async fn fetch_next_bitcoin_syncer_evt(
        &self,
        tx: DatabaseTransaction<'_, '_>,
        consumer_handle: &str,
    ) -> Result<Option<BitcoinSyncerEvent>, BridgeError> {
        // Get the last processed event ID for this consumer
        let last_processed_event_id = self
            .get_last_processed_event_id(tx, consumer_handle)
            .await?;

        // Retrieve the next event that hasn't been processed yet
        let event = sqlx::query_as::<_, (i32, i32, String)>(
            r#"
            SELECT id, block_id, event_type::text
            FROM bitcoin_syncer_events
            WHERE id > $1
            ORDER BY id ASC
            LIMIT 1
            "#,
        )
        .bind(last_processed_event_id)
        .fetch_optional(tx.deref_mut())
        .await?;

        if event.is_none() {
            return Ok(None);
        }

        let event = event.expect("should exist since we checked is_none()");
        let event_id = event.0;
        let event_type: BitcoinSyncerEvent = (event.2, event.1).try_into()?;

        // Update last_processed_event_id for this consumer
        sqlx::query(
            r#"
            UPDATE bitcoin_syncer_event_handlers
            SET last_processed_event_id = $1
            WHERE consumer_handle = $2
            "#,
        )
        .bind(event_id)
        .bind(consumer_handle)
        .execute(tx.deref_mut())
        .await?;

        Ok(Some(event_type))
    }
}

#[cfg(test)]
mod tests {
    use super::*;
    use crate::database::Database;
    use crate::test::common::*;
    use bitcoin::hashes::Hash;
    use bitcoin::{BlockHash, CompactTarget};

    async fn setup_test_db() -> Database {
        let config = create_test_config_with_thread_name().await;
        Database::new(&config).await.unwrap()
    }

    #[tokio::test]
    async fn test_event_handling() {
        let db = setup_test_db().await;
        let mut dbtx = db.begin_transaction().await.unwrap();

        // Create a test block
        let prev_block_hash = BlockHash::from_raw_hash(Hash::from_byte_array([0x1F; 32]));
        let block_hash = BlockHash::from_raw_hash(Hash::from_byte_array([0x45; 32]));
        let height = 0x45;

        let block_id = db
            .add_block_info(Some(&mut dbtx), &block_hash, &prev_block_hash, height)
            .await
            .unwrap();

        // Add new block event
        db.add_event(Some(&mut dbtx), BitcoinSyncerEvent::NewBlock(block_id))
            .await
            .unwrap();

        // Test event consumption
        let consumer_handle = "test_consumer";
        let event = db
            .fetch_next_bitcoin_syncer_evt(&mut dbtx, consumer_handle)
            .await
            .unwrap();

        assert!(matches!(event, Some(BitcoinSyncerEvent::NewBlock(id)) if id == block_id));

        // Test that the same event is not returned twice
        let event = db
            .fetch_next_bitcoin_syncer_evt(&mut dbtx, consumer_handle)
            .await
            .unwrap();
        assert!(event.is_none());

        // Add reorg event
        db.add_event(Some(&mut dbtx), BitcoinSyncerEvent::ReorgedBlock(block_id))
            .await
            .unwrap();

        // Test that new event is received
        let event = db
            .fetch_next_bitcoin_syncer_evt(&mut dbtx, consumer_handle)
            .await
            .unwrap();
        assert!(matches!(event, Some(BitcoinSyncerEvent::ReorgedBlock(id)) if id == block_id));

        dbtx.commit().await.unwrap();
    }

    #[tokio::test]
    async fn test_store_and_get_block() {
        let db = setup_test_db().await;
        let block_height = 123u32;

        // Create a dummy block
        let dummy_header = bitcoin::block::Header {
            version: bitcoin::block::Version::TWO,
            prev_blockhash: BlockHash::from_raw_hash(Hash::from_byte_array([0x42; 32])),
            merkle_root: bitcoin::TxMerkleNode::all_zeros(),
            time: 1_000_000,
            bits: CompactTarget::from_consensus(0),
            nonce: 12345,
        };

        let dummy_txs = vec![bitcoin::Transaction {
            version: bitcoin::blockdata::transaction::Version::TWO,
            lock_time: bitcoin::absolute::LockTime::ZERO,
            input: vec![],
            output: vec![],
        }];

        let dummy_block = bitcoin::Block {
            header: dummy_header,
            txdata: dummy_txs.clone(),
        };

        let dummy_block_hash = dummy_block.block_hash();

        // Store the block
        db.store_full_block(None, &dummy_block, block_height)
            .await
            .unwrap();

        // Retrieve the block
        let retrieved_block = db
            .get_full_block(None, block_height)
            .await
            .unwrap()
            .unwrap();

        // Verify block fields match
        assert_eq!(retrieved_block, dummy_block);

        // Retrieve the block
        let retrieved_block_from_hash = db
            .get_full_block_from_hash(None, dummy_block_hash)
            .await
            .unwrap()
            .unwrap()
            .1;

        // Verify block fields match
        assert_eq!(retrieved_block_from_hash, dummy_block);

        // Non-existent block should return None
        assert!(db.get_full_block(None, 999).await.unwrap().is_none());

        // Overwrite the block
        let updated_dummy_header = bitcoin::block::Header {
            version: bitcoin::block::Version::ONE, // Changed version
            ..dummy_header
        };
        let updated_dummy_block = bitcoin::Block {
            header: updated_dummy_header,
            txdata: dummy_txs.clone(),
        };

        let updated_dummy_block_hash = updated_dummy_block.block_hash();

        db.store_full_block(None, &updated_dummy_block, block_height)
            .await
            .unwrap();

        // Verify the update worked
        let retrieved_updated_block = db
            .get_full_block(None, block_height)
            .await
            .unwrap()
            .unwrap();
        assert_eq!(updated_dummy_block, retrieved_updated_block);

        let retrieved_updated_block_from_hash = db
            .get_full_block_from_hash(None, updated_dummy_block_hash)
            .await
            .unwrap()
            .unwrap()
            .1;
        assert_eq!(updated_dummy_block, retrieved_updated_block_from_hash);
    }

    #[tokio::test]
    async fn test_multiple_event_consumers() {
        let db = setup_test_db().await;
        let mut dbtx = db.begin_transaction().await.unwrap();

        // Create a test block
        let prev_block_hash = BlockHash::from_raw_hash(Hash::from_byte_array([0x1F; 32]));
        let block_hash = BlockHash::from_raw_hash(Hash::from_byte_array([0x45; 32]));
        let height = 0x45;

        let block_id = db
            .add_block_info(Some(&mut dbtx), &block_hash, &prev_block_hash, height)
            .await
            .unwrap();

        // Add events
        db.add_event(Some(&mut dbtx), BitcoinSyncerEvent::NewBlock(block_id))
            .await
            .unwrap();
        db.add_event(Some(&mut dbtx), BitcoinSyncerEvent::ReorgedBlock(block_id))
            .await
            .unwrap();

        // Test with multiple consumers
        let consumer1 = "consumer1";
        let consumer2 = "consumer2";

        // First consumer gets both events in order
        let event1 = db
            .fetch_next_bitcoin_syncer_evt(&mut dbtx, consumer1)
            .await
            .unwrap();
        assert!(matches!(event1, Some(BitcoinSyncerEvent::NewBlock(id)) if id == block_id));

        let event2 = db
            .fetch_next_bitcoin_syncer_evt(&mut dbtx, consumer1)
            .await
            .unwrap();
        assert!(matches!(event2, Some(BitcoinSyncerEvent::ReorgedBlock(id)) if id == block_id));

        // Second consumer also gets both events independently
        let event1 = db
            .fetch_next_bitcoin_syncer_evt(&mut dbtx, consumer2)
            .await
            .unwrap();
        assert!(matches!(event1, Some(BitcoinSyncerEvent::NewBlock(id)) if id == block_id));

        let event2 = db
            .fetch_next_bitcoin_syncer_evt(&mut dbtx, consumer2)
            .await
            .unwrap();
        assert!(matches!(event2, Some(BitcoinSyncerEvent::ReorgedBlock(id)) if id == block_id));

        dbtx.commit().await.unwrap();
    }

    #[tokio::test]
    async fn test_non_canonical_blocks() {
        let db = setup_test_db().await;
        let mut dbtx = db.begin_transaction().await.unwrap();

        // Create a chain of blocks
        let prev_block_hash = BlockHash::from_raw_hash(Hash::from_byte_array([0x1F; 32]));
        let heights = [1, 2, 3, 4, 5];
        let mut last_hash = prev_block_hash;

        let mut block_ids = Vec::new();
        for height in heights {
            let block_hash = BlockHash::from_raw_hash(Hash::from_byte_array([height as u8; 32]));
            let block_id = db
                .add_block_info(Some(&mut dbtx), &block_hash, &last_hash, height)
                .await
                .unwrap();
            block_ids.push(block_id);
            last_hash = block_hash;
        }

        // Mark blocks above height 2 as non-canonical
        let non_canonical_blocks = db
            .set_non_canonical_block_hashes(Some(&mut dbtx), 2)
            .await
            .unwrap();
        assert_eq!(non_canonical_blocks.len(), 3); // blocks at height 3, 4, and 5

        // Verify blocks above height 2 are not returned
        for height in heights {
            let block_hash = BlockHash::from_raw_hash(Hash::from_byte_array([height as u8; 32]));
            let block_info = db
                .get_block_info_from_hash(Some(&mut dbtx), block_hash)
                .await
                .unwrap();

            if height <= 2 {
                assert!(block_info.is_some());
            } else {
                assert!(block_info.is_none());
            }
        }

        // Verify max height is now 2
        let max_height = db.get_max_height(Some(&mut dbtx)).await.unwrap().unwrap();
        assert_eq!(max_height, 2);

        dbtx.commit().await.unwrap();
    }

    #[tokio::test]
    async fn add_get_block_info() {
        let config = create_test_config_with_thread_name().await;
        let db = Database::new(&config).await.unwrap();

        let prev_block_hash = BlockHash::from_raw_hash(Hash::from_byte_array([0x1F; 32]));
        let block_hash = BlockHash::from_raw_hash(Hash::from_byte_array([0x45; 32]));
        let height = 0x45;

        assert!(db
            .get_block_info_from_hash(None, block_hash)
            .await
            .unwrap()
            .is_none());

        db.add_block_info(None, &block_hash, &prev_block_hash, height)
            .await
            .unwrap();
        let block_info = db
            .get_block_info_from_hash(None, block_hash)
            .await
            .unwrap()
            .unwrap();
        let max_height = db.get_max_height(None).await.unwrap().unwrap();
        assert_eq!(block_info.0, prev_block_hash);
        assert_eq!(block_info.1, height);
        assert_eq!(max_height, height);

        db.add_block_info(
            None,
            &BlockHash::from_raw_hash(Hash::from_byte_array([0x1; 32])),
            &prev_block_hash,
            height - 1,
        )
        .await
        .unwrap();
        let max_height = db.get_max_height(None).await.unwrap().unwrap();
        assert_eq!(max_height, height);

        db.add_block_info(
            None,
            &BlockHash::from_raw_hash(Hash::from_byte_array([0x2; 32])),
            &prev_block_hash,
            height + 1,
        )
        .await
        .unwrap();
        let max_height = db.get_max_height(None).await.unwrap().unwrap();
        assert_ne!(max_height, height);
        assert_eq!(max_height, height + 1);
    }

    #[tokio::test]
    async fn add_and_get_txids_from_block() {
        let config = create_test_config_with_thread_name().await;
        let db = Database::new(&config).await.unwrap();
        let mut dbtx = db.begin_transaction().await.unwrap();

        assert!(db
            .add_txid_to_block(&mut dbtx, 0, &Txid::all_zeros())
            .await
            .is_err());
        let mut dbtx = db.begin_transaction().await.unwrap();

        let prev_block_hash = BlockHash::from_raw_hash(Hash::from_byte_array([0x1F; 32]));
        let block_hash = BlockHash::from_raw_hash(Hash::from_byte_array([0x45; 32]));
        let height = 0x45;
        let block_id = db
            .add_block_info(Some(&mut dbtx), &block_hash, &prev_block_hash, height)
            .await
            .unwrap();

        let txids = vec![
            Txid::from_raw_hash(Hash::from_byte_array([0x1; 32])),
            Txid::from_raw_hash(Hash::from_byte_array([0x2; 32])),
            Txid::from_raw_hash(Hash::from_byte_array([0x3; 32])),
        ];
        for txid in &txids {
            db.add_txid_to_block(&mut dbtx, block_id, txid)
                .await
                .unwrap();
        }

        let txids_from_db = db.get_block_txids(Some(&mut dbtx), block_id).await.unwrap();
        assert_eq!(txids_from_db, txids);

        assert!(db
            .get_block_txids(Some(&mut dbtx), block_id + 1)
            .await
            .unwrap()
            .is_empty());

        dbtx.commit().await.unwrap();
    }

    #[tokio::test]
    async fn insert_get_spent_utxos() {
        let config = create_test_config_with_thread_name().await;
        let db = Database::new(&config).await.unwrap();
        let mut dbtx = db.begin_transaction().await.unwrap();

        let prev_block_hash = BlockHash::from_raw_hash(Hash::from_byte_array([0x1F; 32]));
        let block_hash = BlockHash::from_raw_hash(Hash::from_byte_array([0x45; 32]));
        let height = 0x45;
        let block_id = db
            .add_block_info(Some(&mut dbtx), &block_hash, &prev_block_hash, height)
            .await
            .unwrap();

        let spending_txid = Txid::from_raw_hash(Hash::from_byte_array([0x2; 32]));
        let txid = Txid::from_raw_hash(Hash::from_byte_array([0x1; 32]));
        let vout = 0;
        db.add_txid_to_block(&mut dbtx, block_id, &spending_txid)
            .await
            .unwrap();

        assert_eq!(
            db.get_spent_utxos_for_txid(Some(&mut dbtx), txid)
                .await
                .unwrap()
                .len(),
            0
        );

        db.insert_spent_utxo(&mut dbtx, block_id, &spending_txid, &txid, vout)
            .await
            .unwrap();

        let spent_utxos = db
            .get_spent_utxos_for_txid(Some(&mut dbtx), spending_txid)
            .await
            .unwrap();
        assert_eq!(spent_utxos.len(), 1);
        assert_eq!(spent_utxos[0].0, block_id as i64);
        assert_eq!(
            spent_utxos[0].1,
            bitcoin::OutPoint {
                txid,
                vout: vout as u32,
            }
        );

        dbtx.commit().await.unwrap();
    }
}<|MERGE_RESOLUTION|>--- conflicted
+++ resolved
@@ -323,29 +323,6 @@
         Ok(())
     }
 
-<<<<<<< HEAD
-    pub async fn get_event(
-        &self,
-        tx: DatabaseTransaction<'_, '_>,
-        event_id: i32,
-    ) -> Result<Option<BitcoinSyncerEvent>, BridgeError> {
-        let event = sqlx::query_as::<_, (String, i32)>(
-            "SELECT event_type::text, block_id FROM bitcoin_syncer_events WHERE id = $1",
-        )
-        .bind(event_id)
-        .fetch_optional(tx.deref_mut())
-        .await?;
-
-        match event {
-            Some(event) => Ok(Some(event.try_into()?)),
-            None => Ok(None),
-        }
-    }
-
-    pub async fn get_last_processed_event_block_height(
-        &self,
-        tx: DatabaseTransaction<'_, '_>,
-=======
     /// Gets the block id belonging to the event from the database, given the event id
     /// event id is the serial key of the bitcoin_syncer_events table
     pub async fn get_block_id_from_event_id(
@@ -372,23 +349,14 @@
     pub async fn get_last_processed_event_block_height(
         &self,
         tx: DatabaseTransaction<'_, '_>,
->>>>>>> 8a62410b
         consumer_handle: &str,
     ) -> Result<Option<u32>, BridgeError> {
         let event_id = self
             .get_last_processed_event_id(tx, consumer_handle)
             .await?;
-<<<<<<< HEAD
-        let event = self.get_event(tx, event_id).await?;
-        let block_id = match event {
-            Some(BitcoinSyncerEvent::NewBlock(id)) | Some(BitcoinSyncerEvent::ReorgedBlock(id)) => {
-                id
-            }
-=======
         let block_id = self.get_block_id_from_event_id(tx, event_id).await?;
         let block_id = match block_id {
             Some(block_id) => block_id,
->>>>>>> 8a62410b
             None => return Ok(None),
         };
         let block_info = self.get_block_info_from_id(Some(tx), block_id).await?;
@@ -398,10 +366,7 @@
         }
     }
 
-<<<<<<< HEAD
-=======
     /// Gets the last processed event id for a given consumer
->>>>>>> 8a62410b
     pub async fn get_last_processed_event_id(
         &self,
         tx: DatabaseTransaction<'_, '_>,
@@ -434,14 +399,11 @@
         Ok(last_processed_event_id)
     }
 
-<<<<<<< HEAD
-=======
     /// Fetches the next bitcoin syncer event for a given consumer
     /// This function is used to fetch the next event that hasn't been processed yet
     /// It will return the event which includes the event type and the block id
     /// The last updated event id is also updated to the id that is returned
     /// If there are no more events to fetch, None is returned
->>>>>>> 8a62410b
     pub async fn fetch_next_bitcoin_syncer_evt(
         &self,
         tx: DatabaseTransaction<'_, '_>,
