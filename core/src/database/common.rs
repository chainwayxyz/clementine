--- conflicted
+++ resolved
@@ -603,17 +603,10 @@
             )
             .push_bind(OutPointDB(deposit_outpoint))
             .push(
-<<<<<<< HEAD
-                " RETURNING nonces.internal_idx, sec_nonce, agg_nonce)
-            SELECT updated.sec_nonce, updated.agg_nonce
-            FROM updated
-            ORDER BY updated.internal_idx;",
-=======
                 " RETURNING nonces.internal_idx, agg_nonce)
-                SELECT updated.agg_nonce 
-                FROM updated 
+                SELECT updated.agg_nonce
+                FROM updated
                 ORDER BY updated.internal_idx;",
->>>>>>> b9a2bded
             )
             .build_query_as();
 
