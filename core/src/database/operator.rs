//! # Operator Related Database Operations
//!
//! This module includes database functions which are mainly used by an operator.

use super::{
    wrapper::{OutPointDB, SignatureDB, SignaturesDB, TxOutDB, TxidDB, UtxoDB, XOnlyPublicKeyDB},
    Database, DatabaseTransaction,
};
use crate::builder::transaction::OperatorData;
use crate::{
    errors::BridgeError,
    execute_query_with_tx,
    operator::PublicHash,
    rpc::clementine::{DepositSignatures, TaggedSignature},
    UTXO,
};
use bitcoin::{secp256k1::schnorr, OutPoint, ScriptBuf, Txid, XOnlyPublicKey};
use bitvm::signatures::winternitz;
use bitvm::signatures::winternitz::PublicKey as WinternitzPublicKey;
use sqlx::{Postgres, QueryBuilder};
use std::str::FromStr;

pub type RootHash = [u8; 32];
//pub type PublicInputWots = Vec<[u8; 20]>;
pub type AssertTxAddrs = Vec<ScriptBuf>;

pub type BitvmSetup = (AssertTxAddrs, RootHash);

impl Database {
    /// Sets a sequential collateral tx details for an operator.
    pub async fn set_sequential_collateral_tx(
        &self,
        tx: Option<DatabaseTransaction<'_, '_>>,
        operator_idx: i32,
        idx: i32,
        sequential_collateral_txid: Txid,
        block_height: i32,
    ) -> Result<(), BridgeError> {
        let query = sqlx::query(
            "INSERT INTO operator_sequential_collateral_txs (operator_idx, idx, sequential_collateral_txid, block_height) VALUES ($1, $2, $3, $4);",
        )
        .bind(operator_idx)
        .bind(idx)
        .bind(TxidDB(sequential_collateral_txid))
        .bind(block_height);

        execute_query_with_tx!(self.connection, tx, query, execute)?;

        Ok(())
    }

    /// Fetches sequential collateral tx details for an operator.
    ///
    /// # Returns
    ///
    /// - `Vec<(i32, Txid, i32)>`: A vector of tuples containing the index,
    ///   [`Txid`], and block height for a sequential collateral tx.
    pub async fn get_sequential_collateral_txs(
        &self,
        tx: Option<DatabaseTransaction<'_, '_>>,
        operator_idx: i32,
    ) -> Result<Vec<(i32, Txid, i32)>, BridgeError> {
        let query = sqlx::query_as("SELECT idx, sequential_collateral_txid, block_height FROM operator_sequential_collateral_txs WHERE operator_idx = $1 ORDER BY idx;").bind(operator_idx);

        let result: Vec<(i32, TxidDB, i32)> =
            execute_query_with_tx!(self.connection, tx, query, fetch_all)?;

        Ok(result
            .into_iter()
            .map(|(idx, txid_db, block_height)| (idx, txid_db.0, block_height))
            .collect())
    }

    /// TODO: wallet_address should have `Address` type.
    pub async fn set_operator(
        &self,
        tx: Option<DatabaseTransaction<'_, '_>>,
        operator_idx: i32,
        xonly_pubkey: XOnlyPublicKey,
        wallet_address: String,
        collateral_funding_outpoint: OutPoint,
    ) -> Result<(), BridgeError> {
        let query = sqlx::query(
            "INSERT INTO operators (operator_idx, xonly_pk, wallet_reimburse_address, collateral_funding_outpoint) VALUES ($1, $2, $3, $4)
                    ON CONFLICT DO NOTHING;",
        )
        .bind(operator_idx)
        .bind(XOnlyPublicKeyDB(xonly_pubkey))
        .bind(wallet_address)
        .bind(OutPointDB(collateral_funding_outpoint));

        execute_query_with_tx!(self.connection, tx, query, execute)?;

        Ok(())
    }

    pub async fn get_operators(
        &self,
        tx: Option<DatabaseTransaction<'_, '_>>,
    ) -> Result<Vec<(XOnlyPublicKey, bitcoin::Address, OutPoint)>, BridgeError> {
        let query = sqlx::query_as(
            "SELECT operator_idx, xonly_pk, wallet_reimburse_address, collateral_funding_outpoint FROM operators ORDER BY operator_idx;"
        );

        let operators: Vec<(i32, String, String, OutPointDB)> =
            execute_query_with_tx!(self.connection, tx, query, fetch_all)?;

        // Check for missing indices
        let indices: Vec<i32> = operators.iter().map(|(idx, _, _, _)| *idx).collect();
        let expected_indices: Vec<i32> = (0..indices.len() as i32).collect();

        if indices != expected_indices {
            return Err(BridgeError::Error(
                "Operator index is not sequential".to_string(),
            ));
        }

        // Convert the result to the desired format
        let data = operators
            .into_iter()
            .map(|(_, pk, addr, outpoint_db)| {
                let xonly_pk = XOnlyPublicKey::from_str(&pk)
                    .map_err(|e| BridgeError::Error(format!("Invalid XOnlyPublicKey: {}", e)))?;
                let addr = bitcoin::Address::from_str(&addr)
                    .map_err(|e| BridgeError::Error(format!("Invalid Address: {}", e)))?
                    .assume_checked();
                let outpoint = outpoint_db.0; // Extract the Txid from TxidDB
                Ok((xonly_pk, addr, outpoint))
            })
            .collect::<Result<Vec<_>, BridgeError>>()?;
        Ok(data)
    }

    pub async fn get_operator(
        &self,
        tx: Option<DatabaseTransaction<'_, '_>>,
        operator_idx: i32,
    ) -> Result<Option<OperatorData>, BridgeError> {
        let query = sqlx::query_as(
            "SELECT operator_idx, xonly_pk, wallet_reimburse_address, collateral_funding_outpoint FROM operators WHERE operator_idx = $1;"
        ).bind(operator_idx);

        let result: Option<(i32, String, String, OutPointDB)> =
            execute_query_with_tx!(self.connection, tx, query, fetch_optional)?;

        match result {
            None => Ok(None),
            Some((_, pk, addr, outpoint_db)) => {
                // Convert the result to the desired format
                let xonly_pk = XOnlyPublicKey::from_str(&pk)
                    .map_err(|e| BridgeError::Error(format!("Invalid XOnlyPublicKey: {}", e)))?;
                let addr = bitcoin::Address::from_str(&addr)
                    .map_err(|e| BridgeError::Error(format!("Invalid Address: {}", e)))?
                    .assume_checked();
                let outpoint = outpoint_db.0; // Extract the Txid from TxidDB
                Ok(Some(OperatorData {
                    xonly_pk,
                    reimburse_addr: addr,
                    collateral_funding_outpoint: outpoint,
                }))
            }
        }
    }

    pub async fn lock_operators_kickoff_utxo_table(
        &self,
        tx: &mut sqlx::Transaction<'_, Postgres>,
    ) -> Result<(), BridgeError> {
        sqlx::query("LOCK TABLE operators_kickoff_utxo IN ACCESS EXCLUSIVE MODE;")
            .execute(&mut **tx)
            .await?;
        Ok(())
    }

    /// Set the kickoff UTXO for this deposit UTXO.
    pub async fn set_kickoff_utxo(
        &self,
        tx: Option<DatabaseTransaction<'_, '_>>,
        deposit_outpoint: OutPoint,
        kickoff_utxo: UTXO,
    ) -> Result<(), BridgeError> {
        let query = sqlx::query(
            "INSERT INTO operators_kickoff_utxo (deposit_outpoint, kickoff_utxo) VALUES ($1, $2);",
        )
        .bind(OutPointDB(deposit_outpoint))
        .bind(sqlx::types::Json(UtxoDB {
            outpoint_db: OutPointDB(kickoff_utxo.outpoint),
            txout_db: TxOutDB(kickoff_utxo.txout),
        }));

        execute_query_with_tx!(self.connection, tx, query, execute)?;

        Ok(())
    }

    /// If operator already created a kickoff UTXO for this deposit UTXO, return it.
    pub async fn get_kickoff_utxo(
        &self,
        tx: Option<DatabaseTransaction<'_, '_>>,
        deposit_outpoint: OutPoint,
    ) -> Result<Option<UTXO>, BridgeError> {
        let query = sqlx::query_as(
            "SELECT kickoff_utxo FROM operators_kickoff_utxo WHERE deposit_outpoint = $1;",
        )
        .bind(OutPointDB(deposit_outpoint));

        let result: Result<(sqlx::types::Json<UtxoDB>,), sqlx::Error> =
            execute_query_with_tx!(self.connection, tx, query, fetch_one);

        match result {
            Ok((utxo_db,)) => Ok(Some(UTXO {
                outpoint: utxo_db.outpoint_db.0,
                txout: utxo_db.txout_db.0.clone(),
            })),
            Err(sqlx::Error::RowNotFound) => Ok(None),
            Err(e) => Err(BridgeError::DatabaseError(e)),
        }
    }

    /// Get unused kickoff_utxo at ready if there are any.
    pub async fn get_unused_kickoff_utxo_and_increase_idx(
        &self,
        tx: Option<DatabaseTransaction<'_, '_>>,
    ) -> Result<Option<UTXO>, BridgeError> {
        // Attempt to fetch the latest transaction details
        let query = sqlx::query_as(
            "UPDATE deposit_kickoff_generator_txs
                SET cur_unused_kickoff_index = cur_unused_kickoff_index + 1
                WHERE id = (
                    SELECT id
                    FROM deposit_kickoff_generator_txs
                    WHERE cur_unused_kickoff_index < num_kickoffs
                    ORDER BY id DESC
                    LIMIT 1
                )
                RETURNING txid, raw_signed_tx, cur_unused_kickoff_index;", // This query returns the updated cur_unused_kickoff_index.
        );

        let result: Result<(TxidDB, String, i32), sqlx::Error> =
            execute_query_with_tx!(self.connection, tx, query, fetch_one);

        match result {
            Ok((txid, raw_signed_tx, cur_unused_kickoff_index)) => {
                // Deserialize the transaction
                //
                let tx: bitcoin::Transaction = bitcoin::consensus::deserialize(
                    &hex::decode(raw_signed_tx).map_err(|e| BridgeError::Error(e.to_string()))?,
                )?;

                // Create the outpoint and txout
                let outpoint = OutPoint {
                    txid: txid.0,
                    vout: cur_unused_kickoff_index as u32 - 1,
                };
                let txout = tx.output[cur_unused_kickoff_index as usize - 1].clone();

                Ok(Some(UTXO { outpoint, txout }))
            }
            Err(sqlx::Error::RowNotFound) => Ok(None),
            Err(e) => {
                if let Some(postgresql_error) = e.as_database_error() {
                    // if error is 23514 (check_violation), it means there is no more unused kickoffs
                    if postgresql_error.is_check_violation() {
                        return Ok(None);
                    }
                };

                Err(BridgeError::DatabaseError(e))
            }
        }
    }

    /// Sets the funding UTXO for kickoffs.
    pub async fn set_funding_utxo(
        &self,
        tx: Option<DatabaseTransaction<'_, '_>>,
        funding_utxo: UTXO,
    ) -> Result<(), BridgeError> {
        let query = sqlx::query("INSERT INTO funding_utxos (funding_utxo) VALUES ($1);").bind(
            sqlx::types::Json(UtxoDB {
                outpoint_db: OutPointDB(funding_utxo.outpoint),
                txout_db: TxOutDB(funding_utxo.txout),
            }),
        );

        execute_query_with_tx!(self.connection, tx, query, execute)?;

        Ok(())
    }

    /// Gets the funding UTXO for kickoffs
    pub async fn get_funding_utxo(
        &self,
        tx: Option<DatabaseTransaction<'_, '_>>,
    ) -> Result<Option<UTXO>, BridgeError> {
        let query =
            sqlx::query_as("SELECT funding_utxo FROM funding_utxos ORDER BY id DESC LIMIT 1;");

        let result: Result<(sqlx::types::Json<UtxoDB>,), sqlx::Error> =
            execute_query_with_tx!(self.connection, tx, query, fetch_one);

        match result {
            Ok((utxo_db,)) => Ok(Some(UTXO {
                outpoint: utxo_db.outpoint_db.0,
                txout: utxo_db.txout_db.0.clone(),
            })),
            Err(sqlx::Error::RowNotFound) => Ok(None),
            Err(e) => Err(BridgeError::DatabaseError(e)),
        }
    }

    pub async fn set_operator_take_sigs(
        &self,
        deposit_outpoint: OutPoint,
        kickoff_utxos_and_sigs: impl IntoIterator<Item = (UTXO, schnorr::Signature)>,
    ) -> Result<(), BridgeError> {
        QueryBuilder::new(
            "UPDATE deposit_kickoff_utxos
             SET operator_take_sig = batch.sig
             FROM (",
        )
        .push_values(
            kickoff_utxos_and_sigs,
            |mut builder, (kickoff_utxo, operator_take_sig)| {
                builder
                    .push_bind(sqlx::types::Json(UtxoDB {
                        outpoint_db: OutPointDB(kickoff_utxo.outpoint),
                        txout_db: TxOutDB(kickoff_utxo.txout),
                    }))
                    .push_bind(SignatureDB(operator_take_sig));
            },
        )
        .push(
            ") AS batch (kickoff_utxo, sig)
             WHERE deposit_kickoff_utxos.deposit_outpoint = ",
        )
        .push_bind(OutPointDB(deposit_outpoint))
        .push(" AND deposit_kickoff_utxos.kickoff_utxo = batch.kickoff_utxo;")
        .build()
        .execute(&self.connection)
        .await?;

        Ok(())
    }

    pub async fn get_operator_take_sig(
        &self,
        deposit_outpoint: OutPoint,
        kickoff_utxo: UTXO,
    ) -> Result<Option<schnorr::Signature>, BridgeError> {
        let qr: Option<(SignatureDB,)> = sqlx::query_as(
            "SELECT operator_take_sig
             FROM deposit_kickoff_utxos
             WHERE deposit_outpoint = $1 AND kickoff_utxo = $2;",
        )
        .bind(OutPointDB(deposit_outpoint))
        .bind(sqlx::types::Json(UtxoDB {
            outpoint_db: OutPointDB(kickoff_utxo.outpoint),
            txout_db: TxOutDB(kickoff_utxo.txout),
        }))
        .fetch_optional(&self.connection)
        .await?;

        match qr {
            Some(sig) => Ok(Some(sig.0 .0)),
            None => Ok(None),
        }
    }

    /// Sets Winternitz public keys (only for kickoff blockhash commit) for an operator.
    pub async fn set_operator_kickoff_winternitz_public_keys(
        &self,
        tx: Option<DatabaseTransaction<'_, '_>>,
        operator_id: u32,
        winternitz_public_key: Vec<WinternitzPublicKey>,
    ) -> Result<(), BridgeError> {
        let wpk = borsh::to_vec(&winternitz_public_key).map_err(BridgeError::BorshError)?;

        let query = sqlx::query(
                "INSERT INTO operator_winternitz_public_keys (operator_id, winternitz_public_keys) VALUES ($1, $2);",
            )
            .bind(operator_id as i64)
            .bind(wpk);

        execute_query_with_tx!(self.connection, tx, query, execute)?;

        Ok(())
    }

    /// Gets Winternitz public keys for every sequential collateral tx of an
    /// operator and a watchtower.
    pub async fn get_operator_kickoff_winternitz_public_keys(
        &self,
        tx: Option<DatabaseTransaction<'_, '_>>,
        operator_id: u32,
    ) -> Result<Vec<winternitz::PublicKey>, BridgeError> {
        let query = sqlx::query_as(
                "SELECT winternitz_public_keys FROM operator_winternitz_public_keys WHERE operator_id = $1;",
            )
            .bind(operator_id as i64);

        let wpks: (Vec<u8>,) = execute_query_with_tx!(self.connection, tx, query, fetch_one)?;

        let watchtower_winternitz_public_keys: Vec<winternitz::PublicKey> =
            borsh::from_slice(&wpks.0).map_err(BridgeError::BorshError)?;

        Ok(watchtower_winternitz_public_keys)
    }

    /// Sets public hashes for a specific operator, sequential collateral tx and
    /// kickoff index combination. If there is hashes for given indexes, they
    /// will be overwritten by the new hashes.
    pub async fn set_operator_challenge_ack_hashes(
        &self,
        tx: Option<DatabaseTransaction<'_, '_>>,
        operator_idx: i32,
        deposit_outpoint: OutPoint,
        public_hashes: &Vec<[u8; 20]>,
    ) -> Result<(), BridgeError> {
        let deposit_id = self.get_deposit_id(None, deposit_outpoint).await?;
        let query = sqlx::query(
            "INSERT INTO operators_challenge_ack_hashes (operator_idx, deposit_id, public_hashes)
             VALUES ($1, $2, $3)
             ON CONFLICT (operator_idx, deposit_id) DO UPDATE
             SET public_hashes = EXCLUDED.public_hashes;",
        )
        .bind(operator_idx)
        .bind(deposit_id)
        .bind(public_hashes);

        execute_query_with_tx!(self.connection, tx, query, execute)?;

        Ok(())
    }

    /// Retrieves public hashes for a specific operator, sequential collateral
    /// tx and kickoff index combination.
    pub async fn get_operators_challenge_ack_hashes(
        &self,
        tx: Option<DatabaseTransaction<'_, '_>>,
        operator_idx: i32,
        deposit_outpoint: OutPoint,
    ) -> Result<Option<Vec<PublicHash>>, BridgeError> {
        let deposit_id = self.get_deposit_id(None, deposit_outpoint).await?;
        let query = sqlx::query_as::<_, (Vec<Vec<u8>>,)>(
            "SELECT public_hashes
            FROM operators_challenge_ack_hashes
            WHERE operator_idx = $1 AND deposit_id = $2;",
        )
        .bind(operator_idx)
        .bind(deposit_id);

        let result = execute_query_with_tx!(self.connection, tx, query, fetch_optional)?;

        match result {
            Some((public_hashes,)) => {
                let mut converted_hashes = Vec::new();
                for hash in public_hashes {
                    match hash.try_into() {
                        Ok(public_hash) => converted_hashes.push(public_hash),
                        Err(err) => {
                            tracing::error!("Failed to convert hash: {:?}", err);
                            return Err(BridgeError::Error(
                                "Failed to convert public hash".to_string(),
                            ));
                        }
                    }
                }
                Ok(Some(converted_hashes))
            }
            None => Ok(None), // If no result is found, return Ok(None)
        }
    }

    pub async fn set_slash_or_take_sigs(
        &self,
        deposit_outpoint: OutPoint,
        slash_or_take_sigs: impl IntoIterator<Item = schnorr::Signature>,
    ) -> Result<(), BridgeError> {
        QueryBuilder::new(
            "UPDATE deposit_kickoff_utxos
             SET slash_or_take_sig = batch.sig
             FROM (",
        )
        .push_values(
            slash_or_take_sigs.into_iter().enumerate(),
            |mut builder, (i, slash_or_take_sig)| {
                builder
                    .push_bind(i as i32)
                    .push_bind(SignatureDB(slash_or_take_sig));
            },
        )
        .push(
            ") AS batch (operator_idx, sig)
             WHERE deposit_kickoff_utxos.deposit_outpoint = ",
        )
        .push_bind(OutPointDB(deposit_outpoint))
        .push(" AND deposit_kickoff_utxos.operator_idx = batch.operator_idx;")
        .build()
        .execute(&self.connection)
        .await?;

        Ok(())
    }

    pub async fn get_slash_or_take_sig(
        &self,
        deposit_outpoint: OutPoint,
        kickoff_utxo: UTXO,
    ) -> Result<Option<schnorr::Signature>, BridgeError> {
        let qr: Option<(SignatureDB,)> = sqlx::query_as(
            "SELECT slash_or_take_sig
             FROM deposit_kickoff_utxos
             WHERE deposit_outpoint = $1 AND kickoff_utxo = $2;",
        )
        .bind(OutPointDB(deposit_outpoint))
        .bind(sqlx::types::Json(UtxoDB {
            outpoint_db: OutPointDB(kickoff_utxo.outpoint),
            txout_db: TxOutDB(kickoff_utxo.txout),
        }))
        .fetch_optional(&self.connection)
        .await?;

        match qr {
            Some(sig) => Ok(Some(sig.0 .0)),
            None => Ok(None),
        }
    }

    /// Sets the signed kickoff UTXO generator tx.
    ///
    /// # Parameters
    ///
    /// - txid: the txid of the signed tx.
    /// - funding_txid: the txid of the input[0].
    pub async fn add_deposit_kickoff_generator_tx(
        &self,
        tx: Option<DatabaseTransaction<'_, '_>>,
        txid: Txid,
        raw_hex: String,
        num_kickoffs: usize,
        funding_txid: Txid,
    ) -> Result<(), BridgeError> {
        let query = sqlx::query("INSERT INTO deposit_kickoff_generator_txs (txid, raw_signed_tx, num_kickoffs, cur_unused_kickoff_index, funding_txid) VALUES ($1, $2, $3, $4, $5);")
            .bind(TxidDB(txid))
            .bind(raw_hex)
            .bind(num_kickoffs as i32)
            .bind(1)
            .bind(TxidDB(funding_txid));

        execute_query_with_tx!(self.connection, tx, query, execute)?;

        Ok(())
    }

    pub async fn get_deposit_kickoff_generator_tx(
        &self,
        txid: Txid,
    ) -> Result<Option<(String, usize, usize, Txid)>, BridgeError> {
        let qr: Option<(String, i32, i32, TxidDB)> = sqlx::query_as("SELECT raw_signed_tx, num_kickoffs, cur_unused_kickoff_index, funding_txid FROM deposit_kickoff_generator_txs WHERE txid = $1;")
            .bind(TxidDB(txid))
            .fetch_optional(&self.connection)
            .await?;

        match qr {
            Some((raw_hex, num_kickoffs, cur_unused_kickoff_index, funding_txid)) => Ok(Some((
                raw_hex,
                num_kickoffs as usize,
                cur_unused_kickoff_index as usize,
                funding_txid.0,
            ))),
            None => Ok(None),
        }
    }

    /// Saves the deposit signatures to the database for a single operator.
    /// The signatures array is identified by the deposit_outpoint and operator_idx.
    /// For the order of signatures, please check [`crate::builder::sighash::create_nofn_sighash_stream`]
    /// which determines the order of the sighashes that are signed.
    pub async fn set_deposit_signatures(
        &self,
        tx: Option<DatabaseTransaction<'_, '_>>,
        deposit_outpoint: OutPoint,
        operator_idx: usize,
        sequential_collateral_idx: usize,
        kickoff_idx: usize,
        signatures: Vec<TaggedSignature>,
    ) -> Result<(), BridgeError> {
        let query = sqlx::query(
            "WITH deposit AS (
            INSERT INTO deposits (deposit_outpoint)
            VALUES ($1)
            ON CONFLICT DO NOTHING
            RETURNING deposit_id
            )
            INSERT INTO deposit_signatures (deposit_id, operator_idx, sequential_collateral_idx, kickoff_idx, signatures)
            VALUES (
            (SELECT deposit_id FROM deposit UNION SELECT deposit_id FROM deposits WHERE deposit_outpoint = $1),
            $2, $3, $4, $5
            );"
        )
        .bind(OutPointDB(deposit_outpoint))
        .bind(operator_idx as i32)
        .bind(sequential_collateral_idx as i32)
        .bind(kickoff_idx as i32)
        .bind(SignaturesDB(DepositSignatures{signatures}));

        execute_query_with_tx!(self.connection, tx, query, execute)?;
        Ok(())
    }

    /// Gets a unique int for a deposit outpoint
    pub async fn get_deposit_id(
        &self,
        tx: Option<DatabaseTransaction<'_, '_>>,
        deposit_outpoint: OutPoint,
    ) -> Result<i32, BridgeError> {
        let query = sqlx::query_as(
            "INSERT INTO deposits (deposit_outpoint)
            VALUES ($1)
            ON CONFLICT (deposit_outpoint) DO UPDATE SET deposit_outpoint = deposits.deposit_outpoint
            RETURNING deposit_id;",
        )
        .bind(OutPointDB(deposit_outpoint));
        let deposit_id: Result<(i32,), sqlx::Error> =
            execute_query_with_tx!(self.connection, tx, query, fetch_one);
        Ok(deposit_id?.0)
    }

    /// Retrieves the deposit signatures for a single operator.
    /// The signatures array is identified by the deposit_outpoint and operator_idx.
    /// For the order of signatures, please check [`crate::builder::sighash::create_nofn_sighash_stream`]
    /// which determines the order of the sighashes that are signed.
    pub async fn get_deposit_signatures(
        &self,
        tx: Option<DatabaseTransaction<'_, '_>>,
        deposit_outpoint: OutPoint,
        operator_idx: usize,
        sequential_collateral_idx: usize,
        kickoff_idx: usize,
    ) -> Result<Option<Vec<TaggedSignature>>, BridgeError> {
        let query = sqlx::query_as::<_, (SignaturesDB,)>(
            "SELECT ds.signatures FROM deposit_signatures ds
                    INNER JOIN deposits d ON d.deposit_id = ds.deposit_id
                 WHERE d.deposit_outpoint = $1
                 AND ds.operator_idx = $2
                 AND ds.sequential_collateral_idx = $3
                 AND ds.kickoff_idx = $4;",
        )
        .bind(OutPointDB(deposit_outpoint))
        .bind(operator_idx as i32)
        .bind(sequential_collateral_idx as i32)
        .bind(kickoff_idx as i32);

        let result: Result<(SignaturesDB,), sqlx::Error> =
            execute_query_with_tx!(self.connection, tx, query, fetch_one);

        match result {
            Ok((SignaturesDB(signatures),)) => Ok(Some(signatures.signatures)),
            Err(sqlx::Error::RowNotFound) => Ok(None),
            Err(e) => Err(BridgeError::DatabaseError(e)),
        }
    }

    /// Saves BitVM setup data for a specific operator, sequential collateral tx and kickoff index combination
    pub async fn set_bitvm_setup(
        &self,
        tx: Option<DatabaseTransaction<'_, '_>>,
        operator_idx: i32,
        deposit_outpoint: OutPoint,
        assert_tx_addrs: impl AsRef<[ScriptBuf]>,
        root_hash: &[u8; 32],
    ) -> Result<(), BridgeError> {
        let deposit_id = self.get_deposit_id(None, deposit_outpoint).await?;
        let query = sqlx::query(
            "INSERT INTO bitvm_setups (operator_idx, deposit_id, assert_tx_addrs, root_hash)
             VALUES ($1, $2, $3, $4)
             ON CONFLICT (operator_idx, deposit_id) DO UPDATE
             SET assert_tx_addrs = EXCLUDED.assert_tx_addrs,
                 root_hash = EXCLUDED.root_hash;",
        )
        .bind(operator_idx)
        .bind(deposit_id)
        .bind(
            assert_tx_addrs
                .as_ref()
                .iter()
                .map(|addr| addr.as_ref())
                .collect::<Vec<&[u8]>>(),
        )
        .bind(root_hash.to_vec());

        execute_query_with_tx!(self.connection, tx, query, execute)?;

        Ok(())
    }

    /// Retrieves BitVM setup data for a specific operator, sequential collateral tx and kickoff index combination
    pub async fn get_bitvm_setup(
        &self,
        tx: Option<DatabaseTransaction<'_, '_>>,
        operator_idx: i32,
        deposit_outpoint: OutPoint,
    ) -> Result<Option<BitvmSetup>, BridgeError> {
        let deposit_id = self.get_deposit_id(None, deposit_outpoint).await?;
        let query = sqlx::query_as::<_, (Vec<Vec<u8>>, Vec<u8>)>(
            "SELECT assert_tx_addrs, root_hash
             FROM bitvm_setups
             WHERE operator_idx = $1 AND deposit_id = $2;",
        )
        .bind(operator_idx)
        .bind(deposit_id);

        let result = execute_query_with_tx!(self.connection, tx, query, fetch_optional)?;

        match result {
            Some((assert_tx_addrs, root_hash)) => {
                // Convert root_hash Vec<u8> back to [u8; 32]
                let mut root_hash_array = [0u8; 32];
                root_hash_array.copy_from_slice(&root_hash);

                let assert_tx_addrs: Vec<ScriptBuf> = assert_tx_addrs
                    .into_iter()
                    .map(|addr| addr.into())
                    .collect();

                Ok(Some((assert_tx_addrs, root_hash_array)))
            }
            None => Ok(None),
        }
    }

    /// Retrieves BitVM disprove scripts root hash data for a specific operator, sequential collateral tx and kickoff index combination
    pub async fn get_bitvm_root_hash(
        &self,
        tx: Option<DatabaseTransaction<'_, '_>>,
        operator_idx: i32,
        deposit_outpoint: OutPoint,
    ) -> Result<Option<RootHash>, BridgeError> {
        let deposit_id = self.get_deposit_id(None, deposit_outpoint).await?;
        let query = sqlx::query_as::<_, (Vec<u8>,)>(
            "SELECT root_hash
             FROM bitvm_setups
             WHERE operator_idx = $1 AND deposit_id = $2;",
        )
        .bind(operator_idx)
        .bind(deposit_id);

        let result = execute_query_with_tx!(self.connection, tx, query, fetch_optional)?;

        match result {
            Some((root_hash,)) => {
                // Convert root_hash Vec<u8> back to [u8; 32]
                let mut root_hash_array = [0u8; 32];
                root_hash_array.copy_from_slice(&root_hash);
                Ok(Some(root_hash_array))
            }
            None => Ok(None),
        }
    }
}

#[cfg(test)]
mod tests {
    use bitcoin::hashes::Hash;
    use bitcoin::key::constants::SCHNORR_SIGNATURE_SIZE;
    use bitcoin::secp256k1::schnorr;
    use bitcoin::{Amount, OutPoint, ScriptBuf, TxOut, Txid};

    use crate::operator::Operator;
    use crate::rpc::clementine::{
        DepositSignatures, NormalSignatureKind, TaggedSignature, WatchtowerSignatureKind,
    };
    use crate::UTXO;
    use crate::{database::Database, test::common::*};
    use std::str::FromStr;

    #[tokio::test]
    async fn save_get_operators() {
        let config = create_test_config_with_thread_name(None).await;
        let database = Database::new(&config).await.unwrap();
        let mut ops = Vec::new();
        for i in 0..2 {
            let txid_str = format!(
                "16b3a5951cb816afeb9dab8a30d0ece7acd3a7b34437436734edd1b72b6bf0{:02x}",
                i
            );
            let txid = Txid::from_str(&txid_str).unwrap();
            ops.push((
                i,
                config.operators_xonly_pks[i],
                config.operator_wallet_addresses[i].clone(),
                OutPoint { txid, vout: 0 },
            ));
        }
        // add to db
        for x in ops.iter() {
            database
                .set_operator(
                    None,
                    x.0 as i32,
                    x.1,
                    x.2.clone().assume_checked().to_string(),
                    x.3,
                )
                .await
                .unwrap();
        }
        let res = database.get_operators(None).await.unwrap();
        assert_eq!(res.len(), ops.len());
        for i in 0..2 {
            assert_eq!(res[i].0, ops[i].1);
            assert_eq!(res[i].1, ops[i].2.clone().assume_checked());
            assert_eq!(res[i].2, ops[i].3);
        }

        let res_single = database.get_operator(None, 1).await.unwrap().unwrap();
        assert_eq!(res_single.xonly_pk, ops[1].1);
        assert_eq!(res_single.reimburse_addr, ops[1].2.clone().assume_checked());
        assert_eq!(res_single.collateral_funding_outpoint, ops[1].3);
    }

    #[tokio::test]
    async fn test_save_get_public_hashes() {
        let config = create_test_config_with_thread_name(None).await;
        let database = Database::new(&config).await.unwrap();

        let operator_idx = 0;
        let public_hashes = vec![[1u8; 20], [2u8; 20]];

        let deposit_outpoint = OutPoint {
            txid: Txid::from_byte_array([1u8; 32]),
            vout: 0,
        };

        // Save public hashes
        database
            .set_operator_challenge_ack_hashes(
                None,
                operator_idx,
                deposit_outpoint,
                &public_hashes.clone(),
            )
            .await
            .unwrap();

        // Retrieve and verify
        let result = database
            .get_operators_challenge_ack_hashes(None, operator_idx, deposit_outpoint)
            .await
            .unwrap();

        assert_eq!(result, Some(public_hashes));

        // Test non-existent entry
        let non_existent = database
            .get_operators_challenge_ack_hashes(None, 999, deposit_outpoint)
            .await
            .unwrap();
        assert!(non_existent.is_none());
    }

    #[tokio::test]
    async fn test_database_gets_previously_saved_operator_take_signature() {
        let config = create_test_config_with_thread_name(None).await;
        let database = Database::new(&config).await.unwrap();

        let deposit_outpoint = OutPoint::null();
        let outpoint = OutPoint {
            txid: Txid::from_byte_array([1u8; 32]),
            vout: 1,
        };
        let kickoff_utxo = UTXO {
            outpoint,
            txout: TxOut {
                value: Amount::from_sat(100),
                script_pubkey: ScriptBuf::from(vec![1u8]),
            },
        };
        let signature = schnorr::Signature::from_slice(&[0u8; SCHNORR_SIGNATURE_SIZE]).unwrap();

        database
            .set_kickoff_utxos(None, deposit_outpoint, &[kickoff_utxo.clone()])
            .await
            .unwrap();

        database
            .set_operator_take_sigs(deposit_outpoint, [(kickoff_utxo.clone(), signature)])
            .await
            .unwrap();

        let actual_sig = database
            .get_operator_take_sig(deposit_outpoint, kickoff_utxo)
            .await
            .unwrap();
        let expected_sig = Some(signature);

        assert_eq!(actual_sig, expected_sig);
    }

    #[tokio::test]
    async fn test_deposit_kickoff_generator_tx_0() {
        let config = create_test_config_with_thread_name(None).await;
        let db = Database::new(&config).await.unwrap();

        let raw_hex = "02000000000101eb87b1a80d47b7f5bd5082b77653f5ca37e566951742b80c361875ba0e5c478f0a00000000fdffffff0ca086010000000000225120b23da6d2e0390018b953f7d74e3582da4da30fd0fd157cc84a2d2753003d1ca3a086010000000000225120b23da6d2e0390018b953f7d74e3582da4da30fd0fd157cc84a2d2753003d1ca3a086010000000000225120b23da6d2e0390018b953f7d74e3582da4da30fd0fd157cc84a2d2753003d1ca3a086010000000000225120b23da6d2e0390018b953f7d74e3582da4da30fd0fd157cc84a2d2753003d1ca3a086010000000000225120b23da6d2e0390018b953f7d74e3582da4da30fd0fd157cc84a2d2753003d1ca3a086010000000000225120b23da6d2e0390018b953f7d74e3582da4da30fd0fd157cc84a2d2753003d1ca3a086010000000000225120b23da6d2e0390018b953f7d74e3582da4da30fd0fd157cc84a2d2753003d1ca3a086010000000000225120b23da6d2e0390018b953f7d74e3582da4da30fd0fd157cc84a2d2753003d1ca3a086010000000000225120b23da6d2e0390018b953f7d74e3582da4da30fd0fd157cc84a2d2753003d1ca3a086010000000000225120b23da6d2e0390018b953f7d74e3582da4da30fd0fd157cc84a2d2753003d1ca35c081777000000002251202a64b1ee3375f3bb4b367b8cb8384a47f73cf231717f827c6c6fbbf5aecf0c364a010000000000002200204ae81572f06e1b88fd5ced7a1a000945432e83e1551e6f721ee9c00b8cc33260014005a41e6f4a4bcfcc5cd3ef602687215f97c18949019a491df56af7413c5dce9292ba3966edc4564a39d9bc0d6c0faae19030f1cedf4d931a6cdc57cc5b83c8ef00000000".to_string();
        let tx: bitcoin::Transaction =
            bitcoin::consensus::deserialize(&hex::decode(raw_hex.clone()).unwrap()).unwrap();
        let txid = tx.compute_txid();
        let num_kickoffs = tx.output.len() - 2;
        let funding_txid = tx.input[0].previous_output.txid;
        db.add_deposit_kickoff_generator_tx(
            None,
            txid,
            raw_hex.clone(),
            num_kickoffs,
            funding_txid,
        )
        .await
        .unwrap();
        for i in 0..num_kickoffs - 1 {
            let (db_raw_hex, db_num_kickoffs, db_cur_unused_kickoff_index, db_funding_txid) = db
                .get_deposit_kickoff_generator_tx(txid)
                .await
                .unwrap()
                .unwrap();

            // Sanity check
            assert_eq!(db_raw_hex, raw_hex);
            assert_eq!(db_num_kickoffs, num_kickoffs);
            assert_eq!(db_cur_unused_kickoff_index, i + 1);
            assert_eq!(db_funding_txid, funding_txid);

            let unused_utxo = db
                .get_unused_kickoff_utxo_and_increase_idx(None)
                .await
                .unwrap()
                .unwrap();
            println!("unused_utxo: {:?}", unused_utxo);

            // Sanity check
            assert_eq!(unused_utxo.outpoint.txid, txid);
            assert_eq!(unused_utxo.outpoint.vout, i as u32 + 1);
        }
    }

    #[tokio::test]
    async fn test_deposit_kickoff_generator_tx_1() {
        let config = create_test_config_with_thread_name(None).await;
        let db = Database::new(&config).await.unwrap();

        let raw_hex = "01000000000101308d840c736eefd114a8fad04cb0d8338b4a3034a2b517250e5498701b25eb360100000000fdffffff02401f00000000000022512024985a1ab5724a5164ae5e0026b3e7e22031e83948eedf99d438b866857946b81f7e000000000000225120f7298da2a2be5b6e02a076ff7d35a1fe6b54a2bc7938c1c86bede23cadb7d9650140ad2fdb01ec5e2772f682867c8c6f30697c63f622e338f7390d3abc6c905b9fd7e96496fdc34cb9e872387758a6a334ec1307b3505b73121e0264fe2ba546d78ad11b0d00".to_string();
        let tx: bitcoin::Transaction =
            bitcoin::consensus::deserialize(&hex::decode(raw_hex.clone()).unwrap()).unwrap();
        let txid = tx.compute_txid();
        let num_kickoffs = tx.output.len();
        let funding_txid = tx.input[0].previous_output.txid;
        db.add_deposit_kickoff_generator_tx(
            None,
            txid,
            raw_hex.clone(),
            num_kickoffs,
            funding_txid,
        )
        .await
        .unwrap();
        let (db_raw_hex, db_num_kickoffs, db_cur_unused_kickoff_index, db_funding_txid) = db
            .get_deposit_kickoff_generator_tx(txid)
            .await
            .unwrap()
            .unwrap();

        // Sanity check
        assert_eq!(db_raw_hex, raw_hex);
        assert_eq!(db_num_kickoffs, num_kickoffs);
        assert_eq!(db_cur_unused_kickoff_index, 1);
        assert_eq!(db_funding_txid, funding_txid);

        let unused_utxo = db
            .get_unused_kickoff_utxo_and_increase_idx(None)
            .await
            .unwrap()
            .unwrap();
        tracing::info!("unused_utxo: {:?}", unused_utxo);

        // Sanity check
        assert_eq!(unused_utxo.outpoint.txid, txid);
        assert_eq!(unused_utxo.outpoint.vout, 1);

        let none_utxo = db
            .get_unused_kickoff_utxo_and_increase_idx(None)
            .await
            .unwrap();
        assert!(none_utxo.is_none());
    }

    #[tokio::test]
    async fn test_operators_kickoff_utxo_1() {
        let config = create_test_config_with_thread_name(None).await;
        let db = Database::new(&config).await.unwrap();

        let outpoint = OutPoint {
            txid: Txid::from_byte_array([1u8; 32]),
            vout: 1,
        };
        let kickoff_utxo = UTXO {
            outpoint,
            txout: TxOut {
                value: Amount::from_sat(100),
                script_pubkey: ScriptBuf::from(vec![1u8]),
            },
        };
        db.set_kickoff_utxo(None, outpoint, kickoff_utxo.clone())
            .await
            .unwrap();
        let db_kickoff_utxo = db.get_kickoff_utxo(None, outpoint).await.unwrap().unwrap();

        // Sanity check
        assert_eq!(db_kickoff_utxo, kickoff_utxo);
    }

    #[tokio::test]
    async fn test_operators_kickoff_utxo_2() {
        let config = create_test_config_with_thread_name(None).await;
        let db = Database::new(&config).await.unwrap();

        let outpoint = OutPoint {
            txid: Txid::from_byte_array([1u8; 32]),
            vout: 1,
        };
        let db_kickoff_utxo = db.get_kickoff_utxo(None, outpoint).await.unwrap();
        assert!(db_kickoff_utxo.is_none());
    }

    #[tokio::test]
    async fn test_operators_funding_utxo_1() {
        let config = create_test_config_with_thread_name(None).await;
        let db = Database::new(&config).await.unwrap();

        let utxo = UTXO {
            outpoint: OutPoint {
                txid: Txid::from_byte_array([1u8; 32]),
                vout: 1,
            },
            txout: TxOut {
                value: Amount::from_sat(100),
                script_pubkey: ScriptBuf::from(vec![1u8]),
            },
        };
        db.set_funding_utxo(None, utxo.clone()).await.unwrap();
        let db_utxo = db.get_funding_utxo(None).await.unwrap().unwrap();

        // Sanity check
        assert_eq!(db_utxo, utxo);
    }

    #[tokio::test]
    async fn test_operators_funding_utxo_2() {
        let config = create_test_config_with_thread_name(None).await;
        let db = Database::new(&config).await.unwrap();

        let db_utxo = db.get_funding_utxo(None).await.unwrap();

        assert!(db_utxo.is_none());
    }

    #[tokio::test]
    async fn test_deposit_kickoff_generator_tx_2() {
        let config = create_test_config_with_thread_name(None).await;
        let db = Database::new(&config).await.unwrap();

        let txid = Txid::from_byte_array([1u8; 32]);
        let res = db.get_deposit_kickoff_generator_tx(txid).await.unwrap();
        assert!(res.is_none());
    }

    #[tokio::test]
    async fn test_deposit_kickoff_generator_tx_3() {
        let config = create_test_config_with_thread_name(None).await;
        let db = Database::new(&config).await.unwrap();

        let txid = Txid::from_byte_array([1u8; 32]);
        let res = db.get_deposit_kickoff_generator_tx(txid).await.unwrap();
        assert!(res.is_none());
    }

    #[tokio::test]
    async fn test_save_get_bitvm_setup() {
        let config = create_test_config_with_thread_name(None).await;
        let database = Database::new(&config).await.unwrap();

        let operator_idx = 0;
        let assert_tx_addrs = [vec![1u8; 34], vec![4u8; 34]];
        let root_hash = [42u8; 32];
        //let public_input_wots = vec![[1u8; 20], [2u8; 20]];

        let deposit_outpoint = OutPoint {
            txid: Txid::from_byte_array([1u8; 32]),
            vout: 0,
        };

        // Save BitVM setup
        database
            .set_bitvm_setup(
                None,
                operator_idx,
                deposit_outpoint,
                assert_tx_addrs
                    .iter()
                    .map(|addr| addr.clone().into())
                    .collect::<Vec<ScriptBuf>>(),
                &root_hash,
            )
            .await
            .unwrap();

        // Retrieve and verify
        let result = database
            .get_bitvm_setup(None, operator_idx, deposit_outpoint)
            .await
            .unwrap()
            .unwrap();

        assert_eq!(
            result.0,
            assert_tx_addrs
                .iter()
                .map(|addr| addr.clone().into())
                .collect::<Vec<ScriptBuf>>()
        );
        assert_eq!(result.1, root_hash);

        let hash = database
            .get_bitvm_root_hash(None, operator_idx, deposit_outpoint)
            .await
            .unwrap()
            .unwrap();
        assert_eq!(hash, root_hash);

        // Test non-existent entry
        let non_existent = database
            .get_bitvm_setup(None, 999, deposit_outpoint)
            .await
            .unwrap();
        assert!(non_existent.is_none());
    }

    #[tokio::test]
    async fn set_get_operator_winternitz_public_keys() {
        let mut config = create_test_config_with_thread_name(None).await;
        let database = Database::new(&config).await.unwrap();
<<<<<<< HEAD
        let _regtest = create_regtest_rpc!(config);
=======
        let regtest = create_regtest_rpc(&mut config).await;
        let rpc = regtest.rpc().clone();
>>>>>>> 1d09361a

        let operator = Operator::new(config).await.unwrap();
        let operator_idx = 0x45;
        let wpks = operator
            .generate_assert_winternitz_pubkeys(Txid::all_zeros())
            .unwrap();

        database
            .set_operator_kickoff_winternitz_public_keys(None, operator_idx, wpks.clone())
            .await
            .unwrap();

        let result = database
            .get_operator_kickoff_winternitz_public_keys(None, operator_idx)
            .await
            .unwrap();
        assert_eq!(result, wpks);

        let non_existent = database
            .get_operator_kickoff_winternitz_public_keys(None, operator_idx + 1)
            .await;
        assert!(non_existent.is_err());
    }

    #[tokio::test]
    async fn set_get_deposit_signatures() {
        let config = create_test_config_with_thread_name(None).await;
        let database = Database::new(&config).await.unwrap();

        let operator_idx = 0x45;
        let deposit_outpoint = OutPoint {
            txid: Txid::from_slice(&[0x45; 32]).unwrap(),
            vout: 0x1F,
        };
        let sequential_coll_idx = 1;
        let kickoff_idx = 1;
        let signatures = DepositSignatures {
            signatures: vec![
                TaggedSignature {
                    signature_id: Some(NormalSignatureKind::HappyReimburse1.into()),
                    signature: vec![0x1F; SCHNORR_SIGNATURE_SIZE],
                },
                TaggedSignature {
                    signature_id: Some((WatchtowerSignatureKind::OperatorChallengeNack1, 1).into()),
                    signature: (vec![0x2F; SCHNORR_SIGNATURE_SIZE]),
                },
            ],
        };

        database
            .set_deposit_signatures(
                None,
                deposit_outpoint,
                operator_idx,
                sequential_coll_idx,
                kickoff_idx,
                signatures.signatures.clone(),
            )
            .await
            .unwrap();

        let result = database
            .get_deposit_signatures(
                None,
                deposit_outpoint,
                operator_idx,
                sequential_coll_idx,
                kickoff_idx,
            )
            .await
            .unwrap()
            .unwrap();
        assert_eq!(result, signatures.signatures);

        let non_existent = database
            .get_deposit_signatures(
                None,
                deposit_outpoint,
                operator_idx + 1,
                sequential_coll_idx + 1,
                kickoff_idx + 1,
            )
            .await
            .unwrap();
        assert!(non_existent.is_none());

        let non_existent = database
            .get_deposit_signatures(
                None,
                OutPoint::null(),
                operator_idx,
                sequential_coll_idx,
                kickoff_idx,
            )
            .await
            .unwrap();
        assert!(non_existent.is_none());

        let non_existent = database
            .get_deposit_signatures(
                None,
                OutPoint::null(),
                operator_idx + 1,
                sequential_coll_idx,
                kickoff_idx,
            )
            .await
            .unwrap();
        assert!(non_existent.is_none());
    }
}<|MERGE_RESOLUTION|>--- conflicted
+++ resolved
@@ -1149,12 +1149,7 @@
     async fn set_get_operator_winternitz_public_keys() {
         let mut config = create_test_config_with_thread_name(None).await;
         let database = Database::new(&config).await.unwrap();
-<<<<<<< HEAD
-        let _regtest = create_regtest_rpc!(config);
-=======
-        let regtest = create_regtest_rpc(&mut config).await;
-        let rpc = regtest.rpc().clone();
->>>>>>> 1d09361a
+        let _regtest = create_regtest_rpc(&mut config).await;
 
         let operator = Operator::new(config).await.unwrap();
         let operator_idx = 0x45;
