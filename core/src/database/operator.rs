//! # Operator Related Database Operations
//!
//! This module includes database functions which are mainly used by an operator.

use super::{
    wrapper::{
        AddressDB, DepositParamsDB, OutPointDB, SignaturesDB, TxOutDB, TxidDB, UtxoDB,
        XOnlyPublicKeyDB,
    },
    Database, DatabaseTransaction,
};
<<<<<<< HEAD
use crate::{
    builder::transaction::{
        create_move_to_vault_txhandler, DepositData, KickoffData, OperatorData,
    },
    config::protocol::ProtocolParamset,
};
=======
use crate::deposit::{DepositData, KickoffData, OperatorData};
>>>>>>> 6749a84d
use crate::{
    errors::BridgeError,
    execute_query_with_tx,
    operator::PublicHash,
    rpc::clementine::{DepositSignatures, TaggedSignature},
    UTXO,
};
use bitcoin::{OutPoint, Txid, XOnlyPublicKey};
use bitvm::signatures::winternitz;
use bitvm::signatures::winternitz::PublicKey as WinternitzPublicKey;
use eyre::{eyre, Context};
use std::str::FromStr;

pub type RootHash = [u8; 32];
//pub type PublicInputWots = Vec<[u8; 20]>;
pub type AssertTxHash = Vec<[u8; 32]>;

pub type BitvmSetup = (AssertTxHash, RootHash, RootHash);

impl Database {
    /// Sets the operator details to the db.
    /// This function additionally checks if the operator data already exists in the db.
    /// As we don't want to overwrite operator data on the db, as it can prevent us slash malicious operators that signed
    /// previous deposits. This function should give an error if an operator changed its data.
    pub async fn set_operator(
        &self,
        mut tx: Option<DatabaseTransaction<'_, '_>>,
        xonly_pubkey: XOnlyPublicKey,
        wallet_address: &bitcoin::Address,
        collateral_funding_outpoint: OutPoint,
    ) -> Result<(), BridgeError> {
        let query = sqlx::query(
            "INSERT INTO operators (xonly_pk, wallet_reimburse_address, collateral_funding_outpoint) 
             VALUES ($1, $2, $3)
             ON CONFLICT (xonly_pk) DO NOTHING",
        )
        .bind(XOnlyPublicKeyDB(xonly_pubkey))
        .bind(AddressDB(wallet_address.as_unchecked().clone()))
        .bind(OutPointDB(collateral_funding_outpoint));

        let result = execute_query_with_tx!(self.connection, tx.as_deref_mut(), query, execute)?;

        // If no rows were affected, data already exists - check if it matches
        if result.rows_affected() == 0 {
            let existing = self.get_operator(tx, xonly_pubkey).await?;
            if let Some(op) = existing {
                if op.reimburse_addr != *wallet_address
                    || op.collateral_funding_outpoint != collateral_funding_outpoint
                {
                    return Err(BridgeError::OperatorDataMismatch(xonly_pubkey));
                }
            }
        }

        Ok(())
    }

    pub async fn get_operators(
        &self,
        tx: Option<DatabaseTransaction<'_, '_>>,
    ) -> Result<Vec<(XOnlyPublicKey, bitcoin::Address, OutPoint)>, BridgeError> {
        let query = sqlx::query_as(
            "SELECT xonly_pk, wallet_reimburse_address, collateral_funding_outpoint FROM operators;"
        );

        let operators: Vec<(XOnlyPublicKeyDB, AddressDB, OutPointDB)> =
            execute_query_with_tx!(self.connection, tx, query, fetch_all)?;

        // Convert the result to the desired format
        let data = operators
            .into_iter()
            .map(|(pk, addr, outpoint_db)| {
                let xonly_pk = pk.0;
                let addr = addr.0.assume_checked();
                let outpoint = outpoint_db.0; // Extract the Txid from TxidDB
                Ok((xonly_pk, addr, outpoint))
            })
            .collect::<Result<Vec<_>, BridgeError>>()?;
        Ok(data)
    }

    pub async fn get_operator(
        &self,
        tx: Option<DatabaseTransaction<'_, '_>>,
        operator_xonly_pk: XOnlyPublicKey,
    ) -> Result<Option<OperatorData>, BridgeError> {
        let query = sqlx::query_as(
            "SELECT xonly_pk, wallet_reimburse_address, collateral_funding_outpoint FROM operators WHERE xonly_pk = $1;"
        ).bind(XOnlyPublicKeyDB(operator_xonly_pk));

        let result: Option<(String, String, OutPointDB)> =
            execute_query_with_tx!(self.connection, tx, query, fetch_optional)?;

        match result {
            None => Ok(None),
            Some((_, addr, outpoint_db)) => {
                // Convert the result to the desired format
                let addr = bitcoin::Address::from_str(&addr)
                    .wrap_err("Invalid Address")?
                    .assume_checked();
                let outpoint = outpoint_db.0; // Extract the Txid from TxidDB
                Ok(Some(OperatorData {
                    xonly_pk: operator_xonly_pk,
                    reimburse_addr: addr,
                    collateral_funding_outpoint: outpoint,
                }))
            }
        }
    }

    /// Sets the funding UTXO for kickoffs.
    pub async fn set_funding_utxo(
        &self,
        tx: Option<DatabaseTransaction<'_, '_>>,
        funding_utxo: UTXO,
    ) -> Result<(), BridgeError> {
        let query = sqlx::query("INSERT INTO funding_utxos (funding_utxo) VALUES ($1)").bind(
            sqlx::types::Json(UtxoDB {
                outpoint_db: OutPointDB(funding_utxo.outpoint),
                txout_db: TxOutDB(funding_utxo.txout),
            }),
        );

        execute_query_with_tx!(self.connection, tx, query, execute)?;

        Ok(())
    }

    /// Gets the funding UTXO for kickoffs
    pub async fn get_funding_utxo(
        &self,
        tx: Option<DatabaseTransaction<'_, '_>>,
    ) -> Result<Option<UTXO>, BridgeError> {
        let query =
            sqlx::query_as("SELECT funding_utxo FROM funding_utxos ORDER BY id DESC LIMIT 1");

        let result: Result<(sqlx::types::Json<UtxoDB>,), sqlx::Error> =
            execute_query_with_tx!(self.connection, tx, query, fetch_one);

        match result {
            Ok((utxo_db,)) => Ok(Some(UTXO {
                outpoint: utxo_db.outpoint_db.0,
                txout: utxo_db.txout_db.0.clone(),
            })),
            Err(sqlx::Error::RowNotFound) => Ok(None),
            Err(e) => Err(BridgeError::DatabaseError(e)),
        }
    }

    /// Sets the unspent kickoff sigs received from operators during initial setup.
    /// Sigs of each round are stored together in the same row.
    /// On conflict, do not update the existing sigs. Although technically, as long as kickoff winternitz keys
    /// and operator data(collateral funding outpoint and reimburse address) are not changed, the sigs are still valid
    /// even if they are changed.
    pub async fn set_unspent_kickoff_sigs(
        &self,
        tx: Option<DatabaseTransaction<'_, '_>>,
        operator_xonly_pk: XOnlyPublicKey,
        round_idx: usize,
        signatures: Vec<TaggedSignature>,
    ) -> Result<(), BridgeError> {
        let query = sqlx::query(
            "INSERT INTO unspent_kickoff_signatures (xonly_pk, round_idx, signatures) VALUES ($1, $2, $3)
             ON CONFLICT (xonly_pk, round_idx) DO NOTHING;",
        ).bind(XOnlyPublicKeyDB(operator_xonly_pk)).bind(round_idx as i32).bind(SignaturesDB(DepositSignatures{signatures}));

        execute_query_with_tx!(self.connection, tx, query, execute)?;
        Ok(())
    }

    /// Get unspent kickoff sigs for a specific operator and round.
    pub async fn get_unspent_kickoff_sigs(
        &self,
        tx: Option<DatabaseTransaction<'_, '_>>,
        operator_xonly_pk: XOnlyPublicKey,
        round_idx: usize,
    ) -> Result<Option<Vec<TaggedSignature>>, BridgeError> {
        let query = sqlx::query_as::<_, (SignaturesDB,)>("SELECT signatures FROM unspent_kickoff_signatures WHERE xonly_pk = $1 AND round_idx = $2")
            .bind(XOnlyPublicKeyDB(operator_xonly_pk))
            .bind(round_idx as i32);

        let result: Result<(SignaturesDB,), sqlx::Error> =
            execute_query_with_tx!(self.connection, tx, query, fetch_one);

        match result {
            Ok((SignaturesDB(signatures),)) => Ok(Some(signatures.signatures)),
            Err(sqlx::Error::RowNotFound) => Ok(None),
            Err(e) => Err(BridgeError::DatabaseError(e)),
        }
    }

    /// Sets Winternitz public keys for bitvm related inputs of an operator.
    pub async fn set_operator_bitvm_keys(
        &self,
        mut tx: Option<DatabaseTransaction<'_, '_>>,
        operator_xonly_pk: XOnlyPublicKey,
        deposit_outpoint: OutPoint,
        winternitz_public_key: Vec<WinternitzPublicKey>,
    ) -> Result<(), BridgeError> {
        let wpk = borsh::to_vec(&winternitz_public_key).wrap_err(BridgeError::BorshError)?;
        let deposit_id = self
            .get_deposit_id(tx.as_deref_mut(), deposit_outpoint)
            .await?;
        let query = sqlx::query(
                "INSERT INTO operator_bitvm_winternitz_public_keys (xonly_pk, deposit_id, bitvm_winternitz_public_keys) VALUES ($1, $2, $3)
                ON CONFLICT DO NOTHING;",
            )
            .bind(XOnlyPublicKeyDB(operator_xonly_pk))
            .bind(i32::try_from(deposit_id).wrap_err("Failed to convert deposit id to i32")?)
            .bind(wpk);

        execute_query_with_tx!(self.connection, tx, query, execute)?;

        Ok(())
    }

    /// Gets Winternitz public keys for bitvm related inputs of an operator.
    pub async fn get_operator_bitvm_keys(
        &self,
        mut tx: Option<DatabaseTransaction<'_, '_>>,
        operator_xonly_pk: XOnlyPublicKey,
        deposit_outpoint: OutPoint,
    ) -> Result<Vec<winternitz::PublicKey>, BridgeError> {
        let deposit_id = self
            .get_deposit_id(tx.as_deref_mut(), deposit_outpoint)
            .await?;
        let query = sqlx::query_as(
                "SELECT bitvm_winternitz_public_keys FROM operator_bitvm_winternitz_public_keys WHERE xonly_pk = $1 AND deposit_id = $2;"
            )
            .bind(XOnlyPublicKeyDB(operator_xonly_pk))
            .bind(i32::try_from(deposit_id).wrap_err("Failed to convert deposit id to i32")?);

        let winternitz_pks: (Vec<u8>,) =
            execute_query_with_tx!(self.connection, tx, query, fetch_one)?;

        {
            let operator_winternitz_pks: Vec<winternitz::PublicKey> =
                borsh::from_slice(&winternitz_pks.0).wrap_err(BridgeError::BorshError)?;
            Ok(operator_winternitz_pks)
        }
    }

    /// Sets Winternitz public keys (only for kickoff blockhash commit) for an operator.
    /// On conflict, do not update the existing keys. This is very important, as otherwise the txids of
    /// operators round tx's will change.
    pub async fn set_operator_kickoff_winternitz_public_keys(
        &self,
        mut tx: Option<DatabaseTransaction<'_, '_>>,
        operator_xonly_pk: XOnlyPublicKey,
        winternitz_public_key: Vec<WinternitzPublicKey>,
    ) -> Result<(), BridgeError> {
        let wpk = borsh::to_vec(&winternitz_public_key).wrap_err(BridgeError::BorshError)?;

        let query = sqlx::query(
            "INSERT INTO operator_winternitz_public_keys (xonly_pk, winternitz_public_keys) 
             VALUES ($1, $2)
             ON CONFLICT (xonly_pk) DO NOTHING",
        )
        .bind(XOnlyPublicKeyDB(operator_xonly_pk))
        .bind(wpk);

        let result = execute_query_with_tx!(self.connection, tx.as_deref_mut(), query, execute)?;

        // If no rows were affected, data already exists - check if it matches
        if result.rows_affected() == 0 {
            let existing = self
                .get_operator_kickoff_winternitz_public_keys(tx, operator_xonly_pk)
                .await?;
            if existing != winternitz_public_key {
                return Err(BridgeError::OperatorWinternitzPublicKeysMismatch(
                    operator_xonly_pk,
                ));
            }
        }

        Ok(())
    }

    /// Gets Winternitz public keys for every sequential collateral tx of an
    /// operator and a watchtower.
    pub async fn get_operator_kickoff_winternitz_public_keys(
        &self,
        tx: Option<DatabaseTransaction<'_, '_>>,
        op_xonly_pk: XOnlyPublicKey,
    ) -> Result<Vec<winternitz::PublicKey>, BridgeError> {
        let query = sqlx::query_as(
                "SELECT winternitz_public_keys FROM operator_winternitz_public_keys WHERE xonly_pk = $1;",
            )
            .bind(XOnlyPublicKeyDB(op_xonly_pk));

        let wpks: (Vec<u8>,) = execute_query_with_tx!(self.connection, tx, query, fetch_one)?;

        let operator_winternitz_pks: Vec<winternitz::PublicKey> =
            borsh::from_slice(&wpks.0).wrap_err(BridgeError::BorshError)?;

        Ok(operator_winternitz_pks)
    }

    /// Sets public hashes for a specific operator, sequential collateral tx and
    /// kickoff index combination. If there is hashes for given indexes, they
    /// will be overwritten by the new hashes.
    pub async fn set_operator_challenge_ack_hashes(
        &self,
        mut tx: Option<DatabaseTransaction<'_, '_>>,
        operator_xonly_pk: XOnlyPublicKey,
        deposit_outpoint: OutPoint,
        public_hashes: &Vec<[u8; 20]>,
    ) -> Result<(), BridgeError> {
        let deposit_id = self
            .get_deposit_id(tx.as_deref_mut(), deposit_outpoint)
            .await?;
        let query = sqlx::query(
            "INSERT INTO operators_challenge_ack_hashes (xonly_pk, deposit_id, public_hashes)
             VALUES ($1, $2, $3)
             ON CONFLICT (xonly_pk, deposit_id) DO NOTHING;",
        )
        .bind(XOnlyPublicKeyDB(operator_xonly_pk))
        .bind(i32::try_from(deposit_id).wrap_err("Failed to convert deposit id to i32")?)
        .bind(public_hashes);

        let result = execute_query_with_tx!(self.connection, tx.as_deref_mut(), query, execute)?;

        // If no rows were affected, data already exists - check if it matches
        if result.rows_affected() == 0 {
            let existing = self
                .get_operators_challenge_ack_hashes(tx, operator_xonly_pk, deposit_outpoint)
                .await?;
            if let Some(existing_hashes) = existing {
                if existing_hashes != *public_hashes {
                    return Err(BridgeError::OperatorChallengeAckHashesMismatch(
                        operator_xonly_pk,
                        deposit_outpoint,
                    ));
                }
            }
        }

        Ok(())
    }

    /// Retrieves public hashes for a specific operator, sequential collateral
    /// tx and kickoff index combination.
    pub async fn get_operators_challenge_ack_hashes(
        &self,
        mut tx: Option<DatabaseTransaction<'_, '_>>,
        operator_xonly_pk: XOnlyPublicKey,
        deposit_outpoint: OutPoint,
    ) -> Result<Option<Vec<PublicHash>>, BridgeError> {
        let deposit_id = self
            .get_deposit_id(tx.as_deref_mut(), deposit_outpoint)
            .await?;
        let query = sqlx::query_as::<_, (Vec<Vec<u8>>,)>(
            "SELECT public_hashes
            FROM operators_challenge_ack_hashes
            WHERE xonly_pk = $1 AND deposit_id = $2;",
        )
        .bind(XOnlyPublicKeyDB(operator_xonly_pk))
        .bind(i32::try_from(deposit_id).wrap_err("Failed to convert deposit id to i32")?);

        let result = execute_query_with_tx!(self.connection, tx, query, fetch_optional)?;

        match result {
            Some((public_hashes,)) => {
                let mut converted_hashes = Vec::new();
                for hash in public_hashes {
                    match hash.try_into() {
                        Ok(public_hash) => converted_hashes.push(public_hash),
                        Err(err) => {
                            tracing::error!("Failed to convert hash: {:?}", err);
                            return Err(eyre::eyre!("Failed to convert public hash").into());
                        }
                    }
                }
                Ok(Some(converted_hashes))
            }
            None => Ok(None), // If no result is found, return Ok(None)
        }
    }

    /// Saves deposit infos, and returns the deposit_id
    /// This function additionally checks if the deposit data already exists in the db.
    /// As we don't want to overwrite deposit data on the db, this function should give an error if deposit data is changed.
    pub async fn set_deposit_data(
        &self,
        mut tx: Option<DatabaseTransaction<'_, '_>>,
        deposit_data: &mut DepositData,
        paramset: &'static ProtocolParamset,
    ) -> Result<u32, BridgeError> {
        // compute move to vault txid
        let move_to_vault_txid = create_move_to_vault_txhandler(deposit_data, paramset)?
            .get_cached_tx()
            .compute_txid();

        let query = sqlx::query_as::<_, (i32,)>(
            "INSERT INTO deposits (deposit_outpoint, deposit_params, move_to_vault_txid)
                VALUES ($1, $2, $3)
                ON CONFLICT (deposit_outpoint) DO NOTHING
                RETURNING deposit_id",
        )
        .bind(OutPointDB(deposit_data.get_deposit_outpoint()))
        .bind(DepositParamsDB(deposit_data.clone().into()))
        .bind(TxidDB(move_to_vault_txid));

        let result =
            execute_query_with_tx!(self.connection, tx.as_deref_mut(), query, fetch_optional)?;

        // If we got a deposit_id back, that means we successfully inserted new data
        if let Some((deposit_id,)) = result {
            return Ok(u32::try_from(deposit_id).wrap_err("Failed to convert deposit id to u32")?);
        }

        // If no rows were returned, data already exists - check if it matches
        let existing_query = sqlx::query_as::<_, (i32, DepositParamsDB, TxidDB)>(
            "SELECT deposit_id, deposit_params, move_to_vault_txid FROM deposits WHERE deposit_outpoint = $1"
        )
        .bind(OutPointDB(deposit_data.get_deposit_outpoint()));

        let (existing_deposit_id, existing_deposit_params, existing_move_txid): (
            i32,
            DepositParamsDB,
            TxidDB,
        ) = execute_query_with_tx!(self.connection, tx, existing_query, fetch_one)?;

        let existing_deposit_data: DepositData = existing_deposit_params
            .0
            .try_into()
            .map_err(|e| eyre::eyre!("Invalid deposit params {e}"))?;

        if existing_deposit_data != *deposit_data {
            tracing::error!(
                "Deposit data mismatch: Existing {:?}, New {:?}",
                existing_deposit_data,
                deposit_data
            );
            return Err(BridgeError::DepositDataMismatch(
                deposit_data.get_deposit_outpoint(),
            ));
        }

        if existing_move_txid.0 != move_to_vault_txid {
            // This should never happen, only a sanity check
            tracing::error!(
                "Move to vault txid mismatch in set_deposit_data: Existing {:?}, New {:?}",
                existing_move_txid.0,
                move_to_vault_txid
            );
            return Err(BridgeError::DepositDataMismatch(
                deposit_data.get_deposit_outpoint(),
            ));
        }

        // If data matches, return the existing deposit_id
        Ok(u32::try_from(existing_deposit_id).wrap_err("Failed to convert deposit id to u32")?)
    }

    pub async fn get_deposit_data_with_move_tx(
        &self,
        tx: Option<DatabaseTransaction<'_, '_>>,
        move_to_vault_txid: Txid,
    ) -> Result<Option<DepositData>, BridgeError> {
        let query = sqlx::query_as::<_, (DepositParamsDB,)>(
            "SELECT deposit_params FROM deposits WHERE move_to_vault_txid = $1;",
        )
        .bind(TxidDB(move_to_vault_txid));

        let result: Option<(DepositParamsDB,)> =
            execute_query_with_tx!(self.connection, tx, query, fetch_optional)?;

        match result {
            Some((deposit_params,)) => Ok(Some(
                deposit_params
                    .0
                    .try_into()
                    .map_err(|e| eyre::eyre!("Invalid deposit params {e}"))?,
            )),
            None => Ok(None),
        }
    }

    pub async fn get_deposit_data(
        &self,
        tx: Option<DatabaseTransaction<'_, '_>>,
        deposit_outpoint: OutPoint,
    ) -> Result<Option<(u32, DepositData)>, BridgeError> {
        let query = sqlx::query_as(
            "SELECT deposit_id, deposit_params FROM deposits WHERE deposit_outpoint = $1;",
        )
        .bind(OutPointDB(deposit_outpoint));

        let result: Option<(i32, DepositParamsDB)> =
            execute_query_with_tx!(self.connection, tx, query, fetch_optional)?;

        match result {
            Some((deposit_id, deposit_params)) => Ok(Some((
                u32::try_from(deposit_id).wrap_err("Failed to convert deposit id to u32")?,
                deposit_params
                    .0
                    .try_into()
                    .map_err(|e| eyre::eyre!("Invalid deposit params {e}"))?,
            ))),
            None => Ok(None),
        }
    }

    /// Saves the deposit signatures to the database for a single operator.
    /// The signatures array is identified by the deposit_outpoint and operator_idx.
    /// For the order of signatures, please check [`crate::builder::sighash::create_nofn_sighash_stream`]
    /// which determines the order of the sighashes that are signed.
    pub async fn set_deposit_signatures(
        &self,
        mut tx: Option<DatabaseTransaction<'_, '_>>,
        deposit_outpoint: OutPoint,
        operator_xonly_pk: XOnlyPublicKey,
        round_idx: usize,
        kickoff_idx: usize,
        kickoff_txid: Txid,
        signatures: Vec<TaggedSignature>,
    ) -> Result<(), BridgeError> {
        let deposit_id = self
            .get_deposit_id(tx.as_deref_mut(), deposit_outpoint)
            .await?;

        // First check if the entry already exists.
        let query = sqlx::query_as(
            "SELECT kickoff_txid, signatures FROM deposit_signatures
        WHERE deposit_id = $1 AND operator_xonly_pk = $2 AND round_idx = $3 AND kickoff_idx = $4;",
        )
        .bind(i32::try_from(deposit_id).wrap_err("Failed to convert deposit id to i32")?)
        .bind(XOnlyPublicKeyDB(operator_xonly_pk))
        .bind(round_idx as i32)
        .bind(kickoff_idx as i32);
        let txid_and_signatures: Option<(TxidDB, SignaturesDB)> =
            execute_query_with_tx!(self.connection, tx.as_deref_mut(), query, fetch_optional)?;

        if let Some((existing_kickoff_txid, _existing_signatures)) = txid_and_signatures {
            if existing_kickoff_txid.0 == kickoff_txid {
                return Ok(());
            } else {
                return Err(eyre!("Kickoff txid or signatures already set!").into());
            }
        }
        // On conflict, the previous signatures are already valid. Signatures only depend on deposit_outpoint (which depends on nofn pk) and
        // operator_xonly_pk (also depends on nofn_pk, as each operator is also a verifier and nofn_pk depends on verifiers pk)
        // Additionally operator collateral outpoint and reimbursement addr should be unchanged which we ensure in relevant db fns.
        // We add on conflict clause so it doesn't fail if the signatures are already set.
        // Why do we need to do this? If deposit fails somehow just at the end because movetx
        // signature fails to be collected, we might need to do a deposit again. Technically we can only collect movetx signature, not
        // do the full deposit.

        let query = sqlx::query(
            "INSERT INTO deposit_signatures (deposit_id, operator_xonly_pk, round_idx, kickoff_idx, kickoff_txid, signatures)
            VALUES ($1, $2, $3, $4, $5, $6)
            ON CONFLICT DO NOTHING;"
        )
        .bind(i32::try_from(deposit_id).wrap_err("Failed to convert deposit id to i32")?)
        .bind(XOnlyPublicKeyDB(operator_xonly_pk))
        .bind(round_idx as i32)
        .bind(kickoff_idx as i32)
        .bind(TxidDB(kickoff_txid))
        .bind(SignaturesDB(DepositSignatures{signatures: signatures.clone()}));

        execute_query_with_tx!(self.connection, tx, query, execute)?;

        Ok(())
    }

    /// Gets a unique int for a deposit outpoint
    pub async fn get_deposit_id(
        &self,
        tx: Option<DatabaseTransaction<'_, '_>>,
        deposit_outpoint: OutPoint,
    ) -> Result<u32, BridgeError> {
        let query = sqlx::query_as("INSERT INTO deposits (deposit_outpoint)
            VALUES ($1)
            ON CONFLICT (deposit_outpoint) DO UPDATE SET deposit_outpoint = deposits.deposit_outpoint
            RETURNING deposit_id;")
            .bind(OutPointDB(deposit_outpoint));

        let deposit_id: Result<(i32,), sqlx::Error> =
            execute_query_with_tx!(self.connection, tx, query, fetch_one);
        Ok(u32::try_from(deposit_id?.0).wrap_err("Failed to convert deposit id to u32")?)
    }

    /// Retrieves the deposit signatures for a single operator for a single reimburse
    /// process (single kickoff utxo).
    /// The signatures are tagged so that each signature can be matched with the correct
    /// txin it belongs to easily.
    pub async fn get_deposit_signatures(
        &self,
        tx: Option<DatabaseTransaction<'_, '_>>,
        deposit_outpoint: OutPoint,
        operator_xonly_pk: XOnlyPublicKey,
        round_idx: usize,
        kickoff_idx: usize,
    ) -> Result<Option<Vec<TaggedSignature>>, BridgeError> {
        let query = sqlx::query_as::<_, (SignaturesDB,)>(
            "SELECT ds.signatures FROM deposit_signatures ds
                    INNER JOIN deposits d ON d.deposit_id = ds.deposit_id
                 WHERE d.deposit_outpoint = $1
                 AND ds.operator_xonly_pk = $2
                 AND ds.round_idx = $3
                 AND ds.kickoff_idx = $4;",
        )
        .bind(OutPointDB(deposit_outpoint))
        .bind(XOnlyPublicKeyDB(operator_xonly_pk))
        .bind(round_idx as i32)
        .bind(kickoff_idx as i32);

        let result: Result<(SignaturesDB,), sqlx::Error> =
            execute_query_with_tx!(self.connection, tx, query, fetch_one);

        match result {
            Ok((SignaturesDB(signatures),)) => Ok(Some(signatures.signatures)),
            Err(sqlx::Error::RowNotFound) => Ok(None),
            Err(e) => Err(BridgeError::DatabaseError(e)),
        }
    }

    pub async fn get_deposit_data_with_kickoff_txid(
        &self,
        tx: Option<DatabaseTransaction<'_, '_>>,
        kickoff_txid: Txid,
    ) -> Result<Option<(DepositData, KickoffData)>, BridgeError> {
        let query = sqlx::query_as::<_, (DepositParamsDB, XOnlyPublicKeyDB, i32, i32)>(
            "SELECT d.deposit_params, ds.operator_xonly_pk, ds.round_idx, ds.kickoff_idx
             FROM deposit_signatures ds
             INNER JOIN deposits d ON d.deposit_id = ds.deposit_id
             WHERE ds.kickoff_txid = $1;",
        )
        .bind(TxidDB(kickoff_txid));

        let result = execute_query_with_tx!(self.connection, tx, query, fetch_optional)?;

        match result {
            Some((deposit_params, operator_xonly_pk, round_idx, kickoff_idx)) => Ok(Some((
                deposit_params
                    .0
                    .try_into()
                    .wrap_err("Can't convert deposit params")?,
                KickoffData {
                    operator_xonly_pk: operator_xonly_pk.0,
                    round_idx: u32::try_from(round_idx)
                        .wrap_err("Failed to convert round idx to u32")?,
                    kickoff_idx: u32::try_from(kickoff_idx)
                        .wrap_err("Failed to convert kickoff idx to u32")?,
                },
            ))),
            None => Ok(None),
        }
    }

    /// Sets BitVM setup data for a specific operator and deposit combination.
    /// This function additionally checks if the BitVM setup data already exists in the db.
    /// As we don't want to overwrite BitVM setup data on the db, as maliciously overwriting
    /// can prevent us to regenerate previously signed kickoff tx's.
    pub async fn set_bitvm_setup(
        &self,
        mut tx: Option<DatabaseTransaction<'_, '_>>,
        operator_xonly_pk: XOnlyPublicKey,
        deposit_outpoint: OutPoint,
        assert_tx_addrs: impl AsRef<[[u8; 32]]>,
        root_hash: &[u8; 32],
        latest_blockhash_root_hash: &[u8; 32],
    ) -> Result<(), BridgeError> {
        let deposit_id = self
            .get_deposit_id(tx.as_deref_mut(), deposit_outpoint)
            .await?;

        let query = sqlx::query(
            "INSERT INTO bitvm_setups (xonly_pk, deposit_id, assert_tx_addrs, root_hash, latest_blockhash_root_hash)
             VALUES ($1, $2, $3, $4, $5)
             ON CONFLICT (xonly_pk, deposit_id) DO NOTHING;",
        )
        .bind(XOnlyPublicKeyDB(operator_xonly_pk))
        .bind(i32::try_from(deposit_id).wrap_err("Failed to convert deposit id to i32")?)
        .bind(
            assert_tx_addrs
                .as_ref()
                .iter()
                .map(|addr| addr.as_ref())
                .collect::<Vec<&[u8]>>(),
        )
        .bind(root_hash.to_vec())
        .bind(latest_blockhash_root_hash.to_vec());

        let result = execute_query_with_tx!(self.connection, tx.as_deref_mut(), query, execute)?;

        // If no rows were affected, data already exists - check if it matches
        if result.rows_affected() == 0 {
            let existing = self
                .get_bitvm_setup(tx, operator_xonly_pk, deposit_outpoint)
                .await?;
            if let Some((existing_addrs, existing_root, existing_blockhash)) = existing {
                let new_addrs = assert_tx_addrs.as_ref();
                if existing_addrs != new_addrs
                    || existing_root != *root_hash
                    || existing_blockhash != *latest_blockhash_root_hash
                {
                    return Err(BridgeError::BitvmSetupDataMismatch(
                        operator_xonly_pk,
                        deposit_outpoint,
                    ));
                }
            }
        }

        Ok(())
    }

    /// Retrieves BitVM setup data for a specific operator, sequential collateral tx and kickoff index combination
    pub async fn get_bitvm_setup(
        &self,
        mut tx: Option<DatabaseTransaction<'_, '_>>,
        operator_xonly_pk: XOnlyPublicKey,
        deposit_outpoint: OutPoint,
    ) -> Result<Option<BitvmSetup>, BridgeError> {
        let deposit_id = self
            .get_deposit_id(tx.as_deref_mut(), deposit_outpoint)
            .await?;
        let query = sqlx::query_as::<_, (Vec<Vec<u8>>, Vec<u8>, Vec<u8>)>(
            "SELECT assert_tx_addrs, root_hash, latest_blockhash_root_hash
             FROM bitvm_setups
             WHERE xonly_pk = $1 AND deposit_id = $2;",
        )
        .bind(XOnlyPublicKeyDB(operator_xonly_pk))
        .bind(i32::try_from(deposit_id).wrap_err("Failed to convert deposit id to i32")?);

        let result = execute_query_with_tx!(self.connection, tx, query, fetch_optional)?;

        match result {
            Some((assert_tx_addrs, root_hash, latest_blockhash_root_hash)) => {
                // Convert root_hash Vec<u8> back to [u8; 32]
                let root_hash_array: [u8; 32] = root_hash
                    .try_into()
                    .map_err(|_| eyre::eyre!("root_hash must be 32 bytes"))?;
                let latest_blockhash_root_hash_array: [u8; 32] = latest_blockhash_root_hash
                    .try_into()
                    .map_err(|_| eyre::eyre!("latest_blockhash_root_hash must be 32 bytes"))?;

                let assert_tx_addrs: Vec<[u8; 32]> = assert_tx_addrs
                    .into_iter()
                    .map(|addr| {
                        let mut addr_array = [0u8; 32];
                        addr_array.copy_from_slice(&addr);
                        addr_array
                    })
                    .collect();

                Ok(Some((
                    assert_tx_addrs,
                    root_hash_array,
                    latest_blockhash_root_hash_array,
                )))
            }
            None => Ok(None),
        }
    }

    pub async fn set_kickoff_connector_as_used(
        &self,
        tx: Option<DatabaseTransaction<'_, '_>>,
        round_idx: u32,
        kickoff_connector_idx: u32,
        kickoff_txid: Option<Txid>,
    ) -> Result<(), BridgeError> {
        let query = sqlx::query(
            "INSERT INTO used_kickoff_connectors (round_idx, kickoff_connector_idx, kickoff_txid)
             VALUES ($1, $2, $3);",
        )
        .bind(i32::try_from(round_idx).wrap_err("Failed to convert round idx to i32")?)
        .bind(
            i32::try_from(kickoff_connector_idx)
                .wrap_err("Failed to convert kickoff connector idx to i32")?,
        )
        .bind(kickoff_txid.map(TxidDB));

        execute_query_with_tx!(self.connection, tx, query, execute)?;

        Ok(())
    }

    pub async fn get_kickoff_txid_for_used_kickoff_connector(
        &self,
        tx: Option<DatabaseTransaction<'_, '_>>,
        round_idx: u32,
        kickoff_connector_idx: u32,
    ) -> Result<Option<Txid>, BridgeError> {
        let query = sqlx::query_as::<_, (TxidDB,)>(
            "SELECT kickoff_txid FROM used_kickoff_connectors WHERE round_idx = $1 AND kickoff_connector_idx = $2;",
        )
        .bind(i32::try_from(round_idx).wrap_err("Failed to convert round idx to i32")?)
        .bind(i32::try_from(kickoff_connector_idx).wrap_err("Failed to convert kickoff connector idx to i32")?);

        let result = execute_query_with_tx!(self.connection, tx, query, fetch_optional)?;

        match result {
            Some((txid,)) => Ok(Some(txid.0)),
            None => Ok(None),
        }
    }

    pub async fn get_unused_and_signed_kickoff_connector(
        &self,
        tx: Option<DatabaseTransaction<'_, '_>>,
        deposit_id: u32,
        operator_xonly_pk: XOnlyPublicKey,
    ) -> Result<Option<(u32, u32)>, BridgeError> {
        // TODO: check if AND ds.round_idx >= cr.round_idx is correct or if we should use = instead
        let query = sqlx::query_as::<_, (i32, i32)>(
            "WITH current_round AS (
                    SELECT round_idx
                    FROM current_round_index
                    WHERE id = 1
                )
                SELECT
                    ds.round_idx as round_idx,
                    ds.kickoff_idx as kickoff_connector_idx
                FROM deposit_signatures ds
                CROSS JOIN current_round cr
                WHERE ds.deposit_id = $1  -- Parameter for deposit_id
                    AND ds.operator_xonly_pk = $2
                    AND ds.round_idx >= cr.round_idx
                    AND NOT EXISTS (
                        SELECT 1
                        FROM used_kickoff_connectors ukc
                        WHERE ukc.round_idx = ds.round_idx
                        AND ukc.kickoff_connector_idx = ds.kickoff_idx
                    )
                ORDER BY ds.round_idx ASC
                LIMIT 1;",
        )
        .bind(i32::try_from(deposit_id).wrap_err("Failed to convert deposit id to i32")?)
        .bind(XOnlyPublicKeyDB(operator_xonly_pk));

        let result = execute_query_with_tx!(self.connection, tx, query, fetch_optional)?;

        match result {
            Some((round_idx, kickoff_connector_idx)) => Ok(Some((
                u32::try_from(round_idx).wrap_err("Failed to convert round idx to u32")?,
                u32::try_from(kickoff_connector_idx)
                    .wrap_err("Failed to convert kickoff connector idx to u32")?,
            ))),
            None => Ok(None),
        }
    }

    pub async fn get_current_round_index(
        &self,
        tx: Option<DatabaseTransaction<'_, '_>>,
    ) -> Result<Option<u32>, BridgeError> {
        let query =
            sqlx::query_as::<_, (i32,)>("SELECT round_idx FROM current_round_index WHERE id = 1");
        let result = execute_query_with_tx!(self.connection, tx, query, fetch_optional)?;
        match result {
            Some((round_idx,)) => Ok(Some(
                u32::try_from(round_idx).wrap_err("Failed to convert round idx to u32")?,
            )),
            None => Ok(None),
        }
    }

    pub async fn update_current_round_index(
        &self,
        tx: Option<DatabaseTransaction<'_, '_>>,
        round_idx: u32,
    ) -> Result<(), BridgeError> {
        let query = sqlx::query("UPDATE current_round_index SET round_idx = $1 WHERE id = 1")
            .bind(i32::try_from(round_idx).wrap_err("Failed to convert round idx to i32")?);

        execute_query_with_tx!(self.connection, tx, query, execute)?;

        Ok(())
    }
}

#[cfg(test)]
mod tests {
    use std::str::FromStr;

    use crate::bitvm_client::{SECP, UNSPENDABLE_XONLY_PUBKEY};
    use crate::citrea::mock::MockCitreaClient;
    use crate::operator::Operator;
    use crate::rpc::clementine::{
        DepositSignatures, NormalSignatureKind, NumberedSignatureKind, TaggedSignature,
    };
    use crate::UTXO;
    use crate::{database::Database, test::common::*};
    use bitcoin::hashes::Hash;
    use bitcoin::key::constants::SCHNORR_SIGNATURE_SIZE;
    use bitcoin::key::Keypair;
    use bitcoin::{Address, Amount, OutPoint, ScriptBuf, TxOut, Txid, XOnlyPublicKey};

    #[tokio::test]
    async fn test_set_get_operator() {
        let config = create_test_config_with_thread_name().await;
        let database = Database::new(&config).await.unwrap();
        let mut ops = Vec::new();
        let operator_xonly_pks = [generate_random_xonly_pk(), generate_random_xonly_pk()];
        let reimburse_addrs = [
            Address::from_str("bc1q6d6cztycxjpm7p882emln0r04fjqt0kqylvku2")
                .unwrap()
                .assume_checked(),
            Address::from_str("bc1qj2mw4uh24qf67kn4nyqfsnta0mmxcutvhkyfp9")
                .unwrap()
                .assume_checked(),
        ];
        for i in 0..2 {
            let txid_str = format!(
                "16b3a5951cb816afeb9dab8a30d0ece7acd3a7b34437436734edd1b72b6bf0{:02x}",
                i
            );
            let txid = Txid::from_str(&txid_str).unwrap();
            ops.push((
                operator_xonly_pks[i],
                reimburse_addrs[i].clone(),
                OutPoint {
                    txid,
                    vout: i as u32,
                },
            ));
        }

        // Test inserting multiple operators
        for x in ops.iter() {
            database.set_operator(None, x.0, &x.1, x.2).await.unwrap();
        }

        // Test getting all operators
        let res = database.get_operators(None).await.unwrap();
        assert_eq!(res.len(), ops.len());
        for i in 0..2 {
            assert_eq!(res[i].0, ops[i].0);
            assert_eq!(res[i].1, ops[i].1);
            assert_eq!(res[i].2, ops[i].2);
        }

        // Test getting single operator
        let res_single = database
            .get_operator(None, operator_xonly_pks[1])
            .await
            .unwrap()
            .unwrap();
        assert_eq!(res_single.xonly_pk, ops[1].0);
        assert_eq!(res_single.reimburse_addr, ops[1].1);
        assert_eq!(res_single.collateral_funding_outpoint, ops[1].2);

        // Test that we can insert the same data without errors
        database
            .set_operator(None, ops[0].0, &ops[0].1, ops[0].2)
            .await
            .unwrap();

        // Test updating operator data
        let new_reimburse_addr = Address::from_str("bc1qj2mw4uh24qf67kn4nyqfsnta0mmxcutvhkyfp9")
            .unwrap()
            .assume_checked();
        let new_collateral_funding_outpoint = OutPoint {
            txid: Txid::from_byte_array([2u8; 32]),
            vout: 1,
        };

        // test that we can't update the reimburse address
        assert!(database
            .set_operator(
                None,
                operator_xonly_pks[0],
                &reimburse_addrs[0],
                new_collateral_funding_outpoint
            )
            .await
            .is_err());

        // test that we can't update the collateral funding outpoint
        assert!(database
            .set_operator(None, operator_xonly_pks[0], &new_reimburse_addr, ops[0].2)
            .await
            .is_err());

        // test that we can't update both
        assert!(database
            .set_operator(
                None,
                operator_xonly_pks[0],
                &new_reimburse_addr,
                new_collateral_funding_outpoint
            )
            .await
            .is_err());

        // Verify data remains unchanged after failed updates
        let res_unchanged = database
            .get_operator(None, operator_xonly_pks[0])
            .await
            .unwrap()
            .unwrap();
        assert_eq!(res_unchanged.xonly_pk, ops[0].0);
        assert_eq!(res_unchanged.reimburse_addr, ops[0].1);
        assert_eq!(res_unchanged.collateral_funding_outpoint, ops[0].2);
    }

    #[tokio::test]
    async fn test_set_get_operator_challenge_ack_hashes() {
        let config = create_test_config_with_thread_name().await;
        let database = Database::new(&config).await.unwrap();

        let public_hashes = vec![[1u8; 20], [2u8; 20]];
        let new_public_hashes = vec![[3u8; 20], [4u8; 20]];

        let deposit_outpoint = OutPoint {
            txid: Txid::from_byte_array([1u8; 32]),
            vout: 0,
        };

        let operator_xonly_pk = generate_random_xonly_pk();
        let non_existant_xonly_pk = generate_random_xonly_pk();

        // Test inserting new data
        database
            .set_operator_challenge_ack_hashes(
                None,
                operator_xonly_pk,
                deposit_outpoint,
                &public_hashes,
            )
            .await
            .unwrap();

        // Retrieve and verify
        let result = database
            .get_operators_challenge_ack_hashes(None, operator_xonly_pk, deposit_outpoint)
            .await
            .unwrap();
        assert_eq!(result, Some(public_hashes.clone()));

        // Test that we can insert the same data without errors
        database
            .set_operator_challenge_ack_hashes(
                None,
                operator_xonly_pk,
                deposit_outpoint,
                &public_hashes,
            )
            .await
            .unwrap();

        // Test non-existent entry
        let non_existent = database
            .get_operators_challenge_ack_hashes(None, non_existant_xonly_pk, deposit_outpoint)
            .await
            .unwrap();
        assert!(non_existent.is_none());

        // Test that we can't update with different data
        assert!(database
            .set_operator_challenge_ack_hashes(
                None,
                operator_xonly_pk,
                deposit_outpoint,
                &new_public_hashes,
            )
            .await
            .is_err());

        // Verify data remains unchanged after failed update
        let result = database
            .get_operators_challenge_ack_hashes(None, operator_xonly_pk, deposit_outpoint)
            .await
            .unwrap();
        assert_eq!(result, Some(public_hashes));
    }

    #[tokio::test]
    async fn test_save_get_unspent_kickoff_sigs() {
        let config = create_test_config_with_thread_name().await;
        let database = Database::new(&config).await.unwrap();

        let round_idx = 1;
        let signatures = DepositSignatures {
            signatures: vec![
                TaggedSignature {
                    signature_id: Some((NumberedSignatureKind::UnspentKickoff1, 1).into()),
                    signature: vec![0x1F; SCHNORR_SIGNATURE_SIZE],
                },
                TaggedSignature {
                    signature_id: Some((NumberedSignatureKind::UnspentKickoff2, 1).into()),
                    signature: (vec![0x2F; SCHNORR_SIGNATURE_SIZE]),
                },
                TaggedSignature {
                    signature_id: Some((NumberedSignatureKind::UnspentKickoff1, 2).into()),
                    signature: vec![0x1F; SCHNORR_SIGNATURE_SIZE],
                },
                TaggedSignature {
                    signature_id: Some((NumberedSignatureKind::UnspentKickoff2, 2).into()),
                    signature: (vec![0x2F; SCHNORR_SIGNATURE_SIZE]),
                },
            ],
        };

        let operator_xonly_pk = generate_random_xonly_pk();
        let non_existant_xonly_pk = generate_random_xonly_pk();

        database
            .set_unspent_kickoff_sigs(
                None,
                operator_xonly_pk,
                round_idx,
                signatures.signatures.clone(),
            )
            .await
            .unwrap();

        let result = database
            .get_unspent_kickoff_sigs(None, operator_xonly_pk, round_idx)
            .await
            .unwrap()
            .unwrap();
        assert_eq!(result, signatures.signatures);

        let non_existent = database
            .get_unspent_kickoff_sigs(None, non_existant_xonly_pk, round_idx)
            .await
            .unwrap();
        assert!(non_existent.is_none());

        let non_existent = database
            .get_unspent_kickoff_sigs(None, non_existant_xonly_pk, round_idx + 1)
            .await
            .unwrap();
        assert!(non_existent.is_none());
    }

    #[tokio::test]
    async fn test_operators_funding_utxo_1() {
        let config = create_test_config_with_thread_name().await;
        let db = Database::new(&config).await.unwrap();

        let utxo = UTXO {
            outpoint: OutPoint {
                txid: Txid::from_byte_array([1u8; 32]),
                vout: 1,
            },
            txout: TxOut {
                value: Amount::from_sat(100),
                script_pubkey: ScriptBuf::from(vec![1u8]),
            },
        };
        db.set_funding_utxo(None, utxo.clone()).await.unwrap();
        let db_utxo = db.get_funding_utxo(None).await.unwrap().unwrap();

        // Sanity check
        assert_eq!(db_utxo, utxo);
    }

    #[tokio::test]
    async fn test_operators_funding_utxo_2() {
        let config = create_test_config_with_thread_name().await;
        let db = Database::new(&config).await.unwrap();

        let db_utxo = db.get_funding_utxo(None).await.unwrap();

        assert!(db_utxo.is_none());
    }

    #[tokio::test]
    async fn test_bitvm_setup() {
        let config = create_test_config_with_thread_name().await;
        let database = Database::new(&config).await.unwrap();

        let assert_tx_hashes: Vec<[u8; 32]> = vec![[1u8; 32], [4u8; 32]];
        let root_hash = [42u8; 32];
        let latest_blockhash_root_hash = [43u8; 32];

        let deposit_outpoint = OutPoint {
            txid: Txid::from_byte_array([1u8; 32]),
            vout: 0,
        };
        let operator_xonly_pk = generate_random_xonly_pk();
        let non_existant_xonly_pk = generate_random_xonly_pk();

        // Test inserting new BitVM setup
        database
            .set_bitvm_setup(
                None,
                operator_xonly_pk,
                deposit_outpoint,
                &assert_tx_hashes,
                &root_hash,
                &latest_blockhash_root_hash,
            )
            .await
            .unwrap();

        // Retrieve and verify
        let result = database
            .get_bitvm_setup(None, operator_xonly_pk, deposit_outpoint)
            .await
            .unwrap()
            .unwrap();
        assert_eq!(result.0, assert_tx_hashes);
        assert_eq!(result.1, root_hash);
        assert_eq!(result.2, latest_blockhash_root_hash);

        // Test that we can insert the same data without errors
        database
            .set_bitvm_setup(
                None,
                operator_xonly_pk,
                deposit_outpoint,
                &assert_tx_hashes,
                &root_hash,
                &latest_blockhash_root_hash,
            )
            .await
            .unwrap();

        // Test non-existent entry
        let non_existent = database
            .get_bitvm_setup(None, non_existant_xonly_pk, deposit_outpoint)
            .await
            .unwrap();
        assert!(non_existent.is_none());

        // Test updating BitVM setup data
        let new_assert_tx_hashes: Vec<[u8; 32]> = vec![[2u8; 32], [5u8; 32]];
        let new_root_hash = [44u8; 32];
        let new_latest_blockhash_root_hash = [45u8; 32];

        // test that we can't update the assert_tx_hashes
        assert!(database
            .set_bitvm_setup(
                None,
                operator_xonly_pk,
                deposit_outpoint,
                &new_assert_tx_hashes,
                &root_hash,
                &latest_blockhash_root_hash,
            )
            .await
            .is_err());

        // test that we can't update the root_hash
        assert!(database
            .set_bitvm_setup(
                None,
                operator_xonly_pk,
                deposit_outpoint,
                &assert_tx_hashes,
                &new_root_hash,
                &latest_blockhash_root_hash,
            )
            .await
            .is_err());

        // test that we can't update the latest_blockhash_root_hash
        assert!(database
            .set_bitvm_setup(
                None,
                operator_xonly_pk,
                deposit_outpoint,
                &assert_tx_hashes,
                &root_hash,
                &new_latest_blockhash_root_hash,
            )
            .await
            .is_err());

        // test that we can't update all of them
        assert!(database
            .set_bitvm_setup(
                None,
                operator_xonly_pk,
                deposit_outpoint,
                &new_assert_tx_hashes,
                &new_root_hash,
                &new_latest_blockhash_root_hash,
            )
            .await
            .is_err());

        // Verify data remains unchanged after failed updates
        let result = database
            .get_bitvm_setup(None, operator_xonly_pk, deposit_outpoint)
            .await
            .unwrap()
            .unwrap();
        assert_eq!(result.0, assert_tx_hashes);
        assert_eq!(result.1, root_hash);
        assert_eq!(result.2, latest_blockhash_root_hash);
    }

    #[tokio::test]
    async fn set_get_operator_winternitz_public_keys() {
        let mut config = create_test_config_with_thread_name().await;
        let database = Database::new(&config).await.unwrap();
        let _regtest = create_regtest_rpc(&mut config).await;

        let operator = Operator::<MockCitreaClient>::new(config.clone())
            .await
            .unwrap();
        let op_xonly_pk =
            XOnlyPublicKey::from_keypair(&Keypair::from_secret_key(&SECP, &config.secret_key)).0;
        let deposit_outpoint = OutPoint {
            txid: Txid::from_slice(&[0x45; 32]).unwrap(),
            vout: 0x1F,
        };
        let wpks = operator
            .generate_assert_winternitz_pubkeys(deposit_outpoint)
            .unwrap();

        // Test inserting new data
        database
            .set_operator_kickoff_winternitz_public_keys(None, op_xonly_pk, wpks.clone())
            .await
            .unwrap();

        let result = database
            .get_operator_kickoff_winternitz_public_keys(None, op_xonly_pk)
            .await
            .unwrap();
        assert_eq!(result, wpks);

        // Test that we can insert the same data without errors
        database
            .set_operator_kickoff_winternitz_public_keys(None, op_xonly_pk, wpks.clone())
            .await
            .unwrap();

        // Test that we can't update with different data
        let different_wpks = operator
            .generate_assert_winternitz_pubkeys(OutPoint {
                txid: Txid::from_slice(&[0x46; 32]).unwrap(),
                vout: 0x1F,
            })
            .unwrap();
        assert!(database
            .set_operator_kickoff_winternitz_public_keys(None, op_xonly_pk, different_wpks)
            .await
            .is_err());

        let non_existent = database
            .get_operator_kickoff_winternitz_public_keys(None, *UNSPENDABLE_XONLY_PUBKEY)
            .await;
        assert!(non_existent.is_err());
    }

    #[tokio::test]
    async fn set_get_operator_bitvm_wpks() {
        let mut config = create_test_config_with_thread_name().await;
        let database = Database::new(&config).await.unwrap();
        let _regtest = create_regtest_rpc(&mut config).await;

        let operator = Operator::<MockCitreaClient>::new(config.clone())
            .await
            .unwrap();
        let op_xonly_pk =
            XOnlyPublicKey::from_keypair(&Keypair::from_secret_key(&SECP, &config.secret_key)).0;
        let deposit_outpoint = OutPoint {
            txid: Txid::from_slice(&[0x45; 32]).unwrap(),
            vout: 0x1F,
        };
        let wpks = operator
            .generate_assert_winternitz_pubkeys(deposit_outpoint)
            .unwrap();

        database
            .set_operator_bitvm_keys(None, op_xonly_pk, deposit_outpoint, wpks.clone())
            .await
            .unwrap();

        let result = database
            .get_operator_bitvm_keys(None, op_xonly_pk, deposit_outpoint)
            .await
            .unwrap();
        assert_eq!(result, wpks);

        let non_existent = database
            .get_operator_kickoff_winternitz_public_keys(None, *UNSPENDABLE_XONLY_PUBKEY)
            .await;
        assert!(non_existent.is_err());
    }

    #[tokio::test]
    async fn set_get_deposit_signatures() {
        let config = create_test_config_with_thread_name().await;
        let database = Database::new(&config).await.unwrap();

        let operator_xonly_pk = generate_random_xonly_pk();
        let unset_operator_xonly_pk = generate_random_xonly_pk();
        let deposit_outpoint = OutPoint {
            txid: Txid::from_slice(&[0x45; 32]).unwrap(),
            vout: 0x1F,
        };
        let round_idx = 1;
        let kickoff_idx = 1;
        let signatures = DepositSignatures {
            signatures: vec![
                TaggedSignature {
                    signature_id: Some(NormalSignatureKind::Reimburse1.into()),
                    signature: vec![0x1F; SCHNORR_SIGNATURE_SIZE],
                },
                TaggedSignature {
                    signature_id: Some((NumberedSignatureKind::OperatorChallengeNack1, 1).into()),
                    signature: (vec![0x2F; SCHNORR_SIGNATURE_SIZE]),
                },
            ],
        };

        database
            .set_deposit_signatures(
                None,
                deposit_outpoint,
                operator_xonly_pk,
                round_idx,
                kickoff_idx,
                Txid::all_zeros(),
                signatures.signatures.clone(),
            )
            .await
            .unwrap();
        // Setting this twice should not cause any issues
        database
            .set_deposit_signatures(
                None,
                deposit_outpoint,
                operator_xonly_pk,
                round_idx,
                kickoff_idx,
                Txid::all_zeros(),
                signatures.signatures.clone(),
            )
            .await
            .unwrap();
        // But with different kickoff txid and signatures should.
        assert!(database
            .set_deposit_signatures(
                None,
                deposit_outpoint,
                operator_xonly_pk,
                round_idx,
                kickoff_idx,
                Txid::from_slice(&[0x1F; 32]).unwrap(),
                signatures.signatures.clone(),
            )
            .await
            .is_err());

        let result = database
            .get_deposit_signatures(
                None,
                deposit_outpoint,
                operator_xonly_pk,
                round_idx,
                kickoff_idx,
            )
            .await
            .unwrap()
            .unwrap();
        assert_eq!(result, signatures.signatures);

        let non_existent = database
            .get_deposit_signatures(
                None,
                deposit_outpoint,
                operator_xonly_pk,
                round_idx + 1,
                kickoff_idx + 1,
            )
            .await
            .unwrap();
        assert!(non_existent.is_none());

        let non_existent = database
            .get_deposit_signatures(
                None,
                OutPoint::null(),
                unset_operator_xonly_pk,
                round_idx,
                kickoff_idx,
            )
            .await
            .unwrap();
        assert!(non_existent.is_none());
    }
}<|MERGE_RESOLUTION|>--- conflicted
+++ resolved
@@ -9,16 +9,11 @@
     },
     Database, DatabaseTransaction,
 };
-<<<<<<< HEAD
 use crate::{
-    builder::transaction::{
-        create_move_to_vault_txhandler, DepositData, KickoffData, OperatorData,
-    },
+    builder::transaction::create_move_to_vault_txhandler,
     config::protocol::ProtocolParamset,
+    deposit::{DepositData, KickoffData, OperatorData},
 };
-=======
-use crate::deposit::{DepositData, KickoffData, OperatorData};
->>>>>>> 6749a84d
 use crate::{
     errors::BridgeError,
     execute_query_with_tx,
