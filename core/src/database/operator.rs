--- conflicted
+++ resolved
@@ -193,20 +193,11 @@
         let wpk = borsh::to_vec(&winternitz_public_key).wrap_err(BridgeError::BorshError)?;
 
         let query = sqlx::query(
-<<<<<<< HEAD
-            "INSERT INTO operator_winternitz_public_keys (operator_id, winternitz_public_keys) 
-                 VALUES ($1, $2)
-                 ON CONFLICT (operator_id) 
-                 DO UPDATE SET winternitz_public_keys = $2;",
-        )
-        .bind(operator_id as i64)
-        .bind(wpk);
-=======
-                "INSERT INTO operator_winternitz_public_keys (xonly_pk, winternitz_public_keys) VALUES ($1, $2);",
+                "INSERT INTO operator_winternitz_public_keys (xonly_pk, winternitz_public_keys) VALUES ($1, $2)
+                    ON CONFLICT (xonly_pk) DO NOTHING;",
             )
             .bind(XOnlyPublicKeyDB(operator_xonly_pk))
             .bind(wpk);
->>>>>>> 4cb874f2
 
         execute_query_with_tx!(self.connection, tx, query, execute)?;
 
