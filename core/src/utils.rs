--- conflicted
+++ resolved
@@ -38,13 +38,9 @@
         XOnlyPublicKey::from_str("93c7378d96518a75448821c4f7c8f4bae7ce60f804d03d1f0628dd5dd0f5de51").unwrap();
 }
 
-<<<<<<< HEAD
 lazy_static::lazy_static! {
     pub static ref NETWORK : bitcoin::Network = bitcoin::Network::Regtest;
 }
-
-=======
->>>>>>> 05cba061
 pub fn calculate_merkle_root(leaves: Vec<HashType>) -> HashType {
     let mut hashes = leaves;
 
