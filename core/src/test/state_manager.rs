use bitcoin::{consensus, Block};
<<<<<<< HEAD
use tokio::sync::Mutex;

use super::common::{create_test_config_with_thread_name, initialize_database};
use crate::database::DatabaseTransaction;
use crate::states::context::{Duty, Owner};
use crate::{
    builder::transaction::{ContractContext, TransactionType, TxHandler},
    config::BridgeConfig,
    database::Database,
    errors::BridgeError,
    states::StateManager,
};

// Mock implementation of the Owner trait for testing
#[derive(Debug, Clone, Default)]
struct MockOwner {
    cached_duties: Arc<Mutex<Vec<Duty>>>,
}

#[allow(unused_variables)]
impl PartialEq for MockOwner {
    fn eq(&self, other: &Self) -> bool {
        true // all mock owners are equal
    }
}

// Implement the Owner trait for MockOwner
#[async_trait]
impl Owner for MockOwner {
    const OWNER_TYPE: &'static str = "test_owner";

    async fn handle_duty(&self, duty: Duty) -> Result<(), BridgeError> {
        self.cached_duties.lock().await.push(duty);
        Ok(())
    }

    async fn create_txhandlers(
        &self,
        _tx_type: TransactionType,
        _contract_context: ContractContext,
    ) -> Result<BTreeMap<TransactionType, TxHandler>, BridgeError> {
        Ok(BTreeMap::new())
    }

    async fn handle_finalized_block(
        &self,
        _dbtx: DatabaseTransaction<'_, '_>,
        _block_id: u32,
        _block_height: u32,
        _block: &bitcoin::Block,
        _light_client_proof_wait_interval_secs: Option<u32>,
    ) -> Result<(), BridgeError> {
        Ok(())
    }
}
=======

use super::common::{create_test_config_with_thread_name, initialize_database, MockOwner};
use crate::{config::BridgeConfig, database::Database, states::StateManager};
>>>>>>> 333865ee

// Helper function to create a test state manager
async fn create_test_state_manager(
    config: &BridgeConfig,
) -> (StateManager<MockOwner>, BridgeConfig) {
    let db = Database::new(config)
        .await
        .expect("Failed to create database");
    let owner = Default::default();

    let state_manager = StateManager::new(db, owner, config.protocol_paramset())
        .await
        .unwrap();

    (state_manager, config.clone())
}

async fn create_test_config() -> BridgeConfig {
    let config = create_test_config_with_thread_name(Some("state_manager_test")).await;
    initialize_database(&config).await;
    config
}

// Helper function to create an empty block for testing
fn create_empty_block() -> Block {
    // from bitcoin tests
    let some_block = hex::decode("010000004ddccd549d28f385ab457e98d1b11ce80bfea2c5ab93015ade4973e400000000bf4473e53794beae34e64fccc471dace6ae544180816f89591894e0f417a914cd74d6e49ffff001d323b3a7b0201000000010000000000000000000000000000000000000000000000000000000000000000ffffffff0804ffff001d026e04ffffffff0100f2052a0100000043410446ef0102d1ec5240f0d061a4246c1bdef63fc3dbab7733052fbbf0ecd8f41fc26bf049ebb4f9527f374280259e7cfa99c48b0e3f39c51347a19a5819651503a5ac00000000010000000321f75f3139a013f50f315b23b0c9a2b6eac31e2bec98e5891c924664889942260000000049483045022100cb2c6b346a978ab8c61b18b5e9397755cbd17d6eb2fe0083ef32e067fa6c785a02206ce44e613f31d9a6b0517e46f3db1576e9812cc98d159bfdaf759a5014081b5c01ffffffff79cda0945903627c3da1f85fc95d0b8ee3e76ae0cfdc9a65d09744b1f8fc85430000000049483045022047957cdd957cfd0becd642f6b84d82f49b6cb4c51a91f49246908af7c3cfdf4a022100e96b46621f1bffcf5ea5982f88cef651e9354f5791602369bf5a82a6cd61a62501fffffffffe09f5fe3ffbf5ee97a54eb5e5069e9da6b4856ee86fc52938c2f979b0f38e82000000004847304402204165be9a4cbab8049e1af9723b96199bfd3e85f44c6b4c0177e3962686b26073022028f638da23fc003760861ad481ead4099312c60030d4cb57820ce4d33812a5ce01ffffffff01009d966b01000000434104ea1feff861b51fe3f5f8a3b12d0f4712db80e919548a80839fc47c6a21e66d957e9c5d8cd108c7a2d2324bad71f9904ac0ae7336507d785b17a2c115e427a32fac00000000").unwrap();

    consensus::deserialize(&some_block).unwrap()
}

#[tokio::test]
async fn test_process_empty_block_with_no_machines() {
    let (mut state_manager, _config) = create_test_state_manager(&create_test_config().await).await;

    let block = create_empty_block();
    let block_height = 1;

    // Process an empty block with no state machines
    let result = state_manager
        .process_block_parallel(&block, block_height)
        .await;

    // Should succeed with no state changes
    assert!(
        result.is_ok(),
        "Failed to process empty block: {:?}",
        result
    );
}

#[tokio::test]
async fn test_process_block_parallel() {
    let (mut state_manager, _config) = create_test_state_manager(&create_test_config().await).await;

    // Create a block
    let block = create_empty_block();

    // Process the block multiple times to test the iteration logic
    for i in 1..=3 {
        let result = state_manager.process_block_parallel(&block, i).await;
        assert!(
            result.is_ok(),
            "Failed to process block on iteration {}: {:?}",
            i,
            result
        );
    }
}

#[tokio::test]
async fn test_save_and_load_state() {
    let (mut state_manager, config) = create_test_state_manager(&create_test_config().await).await;

    // Process a block to ensure the state is initialized
    let block = create_empty_block();
    let result = state_manager.process_block_parallel(&block, 1).await;
    assert!(result.is_ok(), "Failed to process block: {:?}", result);

    // Save state to DB
    let result = state_manager.save_state_to_db(1, None).await;
    assert!(result.is_ok(), "Failed to save state to DB: {:?}", result);

    // Create a new state manager to load from DB
    let (mut new_state_manager, _) = create_test_state_manager(&config).await;

    // Load state from DB
    let result = new_state_manager.load_from_db().await;
    assert!(result.is_ok(), "Failed to load state from DB: {:?}", result);

    // Check that the state is the same
    let mut round_machines = new_state_manager.round_machines();
    let mut kickoff_machines = new_state_manager.kickoff_machines();

    round_machines.sort_by_key(|m| m.operator_idx);
    kickoff_machines.sort_by_key(|m| m.kickoff_id);

    let mut round_machines_old = state_manager.round_machines();
    let mut kickoff_machines_old = state_manager.kickoff_machines();

    round_machines_old.sort_by_key(|m| m.operator_idx);
    kickoff_machines_old.sort_by_key(|m| m.kickoff_id);

    assert_eq!(round_machines, round_machines_old);
    assert_eq!(kickoff_machines, kickoff_machines_old);
}<|MERGE_RESOLUTION|>--- conflicted
+++ resolved
@@ -1,65 +1,7 @@
 use bitcoin::{consensus, Block};
-<<<<<<< HEAD
-use tokio::sync::Mutex;
-
-use super::common::{create_test_config_with_thread_name, initialize_database};
-use crate::database::DatabaseTransaction;
-use crate::states::context::{Duty, Owner};
-use crate::{
-    builder::transaction::{ContractContext, TransactionType, TxHandler},
-    config::BridgeConfig,
-    database::Database,
-    errors::BridgeError,
-    states::StateManager,
-};
-
-// Mock implementation of the Owner trait for testing
-#[derive(Debug, Clone, Default)]
-struct MockOwner {
-    cached_duties: Arc<Mutex<Vec<Duty>>>,
-}
-
-#[allow(unused_variables)]
-impl PartialEq for MockOwner {
-    fn eq(&self, other: &Self) -> bool {
-        true // all mock owners are equal
-    }
-}
-
-// Implement the Owner trait for MockOwner
-#[async_trait]
-impl Owner for MockOwner {
-    const OWNER_TYPE: &'static str = "test_owner";
-
-    async fn handle_duty(&self, duty: Duty) -> Result<(), BridgeError> {
-        self.cached_duties.lock().await.push(duty);
-        Ok(())
-    }
-
-    async fn create_txhandlers(
-        &self,
-        _tx_type: TransactionType,
-        _contract_context: ContractContext,
-    ) -> Result<BTreeMap<TransactionType, TxHandler>, BridgeError> {
-        Ok(BTreeMap::new())
-    }
-
-    async fn handle_finalized_block(
-        &self,
-        _dbtx: DatabaseTransaction<'_, '_>,
-        _block_id: u32,
-        _block_height: u32,
-        _block: &bitcoin::Block,
-        _light_client_proof_wait_interval_secs: Option<u32>,
-    ) -> Result<(), BridgeError> {
-        Ok(())
-    }
-}
-=======
 
 use super::common::{create_test_config_with_thread_name, initialize_database, MockOwner};
 use crate::{config::BridgeConfig, database::Database, states::StateManager};
->>>>>>> 333865ee
 
 // Helper function to create a test state manager
 async fn create_test_state_manager(
