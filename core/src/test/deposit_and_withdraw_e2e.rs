--- conflicted
+++ resolved
@@ -6,13 +6,8 @@
 use crate::builder::transaction::input::{SpendableTxIn, UtxoVout};
 use crate::builder::transaction::output::UnspentTxOut;
 use crate::builder::transaction::{TransactionType, TxHandlerBuilder, DEFAULT_SEQUENCE};
-<<<<<<< HEAD
-use crate::citrea::{CitreaClient, CitreaClientT, SATS_TO_WEI_MULTIPLIER};
+use crate::citrea::{CitreaClient, CitreaClientT};
 use crate::config::protocol::{ProtocolParamset, TESTNET4_TEST_PARAMSET};
-=======
-use crate::citrea::{CitreaClient, CitreaClientT};
-use crate::config::protocol::ProtocolParamset;
->>>>>>> 6e4db5eb
 use crate::config::BridgeConfig;
 use crate::database::Database;
 use crate::deposit::{BaseDepositData, DepositInfo, DepositType};
@@ -810,30 +805,23 @@
         .insert_deposit_move_txid(config.protocol_paramset().start_height as u64, move_txid)
         .await;
 
-    let (
-        _verifiers,
-        mut _operators,
-        _aggregator,
-        _cleanup,
-        _deposit_params,
-        _move_txid,
-        _deposit_blockhash,
-        _verifiers_public_keys,
-    ) = run_single_deposit::<MockCitreaClient>(
-        &mut config,
-        rpc.clone(),
-        None,
-        Some(OutPoint {
-            // use previous deposit outpoint so that we don't need to create a new one
-            txid: Txid::from_str(
-                "93b3527dfcfe957c64a3210c04f19aaf9bfa8f5d8dd55c3e6f0613e631b8b135",
-            )
-            .unwrap(),
-            vout: 1,
-        }),
-    )
-    .await
-    .unwrap();
+    let (actors, _deposit_infos, _move_txid, _deposit_blockhash, _verifiers_public_keys) =
+        run_single_deposit::<MockCitreaClient>(
+            &mut config,
+            rpc.clone(),
+            None,
+            None,
+            Some(OutPoint {
+                // use previous deposit outpoint so that we don't need to create a new one
+                txid: Txid::from_str(
+                    "93b3527dfcfe957c64a3210c04f19aaf9bfa8f5d8dd55c3e6f0613e631b8b135",
+                )
+                .unwrap(),
+                vout: 1,
+            }),
+        )
+        .await
+        .unwrap();
 
     tracing::info!(
         "Deposit ending block_height: {:?}",
@@ -899,22 +887,14 @@
     // }
 
     // Setup tx_sender for sending transactions
-    let verifier_0_config = {
-        let mut config = config.clone();
-        config.db_name += "0";
-        config
-    };
-
-    let db = Database::new(&verifier_0_config)
-        .await
-        .expect("failed to create database");
+    let (op0_db, _) = actors.get_operator_db_and_xonly_pk_by_index(0).await;
 
     tracing::info!("Waiting for payout is mined and added to db");
 
     // wait until payout tx is added to db
     poll_until_condition(
         async || {
-            Ok(db
+            Ok(op0_db
                 .get_payout_info_from_move_txid(None, move_txid)
                 .await
                 .is_ok())
@@ -926,7 +906,7 @@
     .wrap_err("Timed out while waiting for payout to be added to db")
     .unwrap();
 
-    let payout_txid = db
+    let payout_txid = op0_db
         .get_payout_info_from_move_txid(None, move_txid)
         .await
         .unwrap()
@@ -938,7 +918,7 @@
     // wait until payout is handled
     poll_until_condition(
         async || {
-            Ok(db
+            Ok(op0_db
                 .get_handled_payout_kickoff_txid(None, payout_txid)
                 .await?
                 .is_some())
@@ -950,7 +930,7 @@
     .wrap_err("Timed out while waiting for payout to be handled")
     .unwrap();
 
-    let kickoff_txid = db
+    let kickoff_txid = op0_db
         .get_handled_payout_kickoff_txid(None, payout_txid)
         .await
         .unwrap()
