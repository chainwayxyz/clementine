--- conflicted
+++ resolved
@@ -1,15 +1,10 @@
 use super::common::citrea::get_bridge_params;
 use crate::actor::Actor;
 use crate::bitvm_client::SECP;
-<<<<<<< HEAD
 use crate::builder::address::create_taproot_address;
 use crate::builder::script::SpendPath;
 use crate::builder::transaction::input::SpendableTxIn;
-use crate::builder::transaction::{
-    DepositData, TransactionType, TxHandlerBuilder, DEFAULT_SEQUENCE,
-};
-=======
->>>>>>> 4cb874f2
+use crate::builder::transaction::{TransactionType, TxHandlerBuilder, DEFAULT_SEQUENCE};
 use crate::citrea::mock::MockCitreaClient;
 use crate::citrea::{CitreaClient, CitreaClientT, SATS_TO_WEI_MULTIPLIER};
 use crate::database::Database;
@@ -590,7 +585,7 @@
                 .await?
                 .is_some())
         },
-        Some(Duration::from_secs(360)),
+        Some(Duration::from_secs(20 * 60)),
         Some(Duration::from_millis(200)),
     )
     .await
@@ -606,7 +601,7 @@
                 .await?
                 .is_none())
         },
-        Some(Duration::from_secs(360)),
+        Some(Duration::from_secs(20 * 60)),
         Some(Duration::from_millis(200)),
     )
     .await
@@ -816,7 +811,7 @@
     let kickoff_txid_2: bitcoin::Txid = operators[0]
         .internal_finalized_payout(FinalizedPayoutParams {
             payout_blockhash: vec![0u8; 32],
-            deposit_outpoint: Some(dep_data.get_deposit_outpoint().into()),
+            deposit_outpoint: Some(deposit_info.deposit_outpoint.into()),
         })
         .await
         .unwrap()
@@ -874,10 +869,10 @@
         mut operators,
         _aggregator,
         _cleanup,
-        deposit_params,
+        deposit_info,
         move_txid,
         _deposit_blockhash,
-        _,
+        verifier_pks,
     ) = run_single_deposit::<MockCitreaClient>(&mut config, rpc.clone(), None)
         .await
         .unwrap();
@@ -967,10 +962,10 @@
 
     let first_round_txs = operators[0]
         .internal_create_signed_txs(TransactionRequest {
-            deposit_params: Some(deposit_params.clone()),
+            deposit_outpoint: Some(deposit_info.deposit_outpoint.into()),
             kickoff_id: Some(KickoffId {
                 round_idx: 0,
-                operator_idx: 0,
+                operator_xonly_pk: verifier_pks[0].x_only_public_key().0.serialize().to_vec(),
                 kickoff_idx: 0,
             }),
         })
@@ -1020,12 +1015,10 @@
 
     tracing::warn!("here");
 
-    let dep_data: DepositData = deposit_params.clone().try_into().unwrap();
-
     let kickoff_txid: bitcoin::Txid = operators[0]
         .internal_finalized_payout(FinalizedPayoutParams {
             payout_blockhash: vec![0u8; 32],
-            deposit_outpoint: Some(dep_data.get_deposit_outpoint().into()),
+            deposit_outpoint: Some(deposit_info.deposit_outpoint.into()),
         })
         .await
         .unwrap()
