use super::common::citrea::BRIDGE_PARAMS;
use crate::actor::Actor;
use crate::bitvm_client::SECP;
<<<<<<< HEAD
use crate::citrea::{CitreaClient, CitreaClientT, SATS_TO_WEI_MULTIPLIER};
=======
use crate::citrea::{CitreaClient, SATS_TO_WEI_MULTIPLIER};
use crate::database::Database;
use crate::musig2::AggregateFromPublicKeys;
>>>>>>> 17954e01
use crate::rpc::clementine::WithdrawParams;
use crate::test::common::citrea::SECRET_KEYS;
use crate::test::common::{
    create_regtest_rpc, generate_withdrawal_transaction_and_signature, mine_once_after_in_mempool,
    run_single_deposit,
};
use crate::test::full_flow::ensure_outpoint_spent_while_waiting_for_light_client_sync;
use crate::{builder, EVMAddress};
use crate::{
    extended_rpc::ExtendedRpc,
    test::common::{
        citrea::{self},
        create_test_config_with_thread_name,
    },
};
use alloy::primitives::FixedBytes;
use alloy::primitives::U256;
use async_trait::async_trait;
use base64::Engine;
use bitcoin::hashes::Hash;
use bitcoin::{secp256k1::SecretKey, Address, Amount};
use bitcoin::{OutPoint, Txid};
use bitcoincore_rpc::RpcApi;
use citrea_e2e::bitcoin::DEFAULT_FINALITY_DEPTH;
use citrea_e2e::config::{BatchProverConfig, LightClientProverConfig};
use citrea_e2e::{
    config::{BitcoinConfig, SequencerConfig, TestCaseConfig, TestCaseDockerConfig},
    framework::TestFramework,
    test_case::{TestCase, TestCaseRunner},
    Result,
};

struct CitreaDepositAndWithdrawE2E;
#[async_trait]
impl TestCase for CitreaDepositAndWithdrawE2E {
    fn bitcoin_config() -> BitcoinConfig {
        BitcoinConfig {
            extra_args: vec![
                "-txindex=1",
                "-fallbackfee=0.000001",
                "-rpcallowip=0.0.0.0/0",
            ],
            ..Default::default()
        }
    }

    fn test_config() -> TestCaseConfig {
        TestCaseConfig {
            with_sequencer: true,
            with_batch_prover: true,
            with_light_client_prover: true,
            with_full_node: true,
            docker: TestCaseDockerConfig {
                bitcoin: true,
                citrea: true,
            },
            ..Default::default()
        }
    }

    fn sequencer_config() -> SequencerConfig {
        SequencerConfig {
            bridge_initialize_params: BRIDGE_PARAMS.to_string(),
            ..Default::default()
        }
    }

    fn batch_prover_config() -> BatchProverConfig {
        BatchProverConfig {
            enable_recovery: false,
            ..Default::default()
        }
    }

    fn light_client_prover_config() -> LightClientProverConfig {
        LightClientProverConfig {
            enable_recovery: false,
            initial_da_height: 200,
            ..Default::default()
        }
    }

    async fn run_test(&mut self, f: &mut TestFramework) -> Result<()> {
        tracing::info!("Starting Citrea");
        let (sequencer, _full_node, lc_prover, _, da) =
            citrea::start_citrea(Self::sequencer_config(), f)
                .await
                .unwrap();
        let block_count = da.get_block_count().await?;
        println!("Block count before deposit: {:?}", block_count);
        let lc_prover = lc_prover.unwrap();

        let mut config = create_test_config_with_thread_name(None).await;
        citrea::update_config_with_citrea_e2e_values(
            &mut config,
            da,
            sequencer,
            Some((
                lc_prover.config.rollup.rpc.bind_host.as_str(),
                lc_prover.config.rollup.rpc.bind_port,
            )),
        );

        let rpc = ExtendedRpc::connect(
            config.bitcoin_rpc_url.clone(),
            config.bitcoin_rpc_user.clone(),
            config.bitcoin_rpc_password.clone(),
        )
        .await?;

        tracing::info!("Running deposit");

        tracing::info!(
            "Deposit starting block_height: {:?}",
            rpc.client.get_block_count().await?
        );
        let (
            _verifiers,
            mut operators,
            _aggregator,
            _watchtowers,
            _cleanup,
            _deposit_params,
            move_txid,
<<<<<<< HEAD
        ) = run_single_deposit::<CitreaClient>(&mut config, rpc.clone(), None).await?;
=======
            _deposit_blockhash,
        ) = run_single_deposit(&mut config, rpc.clone(), None).await?;
>>>>>>> 17954e01

        tracing::info!(
            "Deposit ending block_height: {:?}",
            rpc.client.get_block_count().await?
        );
        rpc.mine_blocks(DEFAULT_FINALITY_DEPTH).await.unwrap();

        // sleep for 1 second
        tokio::time::sleep(std::time::Duration::from_secs(1)).await;

        for _ in 0..sequencer.config.node.min_soft_confirmations_per_commitment {
            sequencer.client.send_publish_batch_request().await.unwrap();
        }

        // Send deposit to Citrea
        let tx = rpc.client.get_raw_transaction(&move_txid, None).await?;
        let tx_info = rpc
            .client
            .get_raw_transaction_info(&move_txid, None)
            .await?;
        let block = rpc.client.get_block(&tx_info.blockhash.unwrap()).await?;
        let block_height = rpc.client.get_block_info(&block.block_hash()).await?.height as u64;

        citrea::wait_until_lc_contract_updated(sequencer.client.http_client(), block_height)
            .await
            .unwrap();

        // citrea::sync_citrea_l2(&rpc, sequencer, full_node).await;

        tracing::info!("Depositing to Citrea");
        citrea::deposit(
            sequencer.client.http_client().clone(),
            block,
            block_height.try_into().unwrap(),
            tx,
        )
        .await?;

        for _ in 0..sequencer.config.node.min_soft_confirmations_per_commitment {
            sequencer.client.send_publish_batch_request().await.unwrap();
        }
        // Make a withdrawal

        let user_sk = SecretKey::from_slice(&[13u8; 32]).unwrap();
        let withdrawal_address = Address::p2tr(
            &SECP,
            user_sk.x_only_public_key(&SECP).0,
            None,
            config.protocol_paramset().network,
        );
        let (withdrawal_utxo_with_txout, payout_txout, sig) =
            generate_withdrawal_transaction_and_signature(
                &config,
                &rpc,
                &withdrawal_address,
                config.protocol_paramset().bridge_amount
                    - config
                        .operator_withdrawal_fee_sats
                        .unwrap_or(Amount::from_sat(0)),
            )
            .await;

        let withdrawal_utxo = withdrawal_utxo_with_txout.outpoint;

        let withdrawal_response = operators[0]
            .withdraw(WithdrawParams {
                withdrawal_id: 0,
                input_signature: sig.serialize().to_vec(),
                input_outpoint: Some(withdrawal_utxo.into()),
                output_script_pubkey: payout_txout.txout().script_pubkey.to_bytes(),
                output_amount: payout_txout.txout().value.to_sat(),
            })
            .await;

        tracing::info!("Withdrawal response: {:?}", withdrawal_response);

        println!("Created withdrawal UTXO: {:?}", withdrawal_utxo);

        let citrea_client = CitreaClient::new(
            config.citrea_rpc_url.clone(),
            config.citrea_light_client_prover_url.clone(),
            Some(SECRET_KEYS[0].to_string().parse().unwrap()),
        )
        .unwrap();

        tracing::info!("Collecting deposits and withdrawals");

        let citrea_withdrawal_tx = citrea_client
            .contract
            .withdraw(
                FixedBytes::from(withdrawal_utxo.txid.to_raw_hash().to_byte_array()),
                FixedBytes::from(withdrawal_utxo.vout.to_be_bytes()),
            )
            .value(U256::from(
                config.protocol_paramset().bridge_amount.to_sat() * SATS_TO_WEI_MULTIPLIER,
            ))
            .send()
            .await
            .unwrap();

        tracing::info!("Withdrawal tx sent");

        // 1. force sequencer to commit
        for _ in 0..sequencer.config.node.min_soft_confirmations_per_commitment {
            sequencer.client.send_publish_batch_request().await.unwrap();
        }
        tracing::info!("Publish batch request sent");

        let receipt = citrea_withdrawal_tx.get_receipt().await.unwrap();
        println!("Citrea withdrawal tx receipt: {:?}", receipt);

        // 2. wait until 2 commitment txs (commit, reveal) seen from DA to ensure their reveal prefix nonce is found
        da.wait_mempool_len(2, None).await?;

        // 3. generate FINALITY_DEPTH da blocks
        rpc.mine_blocks(DEFAULT_FINALITY_DEPTH).await.unwrap();

        // 4. wait for batch prover to generate proof on the finalized height
        // 5. ensure 2 batch proof txs on DA (commit, reveal)
        da.wait_mempool_len(2, None).await?;

        // 6. generate FINALITY_DEPTH da blocks
        rpc.mine_blocks(DEFAULT_FINALITY_DEPTH).await.unwrap();

        let finalized_height = da.get_finalized_height(None).await.unwrap();

        tracing::info!("Finalized height: {:?}", finalized_height);
        lc_prover.wait_for_l1_height(finalized_height, None).await?;
        tracing::info!("Waited for L1 height");

        rpc.mine_blocks(DEFAULT_FINALITY_DEPTH + 2).await.unwrap();

        let payout_txid = loop {
            let withdrawal_response = operators[0]
                .withdraw(WithdrawParams {
                    withdrawal_id: 0,
                    input_signature: sig.serialize().to_vec(),
                    input_outpoint: Some(withdrawal_utxo.into()),
                    output_script_pubkey: payout_txout.txout().script_pubkey.to_bytes(),
                    output_amount: payout_txout.txout().value.to_sat(),
                })
                .await;

            tracing::info!("Withdrawal response: {:?}", withdrawal_response);

            match withdrawal_response {
                Ok(withdrawal_response) => {
                    tracing::info!("Withdrawal response: {:?}", withdrawal_response);
                    break Txid::from_byte_array(
                        withdrawal_response.into_inner().txid.try_into().unwrap(),
                    );
                }
                Err(e) => {
                    tracing::info!("Withdrawal error: {:?}", e);
                }
            }

            // wait 1000ms
            tokio::time::sleep(std::time::Duration::from_millis(1000)).await;
        };

        tracing::info!("Payout txid: {:?}", payout_txid);

        mine_once_after_in_mempool(&rpc, payout_txid, Some("Payout tx"), None).await?;

        rpc.mine_blocks(DEFAULT_FINALITY_DEPTH + 2).await.unwrap();

        // Setup tx_sender for sending transactions
        let verifier_0_config = {
            let mut config = config.clone();
            config.db_name += "0";
            config
        };

        let db = Database::new(&verifier_0_config)
            .await
            .expect("failed to create database");

        // wait until payout part is not null
        while db
            .get_first_unhandled_payout_by_operator_id(None, 0)
            .await?
            .is_none()
        {
            tokio::time::sleep(std::time::Duration::from_millis(100)).await;
        }

        tracing::info!("Waiting until payout is handled");
        // wait until payout is handled
        while db
            .get_first_unhandled_payout_by_operator_id(None, 0)
            .await?
            .is_some()
        {
            tracing::info!("Payout is not handled yet");
            tokio::time::sleep(std::time::Duration::from_millis(100)).await;
        }

        let kickoff_txid = db
            .get_handled_payout_kickoff_txid(None, payout_txid)
            .await?
            .expect("Payout must be handled");

        let reimburse_connector = OutPoint {
            txid: kickoff_txid,
            vout: 2,
        };

        // wait 3 seconds so fee payer txs are sent to mempool
        tokio::time::sleep(std::time::Duration::from_secs(3)).await;
        // mine 1 block to make sure the fee payer txs are in the next block
        rpc.mine_blocks(1).await.unwrap();

        // Wait for the kickoff tx to be onchain
        let kickoff_block_height =
            mine_once_after_in_mempool(&rpc, kickoff_txid, Some("Kickoff tx"), Some(1800)).await?;

        rpc.mine_blocks(DEFAULT_FINALITY_DEPTH + 2).await.unwrap();

        // wait until the light client prover is synced to the same height
        lc_prover
            .wait_for_l1_height(kickoff_block_height as u64, None)
            .await?;

        // Ensure the reimburse connector is spent
        ensure_outpoint_spent_while_waiting_for_light_client_sync(
            &rpc,
            lc_prover,
            reimburse_connector,
        )
        .await
        .unwrap();
        Ok(())
    }
}

#[tokio::test]
async fn citrea_deposit_and_withdraw_e2e() -> Result<()> {
    // TODO: temp hack to use the correct docker image
    std::env::set_var(
        "CITREA_DOCKER_IMAGE",
        "chainwayxyz/citrea-test:60d9fd633b9e62b647039f913c6f7f8c085ad42e",
    );
    TestCaseRunner::new(CitreaDepositAndWithdrawE2E).run().await
}

#[tokio::test]
#[ignore = "Manual testing utility"]
async fn get_deposit_address_for_manual_tests() {
    let mut config = create_test_config_with_thread_name(None).await;
    let regtest = create_regtest_rpc(&mut config).await;
    let rpc = regtest.rpc();

    let signer = Actor::new(
        config.secret_key,
        config.winternitz_secret_key,
        config.protocol_paramset().network,
    );

    let nofn_xonly_pk =
        bitcoin::XOnlyPublicKey::from_musig2_pks(config.verifiers_public_keys.clone(), None)
            .expect("Failed to create xonly pk");

    let evm_address = EVMAddress([1u8; 20]);

    let deposit_address = builder::address::generate_deposit_address(
        nofn_xonly_pk,
        signer.address.as_unchecked(),
        evm_address,
        config.protocol_paramset().bridge_amount,
        config.protocol_paramset().network,
        config.protocol_paramset().user_takes_after,
    )
    .unwrap();

    // send a deposit tx
    let deposit_outpoint = rpc
        .send_to_address(&deposit_address.0, config.protocol_paramset().bridge_amount)
        .await
        .unwrap();

    // wait until the deposit tx is in a block
    rpc.mine_blocks(1).await.unwrap();

    println!("Deposit address: {:?}", deposit_address);

    let engine = base64::engine::GeneralPurpose::new(
        &base64::alphabet::Alphabet::new(
            "ABCDEFGHIJKLMNOPQRSTUVWXYZabcdefghijklmnopqrstuvwxyz0123456789+/",
        )
        .unwrap(),
        base64::engine::general_purpose::PAD,
    );

    // gRPC request:
    println!("grpcurl -plaintext -proto core/src/rpc/clementine.proto -d '{{");
    println!("  \"deposit_outpoint\": {{");
    println!(
        "    \"txid\": \"{}\",",
        engine.encode(deposit_outpoint.txid.to_byte_array())
    );
    println!("    \"vout\": {}", deposit_outpoint.vout);
    println!("  }},");
    println!("  \"evm_address\": \"{}\",", engine.encode(evm_address.0));
    println!("  \"recovery_taproot_address\": \"{}\",", signer.address);
    println!(
        "  \"nofn_xonly_pk\": \"{}\"",
        engine.encode(nofn_xonly_pk.serialize())
    );
    println!(
        "}}' 127.0.0.1:{} clementine.ClementineAggregator.NewDeposit",
        config.port
    );
}<|MERGE_RESOLUTION|>--- conflicted
+++ resolved
@@ -1,13 +1,9 @@
 use super::common::citrea::BRIDGE_PARAMS;
 use crate::actor::Actor;
 use crate::bitvm_client::SECP;
-<<<<<<< HEAD
 use crate::citrea::{CitreaClient, CitreaClientT, SATS_TO_WEI_MULTIPLIER};
-=======
-use crate::citrea::{CitreaClient, SATS_TO_WEI_MULTIPLIER};
 use crate::database::Database;
 use crate::musig2::AggregateFromPublicKeys;
->>>>>>> 17954e01
 use crate::rpc::clementine::WithdrawParams;
 use crate::test::common::citrea::SECRET_KEYS;
 use crate::test::common::{
@@ -132,12 +128,8 @@
             _cleanup,
             _deposit_params,
             move_txid,
-<<<<<<< HEAD
+            _deposit_blockhash,
         ) = run_single_deposit::<CitreaClient>(&mut config, rpc.clone(), None).await?;
-=======
-            _deposit_blockhash,
-        ) = run_single_deposit(&mut config, rpc.clone(), None).await?;
->>>>>>> 17954e01
 
         tracing::info!(
             "Deposit ending block_height: {:?}",
