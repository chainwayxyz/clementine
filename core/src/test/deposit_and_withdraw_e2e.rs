--- conflicted
+++ resolved
@@ -577,11 +577,7 @@
                 .await?
                 .is_some())
         },
-<<<<<<< HEAD
         Some(Duration::from_secs(360)),
-=======
-        Some(Duration::from_secs(300)),
->>>>>>> d26cce29
         Some(Duration::from_millis(200)),
     )
     .await
@@ -597,11 +593,7 @@
                 .await?
                 .is_none())
         },
-<<<<<<< HEAD
         Some(Duration::from_secs(360)),
-=======
-        Some(Duration::from_secs(300)),
->>>>>>> d26cce29
         Some(Duration::from_millis(200)),
     )
     .await
