--- conflicted
+++ resolved
@@ -747,7 +747,7 @@
 
     #[tokio::test(flavor = "multi_thread")]
     async fn test_simple_assert_flow() {
-        let mut config = create_test_config_with_thread_name(None).await;
+        let mut config = create_test_config_with_thread_name().await;
         let regtest = create_regtest_rpc(&mut config).await;
         let rpc = regtest.rpc().clone();
 
@@ -757,7 +757,7 @@
     #[tokio::test(flavor = "multi_thread")]
     // #[ignore = "Design changes in progress"]
     async fn test_happy_path_1() {
-        let mut config = create_test_config_with_thread_name(None).await;
+        let mut config = create_test_config_with_thread_name().await;
         let regtest = create_regtest_rpc(&mut config).await;
         let rpc = regtest.rpc().clone();
         run_happy_path_1(&mut config, rpc).await.unwrap();
@@ -797,18 +797,6 @@
     }
 
     #[tokio::test(flavor = "multi_thread")]
-<<<<<<< HEAD
-    // #[ignore = "Design changes in progress"]
-    async fn test_happy_path_1() {
-        let mut config = create_test_config_with_thread_name().await;
-        let regtest = create_regtest_rpc(&mut config).await;
-        let rpc = regtest.rpc().clone();
-        run_happy_path_1(&mut config, rpc).await.unwrap();
-    }
-
-    #[tokio::test(flavor = "multi_thread")]
-=======
->>>>>>> e7a4f46e
     async fn test_operator_end_round() {
         let mut config = create_test_config_with_thread_name().await;
         let regtest = create_regtest_rpc(&mut config).await;
