--- conflicted
+++ resolved
@@ -88,11 +88,6 @@
         .await?;
     rpc.mine_blocks(18).await?;
     tracing::info!("Deposit transaction mined: {}", deposit_outpoint);
-<<<<<<< HEAD
-
-=======
-    let nofn_xonly_pk = XOnlyPublicKey::from_musig2_pks(verifiers_public_keys.clone(), None)?;
->>>>>>> 33f8178f
     let deposit_data = DepositData::BaseDeposit(BaseDepositData {
         deposit_outpoint,
         evm_address,
@@ -194,11 +189,6 @@
     rpc.mine_blocks(18).await?;
     tracing::info!("Deposit transaction mined: {}", deposit_outpoint);
 
-<<<<<<< HEAD
-=======
-    let nofn_xonly_pk = XOnlyPublicKey::from_musig2_pks(verifiers_public_keys.clone(), None)?;
-
->>>>>>> 33f8178f
     let deposit_data = DepositData::BaseDeposit(BaseDepositData {
         deposit_outpoint,
         evm_address,
