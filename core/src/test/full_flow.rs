use super::common::{create_actors, create_test_config_with_thread_name, tx_utils::*};
use crate::actor::Actor;
use crate::builder::transaction::sign::get_kickoff_utxos_to_sign;
use crate::builder::transaction::TransactionType as TxType;
use crate::citrea::mock::MockCitreaClient;
use crate::config::protocol::BLOCKS_PER_HOUR;
use crate::config::BridgeConfig;
use crate::database::Database;
use crate::extended_rpc::ExtendedRpc;
use crate::musig2::AggregateFromPublicKeys;
use crate::rpc::clementine::clementine_operator_client::ClementineOperatorClient;
use crate::rpc::clementine::clementine_watchtower_client::ClementineWatchtowerClient;
use crate::rpc::clementine::{
    AssertRequest, DepositParams, Empty, FinalizedPayoutParams, KickoffId, SignedTxsWithType,
    TransactionRequest,
};
use crate::test::common::*;
use crate::tx_sender::TxSenderClient;
use crate::EVMAddress;
use bitcoin::hashes::Hash;
use bitcoin::{consensus, OutPoint, Transaction, Txid, XOnlyPublicKey};
use eyre::{Context, Result};
use tonic::Request;

const BLOCKS_PER_DAY: u64 = 144;

async fn base_setup(
    config: &mut BridgeConfig,
    rpc: &ExtendedRpc,
) -> Result<
    (
        Vec<ClementineOperatorClient<tonic::transport::Channel>>,
        Vec<ClementineWatchtowerClient<tonic::transport::Channel>>,
        TxSenderClient,
        DepositParams,
        u32,
        TransactionRequest,
        SignedTxsWithType,
        ActorsCleanup,
    ),
    eyre::Error,
> {
    tracing::info!("Setting up environment and actors");
    let (_verifiers, mut operators, mut aggregator, watchtowers, cleanup) =
        create_actors::<MockCitreaClient>(config).await;
    let verifier_0_config = {
        let mut config = config.clone();
        config.db_name += "0";
        config
    };
    let tx_sender_db = Database::new(&verifier_0_config)
        .await
        .expect("failed to create database");
    let tx_sender = TxSenderClient::new(tx_sender_db.clone(), "run_happy_path_2".to_string());
    let evm_address = EVMAddress([1u8; 20]);
    let (deposit_address, _) = get_deposit_address(config, evm_address)?;
    tracing::info!("Generated deposit address: {}", deposit_address);
    let recovery_taproot_address = Actor::new(
        config.secret_key,
        config.winternitz_secret_key,
        config.protocol_paramset().network,
    )
    .address;
    let withdrawal_amount = config.protocol_paramset().bridge_amount.to_sat()
        - (2 * config
            .operator_withdrawal_fee_sats
            .expect("exists in test config")
            .to_sat());
    tracing::info!("Withdrawal amount set to: {} sats", withdrawal_amount);
    tracing::info!("Setting up aggregator");
    aggregator.setup(Request::new(Empty {})).await?;
    tracing::info!("Making deposit transaction");
    let deposit_outpoint = rpc
        .send_to_address(&deposit_address, config.protocol_paramset().bridge_amount)
        .await?;
    rpc.mine_blocks(18).await?;
    tracing::info!("Deposit transaction mined: {}", deposit_outpoint);
    let nofn_xonly_pk =
        XOnlyPublicKey::from_musig2_pks(config.verifiers_public_keys.clone(), None)?;
    let dep_params = DepositParams {
        deposit_outpoint: Some(deposit_outpoint.into()),
        evm_address: evm_address.0.to_vec(),
        recovery_taproot_address: recovery_taproot_address.to_string(),
        nofn_xonly_pk: nofn_xonly_pk.serialize().to_vec(),
    };
    tracing::info!("Creating move transaction");
    let move_tx_response = aggregator
        .new_deposit(dep_params.clone())
        .await?
        .into_inner();
    ensure_tx_onchain(
        rpc,
        Txid::from_byte_array(move_tx_response.txid.clone().try_into().unwrap()),
    )
    .await?;
    tracing::info!("Move transaction sent: {:x?}", move_tx_response.txid);
    let op0_xonly_pk = Actor::new(
        config.all_operators_secret_keys.clone().unwrap()[0],
        config.winternitz_secret_key,
        config.protocol_paramset().network,
    )
    .xonly_public_key;
    let deposit_blockhash = rpc.get_blockhash_of_tx(&deposit_outpoint.txid).await?;
    let kickoff_idx = get_kickoff_utxos_to_sign(
        config.protocol_paramset(),
        op0_xonly_pk,
        deposit_blockhash,
        deposit_outpoint,
    )[0] as u32;
    let base_tx_req = TransactionRequest {
        transaction_type: Some(TxType::AllNeededForDeposit.into()),
        kickoff_id: Some(KickoffId {
            operator_idx: 0,
            round_idx: 0,
            kickoff_idx,
        }),
        deposit_params: Some(dep_params.clone()),
    };
    let all_txs = operators[0]
        .internal_create_signed_txs(base_tx_req.clone())
        .await?
        .into_inner();
    Ok((
        operators,
        watchtowers,
        tx_sender,
        dep_params,
        kickoff_idx,
        base_tx_req,
        all_txs,
        cleanup,
    ))
}

pub async fn run_operator_end_round(
    config: BridgeConfig,
    rpc: ExtendedRpc,
    is_challenge: bool,
) -> Result<()> {
    // Setup environment and actors
    tracing::info!("Setting up environment and actors");
    let (mut verifiers, mut operators, mut aggregator, _watchtowers, _cleanup) =
        create_actors::<MockCitreaClient>(&config).await;

    let evm_address = EVMAddress([1u8; 20]);
    let (deposit_address, _) = get_deposit_address(&config, evm_address)?;
    tracing::info!("Generated deposit address: {}", deposit_address);

    let recovery_taproot_address = Actor::new(
        config.secret_key,
        config.winternitz_secret_key,
        config.protocol_paramset().network,
    )
    .address;
    // Setup Aggregator
    tracing::info!("Setting up aggregator");
    aggregator.setup(Request::new(Empty {})).await?;

    // Make Deposit
    tracing::info!("Making deposit transaction");
    let deposit_outpoint = rpc
        .send_to_address(&deposit_address, config.protocol_paramset().bridge_amount)
        .await?;
    rpc.mine_blocks(18).await?;
    tracing::info!("Deposit transaction mined: {}", deposit_outpoint);

    let nofn_xonly_pk =
        XOnlyPublicKey::from_musig2_pks(config.verifiers_public_keys.clone(), None)?;

    let dep_params = DepositParams {
        deposit_outpoint: Some(deposit_outpoint.into()),
        evm_address: evm_address.0.to_vec(),
        recovery_taproot_address: recovery_taproot_address.to_string(),
        nofn_xonly_pk: nofn_xonly_pk.serialize().to_vec(),
    };

    tracing::info!("Creating move transaction");
    let move_tx_response = aggregator
        .new_deposit(dep_params.clone())
        .await?
        .into_inner();

    let move_txid: bitcoin::Txid =
        bitcoin::Txid::from_byte_array(move_tx_response.txid.try_into().unwrap());

    tracing::info!(
        "Move transaction sent, waiting for on-chain confirmation: {:x?}",
        move_txid
    );

    ensure_tx_onchain(&rpc, move_txid).await?;

    let kickoff_txid = operators[0]
        .internal_finalized_payout(FinalizedPayoutParams {
            payout_blockhash: [1u8; 32].to_vec(),
            deposit_outpoint: Some(deposit_outpoint.into()),
        })
        .await?;

    let kickoff_txid = Txid::from_byte_array(kickoff_txid.into_inner().txid.try_into().unwrap());

    operators[0]
        .internal_end_round(Request::new(Empty {}))
        .await?;

    ensure_tx_onchain(&rpc, kickoff_txid).await?;

    if is_challenge {
        verifiers[1]
            .internal_handle_kickoff(Request::new(crate::rpc::clementine::Txid {
                txid: kickoff_txid.to_byte_array().to_vec(),
            }))
            .await?;
    }

    let wait_to_be_spent = if is_challenge {
        OutPoint {
            txid: kickoff_txid,
            vout: 1,
        }
    } else {
        OutPoint {
            txid: move_txid,
            vout: 0,
        }
    };
    ensure_outpoint_spent(&rpc, wait_to_be_spent).await?;
    Ok(())
}

pub async fn run_happy_path_1(config: &mut BridgeConfig, rpc: ExtendedRpc) -> Result<()> {
    tracing::info!("Starting happy path test");

<<<<<<< HEAD
    // 1. Setup environment and actors
    tracing::info!("Setting up environment and actors");
    let (_verifiers, mut operators, mut aggregator, _watchtowers, _cleanup) =
        create_actors::<MockCitreaClient>(config).await;

    let verifier_0_config = {
        let mut config = config.clone();
        config.db_name += "0";
        config
    };

    tracing::info!("verifier_0_config: {:#?}", verifier_0_config);

    let tx_sender_db = Database::new(&verifier_0_config)
        .await
        .expect("failed to create database");
    let tx_sender = TxSenderClient::new(tx_sender_db.clone(), "run_happy_path_1".to_string());

    let evm_address = EVMAddress([1u8; 20]);
    let (deposit_address, _) = get_deposit_address(config, evm_address)?;
    tracing::info!("Generated deposit address: {}", deposit_address);

    let recovery_taproot_address = Actor::new(
        config.secret_key,
        config.winternitz_secret_key,
        config.protocol_paramset().network,
    )
    .address;

    let withdrawal_amount = config.protocol_paramset().bridge_amount.to_sat()
        - (2 * config
            .operator_withdrawal_fee_sats
            .expect("exists in test config")
            .to_sat());
    tracing::info!("Withdrawal amount set to: {} sats", withdrawal_amount);

    // 2. Setup Aggregator
    tracing::info!("Setting up aggregator");
    aggregator.setup(Request::new(Empty {})).await?;

    // 3. Make Deposit
    tracing::info!("Making deposit transaction");
    let deposit_outpoint = rpc
        .send_to_address(&deposit_address, config.protocol_paramset().bridge_amount)
        .await?;
    rpc.mine_blocks(18).await?;
    tracing::info!("Deposit transaction mined: {}", deposit_outpoint);

    let nofn_xonly_pk =
        XOnlyPublicKey::from_musig2_pks(config.verifiers_public_keys.clone(), None)?;

    let dep_params = DepositParams {
        deposit_outpoint: Some(deposit_outpoint.into()),
        evm_address: evm_address.0.to_vec(),
        recovery_taproot_address: recovery_taproot_address.to_string(),
        nofn_xonly_pk: nofn_xonly_pk.serialize().to_vec(),
    };

    tracing::info!("Creating move transaction");
    let move_tx_response = aggregator
        .new_deposit(dep_params.clone())
        .await?
        .into_inner();

    tracing::info!("Move transaction sent: {:x?}", move_tx_response.txid);

    // get a kickoff idx that operator 0 signed
    let op0_xonly_pk = Actor::new(
        config.all_operators_secret_keys.clone().unwrap()[0],
        config.winternitz_secret_key,
        config.protocol_paramset().network,
    )
    .xonly_public_key;
    let deposit_blockhash = rpc.get_blockhash_of_tx(&deposit_outpoint.txid).await?;
    let kickoff_idx = get_kickoff_utxos_to_sign(
        config.protocol_paramset(),
        op0_xonly_pk,
        deposit_blockhash,
        deposit_outpoint,
    )[0] as u32;

    let base_tx_req = TransactionRequest {
        kickoff_id: Some(KickoffId {
            operator_idx: 0,
            round_idx: 0,
            kickoff_idx,
        }),
        deposit_params: Some(dep_params.clone()),
    };

    let all_txs = operators[0]
        .internal_create_signed_txs(base_tx_req.clone())
        .await?
        .into_inner();
=======
    let (
        mut operators,
        _watchtowers,
        tx_sender,
        _dep_params,
        _kickoff_idx,
        base_tx_req,
        all_txs,
        _cleanup,
    ) = base_setup(config, &rpc).await?;
>>>>>>> e7a4f46e

    tracing::info!("Sending round transaction");
    send_tx_with_type(&rpc, &tx_sender, &all_txs, TxType::Round).await?;

    tracing::info!("Sending kickoff transaction");
    send_tx_with_type(&rpc, &tx_sender, &all_txs, TxType::Kickoff).await?;

    // Wait 1 week
    rpc.mine_blocks(7 * 24 * 6).await?;

    tracing::info!("Sending challenge timeout transaction");
    send_tx_with_type(&rpc, &tx_sender, &all_txs, TxType::ChallengeTimeout).await?;

    // Send Ready to Reimburse Reimburse Transaction
    tracing::info!("Sending ready to reimburse transaction");
    send_tx_with_type(&rpc, &tx_sender, &all_txs, TxType::ReadyToReimburse).await?;

    rpc.mine_blocks(6 * 24 * 2 + 1).await?;

    // Send Reimburse Generator 1
    tracing::info!("Sending round 2 transaction");
    let all_txs_2 = operators[0]
        .internal_create_signed_txs(TransactionRequest {
<<<<<<< HEAD
=======
            transaction_type: Some(TxType::Round.into()),
>>>>>>> e7a4f46e
            kickoff_id: Some(KickoffId {
                operator_idx: 0,
                round_idx: 1,
                kickoff_idx: 0,
            }),
            ..base_tx_req.clone()
        })
        .await?
        .into_inner();

    send_tx_with_type(&rpc, &tx_sender, &all_txs_2, TxType::Round).await?;

    // Send Happy Reimburse Transaction
    tracing::info!("Sending happy reimburse transaction");
    send_tx_with_type(&rpc, &tx_sender, &all_txs, TxType::Reimburse).await?;

    tracing::info!("Reimburse transaction sent successfully");
    tracing::info!("Happy path test completed successfully");
    Ok(())
}

<<<<<<< HEAD
// Helper function to send a transaction and mine a block
pub async fn send_tx(
    tx_sender: &TxSenderClient,
    db: &Database,
    rpc: &ExtendedRpc,
    raw_tx: &[u8],
    tx_type: TransactionType,
) -> Result<()> {
    let tx: Transaction = consensus::deserialize(raw_tx).context("expected valid tx")?;
    let mut dbtx = db.begin_transaction().await?;

    // Try to send the transaction with CPFP first
    let send_result = tx_sender
        .insert_try_to_send(
            &mut dbtx,
            Some(TxDataForLogging {
                tx_type,
                deposit_outpoint: None,
                kickoff_idx: None,
                operator_idx: None,
                round_idx: None,
                verifier_idx: None,
            }),
            &tx,
            if matches!(
                tx_type,
                TransactionType::Challenge | TransactionType::WatchtowerChallenge(_)
            ) {
                FeePayingType::RBF
            } else {
                FeePayingType::CPFP
            },
            &[],
            &[],
            &[],
            &[],
        )
        .await;

    // If CPFP fails, try with RBF
    if let Err(e) = send_result {
        tracing::warn!("Failed to send with CPFP, trying RBF: {}", e);
        tx_sender
            .insert_try_to_send(&mut dbtx, None, &tx, FeePayingType::RBF, &[], &[], &[], &[])
            .await?;
    }
=======
/// Happy Path 2 flow:
/// Setup Aggregator
/// Make a Deposit
/// Make a Withdrawal
/// Send Kickoff Transaction
/// Send Challenge Transaction
/// Send Watchtower Challenge Transactions
/// Send Operator Challenge Acknowledgment Transactions
/// Send Assert Transactions
/// Send Disprove Timeout Transaction
/// Send Reimburse Transaction
pub async fn run_happy_path_2(config: &mut BridgeConfig, rpc: ExtendedRpc) -> Result<()> {
    tracing::info!("Starting Happy Path 2 test");
>>>>>>> e7a4f46e

    let (
        mut operators,
        mut watchtowers,
        tx_sender,
        dep_params,
        kickoff_idx,
        base_tx_req,
        all_txs,
        _cleanup,
    ) = base_setup(config, &rpc).await?;

    // Send Round Transaction
    tracing::info!("Sending round transaction");
    send_tx_with_type(&rpc, &tx_sender, &all_txs, TxType::Round).await?;

    // Send Kickoff Transaction
    tracing::info!("Sending kickoff transaction");
    send_tx_with_type(&rpc, &tx_sender, &all_txs, TxType::Kickoff).await?;

<<<<<<< HEAD
    if matches!(
        tx_type,
        TransactionType::Challenge | TransactionType::WatchtowerChallenge(_)
    ) {
        ensure_outpoint_spent(rpc, tx.input[0].previous_output).await?;
    } else {
        ensure_tx_onchain(rpc, tx.compute_txid()).await?;
    }
=======
    // Send Challenge Transaction
    tracing::info!("Sending challenge transaction");
    send_tx_with_type(&rpc, &tx_sender, &all_txs, TxType::Challenge).await?;
>>>>>>> e7a4f46e

    // Send Watchtower Challenge Transactions
    for (watchtower_idx, watchtower) in watchtowers.iter_mut().enumerate() {
        let watchtower_challenge_tx = watchtower
            .internal_create_watchtower_challenge(TransactionRequest {
                transaction_type: Some(TxType::WatchtowerChallenge(watchtower_idx).into()),
                ..base_tx_req.clone()
            })
            .await?
            .into_inner();
        tracing::info!(
            "Sending watchtower challenge transaction for watchtower {}",
            watchtower_idx
        );

        send_tx(
            &tx_sender,
            &rpc,
            watchtower_challenge_tx.raw_tx.as_slice(),
            TxType::WatchtowerChallenge(watchtower_idx),
        )
        .await
        .context(format!(
            "failed to send watchtower challenge transaction for watchtower {}",
            watchtower_idx
        ))?;
    }
<<<<<<< HEAD
    Ok(())
}

pub async fn ensure_outpoint_spent(
    rpc: &ExtendedRpc,
    outpoint: OutPoint,
) -> Result<(), eyre::Error> {
    let mut timeout_counter = 3000;
    while rpc
        .client
        .get_tx_out(&outpoint.txid, outpoint.vout, Some(false))
        .await
        .unwrap()
        .is_some()
    {
        // Mine more blocks and wait longer between checks
        rpc.mine_blocks(1).await?;
        tokio::time::sleep(std::time::Duration::from_millis(500)).await;
        timeout_counter -= 1;

        if timeout_counter == 0 {
            bail!(
                "timeout while waiting for outpoint {:?} to be spent",
                outpoint
            );
        }
    }
    rpc.client
        .get_tx_out(&outpoint.txid, outpoint.vout, Some(false))
        .await?;
    Ok(())
}

pub async fn ensure_outpoint_spent_while_waiting_for_light_client_sync(
    rpc: &ExtendedRpc,
    lc_prover: &Node<LightClientProverConfig>,
    outpoint: OutPoint,
) -> Result<(), eyre::Error> {
    let mut timeout_counter = 1000;
    while rpc
        .client
        .get_tx_out(&outpoint.txid, outpoint.vout, Some(false))
        .await
        .unwrap()
        .is_some()
    {
        // Mine more blocks and wait longer between checks
        let block_count = rpc.client.get_blockchain_info().await?.blocks;
        lc_prover
            .wait_for_l1_height(block_count as u64 - DEFAULT_FINALITY_DEPTH, None)
            .await
            .unwrap();
        rpc.mine_blocks(1).await?;

        tokio::time::sleep(std::time::Duration::from_millis(1000)).await;
        timeout_counter -= 1;

        if timeout_counter == 0 {
            bail!(
                "timeout while waiting for outpoint {:?} to be spent",
                outpoint
            );
        }
    }
    rpc.client
        .get_tx_out(&outpoint.txid, outpoint.vout, Some(false))
        .await?;
    Ok(())
}

/// Happy Path 2 flow:
/// 1. Setup Aggregator
/// 2. Make a Deposit
/// 3. Make a Withdrawal
/// 4. Send Kickoff Transaction
/// 5. Send Challenge Transaction
/// 6. Send Watchtower Challenge Transactions
/// 7. Send Operator Challenge Acknowledgment Transactions
/// 8. Send Assert Transactions
/// 9. Send Disprove Timeout Transaction
/// 10. Send Reimburse Transaction
pub async fn run_happy_path_2(config: &mut BridgeConfig, rpc: ExtendedRpc) -> Result<()> {
    tracing::info!("Starting Happy Path 2 test");

    // 1. Setup environment and actors
    tracing::info!("Setting up environment and actors");
    let (_verifiers, mut operators, mut aggregator, mut watchtowers, _cleanup) =
        create_actors::<MockCitreaClient>(config).await;

    // Setup tx_sender for sending transactions
    let verifier_0_config = {
        let mut config = config.clone();
        config.db_name += "0";
        config
    };

    let tx_sender_db = Database::new(&verifier_0_config)
        .await
        .expect("failed to create database");
    let tx_sender = TxSenderClient::new(tx_sender_db.clone(), "run_happy_path_2".to_string());

    // Generate deposit address
    let evm_address = EVMAddress([1u8; 20]);
    let (deposit_address, _) = get_deposit_address(config, evm_address)?;
    tracing::info!("Generated deposit address: {}", deposit_address);

    let recovery_taproot_address = Actor::new(
        config.secret_key,
        config.winternitz_secret_key,
        config.protocol_paramset().network,
    )
    .address;

    let withdrawal_amount = config.protocol_paramset().bridge_amount.to_sat()
        - (2 * config
            .operator_withdrawal_fee_sats
            .expect("exists in test config")
            .to_sat());
    tracing::info!("Withdrawal amount set to: {} sats", withdrawal_amount);

    // 2. Setup Aggregator
    tracing::info!("Setting up aggregator");
    aggregator.setup(Request::new(Empty {})).await?;

    // 3. Make Deposit
    tracing::info!("Making deposit transaction");
    let deposit_outpoint = rpc
        .send_to_address(&deposit_address, config.protocol_paramset().bridge_amount)
        .await?;
    rpc.mine_blocks(18).await?;
    tracing::info!("Deposit transaction mined: {}", deposit_outpoint);

    let nofn_xonly_pk =
        XOnlyPublicKey::from_musig2_pks(config.verifiers_public_keys.clone(), None)?;

    let dep_params = DepositParams {
        deposit_outpoint: Some(deposit_outpoint.into()),
        evm_address: evm_address.0.to_vec(),
        recovery_taproot_address: recovery_taproot_address.to_string(),
        nofn_xonly_pk: nofn_xonly_pk.serialize().to_vec(),
    };

    tracing::info!("Creating move transaction");
    let move_tx_response = aggregator
        .new_deposit(dep_params.clone())
        .await?
        .into_inner();

    ensure_tx_onchain(
        &rpc,
        Txid::from_byte_array(move_tx_response.txid.clone().try_into().unwrap()),
    )
    .await?;
    tracing::info!("Move transaction sent: {:x?}", move_tx_response.txid);

    // get a kickoff idx that operator 0 signed
    let op0_xonly_pk = Actor::new(
        config.all_operators_secret_keys.clone().unwrap()[0],
        config.winternitz_secret_key,
        config.protocol_paramset().network,
    )
    .xonly_public_key;
    let deposit_blockhash = rpc.get_blockhash_of_tx(&deposit_outpoint.txid).await?;
    let kickoff_idx = get_kickoff_utxos_to_sign(
        config.protocol_paramset(),
        op0_xonly_pk,
        deposit_blockhash,
        deposit_outpoint,
    )[0] as u32;

    // 4. Create and send all transactions for the flow
    let base_tx_req = TransactionRequest {
        kickoff_id: Some(KickoffId {
            operator_idx: 0,
            round_idx: 0,
            kickoff_idx,
        }),
        deposit_params: Some(dep_params.clone()),
    };

    let all_txs = operators[0]
        .internal_create_signed_txs(base_tx_req.clone())
        .await?
        .into_inner();

    // 5. Send Round Transaction
    tracing::info!("Sending round transaction");
    let round_tx = all_txs
        .signed_txs
        .iter()
        .find(|tx| tx.transaction_type == Some(TransactionType::Round.into()))
        .unwrap();
    send_tx(
        &tx_sender,
        &tx_sender_db,
        &rpc,
        round_tx.raw_tx.as_slice(),
        TransactionType::Round,
    )
    .await
    .context("failed to send round transaction")?;

    // 6. Send Kickoff Transaction
    tracing::info!("Sending kickoff transaction");
    let kickoff_tx = all_txs
        .signed_txs
        .iter()
        .find(|tx| tx.transaction_type == Some(TransactionType::Kickoff.into()))
        .unwrap();
    send_tx(
        &tx_sender,
        &tx_sender_db,
        &rpc,
        kickoff_tx.raw_tx.as_slice(),
        TransactionType::Kickoff,
    )
    .await
    .context("failed to send kickoff transaction")?;

    // 7. Send Challenge Transaction
    tracing::info!("Sending challenge transaction");
    let challenge_tx = all_txs
        .signed_txs
        .iter()
        .find(|tx| tx.transaction_type == Some(TransactionType::Challenge.into()))
        .unwrap();
    send_tx(
        &tx_sender,
        &tx_sender_db,
        &rpc,
        challenge_tx.raw_tx.as_slice(),
        TransactionType::Challenge,
    )
    .await
    .context("failed to send challenge transaction")?;

    // 8. Send Watchtower Challenge Transactions
    for (watchtower_idx, watchtower) in watchtowers.iter_mut().enumerate() {
        let watchtower_challenge_tx = watchtower
            .internal_create_watchtower_challenge(base_tx_req.clone())
            .await?
            .into_inner();
        tracing::info!(
            "Sending watchtower challenge transaction for watchtower {}",
            watchtower_idx
        );

        send_tx(
            &tx_sender,
            &tx_sender_db,
            &rpc,
            watchtower_challenge_tx.raw_tx.as_slice(),
            TransactionType::WatchtowerChallenge(watchtower_idx),
        )
        .await
        .context(format!(
            "failed to send watchtower challenge transaction for watchtower {}",
            watchtower_idx
        ))?;
    }

    // 9. Send Operator Challenge Acknowledgment Transactions
=======

    // Send Operator Challenge Acknowledgment Transactions
>>>>>>> e7a4f46e
    for watchtower_idx in 0..config.protocol_paramset().num_watchtowers {
        tracing::info!(
            "Sending operator challenge ack transaction for watchtower {}",
            watchtower_idx
        );
        let operator_challenge_ack_txs = operators[0]
<<<<<<< HEAD
            .internal_create_signed_txs(base_tx_req.clone())
=======
            .internal_create_signed_txs(TransactionRequest {
                transaction_type: Some(TxType::OperatorChallengeAck(watchtower_idx).into()),
                ..base_tx_req.clone()
            })
>>>>>>> e7a4f46e
            .await?
            .into_inner();
        send_tx_with_type(
            &rpc,
            &tx_sender,
            &operator_challenge_ack_txs,
            TxType::OperatorChallengeAck(watchtower_idx),
        )
        .await?;
    }

    // Send Assert Transactions
    // these are already sent by the state machine
    let assert_txs = operators[0]
        .internal_create_assert_commitment_txs(AssertRequest {
            deposit_params: Some(dep_params.clone()),
            kickoff_id: Some(KickoffId {
                operator_idx: 0,
                round_idx: 0,
                kickoff_idx,
            }),
        })
        .await?
        .into_inner();
    for (assert_idx, tx) in assert_txs.signed_txs.iter().enumerate() {
        tracing::info!("Sending mini assert transaction {}", assert_idx);
        send_tx(
            &tx_sender,
            &rpc,
            tx.raw_tx.as_slice(),
            TxType::MiniAssert(assert_idx),
        )
        .await
        .context(format!(
            "failed to send mini assert transaction {}",
            assert_idx
        ))?;
    }

    rpc.mine_blocks(BLOCKS_PER_DAY * 5).await?;
    // Send Disprove Timeout Transaction
    tracing::info!("Sending disprove timeout transaction");
    send_tx_with_type(&rpc, &tx_sender, &all_txs, TxType::DisproveTimeout).await?;

    // Send Ready to Reimburse Reimburse Transaction
    tracing::info!("Sending ready to reimburse transaction");
    send_tx_with_type(&rpc, &tx_sender, &all_txs, TxType::ReadyToReimburse).await?;

    rpc.mine_blocks(6 * 24 * 2 + 1).await?;

    // Send Reimburse Generator 1
    tracing::info!("Sending round 2 transaction");
    let all_txs_2 = operators[0]
<<<<<<< HEAD
        .internal_create_signed_txs(base_tx_req.clone())
        .await?
        .into_inner();

    let round_2 = all_txs_2
        .signed_txs
        .iter()
        .find(|tx| tx.transaction_type == Some(TransactionType::Round.into()))
        .unwrap();
    send_tx(
        &tx_sender,
        &tx_sender_db,
        &rpc,
        round_2.raw_tx.as_slice(),
        TransactionType::Round,
    )
    .await
    .context("failed to send round 2 transaction")?;

    // 12. Send Reimburse Transaction
    tracing::info!("Sending reimburse transaction");
    let reimburse_tx = all_txs
        .signed_txs
        .iter()
        .find(|tx| tx.transaction_type == Some(TransactionType::Reimburse.into()))
        .unwrap();
    send_tx(
        &tx_sender,
        &tx_sender_db,
        &rpc,
        reimburse_tx.raw_tx.as_slice(),
        TransactionType::Reimburse,
    )
    .await
    .context("failed to send reimburse transaction")?;

    // 10. Wait for timeout period and send Kickoff Not Finalized Transaction
    tracing::info!("Mining blocks to simulate timeout period");
    // Mine a reasonable number of blocks to simulate timeout
    // tracing::info!("Sending kickoff not finalized transaction");
    // let kickoff_not_finalized_tx = all_txs
    //     .signed_txs
    //     .iter()
    //     .find(|tx| tx.transaction_type == Some(TransactionType::KickoffNotFinalized.into()))
    //     .unwrap();
    // send_tx(
    //     &tx_sender,
    //     &tx_sender_db,
    //     &rpc,
    //     kickoff_not_finalized_tx.raw_tx.as_slice(),
    // )
    // .await
    // .context("failed to send kickoff not finalized transaction")?;

    tracing::info!("Happy Path 2 test completed successfully");
    Ok(())
}

/// Bad Path 1 flow:
/// 1. Setup Aggregator
/// 2. Make a Deposit
/// 3. Make a Withdrawal
/// 4. Send Kickoff Transaction
/// 5. Send Challenge Transaction
/// 6. Send Watchtower Challenge Transaction
/// 7. Send Operator Challenge Negative Acknowledgment Transaction
pub async fn run_bad_path_1(config: &mut BridgeConfig, rpc: ExtendedRpc) -> Result<()> {
    tracing::info!("Starting Bad Path 1 test");

    // 1. Setup environment and actors
    tracing::info!("Setting up environment and actors");
    let (_verifiers, mut operators, mut aggregator, mut watchtowers, _cleanup) =
        create_actors::<MockCitreaClient>(config).await;

    // Setup tx_sender for sending transactions
    let verifier_0_config = {
        let mut config = config.clone();
        config.db_name += "0";
        config
    };

    let tx_sender_db = Database::new(&verifier_0_config)
        .await
        .expect("failed to create database");
    let tx_sender = TxSenderClient::new(tx_sender_db.clone(), "run_bad_path_1".to_string());

    // Generate deposit address
    let evm_address = EVMAddress([1u8; 20]);
    let (deposit_address, _) = get_deposit_address(config, evm_address)?;
    tracing::info!("Generated deposit address: {}", deposit_address);

    let recovery_taproot_address = Actor::new(
        config.secret_key,
        config.winternitz_secret_key,
        config.protocol_paramset().network,
    )
    .address;

    // 2. Setup Aggregator
    tracing::info!("Setting up aggregator");
    aggregator.setup(Request::new(Empty {})).await?;

    // 3. Make Deposit
    tracing::info!("Making deposit transaction");
    let deposit_outpoint = rpc
        .send_to_address(&deposit_address, config.protocol_paramset().bridge_amount)
        .await?;
    rpc.mine_blocks(18).await?;
    tracing::info!("Deposit transaction mined: {}", deposit_outpoint);

    let nofn_xonly_pk =
        XOnlyPublicKey::from_musig2_pks(config.verifiers_public_keys.clone(), None)?;

    let dep_params = DepositParams {
        deposit_outpoint: Some(deposit_outpoint.into()),
        evm_address: evm_address.0.to_vec(),
        recovery_taproot_address: recovery_taproot_address.to_string(),
        nofn_xonly_pk: nofn_xonly_pk.serialize().to_vec(),
    };

    tracing::info!("Creating move transaction");
    let move_tx_response = aggregator
        .new_deposit(dep_params.clone())
        .await?
        .into_inner();
    ensure_tx_onchain(
        &rpc,
        Txid::from_byte_array(move_tx_response.txid.clone().try_into().unwrap()),
    )
    .await?;
    tracing::info!("Move transaction sent: {:x?}", move_tx_response.txid);

    // get a kickoff idx that operator 0 signed
    let op0_xonly_pk = Actor::new(
        config.all_operators_secret_keys.clone().unwrap()[0],
        config.winternitz_secret_key,
        config.protocol_paramset().network,
    )
    .xonly_public_key;
    let deposit_blockhash = rpc.get_blockhash_of_tx(&deposit_outpoint.txid).await?;
    let kickoff_idx = get_kickoff_utxos_to_sign(
        config.protocol_paramset(),
        op0_xonly_pk,
        deposit_blockhash,
        deposit_outpoint,
    )[0] as u32;

    // 4. Create and send all transactions for the flow
    let base_tx_req = TransactionRequest {
        kickoff_id: Some(KickoffId {
            operator_idx: 0,
            round_idx: 0,
            kickoff_idx,
        }),
        deposit_params: Some(dep_params.clone()),
    };

    let all_txs = operators[0]
        .internal_create_signed_txs(base_tx_req.clone())
        .await?
        .into_inner();

    // 5. Send Round Transaction
    tracing::info!("Sending round transaction");
    let round_tx = all_txs
        .signed_txs
        .iter()
        .find(|tx| tx.transaction_type == Some(TransactionType::Round.into()))
        .unwrap();
    send_tx(
        &tx_sender,
        &tx_sender_db,
        &rpc,
        round_tx.raw_tx.as_slice(),
        TransactionType::Round,
    )
    .await
    .context("failed to send round transaction")?;

    // 6. Send Kickoff Transaction
    tracing::info!("Sending kickoff transaction");
    let kickoff_tx = all_txs
        .signed_txs
        .iter()
        .find(|tx| tx.transaction_type == Some(TransactionType::Kickoff.into()))
        .unwrap();
    send_tx(
        &tx_sender,
        &tx_sender_db,
        &rpc,
        kickoff_tx.raw_tx.as_slice(),
        TransactionType::Kickoff,
    )
    .await
    .context("failed to send kickoff transaction")?;

    // 7. Send Challenge Transaction
    tracing::info!("Sending challenge transaction");
    let challenge_tx = all_txs
        .signed_txs
        .iter()
        .find(|tx| tx.transaction_type == Some(TransactionType::Challenge.into()))
        .unwrap();
    send_tx(
        &tx_sender,
        &tx_sender_db,
        &rpc,
        challenge_tx.raw_tx.as_slice(),
        TransactionType::Challenge,
    )
    .await
    .context("failed to send challenge transaction")?;

    // 8. Send Watchtower Challenge Transaction (just for the first watchtower)
    // 8. Send Watchtower Challenge Transactions
    let watchtower_idx = 0;
    tracing::info!(
        "Sending watchtower challenge transaction for watchtower {}",
        watchtower_idx
    );
    let watchtower_challenge_tx = watchtowers[watchtower_idx]
        .internal_create_watchtower_challenge(TransactionRequest {
=======
        .internal_create_signed_txs(TransactionRequest {
            transaction_type: Some(TxType::Round.into()),
            kickoff_id: Some(KickoffId {
                operator_idx: 0,
                round_idx: 1,
                kickoff_idx,
            }),
>>>>>>> e7a4f46e
            ..base_tx_req.clone()
        })
        .await?
        .into_inner();
<<<<<<< HEAD
    tracing::info!(
        "Sending watchtower challenge transaction for watchtower {}",
        watchtower_idx
    );

    send_tx(
        &tx_sender,
        &tx_sender_db,
        &rpc,
        watchtower_challenge_tx.raw_tx.as_slice(),
        TransactionType::WatchtowerChallenge(watchtower_idx),
    )
    .await
    .context(format!(
        "failed to send watchtower challenge transaction for watchtower {}",
        watchtower_idx
    ))?;

    rpc.mine_blocks(BLOCKS_PER_DAY * 3).await?;

    // 9. Send Operator Challenge Negative Acknowledgment Transaction
    tracing::info!(
        "Sending operator challenge nack transaction for watchtower {}",
        watchtower_idx
    );
    let operator_challenge_nack_tx = all_txs
        .signed_txs
        .iter()
        .find(|tx| {
            tx.transaction_type
                == Some(TransactionType::OperatorChallengeNack(watchtower_idx).into())
        })
        .unwrap();
    send_tx(
        &tx_sender,
        &tx_sender_db,
        &rpc,
        operator_challenge_nack_tx.raw_tx.as_slice(),
        TransactionType::OperatorChallengeNack(watchtower_idx),
    )
    .await
    .context(format!(
        "failed to send operator challenge nack transaction for watchtower {}",
        watchtower_idx
    ))?;

    tracing::info!("Bad Path 1 test completed successfully");
    Ok(())
}

/// Bad Path 2 flow:
/// 1. Setup Aggregator
/// 2. Make a Deposit
/// 3. Make a Withdrawal
/// 4. Send Kickoff Transaction
/// 5. Send Challenge Transaction
/// 6. Send Watchtower Challenge Transaction
/// 7. Send Operator Challenge Acknowledgment Transaction
/// 8. Send Kickoff Timeout Transaction
pub async fn run_bad_path_2(config: &mut BridgeConfig, rpc: ExtendedRpc) -> Result<()> {
    tracing::info!("Starting Bad Path 2 test");

    // 1. Setup environment and actors
    tracing::info!("Setting up environment and actors");
    let (_verifiers, mut operators, mut aggregator, _watchtowers, _cleanup) =
        create_actors::<MockCitreaClient>(config).await;

    // Setup tx_sender for sending transactions
    let verifier_0_config = {
        let mut config = config.clone();
        config.db_name += "0";
        config
    };

    let tx_sender_db = Database::new(&verifier_0_config)
        .await
        .expect("failed to create database");
    let tx_sender = TxSenderClient::new(tx_sender_db.clone(), "run_bad_path_2".to_string());

    // Generate deposit address
    let evm_address = EVMAddress([1u8; 20]);
    let (deposit_address, _) = get_deposit_address(config, evm_address)?;
    tracing::info!("Generated deposit address: {}", deposit_address);

    let recovery_taproot_address = Actor::new(
        config.secret_key,
        config.winternitz_secret_key,
        config.protocol_paramset().network,
    )
    .address;

    // 2. Setup Aggregator
    tracing::info!("Setting up aggregator");
    aggregator.setup(Request::new(Empty {})).await?;

    // 3. Make Deposit
    tracing::info!("Making deposit transaction");
    let deposit_outpoint = rpc
        .send_to_address(&deposit_address, config.protocol_paramset().bridge_amount)
        .await?;
    rpc.mine_blocks(18).await?;
    tracing::info!("Deposit transaction mined: {}", deposit_outpoint);

    let nofn_xonly_pk =
        XOnlyPublicKey::from_musig2_pks(config.verifiers_public_keys.clone(), None)?;

    let dep_params = DepositParams {
        deposit_outpoint: Some(deposit_outpoint.into()),
        evm_address: evm_address.0.to_vec(),
        recovery_taproot_address: recovery_taproot_address.to_string(),
        nofn_xonly_pk: nofn_xonly_pk.serialize().to_vec(),
    };

    tracing::info!("Creating move transaction");
    let move_tx_response = aggregator
        .new_deposit(dep_params.clone())
        .await?
        .into_inner();
    ensure_tx_onchain(
        &rpc,
        Txid::from_byte_array(move_tx_response.txid.clone().try_into().unwrap()),
    )
    .await?;
    tracing::info!("Move transaction sent: {:x?}", move_tx_response.txid);

    // get a kickoff idx that operator 0 signed
    let op0_xonly_pk = Actor::new(
        config.all_operators_secret_keys.clone().unwrap()[0],
        config.winternitz_secret_key,
        config.protocol_paramset().network,
    )
    .xonly_public_key;
    let deposit_blockhash = rpc.get_blockhash_of_tx(&deposit_outpoint.txid).await?;
    let kickoff_idx = get_kickoff_utxos_to_sign(
        config.protocol_paramset(),
        op0_xonly_pk,
        deposit_blockhash,
        deposit_outpoint,
    )[0] as u32;

    // 4. Create and send all transactions for the flow
    let base_tx_req = TransactionRequest {
        kickoff_id: Some(KickoffId {
            operator_idx: 0,
            round_idx: 0,
            kickoff_idx,
        }),
        deposit_params: Some(dep_params.clone()),
    };

    let all_txs = operators[0]
        .internal_create_signed_txs(base_tx_req.clone())
        .await?
        .into_inner();

    // 5. Send Round Transaction
    tracing::info!("Sending round transaction");
    let round_tx = all_txs
        .signed_txs
        .iter()
        .find(|tx| tx.transaction_type == Some(TransactionType::Round.into()))
        .unwrap();
    send_tx(
        &tx_sender,
        &tx_sender_db,
        &rpc,
        round_tx.raw_tx.as_slice(),
        TransactionType::Round,
    )
    .await
    .context("failed to send round transaction")?;

    // 6. Send Kickoff Transaction
    tracing::info!("Sending kickoff transaction");
    let kickoff_tx = all_txs
        .signed_txs
        .iter()
        .find(|tx| tx.transaction_type == Some(TransactionType::Kickoff.into()))
        .unwrap();
    send_tx(
        &tx_sender,
        &tx_sender_db,
        &rpc,
        kickoff_tx.raw_tx.as_slice(),
        TransactionType::Kickoff,
    )
    .await
    .context("failed to send kickoff transaction")?;

    // 7. Send Challenge Transaction
    tracing::info!("Sending challenge transaction");
    let challenge_tx = all_txs
        .signed_txs
        .iter()
        .find(|tx| tx.transaction_type == Some(TransactionType::Challenge.into()))
        .unwrap();
    send_tx(
        &tx_sender,
        &tx_sender_db,
        &rpc,
        challenge_tx.raw_tx.as_slice(),
        TransactionType::Challenge,
    )
    .await
    .context("failed to send challenge transaction")?;
=======
>>>>>>> e7a4f46e

    // Send Round 2
    send_tx_with_type(&rpc, &tx_sender, &all_txs_2, TxType::Round).await?;

    // Send Reimburse Transaction
    tracing::info!("Sending reimburse transaction");
    let reimburse_tx = all_txs
        .signed_txs
        .iter()
        .find(|tx| tx.transaction_type == Some(TxType::Reimburse.into()))
        .unwrap();
    send_tx(
        &tx_sender,
        &rpc,
        reimburse_tx.raw_tx.as_slice(),
        TxType::Reimburse,
    )
    .await
    .context("failed to send reimburse transaction")?;

    tracing::info!("Happy Path 2 test completed successfully");
    Ok(())
}

/// Simple Assert flow without watchtower challenges/acks
pub async fn run_simple_assert_flow(config: &mut BridgeConfig, rpc: ExtendedRpc) -> Result<()> {
    tracing::info!("Starting Simple Assert Flow");

    let (
        mut operators,
        _watchtowers,
        tx_sender,
        dep_params,
        kickoff_idx,
        _base_tx_req,
        all_txs,
        _cleanup,
    ) = base_setup(config, &rpc).await?;

    // Send Round Transaction
    tracing::info!("Sending round transaction");
    send_tx_with_type(&rpc, &tx_sender, &all_txs, TxType::Round).await?;

    tracing::info!("Sending kickoff transaction");
    send_tx_with_type(&rpc, &tx_sender, &all_txs, TxType::Kickoff).await?;

    // Send Challenge Transaction
    tracing::info!("Sending challenge transaction");
    send_tx_with_type(&rpc, &tx_sender, &all_txs, TxType::Challenge).await?;

    // Directly create and send assert transactions
    tracing::info!("Creating and sending assert transactions directly");

    // Get deposit data and kickoff ID for assert creation
    let kickoff_id = KickoffId {
        operator_idx: 0,
        round_idx: 0,
        kickoff_idx,
    };

    rpc.mine_blocks(8 * BLOCKS_PER_HOUR as u64).await?;

    for i in 0..config.protocol_paramset().num_watchtowers {
        send_tx_with_type(
            &rpc,
            &tx_sender,
            &all_txs,
            TxType::WatchtowerChallengeTimeout(i),
        )
        .await?;
    }

    // Sending all timeouts should trigger the state machine to send the assert transactions

    // Create assert transactions for operator 0
    let assert_txs = operators[0]
        .internal_create_assert_commitment_txs(AssertRequest {
            kickoff_id: Some(kickoff_id),
            deposit_params: Some(dep_params.clone()),
        })
        .await?
        .into_inner();

    // Ensure all assert transactions are sent in order
    for tx in assert_txs.signed_txs.iter() {
        tracing::info!(
            "Waiting for assert transaction of type: {:?}",
            tx.transaction_type
        );
        let tx_type = tx.transaction_type.unwrap();
        let tx = consensus::deserialize::<Transaction>(tx.raw_tx.as_slice()).unwrap();
        ensure_outpoint_spent(&rpc, tx.input[0].previous_output)
            .await
            .context(format!(
                "failed to ensure assert transaction of type {:?}",
                tx_type
            ))?;
    }

<<<<<<< HEAD
    // 4. Create and send all transactions for the flow
    let base_tx_req = TransactionRequest {
        kickoff_id: Some(KickoffId {
            operator_idx: 0,
            round_idx: 0,
            kickoff_idx,
        }),
        deposit_params: Some(dep_params.clone()),
    };
=======
    // Mine blocks to confirm transactions
    rpc.mine_blocks(10).await?;
>>>>>>> e7a4f46e

    tracing::info!("Simple Assert Flow test completed successfully");
    Ok(())
}

/// Bad Path 1 flow:
/// Setup Aggregator
/// Make a Deposit
/// Make a Withdrawal
/// Send Kickoff Transaction
/// Send Challenge Transaction
/// Send Watchtower Challenge Transaction
/// Send Operator Challenge Negative Acknowledgment Transaction
pub async fn run_bad_path_1(config: &mut BridgeConfig, rpc: ExtendedRpc) -> Result<()> {
    tracing::info!("Starting Bad Path 1 test");

    let (
        _operators,
        mut watchtowers,
        tx_sender,
        _dep_params,
        _kickoff_idx,
        base_tx_req,
        all_txs,
        _cleanup,
    ) = base_setup(config, &rpc).await?;

    // Send Round Transaction
    tracing::info!("Sending round transaction");
    send_tx_with_type(&rpc, &tx_sender, &all_txs, TxType::Round).await?;

    // Send Kickoff Transaction
    tracing::info!("Sending kickoff transaction");
    send_tx_with_type(&rpc, &tx_sender, &all_txs, TxType::Kickoff).await?;

    // Send Challenge Transaction
    tracing::info!("Sending challenge transaction");
    send_tx_with_type(&rpc, &tx_sender, &all_txs, TxType::Challenge).await?;

    // Send Watchtower Challenge Transaction (just for the first watchtower)
    // Send Watchtower Challenge Transactions
    let watchtower_idx = 0;
    tracing::info!(
        "Sending watchtower challenge transaction for watchtower {}",
        watchtower_idx
    );
    let watchtower_challenge_tx = watchtowers[watchtower_idx]
        .internal_create_watchtower_challenge(TransactionRequest {
            transaction_type: Some(TxType::WatchtowerChallenge(watchtower_idx).into()),
            ..base_tx_req.clone()
        })
        .await?
        .into_inner();
    tracing::info!(
        "Sending watchtower challenge transaction for watchtower {}",
        watchtower_idx
    );
    send_tx(
        &tx_sender,
        &rpc,
        watchtower_challenge_tx.raw_tx.as_slice(),
        TxType::WatchtowerChallenge(watchtower_idx),
    )
    .await
    .context(format!(
        "failed to send watchtower challenge transaction for watchtower {}",
        watchtower_idx
    ))?;

    rpc.mine_blocks(BLOCKS_PER_DAY * 3).await?;

    // Send Operator Challenge Negative Acknowledgment Transaction
    tracing::info!(
        "Sending operator challenge nack transaction for watchtower {}",
        watchtower_idx
    );
    send_tx_with_type(
        &rpc,
        &tx_sender,
        &all_txs,
        TxType::OperatorChallengeNack(watchtower_idx),
    )
    .await?;

    tracing::info!("Bad Path 1 test completed successfully");
    Ok(())
}

/// Bad Path 2 flow:
/// Setup Aggregator
/// Make a Deposit
/// Make a Withdrawal
/// Send Kickoff Transaction
/// Send Challenge Transaction
/// Send Watchtower Challenge Transaction
/// Send Operator Challenge Acknowledgment Transaction
/// Send Kickoff Timeout Transaction
pub async fn run_bad_path_2(config: &mut BridgeConfig, rpc: ExtendedRpc) -> Result<()> {
    tracing::info!("Starting Bad Path 2 test");

    let (
        _operators,
        _watchtowers,
        tx_sender,
        _dep_params,
        _kickoff_idx,
        _base_tx_req,
        all_txs,
        _cleanup,
    ) = base_setup(config, &rpc).await?;

    // Send Round Transaction
    tracing::info!("Sending round transaction");
    send_tx_with_type(&rpc, &tx_sender, &all_txs, TxType::Round).await?;

    // Send Kickoff Transaction
    tracing::info!("Sending kickoff transaction");
    send_tx_with_type(&rpc, &tx_sender, &all_txs, TxType::Kickoff).await?;

    // Send Challenge Transaction

    // Send Challenge Transaction
    send_tx_with_type(&rpc, &tx_sender, &all_txs, TxType::Challenge).await?;

    // Ready to reimburse without finalized kickoff
    send_tx_with_type(&rpc, &tx_sender, &all_txs, TxType::ReadyToReimburse).await?;

    // Kickoff is not finalized, burn
    tracing::info!("Sending kickoff not finalized transaction");
    send_tx_with_type(&rpc, &tx_sender, &all_txs, TxType::KickoffNotFinalized).await?;

    tracing::info!("Bad Path 2 test completed successfully");
    Ok(())
}

/// Bad Path 3 flow:
/// Setup Aggregator
/// Make a Deposit
/// Make a Withdrawal
/// Send Kickoff Transaction
/// Send Challenge Transaction
/// Send Watchtower Challenge Transactions
/// Send Operator Challenge Acknowledgment Transactions
/// Send Assert Transactions
/// Send Disprove Transaction
pub async fn run_bad_path_3(config: &mut BridgeConfig, rpc: ExtendedRpc) -> Result<()> {
    tracing::info!("Starting Bad Path 3 test");

    let (
        _operators,
        _watchtowers,
        tx_sender,
        _dep_params,
        _kickoff_idx,
        _base_tx_req,
        all_txs,
        _cleanup,
    ) = base_setup(config, &rpc).await?;

    // Send Round Transaction
    send_tx_with_type(&rpc, &tx_sender, &all_txs, TxType::Round).await?;

    // Send Kickoff Transaction
    tracing::info!("Sending kickoff transaction");
    send_tx_with_type(&rpc, &tx_sender, &all_txs, TxType::Kickoff).await?;

    // Send Challenge Transaction
    tracing::info!("Sending challenge transaction");
    send_tx_with_type(&rpc, &tx_sender, &all_txs, TxType::Challenge).await?;

    // Send Watchtower Challenge Transactions
    for watchtower_idx in 0..config.protocol_paramset().num_watchtowers {
        tracing::info!(
            "Sending watchtower challenge transaction for watchtower {}",
            watchtower_idx
        );
        send_tx_with_type(
            &rpc,
            &tx_sender,
            &all_txs,
            TxType::WatchtowerChallenge(watchtower_idx),
        )
        .await?;
    }

    // Send Operator Challenge Acknowledgment Transactions
    for watchtower_idx in 0..config.protocol_paramset().num_watchtowers {
        tracing::info!(
            "Sending operator challenge ack transaction for watchtower {}",
            watchtower_idx
        );
        send_tx_with_type(
            &rpc,
            &tx_sender,
            &all_txs,
            TxType::OperatorChallengeAck(watchtower_idx),
        )
        .await?;
    }

    // Send Assert Transactions
    let num_asserts = crate::bitvm_client::ClementineBitVMPublicKeys::number_of_assert_txs();
    for assert_idx in 0..num_asserts {
        tracing::info!("Sending mini assert transaction {}", assert_idx);
        send_tx_with_type(&rpc, &tx_sender, &all_txs, TxType::MiniAssert(assert_idx)).await?;
    }

    // Send Disprove Transaction
    tracing::info!("Sending disprove transaction");
    send_tx_with_type(&rpc, &tx_sender, &all_txs, TxType::Disprove).await?;

    tracing::info!("Bad Path 3 test completed successfully");
    Ok(())
}

#[cfg(test)]
mod tests {
    use super::*;

    #[tokio::test(flavor = "multi_thread")]
    async fn test_simple_assert_flow() {
        let mut config = create_test_config_with_thread_name(None).await;
        let regtest = create_regtest_rpc(&mut config).await;
        let rpc = regtest.rpc().clone();

        run_simple_assert_flow(&mut config, rpc).await.unwrap();
    }

    #[tokio::test(flavor = "multi_thread")]
    // #[ignore = "Design changes in progress"]
    async fn test_happy_path_1() {
        let mut config = create_test_config_with_thread_name(None).await;
        let regtest = create_regtest_rpc(&mut config).await;
        let rpc = regtest.rpc().clone();
        run_happy_path_1(&mut config, rpc).await.unwrap();
    }

    #[tokio::test(flavor = "multi_thread")]
    async fn test_happy_path_2() {
        let mut config = create_test_config_with_thread_name(None).await;
        let regtest = create_regtest_rpc(&mut config).await;
        let rpc = regtest.rpc().clone();
        run_happy_path_2(&mut config, rpc).await.unwrap();
    }

    #[tokio::test(flavor = "multi_thread")]
    async fn test_bad_path_1() {
        let mut config = create_test_config_with_thread_name(None).await;
        let regtest = create_regtest_rpc(&mut config).await;
        let rpc = regtest.rpc().clone();
        run_bad_path_1(&mut config, rpc).await.unwrap();
    }

    #[tokio::test(flavor = "multi_thread")]
    async fn test_bad_path_2() {
        let mut config = create_test_config_with_thread_name(None).await;
        let regtest = create_regtest_rpc(&mut config).await;
        let rpc = regtest.rpc().clone();
        run_bad_path_2(&mut config, rpc).await.unwrap();
    }

    #[tokio::test(flavor = "multi_thread")]
    #[ignore = "Assert is not ready"]
    async fn test_bad_path_3() {
        let mut config = create_test_config_with_thread_name(None).await;
        let regtest = create_regtest_rpc(&mut config).await;
        let rpc = regtest.rpc().clone();
        run_bad_path_3(&mut config, rpc).await.unwrap();
    }

    #[tokio::test(flavor = "multi_thread")]
    async fn test_operator_end_round() {
        let mut config = create_test_config_with_thread_name(None).await;
        let regtest = create_regtest_rpc(&mut config).await;
        let rpc = regtest.rpc().clone();

        run_operator_end_round(config, rpc, false).await.unwrap();
    }

    #[tokio::test(flavor = "multi_thread")]
    async fn test_operator_end_round_with_challenge() {
        let mut config = create_test_config_with_thread_name(None).await;
        let regtest = create_regtest_rpc(&mut config).await;
        let rpc = regtest.rpc().clone();

        run_operator_end_round(config, rpc, true).await.unwrap();
    }
}<|MERGE_RESOLUTION|>--- conflicted
+++ resolved
@@ -11,8 +11,7 @@
 use crate::rpc::clementine::clementine_operator_client::ClementineOperatorClient;
 use crate::rpc::clementine::clementine_watchtower_client::ClementineWatchtowerClient;
 use crate::rpc::clementine::{
-    AssertRequest, DepositParams, Empty, FinalizedPayoutParams, KickoffId, SignedTxsWithType,
-    TransactionRequest,
+    DepositParams, Empty, FinalizedPayoutParams, KickoffId, SignedTxsWithType, TransactionRequest,
 };
 use crate::test::common::*;
 use crate::tx_sender::TxSenderClient;
@@ -108,7 +107,6 @@
         deposit_outpoint,
     )[0] as u32;
     let base_tx_req = TransactionRequest {
-        transaction_type: Some(TxType::AllNeededForDeposit.into()),
         kickoff_id: Some(KickoffId {
             operator_idx: 0,
             round_idx: 0,
@@ -231,102 +229,6 @@
 pub async fn run_happy_path_1(config: &mut BridgeConfig, rpc: ExtendedRpc) -> Result<()> {
     tracing::info!("Starting happy path test");
 
-<<<<<<< HEAD
-    // 1. Setup environment and actors
-    tracing::info!("Setting up environment and actors");
-    let (_verifiers, mut operators, mut aggregator, _watchtowers, _cleanup) =
-        create_actors::<MockCitreaClient>(config).await;
-
-    let verifier_0_config = {
-        let mut config = config.clone();
-        config.db_name += "0";
-        config
-    };
-
-    tracing::info!("verifier_0_config: {:#?}", verifier_0_config);
-
-    let tx_sender_db = Database::new(&verifier_0_config)
-        .await
-        .expect("failed to create database");
-    let tx_sender = TxSenderClient::new(tx_sender_db.clone(), "run_happy_path_1".to_string());
-
-    let evm_address = EVMAddress([1u8; 20]);
-    let (deposit_address, _) = get_deposit_address(config, evm_address)?;
-    tracing::info!("Generated deposit address: {}", deposit_address);
-
-    let recovery_taproot_address = Actor::new(
-        config.secret_key,
-        config.winternitz_secret_key,
-        config.protocol_paramset().network,
-    )
-    .address;
-
-    let withdrawal_amount = config.protocol_paramset().bridge_amount.to_sat()
-        - (2 * config
-            .operator_withdrawal_fee_sats
-            .expect("exists in test config")
-            .to_sat());
-    tracing::info!("Withdrawal amount set to: {} sats", withdrawal_amount);
-
-    // 2. Setup Aggregator
-    tracing::info!("Setting up aggregator");
-    aggregator.setup(Request::new(Empty {})).await?;
-
-    // 3. Make Deposit
-    tracing::info!("Making deposit transaction");
-    let deposit_outpoint = rpc
-        .send_to_address(&deposit_address, config.protocol_paramset().bridge_amount)
-        .await?;
-    rpc.mine_blocks(18).await?;
-    tracing::info!("Deposit transaction mined: {}", deposit_outpoint);
-
-    let nofn_xonly_pk =
-        XOnlyPublicKey::from_musig2_pks(config.verifiers_public_keys.clone(), None)?;
-
-    let dep_params = DepositParams {
-        deposit_outpoint: Some(deposit_outpoint.into()),
-        evm_address: evm_address.0.to_vec(),
-        recovery_taproot_address: recovery_taproot_address.to_string(),
-        nofn_xonly_pk: nofn_xonly_pk.serialize().to_vec(),
-    };
-
-    tracing::info!("Creating move transaction");
-    let move_tx_response = aggregator
-        .new_deposit(dep_params.clone())
-        .await?
-        .into_inner();
-
-    tracing::info!("Move transaction sent: {:x?}", move_tx_response.txid);
-
-    // get a kickoff idx that operator 0 signed
-    let op0_xonly_pk = Actor::new(
-        config.all_operators_secret_keys.clone().unwrap()[0],
-        config.winternitz_secret_key,
-        config.protocol_paramset().network,
-    )
-    .xonly_public_key;
-    let deposit_blockhash = rpc.get_blockhash_of_tx(&deposit_outpoint.txid).await?;
-    let kickoff_idx = get_kickoff_utxos_to_sign(
-        config.protocol_paramset(),
-        op0_xonly_pk,
-        deposit_blockhash,
-        deposit_outpoint,
-    )[0] as u32;
-
-    let base_tx_req = TransactionRequest {
-        kickoff_id: Some(KickoffId {
-            operator_idx: 0,
-            round_idx: 0,
-            kickoff_idx,
-        }),
-        deposit_params: Some(dep_params.clone()),
-    };
-
-    let all_txs = operators[0]
-        .internal_create_signed_txs(base_tx_req.clone())
-        .await?
-        .into_inner();
-=======
     let (
         mut operators,
         _watchtowers,
@@ -337,7 +239,6 @@
         all_txs,
         _cleanup,
     ) = base_setup(config, &rpc).await?;
->>>>>>> e7a4f46e
 
     tracing::info!("Sending round transaction");
     send_tx_with_type(&rpc, &tx_sender, &all_txs, TxType::Round).await?;
@@ -361,10 +262,6 @@
     tracing::info!("Sending round 2 transaction");
     let all_txs_2 = operators[0]
         .internal_create_signed_txs(TransactionRequest {
-<<<<<<< HEAD
-=======
-            transaction_type: Some(TxType::Round.into()),
->>>>>>> e7a4f46e
             kickoff_id: Some(KickoffId {
                 operator_idx: 0,
                 round_idx: 1,
@@ -386,54 +283,6 @@
     Ok(())
 }
 
-<<<<<<< HEAD
-// Helper function to send a transaction and mine a block
-pub async fn send_tx(
-    tx_sender: &TxSenderClient,
-    db: &Database,
-    rpc: &ExtendedRpc,
-    raw_tx: &[u8],
-    tx_type: TransactionType,
-) -> Result<()> {
-    let tx: Transaction = consensus::deserialize(raw_tx).context("expected valid tx")?;
-    let mut dbtx = db.begin_transaction().await?;
-
-    // Try to send the transaction with CPFP first
-    let send_result = tx_sender
-        .insert_try_to_send(
-            &mut dbtx,
-            Some(TxDataForLogging {
-                tx_type,
-                deposit_outpoint: None,
-                kickoff_idx: None,
-                operator_idx: None,
-                round_idx: None,
-                verifier_idx: None,
-            }),
-            &tx,
-            if matches!(
-                tx_type,
-                TransactionType::Challenge | TransactionType::WatchtowerChallenge(_)
-            ) {
-                FeePayingType::RBF
-            } else {
-                FeePayingType::CPFP
-            },
-            &[],
-            &[],
-            &[],
-            &[],
-        )
-        .await;
-
-    // If CPFP fails, try with RBF
-    if let Err(e) = send_result {
-        tracing::warn!("Failed to send with CPFP, trying RBF: {}", e);
-        tx_sender
-            .insert_try_to_send(&mut dbtx, None, &tx, FeePayingType::RBF, &[], &[], &[], &[])
-            .await?;
-    }
-=======
 /// Happy Path 2 flow:
 /// Setup Aggregator
 /// Make a Deposit
@@ -447,7 +296,6 @@
 /// Send Reimburse Transaction
 pub async fn run_happy_path_2(config: &mut BridgeConfig, rpc: ExtendedRpc) -> Result<()> {
     tracing::info!("Starting Happy Path 2 test");
->>>>>>> e7a4f46e
 
     let (
         mut operators,
@@ -468,28 +316,14 @@
     tracing::info!("Sending kickoff transaction");
     send_tx_with_type(&rpc, &tx_sender, &all_txs, TxType::Kickoff).await?;
 
-<<<<<<< HEAD
-    if matches!(
-        tx_type,
-        TransactionType::Challenge | TransactionType::WatchtowerChallenge(_)
-    ) {
-        ensure_outpoint_spent(rpc, tx.input[0].previous_output).await?;
-    } else {
-        ensure_tx_onchain(rpc, tx.compute_txid()).await?;
-    }
-=======
     // Send Challenge Transaction
     tracing::info!("Sending challenge transaction");
     send_tx_with_type(&rpc, &tx_sender, &all_txs, TxType::Challenge).await?;
->>>>>>> e7a4f46e
 
     // Send Watchtower Challenge Transactions
     for (watchtower_idx, watchtower) in watchtowers.iter_mut().enumerate() {
         let watchtower_challenge_tx = watchtower
-            .internal_create_watchtower_challenge(TransactionRequest {
-                transaction_type: Some(TxType::WatchtowerChallenge(watchtower_idx).into()),
-                ..base_tx_req.clone()
-            })
+            .internal_create_watchtower_challenge(base_tx_req.clone())
             .await?
             .into_inner();
         tracing::info!(
@@ -509,287 +343,15 @@
             watchtower_idx
         ))?;
     }
-<<<<<<< HEAD
-    Ok(())
-}
-
-pub async fn ensure_outpoint_spent(
-    rpc: &ExtendedRpc,
-    outpoint: OutPoint,
-) -> Result<(), eyre::Error> {
-    let mut timeout_counter = 3000;
-    while rpc
-        .client
-        .get_tx_out(&outpoint.txid, outpoint.vout, Some(false))
-        .await
-        .unwrap()
-        .is_some()
-    {
-        // Mine more blocks and wait longer between checks
-        rpc.mine_blocks(1).await?;
-        tokio::time::sleep(std::time::Duration::from_millis(500)).await;
-        timeout_counter -= 1;
-
-        if timeout_counter == 0 {
-            bail!(
-                "timeout while waiting for outpoint {:?} to be spent",
-                outpoint
-            );
-        }
-    }
-    rpc.client
-        .get_tx_out(&outpoint.txid, outpoint.vout, Some(false))
-        .await?;
-    Ok(())
-}
-
-pub async fn ensure_outpoint_spent_while_waiting_for_light_client_sync(
-    rpc: &ExtendedRpc,
-    lc_prover: &Node<LightClientProverConfig>,
-    outpoint: OutPoint,
-) -> Result<(), eyre::Error> {
-    let mut timeout_counter = 1000;
-    while rpc
-        .client
-        .get_tx_out(&outpoint.txid, outpoint.vout, Some(false))
-        .await
-        .unwrap()
-        .is_some()
-    {
-        // Mine more blocks and wait longer between checks
-        let block_count = rpc.client.get_blockchain_info().await?.blocks;
-        lc_prover
-            .wait_for_l1_height(block_count as u64 - DEFAULT_FINALITY_DEPTH, None)
-            .await
-            .unwrap();
-        rpc.mine_blocks(1).await?;
-
-        tokio::time::sleep(std::time::Duration::from_millis(1000)).await;
-        timeout_counter -= 1;
-
-        if timeout_counter == 0 {
-            bail!(
-                "timeout while waiting for outpoint {:?} to be spent",
-                outpoint
-            );
-        }
-    }
-    rpc.client
-        .get_tx_out(&outpoint.txid, outpoint.vout, Some(false))
-        .await?;
-    Ok(())
-}
-
-/// Happy Path 2 flow:
-/// 1. Setup Aggregator
-/// 2. Make a Deposit
-/// 3. Make a Withdrawal
-/// 4. Send Kickoff Transaction
-/// 5. Send Challenge Transaction
-/// 6. Send Watchtower Challenge Transactions
-/// 7. Send Operator Challenge Acknowledgment Transactions
-/// 8. Send Assert Transactions
-/// 9. Send Disprove Timeout Transaction
-/// 10. Send Reimburse Transaction
-pub async fn run_happy_path_2(config: &mut BridgeConfig, rpc: ExtendedRpc) -> Result<()> {
-    tracing::info!("Starting Happy Path 2 test");
-
-    // 1. Setup environment and actors
-    tracing::info!("Setting up environment and actors");
-    let (_verifiers, mut operators, mut aggregator, mut watchtowers, _cleanup) =
-        create_actors::<MockCitreaClient>(config).await;
-
-    // Setup tx_sender for sending transactions
-    let verifier_0_config = {
-        let mut config = config.clone();
-        config.db_name += "0";
-        config
-    };
-
-    let tx_sender_db = Database::new(&verifier_0_config)
-        .await
-        .expect("failed to create database");
-    let tx_sender = TxSenderClient::new(tx_sender_db.clone(), "run_happy_path_2".to_string());
-
-    // Generate deposit address
-    let evm_address = EVMAddress([1u8; 20]);
-    let (deposit_address, _) = get_deposit_address(config, evm_address)?;
-    tracing::info!("Generated deposit address: {}", deposit_address);
-
-    let recovery_taproot_address = Actor::new(
-        config.secret_key,
-        config.winternitz_secret_key,
-        config.protocol_paramset().network,
-    )
-    .address;
-
-    let withdrawal_amount = config.protocol_paramset().bridge_amount.to_sat()
-        - (2 * config
-            .operator_withdrawal_fee_sats
-            .expect("exists in test config")
-            .to_sat());
-    tracing::info!("Withdrawal amount set to: {} sats", withdrawal_amount);
-
-    // 2. Setup Aggregator
-    tracing::info!("Setting up aggregator");
-    aggregator.setup(Request::new(Empty {})).await?;
-
-    // 3. Make Deposit
-    tracing::info!("Making deposit transaction");
-    let deposit_outpoint = rpc
-        .send_to_address(&deposit_address, config.protocol_paramset().bridge_amount)
-        .await?;
-    rpc.mine_blocks(18).await?;
-    tracing::info!("Deposit transaction mined: {}", deposit_outpoint);
-
-    let nofn_xonly_pk =
-        XOnlyPublicKey::from_musig2_pks(config.verifiers_public_keys.clone(), None)?;
-
-    let dep_params = DepositParams {
-        deposit_outpoint: Some(deposit_outpoint.into()),
-        evm_address: evm_address.0.to_vec(),
-        recovery_taproot_address: recovery_taproot_address.to_string(),
-        nofn_xonly_pk: nofn_xonly_pk.serialize().to_vec(),
-    };
-
-    tracing::info!("Creating move transaction");
-    let move_tx_response = aggregator
-        .new_deposit(dep_params.clone())
-        .await?
-        .into_inner();
-
-    ensure_tx_onchain(
-        &rpc,
-        Txid::from_byte_array(move_tx_response.txid.clone().try_into().unwrap()),
-    )
-    .await?;
-    tracing::info!("Move transaction sent: {:x?}", move_tx_response.txid);
-
-    // get a kickoff idx that operator 0 signed
-    let op0_xonly_pk = Actor::new(
-        config.all_operators_secret_keys.clone().unwrap()[0],
-        config.winternitz_secret_key,
-        config.protocol_paramset().network,
-    )
-    .xonly_public_key;
-    let deposit_blockhash = rpc.get_blockhash_of_tx(&deposit_outpoint.txid).await?;
-    let kickoff_idx = get_kickoff_utxos_to_sign(
-        config.protocol_paramset(),
-        op0_xonly_pk,
-        deposit_blockhash,
-        deposit_outpoint,
-    )[0] as u32;
-
-    // 4. Create and send all transactions for the flow
-    let base_tx_req = TransactionRequest {
-        kickoff_id: Some(KickoffId {
-            operator_idx: 0,
-            round_idx: 0,
-            kickoff_idx,
-        }),
-        deposit_params: Some(dep_params.clone()),
-    };
-
-    let all_txs = operators[0]
-        .internal_create_signed_txs(base_tx_req.clone())
-        .await?
-        .into_inner();
-
-    // 5. Send Round Transaction
-    tracing::info!("Sending round transaction");
-    let round_tx = all_txs
-        .signed_txs
-        .iter()
-        .find(|tx| tx.transaction_type == Some(TransactionType::Round.into()))
-        .unwrap();
-    send_tx(
-        &tx_sender,
-        &tx_sender_db,
-        &rpc,
-        round_tx.raw_tx.as_slice(),
-        TransactionType::Round,
-    )
-    .await
-    .context("failed to send round transaction")?;
-
-    // 6. Send Kickoff Transaction
-    tracing::info!("Sending kickoff transaction");
-    let kickoff_tx = all_txs
-        .signed_txs
-        .iter()
-        .find(|tx| tx.transaction_type == Some(TransactionType::Kickoff.into()))
-        .unwrap();
-    send_tx(
-        &tx_sender,
-        &tx_sender_db,
-        &rpc,
-        kickoff_tx.raw_tx.as_slice(),
-        TransactionType::Kickoff,
-    )
-    .await
-    .context("failed to send kickoff transaction")?;
-
-    // 7. Send Challenge Transaction
-    tracing::info!("Sending challenge transaction");
-    let challenge_tx = all_txs
-        .signed_txs
-        .iter()
-        .find(|tx| tx.transaction_type == Some(TransactionType::Challenge.into()))
-        .unwrap();
-    send_tx(
-        &tx_sender,
-        &tx_sender_db,
-        &rpc,
-        challenge_tx.raw_tx.as_slice(),
-        TransactionType::Challenge,
-    )
-    .await
-    .context("failed to send challenge transaction")?;
-
-    // 8. Send Watchtower Challenge Transactions
-    for (watchtower_idx, watchtower) in watchtowers.iter_mut().enumerate() {
-        let watchtower_challenge_tx = watchtower
-            .internal_create_watchtower_challenge(base_tx_req.clone())
-            .await?
-            .into_inner();
-        tracing::info!(
-            "Sending watchtower challenge transaction for watchtower {}",
-            watchtower_idx
-        );
-
-        send_tx(
-            &tx_sender,
-            &tx_sender_db,
-            &rpc,
-            watchtower_challenge_tx.raw_tx.as_slice(),
-            TransactionType::WatchtowerChallenge(watchtower_idx),
-        )
-        .await
-        .context(format!(
-            "failed to send watchtower challenge transaction for watchtower {}",
-            watchtower_idx
-        ))?;
-    }
-
-    // 9. Send Operator Challenge Acknowledgment Transactions
-=======
 
     // Send Operator Challenge Acknowledgment Transactions
->>>>>>> e7a4f46e
     for watchtower_idx in 0..config.protocol_paramset().num_watchtowers {
         tracing::info!(
             "Sending operator challenge ack transaction for watchtower {}",
             watchtower_idx
         );
         let operator_challenge_ack_txs = operators[0]
-<<<<<<< HEAD
             .internal_create_signed_txs(base_tx_req.clone())
-=======
-            .internal_create_signed_txs(TransactionRequest {
-                transaction_type: Some(TxType::OperatorChallengeAck(watchtower_idx).into()),
-                ..base_tx_req.clone()
-            })
->>>>>>> e7a4f46e
             .await?
             .into_inner();
         send_tx_with_type(
@@ -804,7 +366,7 @@
     // Send Assert Transactions
     // these are already sent by the state machine
     let assert_txs = operators[0]
-        .internal_create_assert_commitment_txs(AssertRequest {
+        .internal_create_assert_commitment_txs(TransactionRequest {
             deposit_params: Some(dep_params.clone()),
             kickoff_id: Some(KickoffId {
                 operator_idx: 0,
@@ -843,450 +405,9 @@
     // Send Reimburse Generator 1
     tracing::info!("Sending round 2 transaction");
     let all_txs_2 = operators[0]
-<<<<<<< HEAD
         .internal_create_signed_txs(base_tx_req.clone())
         .await?
         .into_inner();
-
-    let round_2 = all_txs_2
-        .signed_txs
-        .iter()
-        .find(|tx| tx.transaction_type == Some(TransactionType::Round.into()))
-        .unwrap();
-    send_tx(
-        &tx_sender,
-        &tx_sender_db,
-        &rpc,
-        round_2.raw_tx.as_slice(),
-        TransactionType::Round,
-    )
-    .await
-    .context("failed to send round 2 transaction")?;
-
-    // 12. Send Reimburse Transaction
-    tracing::info!("Sending reimburse transaction");
-    let reimburse_tx = all_txs
-        .signed_txs
-        .iter()
-        .find(|tx| tx.transaction_type == Some(TransactionType::Reimburse.into()))
-        .unwrap();
-    send_tx(
-        &tx_sender,
-        &tx_sender_db,
-        &rpc,
-        reimburse_tx.raw_tx.as_slice(),
-        TransactionType::Reimburse,
-    )
-    .await
-    .context("failed to send reimburse transaction")?;
-
-    // 10. Wait for timeout period and send Kickoff Not Finalized Transaction
-    tracing::info!("Mining blocks to simulate timeout period");
-    // Mine a reasonable number of blocks to simulate timeout
-    // tracing::info!("Sending kickoff not finalized transaction");
-    // let kickoff_not_finalized_tx = all_txs
-    //     .signed_txs
-    //     .iter()
-    //     .find(|tx| tx.transaction_type == Some(TransactionType::KickoffNotFinalized.into()))
-    //     .unwrap();
-    // send_tx(
-    //     &tx_sender,
-    //     &tx_sender_db,
-    //     &rpc,
-    //     kickoff_not_finalized_tx.raw_tx.as_slice(),
-    // )
-    // .await
-    // .context("failed to send kickoff not finalized transaction")?;
-
-    tracing::info!("Happy Path 2 test completed successfully");
-    Ok(())
-}
-
-/// Bad Path 1 flow:
-/// 1. Setup Aggregator
-/// 2. Make a Deposit
-/// 3. Make a Withdrawal
-/// 4. Send Kickoff Transaction
-/// 5. Send Challenge Transaction
-/// 6. Send Watchtower Challenge Transaction
-/// 7. Send Operator Challenge Negative Acknowledgment Transaction
-pub async fn run_bad_path_1(config: &mut BridgeConfig, rpc: ExtendedRpc) -> Result<()> {
-    tracing::info!("Starting Bad Path 1 test");
-
-    // 1. Setup environment and actors
-    tracing::info!("Setting up environment and actors");
-    let (_verifiers, mut operators, mut aggregator, mut watchtowers, _cleanup) =
-        create_actors::<MockCitreaClient>(config).await;
-
-    // Setup tx_sender for sending transactions
-    let verifier_0_config = {
-        let mut config = config.clone();
-        config.db_name += "0";
-        config
-    };
-
-    let tx_sender_db = Database::new(&verifier_0_config)
-        .await
-        .expect("failed to create database");
-    let tx_sender = TxSenderClient::new(tx_sender_db.clone(), "run_bad_path_1".to_string());
-
-    // Generate deposit address
-    let evm_address = EVMAddress([1u8; 20]);
-    let (deposit_address, _) = get_deposit_address(config, evm_address)?;
-    tracing::info!("Generated deposit address: {}", deposit_address);
-
-    let recovery_taproot_address = Actor::new(
-        config.secret_key,
-        config.winternitz_secret_key,
-        config.protocol_paramset().network,
-    )
-    .address;
-
-    // 2. Setup Aggregator
-    tracing::info!("Setting up aggregator");
-    aggregator.setup(Request::new(Empty {})).await?;
-
-    // 3. Make Deposit
-    tracing::info!("Making deposit transaction");
-    let deposit_outpoint = rpc
-        .send_to_address(&deposit_address, config.protocol_paramset().bridge_amount)
-        .await?;
-    rpc.mine_blocks(18).await?;
-    tracing::info!("Deposit transaction mined: {}", deposit_outpoint);
-
-    let nofn_xonly_pk =
-        XOnlyPublicKey::from_musig2_pks(config.verifiers_public_keys.clone(), None)?;
-
-    let dep_params = DepositParams {
-        deposit_outpoint: Some(deposit_outpoint.into()),
-        evm_address: evm_address.0.to_vec(),
-        recovery_taproot_address: recovery_taproot_address.to_string(),
-        nofn_xonly_pk: nofn_xonly_pk.serialize().to_vec(),
-    };
-
-    tracing::info!("Creating move transaction");
-    let move_tx_response = aggregator
-        .new_deposit(dep_params.clone())
-        .await?
-        .into_inner();
-    ensure_tx_onchain(
-        &rpc,
-        Txid::from_byte_array(move_tx_response.txid.clone().try_into().unwrap()),
-    )
-    .await?;
-    tracing::info!("Move transaction sent: {:x?}", move_tx_response.txid);
-
-    // get a kickoff idx that operator 0 signed
-    let op0_xonly_pk = Actor::new(
-        config.all_operators_secret_keys.clone().unwrap()[0],
-        config.winternitz_secret_key,
-        config.protocol_paramset().network,
-    )
-    .xonly_public_key;
-    let deposit_blockhash = rpc.get_blockhash_of_tx(&deposit_outpoint.txid).await?;
-    let kickoff_idx = get_kickoff_utxos_to_sign(
-        config.protocol_paramset(),
-        op0_xonly_pk,
-        deposit_blockhash,
-        deposit_outpoint,
-    )[0] as u32;
-
-    // 4. Create and send all transactions for the flow
-    let base_tx_req = TransactionRequest {
-        kickoff_id: Some(KickoffId {
-            operator_idx: 0,
-            round_idx: 0,
-            kickoff_idx,
-        }),
-        deposit_params: Some(dep_params.clone()),
-    };
-
-    let all_txs = operators[0]
-        .internal_create_signed_txs(base_tx_req.clone())
-        .await?
-        .into_inner();
-
-    // 5. Send Round Transaction
-    tracing::info!("Sending round transaction");
-    let round_tx = all_txs
-        .signed_txs
-        .iter()
-        .find(|tx| tx.transaction_type == Some(TransactionType::Round.into()))
-        .unwrap();
-    send_tx(
-        &tx_sender,
-        &tx_sender_db,
-        &rpc,
-        round_tx.raw_tx.as_slice(),
-        TransactionType::Round,
-    )
-    .await
-    .context("failed to send round transaction")?;
-
-    // 6. Send Kickoff Transaction
-    tracing::info!("Sending kickoff transaction");
-    let kickoff_tx = all_txs
-        .signed_txs
-        .iter()
-        .find(|tx| tx.transaction_type == Some(TransactionType::Kickoff.into()))
-        .unwrap();
-    send_tx(
-        &tx_sender,
-        &tx_sender_db,
-        &rpc,
-        kickoff_tx.raw_tx.as_slice(),
-        TransactionType::Kickoff,
-    )
-    .await
-    .context("failed to send kickoff transaction")?;
-
-    // 7. Send Challenge Transaction
-    tracing::info!("Sending challenge transaction");
-    let challenge_tx = all_txs
-        .signed_txs
-        .iter()
-        .find(|tx| tx.transaction_type == Some(TransactionType::Challenge.into()))
-        .unwrap();
-    send_tx(
-        &tx_sender,
-        &tx_sender_db,
-        &rpc,
-        challenge_tx.raw_tx.as_slice(),
-        TransactionType::Challenge,
-    )
-    .await
-    .context("failed to send challenge transaction")?;
-
-    // 8. Send Watchtower Challenge Transaction (just for the first watchtower)
-    // 8. Send Watchtower Challenge Transactions
-    let watchtower_idx = 0;
-    tracing::info!(
-        "Sending watchtower challenge transaction for watchtower {}",
-        watchtower_idx
-    );
-    let watchtower_challenge_tx = watchtowers[watchtower_idx]
-        .internal_create_watchtower_challenge(TransactionRequest {
-=======
-        .internal_create_signed_txs(TransactionRequest {
-            transaction_type: Some(TxType::Round.into()),
-            kickoff_id: Some(KickoffId {
-                operator_idx: 0,
-                round_idx: 1,
-                kickoff_idx,
-            }),
->>>>>>> e7a4f46e
-            ..base_tx_req.clone()
-        })
-        .await?
-        .into_inner();
-<<<<<<< HEAD
-    tracing::info!(
-        "Sending watchtower challenge transaction for watchtower {}",
-        watchtower_idx
-    );
-
-    send_tx(
-        &tx_sender,
-        &tx_sender_db,
-        &rpc,
-        watchtower_challenge_tx.raw_tx.as_slice(),
-        TransactionType::WatchtowerChallenge(watchtower_idx),
-    )
-    .await
-    .context(format!(
-        "failed to send watchtower challenge transaction for watchtower {}",
-        watchtower_idx
-    ))?;
-
-    rpc.mine_blocks(BLOCKS_PER_DAY * 3).await?;
-
-    // 9. Send Operator Challenge Negative Acknowledgment Transaction
-    tracing::info!(
-        "Sending operator challenge nack transaction for watchtower {}",
-        watchtower_idx
-    );
-    let operator_challenge_nack_tx = all_txs
-        .signed_txs
-        .iter()
-        .find(|tx| {
-            tx.transaction_type
-                == Some(TransactionType::OperatorChallengeNack(watchtower_idx).into())
-        })
-        .unwrap();
-    send_tx(
-        &tx_sender,
-        &tx_sender_db,
-        &rpc,
-        operator_challenge_nack_tx.raw_tx.as_slice(),
-        TransactionType::OperatorChallengeNack(watchtower_idx),
-    )
-    .await
-    .context(format!(
-        "failed to send operator challenge nack transaction for watchtower {}",
-        watchtower_idx
-    ))?;
-
-    tracing::info!("Bad Path 1 test completed successfully");
-    Ok(())
-}
-
-/// Bad Path 2 flow:
-/// 1. Setup Aggregator
-/// 2. Make a Deposit
-/// 3. Make a Withdrawal
-/// 4. Send Kickoff Transaction
-/// 5. Send Challenge Transaction
-/// 6. Send Watchtower Challenge Transaction
-/// 7. Send Operator Challenge Acknowledgment Transaction
-/// 8. Send Kickoff Timeout Transaction
-pub async fn run_bad_path_2(config: &mut BridgeConfig, rpc: ExtendedRpc) -> Result<()> {
-    tracing::info!("Starting Bad Path 2 test");
-
-    // 1. Setup environment and actors
-    tracing::info!("Setting up environment and actors");
-    let (_verifiers, mut operators, mut aggregator, _watchtowers, _cleanup) =
-        create_actors::<MockCitreaClient>(config).await;
-
-    // Setup tx_sender for sending transactions
-    let verifier_0_config = {
-        let mut config = config.clone();
-        config.db_name += "0";
-        config
-    };
-
-    let tx_sender_db = Database::new(&verifier_0_config)
-        .await
-        .expect("failed to create database");
-    let tx_sender = TxSenderClient::new(tx_sender_db.clone(), "run_bad_path_2".to_string());
-
-    // Generate deposit address
-    let evm_address = EVMAddress([1u8; 20]);
-    let (deposit_address, _) = get_deposit_address(config, evm_address)?;
-    tracing::info!("Generated deposit address: {}", deposit_address);
-
-    let recovery_taproot_address = Actor::new(
-        config.secret_key,
-        config.winternitz_secret_key,
-        config.protocol_paramset().network,
-    )
-    .address;
-
-    // 2. Setup Aggregator
-    tracing::info!("Setting up aggregator");
-    aggregator.setup(Request::new(Empty {})).await?;
-
-    // 3. Make Deposit
-    tracing::info!("Making deposit transaction");
-    let deposit_outpoint = rpc
-        .send_to_address(&deposit_address, config.protocol_paramset().bridge_amount)
-        .await?;
-    rpc.mine_blocks(18).await?;
-    tracing::info!("Deposit transaction mined: {}", deposit_outpoint);
-
-    let nofn_xonly_pk =
-        XOnlyPublicKey::from_musig2_pks(config.verifiers_public_keys.clone(), None)?;
-
-    let dep_params = DepositParams {
-        deposit_outpoint: Some(deposit_outpoint.into()),
-        evm_address: evm_address.0.to_vec(),
-        recovery_taproot_address: recovery_taproot_address.to_string(),
-        nofn_xonly_pk: nofn_xonly_pk.serialize().to_vec(),
-    };
-
-    tracing::info!("Creating move transaction");
-    let move_tx_response = aggregator
-        .new_deposit(dep_params.clone())
-        .await?
-        .into_inner();
-    ensure_tx_onchain(
-        &rpc,
-        Txid::from_byte_array(move_tx_response.txid.clone().try_into().unwrap()),
-    )
-    .await?;
-    tracing::info!("Move transaction sent: {:x?}", move_tx_response.txid);
-
-    // get a kickoff idx that operator 0 signed
-    let op0_xonly_pk = Actor::new(
-        config.all_operators_secret_keys.clone().unwrap()[0],
-        config.winternitz_secret_key,
-        config.protocol_paramset().network,
-    )
-    .xonly_public_key;
-    let deposit_blockhash = rpc.get_blockhash_of_tx(&deposit_outpoint.txid).await?;
-    let kickoff_idx = get_kickoff_utxos_to_sign(
-        config.protocol_paramset(),
-        op0_xonly_pk,
-        deposit_blockhash,
-        deposit_outpoint,
-    )[0] as u32;
-
-    // 4. Create and send all transactions for the flow
-    let base_tx_req = TransactionRequest {
-        kickoff_id: Some(KickoffId {
-            operator_idx: 0,
-            round_idx: 0,
-            kickoff_idx,
-        }),
-        deposit_params: Some(dep_params.clone()),
-    };
-
-    let all_txs = operators[0]
-        .internal_create_signed_txs(base_tx_req.clone())
-        .await?
-        .into_inner();
-
-    // 5. Send Round Transaction
-    tracing::info!("Sending round transaction");
-    let round_tx = all_txs
-        .signed_txs
-        .iter()
-        .find(|tx| tx.transaction_type == Some(TransactionType::Round.into()))
-        .unwrap();
-    send_tx(
-        &tx_sender,
-        &tx_sender_db,
-        &rpc,
-        round_tx.raw_tx.as_slice(),
-        TransactionType::Round,
-    )
-    .await
-    .context("failed to send round transaction")?;
-
-    // 6. Send Kickoff Transaction
-    tracing::info!("Sending kickoff transaction");
-    let kickoff_tx = all_txs
-        .signed_txs
-        .iter()
-        .find(|tx| tx.transaction_type == Some(TransactionType::Kickoff.into()))
-        .unwrap();
-    send_tx(
-        &tx_sender,
-        &tx_sender_db,
-        &rpc,
-        kickoff_tx.raw_tx.as_slice(),
-        TransactionType::Kickoff,
-    )
-    .await
-    .context("failed to send kickoff transaction")?;
-
-    // 7. Send Challenge Transaction
-    tracing::info!("Sending challenge transaction");
-    let challenge_tx = all_txs
-        .signed_txs
-        .iter()
-        .find(|tx| tx.transaction_type == Some(TransactionType::Challenge.into()))
-        .unwrap();
-    send_tx(
-        &tx_sender,
-        &tx_sender_db,
-        &rpc,
-        challenge_tx.raw_tx.as_slice(),
-        TransactionType::Challenge,
-    )
-    .await
-    .context("failed to send challenge transaction")?;
-=======
->>>>>>> e7a4f46e
 
     // Send Round 2
     send_tx_with_type(&rpc, &tx_sender, &all_txs_2, TxType::Round).await?;
@@ -1363,7 +484,7 @@
 
     // Create assert transactions for operator 0
     let assert_txs = operators[0]
-        .internal_create_assert_commitment_txs(AssertRequest {
+        .internal_create_assert_commitment_txs(TransactionRequest {
             kickoff_id: Some(kickoff_id),
             deposit_params: Some(dep_params.clone()),
         })
@@ -1386,20 +507,8 @@
             ))?;
     }
 
-<<<<<<< HEAD
-    // 4. Create and send all transactions for the flow
-    let base_tx_req = TransactionRequest {
-        kickoff_id: Some(KickoffId {
-            operator_idx: 0,
-            round_idx: 0,
-            kickoff_idx,
-        }),
-        deposit_params: Some(dep_params.clone()),
-    };
-=======
     // Mine blocks to confirm transactions
     rpc.mine_blocks(10).await?;
->>>>>>> e7a4f46e
 
     tracing::info!("Simple Assert Flow test completed successfully");
     Ok(())
@@ -1447,10 +556,7 @@
         watchtower_idx
     );
     let watchtower_challenge_tx = watchtowers[watchtower_idx]
-        .internal_create_watchtower_challenge(TransactionRequest {
-            transaction_type: Some(TxType::WatchtowerChallenge(watchtower_idx).into()),
-            ..base_tx_req.clone()
-        })
+        .internal_create_watchtower_challenge(base_tx_req.clone())
         .await?
         .into_inner();
     tracing::info!(
