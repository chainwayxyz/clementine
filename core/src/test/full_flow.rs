use crate::actor::Actor;
use crate::bitvm_client::SECP;
use crate::builder::transaction::TransactionType;
use crate::config::BridgeConfig;
use crate::database::Database;
use crate::extended_rpc::ExtendedRpc;
use crate::rpc::clementine::{
    DepositParams, Empty, FinalizedPayoutParams, KickoffId, TransactionRequest,
};
use crate::test::common::*;
use crate::tx_sender::{FeePayingType, TxSender};
use crate::EVMAddress;
use bitcoin::consensus::{self};
use bitcoin::hashes::Hash;
use bitcoin::Transaction;
use bitcoincore_rpc::RpcApi;
use eyre::{bail, Context, Result};
use secp256k1::rand::rngs::ThreadRng;
use tonic::Request;

<<<<<<< HEAD
pub async fn run_happy_path(config: &mut BridgeConfig, rpc: ExtendedRpc) -> Result<()> {
=======
pub async fn run_operator_end_round(config: BridgeConfig) -> Result<()> {
    // 1. Setup environment and actors
    tracing::info!("Setting up environment and actors");
    let (_verifiers, mut operators, mut aggregator, _watchtowers, regtest) =
        create_actors(&config).await;

    let rpc: ExtendedRpc = regtest.rpc().clone();

    let evm_address = EVMAddress([1u8; 20]);
    let (deposit_address, _) = get_deposit_address(&config, evm_address)?;
    tracing::info!("Generated deposit address: {}", deposit_address);

    let recovery_taproot_address = Actor::new(
        config.secret_key,
        config.winternitz_secret_key,
        config.protocol_paramset().network,
    )
    .address;
    // 2. Setup Aggregator
    tracing::info!("Setting up aggregator");
    aggregator.setup(Request::new(Empty {})).await?;

    // 3. Make Deposit
    tracing::info!("Making deposit transaction");
    let deposit_outpoint = rpc
        .send_to_address(&deposit_address, config.protocol_paramset().bridge_amount)
        .await?;
    rpc.mine_blocks(18).await?;
    tracing::info!("Deposit transaction mined: {}", deposit_outpoint);

    let dep_params = DepositParams {
        deposit_outpoint: Some(deposit_outpoint.into()),
        evm_address: evm_address.0.to_vec(),
        recovery_taproot_address: recovery_taproot_address.to_string(),
    };

    tracing::info!("Creating move transaction");
    let move_tx_response = aggregator
        .new_deposit(dep_params.clone())
        .await?
        .into_inner();

    let move_txid: bitcoin::Txid =
        bitcoin::Txid::from_byte_array(move_tx_response.txid.try_into().unwrap());

    tracing::info!(
        "Move transaction sent, waiting for on-chain confirmation: {:x?}",
        move_txid
    );

    // Try for 60 iterations (approximately 6 seconds plus mining time)
    for attempt in 0..60 {
        tracing::info!(
            "Checking if move tx is confirmed (attempt {}/60)",
            attempt + 1
        );
        let spent = rpc.client.get_raw_transaction_info(&move_txid, None).await;

        if spent.is_err() {
            tracing::error!("Move tx not found");
        } else if spent.unwrap().blockhash.is_some() {
            break;
        }

        // If this is the last attempt and we haven't broken out of the loop yet
        if attempt == 59 {
            return Err(eyre::eyre!("Timeout waiting for move tx confirmation"));
        }

        rpc.mine_blocks(1).await?;
        tokio::time::sleep(std::time::Duration::from_millis(100)).await;
    }

    operators[0]
        .internal_finalized_payout(FinalizedPayoutParams {
            payout_blockhash: [1u8; 32].to_vec(),
            deposit_outpoint: Some(deposit_outpoint.into()),
        })
        .await?;

    rpc.mine_blocks(1).await?;

    operators[0]
        .internal_end_round(Request::new(Empty {}))
        .await?;

    // Try for 60 iterations (approximately 6 seconds plus mining time)
    for attempt in 0..2000 {
        tracing::info!("Checking if move tx is spent (attempt {}/60)", attempt + 1);
        // check if the move_tx is spent
        let spent = rpc.client.get_tx_out(&move_txid, 0, Some(true)).await?;
        if spent.is_none() {
            break;
        }

        // If this is the last attempt and we haven't broken out of the loop yet
        if attempt == 2000 - 1 {
            return Err(eyre::eyre!("Timeout waiting for move tx to be spent"));
        }

        rpc.mine_blocks(1).await?;
        tokio::time::sleep(std::time::Duration::from_millis(100)).await;
    }
    Ok(())
}

pub async fn run_happy_path(config: BridgeConfig) -> Result<()> {
>>>>>>> 92f88122
    // use std::time::Duration;

    // use clementine_core::bitcoin_syncer;

    tracing::info!("Starting happy path test");

    // 1. Setup environment and actors
    tracing::info!("Setting up environment and actors");
    let (_verifiers, mut operators, mut aggregator, _watchtowers, _cleanup) =
        create_actors(config).await;

    let keypair = bitcoin::key::Keypair::new(&SECP, &mut ThreadRng::default());

    let verifier_0_config = {
        let mut config = config.clone();
        config.db_name += "0";
        config
    };

    tracing::info!("verifier_0_config: {:#?}", verifier_0_config);

    let tx_sender_db = Database::new(&verifier_0_config)
        .await
        .expect("failed to create database");
    let tx_sender = {
        let actor = Actor::new(
            keypair.secret_key(),
            None,
            config.protocol_paramset().network,
        );

        // This tx sender will be adding txs using verifier 0's tx sender loop
        TxSender::new(
            actor.clone(),
            rpc.clone(),
            tx_sender_db.clone(),
            "run_happy_path_1",
            config.protocol_paramset().network,
        )
    };

    let evm_address = EVMAddress([1u8; 20]);
    let (deposit_address, _) = get_deposit_address(config, evm_address)?;
    tracing::info!("Generated deposit address: {}", deposit_address);

    let recovery_taproot_address = Actor::new(
        config.secret_key,
        config.winternitz_secret_key,
        config.protocol_paramset().network,
    )
    .address;

    let withdrawal_amount = config.protocol_paramset().bridge_amount.to_sat()
        - (2 * config
            .operator_withdrawal_fee_sats
            .expect("exists in test config")
            .to_sat());
    tracing::info!("Withdrawal amount set to: {} sats", withdrawal_amount);

    // let (empty_utxo, withdrawal_tx_out, user_sig) = generate_withdrawal_transaction_and_signature(
    //     &config,
    //     &rpc,
    //     &withdrawal_address,
    //     Amount::from_sat(withdrawal_amount),
    // )
    // .await;

    // 2. Setup Aggregator
    tracing::info!("Setting up aggregator");
    aggregator.setup(Request::new(Empty {})).await?;

    // 3. Make Deposit
    tracing::info!("Making deposit transaction");
    let deposit_outpoint = rpc
        .send_to_address(&deposit_address, config.protocol_paramset().bridge_amount)
        .await?;
    rpc.mine_blocks(18).await?;
    tracing::info!("Deposit transaction mined: {}", deposit_outpoint);

    let dep_params = DepositParams {
        deposit_outpoint: Some(deposit_outpoint.into()),
        evm_address: evm_address.0.to_vec(),
        recovery_taproot_address: recovery_taproot_address.to_string(),
    };

    tracing::info!("Creating move transaction");
    let move_tx_response = aggregator
        .new_deposit(dep_params.clone())
        .await?
        .into_inner();

    tracing::info!("Move transaction sent: {:x?}", move_tx_response.txid);
    // 4. Make Withdrawal
    // tracing::info!("Starting withdrawal process");
    // let request = Request::new(WithdrawParams {
    //     withdrawal_id: 0,
    //     input_signature: user_sig.serialize().to_vec(),
    //     input_outpoint: Some(empty_utxo.outpoint.into()),
    //     output_script_pubkey: withdrawal_tx_out.txout().script_pubkey.clone().into(),
    //     output_amount: withdrawal_amount,
    // });

    // let withdrawal_provide_txid = operators[0].withdraw(request).await?.into_inner();
    // tracing::info!("Withdrawal transaction created");

    // rpc.client
    //     .get_raw_transaction(
    //         &Txid::from_slice(&withdrawal_provide_txid.txid).expect("valid txid hash"),
    //         None,
    //     )
    //     .await?;

    let base_tx_req = TransactionRequest {
        transaction_type: Some(TransactionType::AllNeededForDeposit.into()),
        kickoff_id: Some(KickoffId {
            operator_idx: 0,
            round_idx: 0,
            kickoff_idx: 0,
        }),
        deposit_params: Some(dep_params.clone()),
    };

    let all_txs = operators[0]
        .internal_create_signed_txs(base_tx_req.clone())
        .await?
        .into_inner();

    tracing::info!("Sending round transaction");
    let round_tx = all_txs
        .signed_txs
        .iter()
        .find(|tx| tx.transaction_type == Some(TransactionType::Round.into()))
        .unwrap();
    send_tx(&tx_sender, &tx_sender_db, &rpc, round_tx.raw_tx.as_slice())
        .await
        .context("failed to send round transaction")?;

    tracing::info!("Sending kickoff transaction");
    let kickoff_tx = all_txs
        .signed_txs
        .iter()
        .find(|tx| tx.transaction_type == Some(TransactionType::Kickoff.into()))
        .unwrap();
    send_tx(
        &tx_sender,
        &tx_sender_db,
        &rpc,
        kickoff_tx.raw_tx.as_slice(),
    )
    .await
    .context("failed to send kickoff transaction")?;

    // Wait 1 week
    rpc.mine_blocks(7 * 24 * 6).await?;

    // 6. Send Start Happy Reimburse Transaction
    tracing::info!("Sending challenge timeout transaction");
    let challenge_timeout_tx = all_txs
        .signed_txs
        .iter()
        .find(|tx| tx.transaction_type == Some(TransactionType::ChallengeTimeout.into()))
        .unwrap();
    send_tx(
        &tx_sender,
        &tx_sender_db,
        &rpc,
        challenge_timeout_tx.raw_tx.as_slice(),
    )
    .await
    .context("failed to send challenge timeout transaction")?;

    // 7. Send Ready to Reimburse Reimburse Transaction
    tracing::info!("Sending ready to reimburse transaction");
    let ready_to_reimburse = all_txs
        .signed_txs
        .iter()
        .find(|tx| tx.transaction_type == Some(TransactionType::ReadyToReimburse.into()))
        .unwrap();
    send_tx(
        &tx_sender,
        &tx_sender_db,
        &rpc,
        ready_to_reimburse.raw_tx.as_slice(),
    )
    .await
    .context("failed to send ready to reimburse transaction")?;

    rpc.mine_blocks(6 * 24 * 2 + 1).await?;

    // 8. Send Reimburse Generator 1
    tracing::info!("Sending round 2 transaction");
    let all_txs_2 = operators[0]
        .internal_create_signed_txs(TransactionRequest {
            transaction_type: Some(TransactionType::Round.into()),
            kickoff_id: Some(KickoffId {
                operator_idx: 0,
                round_idx: 1,
                kickoff_idx: 0,
            }),
            ..base_tx_req.clone()
        })
        .await?
        .into_inner();

    let round_2 = all_txs_2
        .signed_txs
        .iter()
        .find(|tx| tx.transaction_type == Some(TransactionType::Round.into()))
        .unwrap();
    send_tx(&tx_sender, &tx_sender_db, &rpc, round_2.raw_tx.as_slice())
        .await
        .context("failed to send round 2 transaction")?;

    // 8. Send Happy Reimburse Transaction
    tracing::info!("Sending happy reimburse transaction");
    let reimburse_tx = all_txs
        .signed_txs
        .iter()
        .find(|tx| tx.transaction_type == Some(TransactionType::Reimburse.into()))
        .unwrap();
    send_tx(
        &tx_sender,
        &tx_sender_db,
        &rpc,
        reimburse_tx.raw_tx.as_slice(),
    )
    .await
    .context("failed to send reimburse transaction")?;

    tracing::info!("Reimburse transaction sent successfully");
    tracing::info!("Happy path test completed successfully");
    Ok(())
}

// async fn fund_tx(
//     rpc: &ExtendedRpc,
//     keypair: bitcoin::key::Keypair,
//     tx: &mut Transaction,
//     amount: Amount,
// ) -> Result<()> {
//     let some_addr = Address::p2tr(&SECP, keypair.x_only_public_key().0, None, Network::Regtest);
//     let challenge_fund = rpc.send_to_address(&some_addr, amount).await?;
//     rpc.mine_blocks(1).await?;

//     tx.input.push(TxIn {
//         previous_output: challenge_fund,
//         script_sig: ScriptBuf::new(),
//         sequence: Sequence::ENABLE_RBF_NO_LOCKTIME,
//         witness: Witness::new(),
//     });

//     let mut sh = SighashCache::new(&*tx);
//     let prevouts = {
//         let mut v = Vec::new();
//         for inp in &tx.input {
//             let prevout = rpc
//                 .client
//                 .get_tx_out(
//                     &inp.previous_output.txid,
//                     inp.previous_output.vout,
//                     Some(true),
//                 )
//                 .await?
//                 .ok_or_eyre("prevout should exist")?;
//             v.push(TxOut {
//                 value: prevout.value,
//                 script_pubkey: prevout.script_pub_key.script().expect("..."),
//             });
//         }
//         v
//     };

//     let sh = sh
//         .taproot_key_spend_signature_hash(
//             tx.input.len() - 1,
//             &bitcoin::sighash::Prevouts::All(&prevouts),
//             bitcoin::TapSighashType::Default,
//         )
//         .expect("...");
//     tx.input.last_mut().expect("...").witness = Witness::p2tr_key_spend(
//         &taproot::Signature::from_slice(
//             &SECP
//                 .sign_schnorr(
//                     &Message::from_digest(sh.to_byte_array()),
//                     &keypair.add_xonly_tweak(
//                         &SECP,
//                         &TapTweakHash::from_key_and_tweak(keypair.x_only_public_key().0, None)
//                             .to_scalar(),
//                     )?,
//                 )
//                 .serialize(),
//         )
//         .expect("..."),
//     );
//     Ok(())
// }
// // pub fn has_anchor_out(tx: &Transaction) -> bool {
// //     let anchor_sk = ScriptBuf::from_hex("51024e73").expect("...");
// //     tx.output
// //         .iter()
// //         .any(|out| out.value == ANCHOR_AMOUNT && out.script_pubkey == anchor_sk)
// // }
pub async fn send_tx(
    tx_sender: &TxSender,
    db: &Database,
    rpc: &ExtendedRpc,
    raw_tx: &[u8],
) -> Result<()> {
    let tx: Transaction = consensus::deserialize(raw_tx).context("expected valid tx")?;
    let mut dbtx = db.begin_transaction().await?;
    tx_sender
        .try_to_send(
            &mut dbtx,
            None,
            &tx,
            FeePayingType::CPFP,
            &[],
            &[],
            &[],
            &[],
        )
        .await?;
    dbtx.commit().await?;
    rpc.mine_blocks(1).await?;
    let mut timeout_counter = 30;

    while rpc
        .client
        .get_raw_transaction_info(&tx.compute_txid(), None)
        .await
        .ok()
        .and_then(|s| s.blockhash)
        .is_none()
    {
        rpc.mine_blocks(1).await?;
        tokio::time::sleep(std::time::Duration::from_secs(3)).await;
        timeout_counter -= 1;

        if timeout_counter == 0 {
            bail!(
                "timeout while trying to send tx with txid {:?}",
                tx.compute_txid()
            );
        }
    }

    Ok(())
}
// pub async fn send_confirm(
//     rpc: &ExtendedRpc,
//     raw_tx: RawSignedTx,
//     // tx_sender: &TxSender,
// ) -> Result<()> {
//     let tx: Transaction = consensus::deserialize(&raw_tx.raw_tx).context("expected valid tx")?;
//     for (i, input) in tx.input.iter().enumerate() {
//         let prevout = rpc
//             .client
//             .get_tx_out(
//                 &input.previous_output.txid,
//                 input.previous_output.vout,
//                 Some(true),
//             )
//             .await?;
//         if prevout.is_none() {
//             tracing::warn!("prevout not found for input {}", i);
//         }
//     }
//     // if has_anchor_out(&tx) {
//     //     tracing::info!("Sending with CPFP using tx sender");
//     //     let txid = tx.compute_txid();
//     //     let _outpoint = tx_sender.create_fee_payer_utxo(txid, tx.weight()).await?;
//     //     tx_sender.save_tx(&tx).await.context("failed to save tx")?;

//     //     rpc.mine_blocks(1).await?;
//     //     rpc.mine_blocks(1).await?;
//     //     let mut count = 1;
//     //     loop {
//     //         let res = rpc
//     //             .client
//     //             .get_raw_transaction_info(&tx.compute_txid(), None)
//     //             .await;

//     //         if let Ok(info) = res {
//     //             if info.blockhash.is_some() {
//     //                 break;
//     //             }
//     //         }
//     //         count += 1;

//     //         rpc.mine_blocks(1).await?;
//     //         tokio::time::sleep(std::time::Duration::from_secs(3)).await;
//     //         tracing::info!(?count, "waiting for tx to be in a block");

//     //         if count > 20 {
//     //             bail!("timeout while trying to send tx");
//     //         }
//     //     }

//     //     Ok(())
//     // } else
//     {
//         let txid = rpc.client.send_raw_transaction(&raw_tx.raw_tx).await?;
//         rpc.mine_blocks(1).await?;
//         let info = rpc.client.get_raw_transaction_info(&txid, None).await?;
//         if info.blockhash.is_none() {
//             tracing::warn!(
//                 ?txid,
//                 "transaction not in a block after one block was mined"
//             );
//         }
//         Ok(())
//     }
// }

#[cfg(test)]
mod tests {
    use super::*;

    #[tokio::test(flavor = "multi_thread")]
    // #[ignore = "Design changes in progress"]
    async fn test_happy_path_1() {
        let mut config = create_test_config_with_thread_name(None).await;
        let regtest = create_regtest_rpc(&mut config).await;
        let rpc = regtest.rpc().clone();
        run_happy_path(&mut config, rpc).await.unwrap();
    }

    #[tokio::test(flavor = "multi_thread")]
    async fn test_operator_end_round() {
        let config = create_test_config_with_thread_name(None).await;
        run_operator_end_round(config).await.unwrap();
    }
}<|MERGE_RESOLUTION|>--- conflicted
+++ resolved
@@ -18,9 +18,6 @@
 use secp256k1::rand::rngs::ThreadRng;
 use tonic::Request;
 
-<<<<<<< HEAD
-pub async fn run_happy_path(config: &mut BridgeConfig, rpc: ExtendedRpc) -> Result<()> {
-=======
 pub async fn run_operator_end_round(config: BridgeConfig) -> Result<()> {
     // 1. Setup environment and actors
     tracing::info!("Setting up environment and actors");
@@ -127,8 +124,113 @@
     Ok(())
 }
 
-pub async fn run_happy_path(config: BridgeConfig) -> Result<()> {
->>>>>>> 92f88122
+pub async fn run_happy_path(config: &mut BridgeConfig, rpc: ExtendedRpc) -> Result<()> {
+    // 1. Setup environment and actors
+    tracing::info!("Setting up environment and actors");
+    let (_verifiers, mut operators, mut aggregator, _watchtowers, regtest) =
+        create_actors(&config).await;
+
+    let rpc: ExtendedRpc = regtest.rpc().clone();
+
+    let evm_address = EVMAddress([1u8; 20]);
+    let (deposit_address, _) = get_deposit_address(&config, evm_address)?;
+    tracing::info!("Generated deposit address: {}", deposit_address);
+
+    let recovery_taproot_address = Actor::new(
+        config.secret_key,
+        config.winternitz_secret_key,
+        config.protocol_paramset().network,
+    )
+    .address;
+    // 2. Setup Aggregator
+    tracing::info!("Setting up aggregator");
+    aggregator.setup(Request::new(Empty {})).await?;
+
+    // 3. Make Deposit
+    tracing::info!("Making deposit transaction");
+    let deposit_outpoint = rpc
+        .send_to_address(&deposit_address, config.protocol_paramset().bridge_amount)
+        .await?;
+    rpc.mine_blocks(18).await?;
+    tracing::info!("Deposit transaction mined: {}", deposit_outpoint);
+
+    let dep_params = DepositParams {
+        deposit_outpoint: Some(deposit_outpoint.into()),
+        evm_address: evm_address.0.to_vec(),
+        recovery_taproot_address: recovery_taproot_address.to_string(),
+    };
+
+    tracing::info!("Creating move transaction");
+    let move_tx_response = aggregator
+        .new_deposit(dep_params.clone())
+        .await?
+        .into_inner();
+
+    let move_txid: bitcoin::Txid =
+        bitcoin::Txid::from_byte_array(move_tx_response.txid.try_into().unwrap());
+
+    tracing::info!(
+        "Move transaction sent, waiting for on-chain confirmation: {:x?}",
+        move_txid
+    );
+
+    // Try for 60 iterations (approximately 6 seconds plus mining time)
+    for attempt in 0..60 {
+        tracing::info!(
+            "Checking if move tx is confirmed (attempt {}/60)",
+            attempt + 1
+        );
+        let spent = rpc.client.get_raw_transaction_info(&move_txid, None).await;
+
+        if spent.is_err() {
+            tracing::error!("Move tx not found");
+        } else if spent.unwrap().blockhash.is_some() {
+            break;
+        }
+
+        // If this is the last attempt and we haven't broken out of the loop yet
+        if attempt == 59 {
+            return Err(eyre::eyre!("Timeout waiting for move tx confirmation"));
+        }
+
+        rpc.mine_blocks(1).await?;
+        tokio::time::sleep(std::time::Duration::from_millis(100)).await;
+    }
+
+    operators[0]
+        .internal_finalized_payout(FinalizedPayoutParams {
+            payout_blockhash: [1u8; 32].to_vec(),
+            deposit_outpoint: Some(deposit_outpoint.into()),
+        })
+        .await?;
+
+    rpc.mine_blocks(1).await?;
+
+    operators[0]
+        .internal_end_round(Request::new(Empty {}))
+        .await?;
+
+    // Try for 60 iterations (approximately 6 seconds plus mining time)
+    for attempt in 0..2000 {
+        tracing::info!("Checking if move tx is spent (attempt {}/60)", attempt + 1);
+        // check if the move_tx is spent
+        let spent = rpc.client.get_tx_out(&move_txid, 0, Some(true)).await?;
+        if spent.is_none() {
+            break;
+        }
+
+        // If this is the last attempt and we haven't broken out of the loop yet
+        if attempt == 2000 - 1 {
+            return Err(eyre::eyre!("Timeout waiting for move tx to be spent"));
+        }
+
+        rpc.mine_blocks(1).await?;
+        tokio::time::sleep(std::time::Duration::from_millis(100)).await;
+    }
+    Ok(())
+}
+
+pub async fn run_happy_path(config: &mut BridgeConfig, rpc: ExtendedRpc) -> Result<()> {
     // use std::time::Duration;
 
     // use clementine_core::bitcoin_syncer;
@@ -555,10 +657,4 @@
         let rpc = regtest.rpc().clone();
         run_happy_path(&mut config, rpc).await.unwrap();
     }
-
-    #[tokio::test(flavor = "multi_thread")]
-    async fn test_operator_end_round() {
-        let config = create_test_config_with_thread_name(None).await;
-        run_operator_end_round(config).await.unwrap();
-    }
 }