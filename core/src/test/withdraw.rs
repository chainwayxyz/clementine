use super::common::citrea::get_bridge_params;
use crate::bitvm_client::SECP;
use crate::citrea::{CitreaClient, CitreaClientT, SATS_TO_WEI_MULTIPLIER};
use crate::test::common::citrea::SECRET_KEYS;
use crate::test::common::generate_withdrawal_transaction_and_signature;
use crate::{
    extended_rpc::ExtendedRpc,
    test::common::{
        citrea::{self},
        create_test_config_with_thread_name,
    },
};
use alloy::primitives::FixedBytes;
use alloy::primitives::U256;
use alloy::providers::Provider;
use async_trait::async_trait;
use bitcoin::hashes::Hash;
use bitcoin::{secp256k1::SecretKey, Address, Amount};
use citrea_e2e::{
    config::{BitcoinConfig, SequencerConfig, TestCaseConfig, TestCaseDockerConfig},
    framework::TestFramework,
    test_case::{TestCase, TestCaseRunner},
    Result,
};

struct CitreaWithdrawAndGetUTXO;
#[async_trait]
impl TestCase for CitreaWithdrawAndGetUTXO {
    fn bitcoin_config() -> BitcoinConfig {
        BitcoinConfig {
            extra_args: vec![
                "-txindex=1",
                "-fallbackfee=0.000001",
                "-rpcallowip=0.0.0.0/0",
            ],
            ..Default::default()
        }
    }

    fn test_config() -> TestCaseConfig {
        TestCaseConfig {
            with_batch_prover: false,
            with_sequencer: true,
            with_full_node: true,
            docker: TestCaseDockerConfig {
                bitcoin: true,
                citrea: true,
            },
            ..Default::default()
        }
    }

    fn sequencer_config() -> SequencerConfig {
        SequencerConfig {
            bridge_initialize_params: get_bridge_params(),
            ..Default::default()
        }
    }

    async fn run_test(&mut self, f: &mut TestFramework) -> Result<()> {
        let (sequencer, _full_node, _, _, da) = citrea::start_citrea(Self::sequencer_config(), f)
            .await
            .unwrap();

        let mut config = create_test_config_with_thread_name().await;
        citrea::update_config_with_citrea_e2e_values(&mut config, da, sequencer, None);

        let rpc = ExtendedRpc::connect(
            config.bitcoin_rpc_url.clone(),
            config.bitcoin_rpc_user.clone(),
            config.bitcoin_rpc_password.clone(),
        )
        .await?;

        let user_sk = SecretKey::from_slice(&[13u8; 32]).unwrap();
        let withdrawal_address = Address::p2tr(
            &SECP,
            user_sk.x_only_public_key(&SECP).0,
            None,
            config.protocol_paramset().network,
        );
        let withdrawal_utxo = generate_withdrawal_transaction_and_signature(
            &config,
            &rpc,
            &withdrawal_address,
            Amount::from_sat(330),
        )
        .await
        .0
        .outpoint;
        println!("Created withdrawal UTXO: {:?}", withdrawal_utxo);

        let citrea_client = CitreaClient::new(
            config.citrea_rpc_url.clone(),
            config.citrea_light_client_prover_url.clone(),
            Some(SECRET_KEYS[0].to_string().parse().unwrap()),
        )
        .await
        .unwrap();

        let balance = citrea_client
            .contract
            .provider()
            .get_balance(citrea_client.wallet_address)
            .await
            .unwrap();
        println!("Initial balance: {}", balance);

        let withdrawal_count = citrea_client
            .contract
            .getWithdrawalCount()
            .call()
            .await
            .unwrap();
        assert_eq!(withdrawal_count._0, U256::from(0));

        let withdrawal_tx_height_block_height = sequencer
            .client
            .ledger_get_head_l2_block_height()
            .await
            .unwrap()
            + 1;
        let citrea_withdrawal_tx = citrea_client
            .contract
            .withdraw(
                FixedBytes::from(withdrawal_utxo.txid.to_raw_hash().to_byte_array()),
                FixedBytes::from(withdrawal_utxo.vout.to_be_bytes()),
            )
            .value(U256::from(
                config.protocol_paramset().bridge_amount.to_sat() * SATS_TO_WEI_MULTIPLIER,
            ))
            .send()
            .await
            .unwrap();
        sequencer.client.send_publish_batch_request().await.unwrap();

        let receipt = citrea_withdrawal_tx.get_receipt().await.unwrap();
        println!("Citrea withdrawal tx receipt: {:?}", receipt);

        let withdrawal_count = citrea_client
            .contract
            .getWithdrawalCount()
            .call()
            .await
            .unwrap();
        assert_eq!(withdrawal_count._0, U256::from(1));

        let utxos = citrea_client
<<<<<<< HEAD
            .collect_withdrawal_utxos(0, withdrawal_tx_height_block_height)
=======
            .collect_withdrawal_utxos(None, withdrawal_tx_height_block_height)
>>>>>>> 80efe4c8
            .await
            .unwrap();
        assert_eq!(withdrawal_utxo, utxos[0].1);

        Ok(())
    }
}

#[tokio::test]
async fn citrea_withdraw_and_get_utxo() -> Result<()> {
    std::env::set_var(
        "CITREA_DOCKER_IMAGE",
        "chainwayxyz/citrea-test:46096297b7663a2e4a105b93e57e6dd3215af91c",
    );
    TestCaseRunner::new(CitreaWithdrawAndGetUTXO).run().await
}<|MERGE_RESOLUTION|>--- conflicted
+++ resolved
@@ -146,11 +146,7 @@
         assert_eq!(withdrawal_count._0, U256::from(1));
 
         let utxos = citrea_client
-<<<<<<< HEAD
-            .collect_withdrawal_utxos(0, withdrawal_tx_height_block_height)
-=======
             .collect_withdrawal_utxos(None, withdrawal_tx_height_block_height)
->>>>>>> 80efe4c8
             .await
             .unwrap();
         assert_eq!(withdrawal_utxo, utxos[0].1);
