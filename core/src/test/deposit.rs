--- conflicted
+++ resolved
@@ -1,281 +1,3 @@
-<<<<<<< HEAD
-//! # Deposit Tests
-
-// use bitcoin::consensus::encode::deserialize_hex;
-// use bitcoin::Transaction;
-// use clementine_core::actor::Actor;
-// use clementine_core::extended_rpc::ExtendedRpc;
-// use clementine_core::musig2::MuSigPartialSignature;
-// use clementine_core::user::User;
-// use clementine_core::EVMAddress;
-// use clementine_core::{config::BridgeConfig, database::Database, utils::initialize_logger};
-// use std::{env, thread};
-
-// mod common;
-
-// #[ignore = "We are switching to gRPC"]
-// #[tokio::test]
-//
-// async fn deposit_with_retry_checks() {
-// let mut config = create_test_config_with_thread_name(None).await;
-// let rpc = ExtendedRpc::connect(
-//     config.bitcoin_rpc_url.clone(),
-//     config.bitcoin_rpc_user.clone(),
-//     config.bitcoin_rpc_password.clone(),
-// )
-// .await;
-
-// let secret_key = secp256k1::SecretKey::new(&mut secp256k1::rand::thread_rng());
-// let signer_address = Actor::new(secret_key, config.winternitz_secret_key, config.protocol_paramset().network)
-//     .address
-//     .as_unchecked()
-//     .clone();
-// let user = User::new(rpc.clone_inner().await.unwrap(), secret_key, config.clone());
-
-// let evm_address: EVMAddress = EVMAddress([1u8; 20]);
-// let deposit_address = user.get_deposit_address(evm_address).unwrap(); This line needs to be converted into get_deposit_address
-
-// let deposit_outpoint = rpc
-//     .send_to_address(&deposit_address, config.protocol_paramset().bridge_amount)
-//     .await
-//     .unwrap();
-// rpc.mine_blocks((config.confirmation_threshold + 2).into())
-//     .await
-//     .unwrap();
-
-// let (verifiers, operators, aggregator) =
-//     create_verifiers_and_operators("test_config.toml").await;
-
-// let agg_nonces = {
-//     let mut pub_nonces = Vec::new();
-
-//     for (client, _, _) in verifiers.iter() {
-//         let musig_pub_nonces = client
-//             .verifier_new_deposit_rpc(deposit_outpoint, signer_address.clone(), evm_address)
-//             .await
-//             .unwrap();
-
-//         pub_nonces.push(musig_pub_nonces);
-//     }
-//     let agg_nonces = aggregator
-//         .0
-//         .aggregate_pub_nonces_rpc(pub_nonces)
-//         .await
-//         .unwrap();
-
-//     let mut pub_nonces_retry = Vec::new();
-//     for (client, _, _) in verifiers.iter() {
-//         let musig_pub_nonces = client
-//             .verifier_new_deposit_rpc(deposit_outpoint, signer_address.clone(), evm_address)
-//             .await
-//             .unwrap();
-
-//         pub_nonces_retry.push(musig_pub_nonces);
-//     }
-//     let agg_nonces_retry = aggregator
-//         .0
-//         .aggregate_pub_nonces_rpc(pub_nonces_retry)
-//         .await
-//         .unwrap();
-
-//     assert_eq!(agg_nonces, agg_nonces_retry);
-
-//     agg_nonces
-// };
-
-// let (kickoff_utxos, signatures) = {
-//     let mut kickoff_utxos = Vec::new();
-//     let mut signatures = Vec::new();
-
-//     for (client, _, _) in operators.iter() {
-//         let (kickoff_utxo, signature) = client
-//             .new_deposit_rpc(deposit_outpoint, signer_address.clone(), evm_address)
-//             .await
-//             .unwrap();
-
-//         kickoff_utxos.push(kickoff_utxo);
-//         signatures.push(signature);
-//     }
-
-//     let mut kickoff_utxos_retry = Vec::new();
-//     let mut signatures_retry = Vec::new();
-//     for (client, _, _) in operators.iter() {
-//         let (kickoff_utxo, signature) = client
-//             .new_deposit_rpc(deposit_outpoint, signer_address.clone(), evm_address)
-//             .await
-//             .unwrap();
-
-//         kickoff_utxos_retry.push(kickoff_utxo);
-//         signatures_retry.push(signature);
-//     }
-
-//     assert_eq!(kickoff_utxos, kickoff_utxos_retry);
-
-//     (kickoff_utxos, signatures)
-// };
-
-// // Operator part is done; Verifier part starts.
-
-// let slash_or_take_sigs = {
-//     let mut slash_or_take_partial_sigs = Vec::new();
-//     for (client, ..) in verifiers.iter() {
-//         let (partial_sigs, _) = client
-//             .operator_kickoffs_generated_rpc(
-//                 deposit_outpoint,
-//                 kickoff_utxos.clone(),
-//                 signatures.clone(),
-//                 agg_nonces.clone(),
-//             )
-//             .await
-//             .unwrap();
-
-//         slash_or_take_partial_sigs.push(partial_sigs);
-//     }
-//     let slash_or_take_sigs = aggregator
-//         .0
-//         .aggregate_slash_or_take_sigs_rpc(
-//             deposit_outpoint,
-//             kickoff_utxos.clone(),
-//             agg_nonces[config.num_operators + 1..2 * config.num_operators + 1].to_vec(),
-//             slash_or_take_partial_sigs.clone(),
-//         )
-//         .await
-//         .unwrap();
-
-//     let mut slash_or_take_partial_sigs_retry = Vec::new();
-//     for (client, ..) in verifiers.iter() {
-//         let (partial_sigs, _) = client
-//             .operator_kickoffs_generated_rpc(
-//                 deposit_outpoint,
-//                 kickoff_utxos.clone(),
-//                 signatures.clone(),
-//                 agg_nonces.clone(),
-//             )
-//             .await
-//             .unwrap();
-
-//         slash_or_take_partial_sigs_retry.push(partial_sigs);
-//     }
-//     let slash_or_take_sigs_retry = aggregator
-//         .0
-//         .aggregate_slash_or_take_sigs_rpc(
-//             deposit_outpoint,
-//             kickoff_utxos.clone(),
-//             agg_nonces[config.num_operators + 1..2 * config.num_operators + 1].to_vec(),
-//             slash_or_take_partial_sigs_retry.clone(),
-//         )
-//         .await
-//         .unwrap();
-
-//     assert_eq!(slash_or_take_partial_sigs, slash_or_take_partial_sigs_retry);
-//     assert_eq!(slash_or_take_sigs, slash_or_take_sigs_retry);
-
-//     slash_or_take_sigs
-// };
-
-// let operator_take_sigs = {
-//     let mut operator_take_partial_sigs: Vec<Vec<MuSigPartialSignature>> = Vec::new();
-//     for (client, ..) in verifiers.iter() {
-//         let partial_sigs = client
-//             .burn_txs_signed_rpc(deposit_outpoint, vec![], slash_or_take_sigs.clone())
-//             .await
-//             .unwrap();
-//         operator_take_partial_sigs.push(partial_sigs);
-//     }
-//     let operator_take_sigs = aggregator
-//         .0
-//         .aggregate_operator_take_sigs_rpc(
-//             deposit_outpoint,
-//             kickoff_utxos.clone(),
-//             agg_nonces[1..config.num_operators + 1].to_vec(),
-//             operator_take_partial_sigs,
-//         )
-//         .await
-//         .unwrap();
-
-//     let mut operator_take_partial_sigs_retry = Vec::new();
-//     for (client, ..) in verifiers.iter() {
-//         let partial_sigs = client
-//             .burn_txs_signed_rpc(deposit_outpoint, vec![], slash_or_take_sigs.clone())
-//             .await
-//             .unwrap();
-//         operator_take_partial_sigs_retry.push(partial_sigs);
-//     }
-//     let operator_take_sigs_retry = aggregator
-//         .0
-//         .aggregate_operator_take_sigs_rpc(
-//             deposit_outpoint,
-//             kickoff_utxos.clone(),
-//             agg_nonces[1..config.num_operators + 1].to_vec(),
-//             operator_take_partial_sigs_retry,
-//         )
-//         .await
-//         .unwrap();
-
-//     assert_eq!(operator_take_sigs, operator_take_sigs_retry);
-
-//     operator_take_sigs
-// };
-
-// let move_tx_partial_sigs = {
-//     let mut move_tx_partial_sigs = Vec::new();
-//     for (client, _, _) in verifiers.iter() {
-//         let move_tx_partial_sig = client
-//             .operator_take_txs_signed_rpc(deposit_outpoint, operator_take_sigs.clone())
-//             .await
-//             .unwrap();
-//         move_tx_partial_sigs.push(move_tx_partial_sig);
-//     }
-
-//     let mut move_tx_partial_sigs_retry = Vec::new();
-//     for (client, _, _) in verifiers.iter() {
-//         let move_tx_partial_sig = client
-//             .operator_take_txs_signed_rpc(deposit_outpoint, operator_take_sigs.clone())
-//             .await
-//             .unwrap();
-//         move_tx_partial_sigs_retry.push(move_tx_partial_sig);
-//     }
-
-//     assert_eq!(move_tx_partial_sigs, move_tx_partial_sigs_retry);
-
-//     move_tx_partial_sigs
-// };
-
-// let move_tx = {
-//     let (move_tx, _) = aggregator
-//         .0
-//         .aggregate_move_tx_sigs_rpc(
-//             deposit_outpoint,
-//             signer_address.clone(),
-//             evm_address,
-//             agg_nonces[0],
-//             move_tx_partial_sigs.clone(),
-//         )
-//         .await
-//         .unwrap();
-
-//     let (move_tx_retry, _) = aggregator
-//         .0
-//         .aggregate_move_tx_sigs_rpc(
-//             deposit_outpoint,
-//             signer_address,
-//             evm_address,
-//             agg_nonces[0],
-//             move_tx_partial_sigs,
-//         )
-//         .await
-//         .unwrap();
-
-//     assert_eq!(move_tx, move_tx_retry);
-
-//     move_tx
-// };
-
-// let move_tx: Transaction = deserialize_hex(&move_tx).unwrap();
-
-// println!("Move tx weight: {:?}", move_tx.weight());
-// }
-=======
 use super::common::citrea::BRIDGE_PARAMS;
 use crate::{
     citrea::SATS_TO_WEI_MULTIPLIER,
@@ -399,5 +121,4 @@
 #[tokio::test]
 async fn citrea_deposit() -> Result<()> {
     TestCaseRunner::new(CitreaDeposit).run().await
-}
->>>>>>> 1ef0f619
+}