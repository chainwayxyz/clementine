use super::common::citrea::get_bridge_params;
use crate::builder::transaction::input::UtxoVout;
use crate::citrea::{CitreaClient, CitreaClientT};
use crate::test::common::citrea::{CitreaE2EData, SECRET_KEYS};
use crate::test::common::clementine_utils::disprove_tests_common_setup;
use crate::test::common::tx_utils::get_txid_where_utxo_is_spent_while_waiting_for_state_mngr_sync;
use crate::utils::initialize_logger;
use crate::{
    extended_rpc::ExtendedRpc,
    test::common::{
        citrea::{self},
        create_test_config_with_thread_name,
    },
};
use async_trait::async_trait;
use bitcoin::OutPoint;
use bitcoincore_rpc::RpcApi;
use citrea_e2e::config::{BatchProverConfig, LightClientProverConfig};
use citrea_e2e::{
    config::{BitcoinConfig, SequencerConfig, TestCaseConfig, TestCaseDockerConfig},
    framework::TestFramework,
    test_case::{TestCase, TestCaseRunner},
    Result,
};

pub enum DisproveTestVariant {
    HealthyState,
    CorruptedAssert,
}

struct DisproveTest {
    variant: DisproveTestVariant,
}

<<<<<<< HEAD
=======
impl DisproveTest {
    async fn common_test_setup(
        &self,
        mut config: BridgeConfig,
        lc_prover: &Node<LightClientProverConfig>,
        batch_prover: &Node<BatchProverConfig>,
        da: &BitcoinNode,
        sequencer: &Node<SequencerConfig>,
    ) -> Result<(
        Transaction,
        ExtendedRpc,
        Vec<ClementineVerifierClient<Channel>>,
        Vec<ClementineOperatorClient<Channel>>,
        ClementineAggregatorClient<Channel>,
        ActorsCleanup,
    )> {
        tracing::debug!(
            "disprove timeout is set to: {:?}",
            config.protocol_paramset().disprove_timeout_timelock
        );

        let rpc = ExtendedRpc::connect(
            config.bitcoin_rpc_url.clone(),
            config.bitcoin_rpc_user.clone(),
            config.bitcoin_rpc_password.clone(),
        )
        .await?;

        rpc.mine_blocks(5).await.unwrap();

        let block_count = da.get_block_count().await?;
        tracing::debug!("Block count before deposit: {:?}", block_count);

        tracing::debug!(
            "Deposit starting at block height: {:?}",
            rpc.client.get_block_count().await?
        );
        let (
            verifiers,
            mut operators,
            aggregator,
            cleanup,
            deposit_params,
            move_txid,
            _deposit_blockhash,
            verifiers_public_keys,
        ) = run_single_deposit::<CitreaClient>(&mut config, rpc.clone(), None).await?;

        tracing::debug!(
            "Deposit ending block_height: {:?}",
            rpc.client.get_block_count().await?
        );

        // Wait for TXs to be on-chain (CPFP etc.).
        rpc.mine_blocks(DEFAULT_FINALITY_DEPTH).await.unwrap();
        tokio::time::sleep(std::time::Duration::from_secs(1)).await;

        for _ in 0..sequencer.config.node.max_l2_blocks_per_commitment {
            sequencer.client.send_publish_batch_request().await.unwrap();
        }

        // Send deposit to Citrea
        let tx = rpc.client.get_raw_transaction(&move_txid, None).await?;
        let tx_info = rpc
            .client
            .get_raw_transaction_info(&move_txid, None)
            .await?;
        let block = rpc.client.get_block(&tx_info.blockhash.unwrap()).await?;
        let block_height = rpc.client.get_block_info(&block.block_hash()).await?.height as u64;

        citrea::wait_until_lc_contract_updated(sequencer.client.http_client(), block_height)
            .await
            .unwrap();

        // Without a deposit, the balance should be 0.
        assert_eq!(
            citrea::eth_get_balance(
                sequencer.client.http_client().clone(),
                crate::EVMAddress([1; 20]),
            )
            .await
            .unwrap(),
            0
        );

        tracing::debug!("Depositing to Citrea...");

        citrea::deposit(
            &rpc,
            sequencer.client.http_client().clone(),
            block,
            block_height.try_into().unwrap(),
            tx,
        )
        .await?;
        for _ in 0..sequencer.config.node.max_l2_blocks_per_commitment {
            sequencer.client.send_publish_batch_request().await.unwrap();
        }

        // After the deposit, the balance should be non-zero.
        assert_ne!(
            citrea::eth_get_balance(
                sequencer.client.http_client().clone(),
                crate::EVMAddress([1; 20]),
            )
            .await
            .unwrap(),
            0
        );

        tracing::debug!("Deposit operations are successful.");

        // Prepare withdrawal transaction.
        let user_sk = SecretKey::from_slice(&[13u8; 32]).unwrap();
        let withdrawal_address = Address::p2tr(
            &SECP,
            user_sk.x_only_public_key(&SECP).0,
            None,
            config.protocol_paramset().network,
        );
        let (withdrawal_utxo_with_txout, payout_txout, sig) =
            generate_withdrawal_transaction_and_signature(
                &config,
                &rpc,
                &withdrawal_address,
                config.protocol_paramset().bridge_amount
                    - config
                        .operator_withdrawal_fee_sats
                        .unwrap_or(Amount::from_sat(0)),
            )
            .await;

        rpc.mine_blocks(1).await.unwrap();

        let block_height = rpc.client.get_block_count().await.unwrap();

        // Wait for TXs to be on-chain (CPFP etc.).
        rpc.mine_blocks(DEFAULT_FINALITY_DEPTH).await.unwrap();
        tokio::time::sleep(std::time::Duration::from_secs(1)).await;

        for _ in 0..sequencer.config.node.max_l2_blocks_per_commitment {
            sequencer.client.send_publish_batch_request().await.unwrap();
        }

        citrea::wait_until_lc_contract_updated(sequencer.client.http_client(), block_height)
            .await
            .unwrap();

        let params = get_citrea_safe_withdraw_params(
            &rpc,
            withdrawal_utxo_with_txout.clone(),
            payout_txout.clone(),
            sig,
        )
        .await
        .unwrap();

        let withdrawal_utxo = withdrawal_utxo_with_txout.outpoint;

        // Without a withdrawal in Citrea, operator can't withdraw.
        assert!(operators[0]
            .withdraw(WithdrawParams {
                withdrawal_id: 0,
                input_signature: sig.serialize().to_vec(),
                input_outpoint: Some(withdrawal_utxo.into()),
                output_script_pubkey: payout_txout.script_pubkey.to_bytes(),
                output_amount: payout_txout.value.to_sat(),
            })
            .await
            .is_err());

        let citrea_client = CitreaClient::new(
            config.citrea_rpc_url.clone(),
            config.citrea_light_client_prover_url.clone(),
            config.citrea_chain_id,
            Some(SECRET_KEYS[0].to_string().parse().unwrap()),
            config.citrea_request_timeout,
        )
        .await
        .unwrap();

        let citrea_withdrawal_tx = citrea_client
            .contract
            .safeWithdraw(params.0, params.1, params.2, params.3, params.4)
            .value(U256::from(
                config.protocol_paramset().bridge_amount.to_sat() * SATS_TO_WEI_MULTIPLIER,
            ))
            .send()
            .await
            .unwrap();
        tracing::debug!("Withdrawal TX sent in Citrea");

        // 1. force sequencer to commit
        for _ in 0..sequencer.config.node.max_l2_blocks_per_commitment {
            sequencer.client.send_publish_batch_request().await.unwrap();
        }
        tracing::debug!("Publish batch request sent");

        let receipt = citrea_withdrawal_tx.get_receipt().await.unwrap();
        println!("Citrea withdrawal tx receipt: {:?}", receipt);

        // 2. wait until 2 commitment txs (commit, reveal) seen from DA to ensure their reveal prefix nonce is found
        da.wait_mempool_len(2, None).await?;

        // 3. generate FINALITY_DEPTH da blocks
        rpc.mine_blocks(DEFAULT_FINALITY_DEPTH).await.unwrap();

        // 4. wait for batch prover to generate proof on the finalized height
        let finalized_height = da.get_finalized_height(None).await.unwrap();
        batch_prover
            .wait_for_l1_height(finalized_height, None)
            .await?;
        lc_prover.wait_for_l1_height(finalized_height, None).await?;

        // 5. ensure 2 batch proof txs on DA (commit, reveal)
        da.wait_mempool_len(2, None).await?;

        // 6. generate FINALITY_DEPTH da blocks
        rpc.mine_blocks(DEFAULT_FINALITY_DEPTH).await.unwrap();

        let finalized_height = da.get_finalized_height(None).await.unwrap();

        tracing::info!("Finalized height: {:?}", finalized_height);
        lc_prover.wait_for_l1_height(finalized_height, None).await?;
        tracing::info!("Waited for L1 height {}", finalized_height);

        rpc.mine_blocks(DEFAULT_FINALITY_DEPTH).await.unwrap();

        // Setup tx_sender for sending transactions
        let verifier_0_config = {
            let mut config = config.clone();
            config.db_name += "0";
            config
        };

        let op0_xonly_pk = verifiers_public_keys[0].x_only_public_key().0;

        let db = Database::new(&verifier_0_config)
            .await
            .expect("failed to create database");

        let payout_txid = loop {
            let withdrawal_response = operators[0]
                .withdraw(WithdrawParams {
                    withdrawal_id: 0,
                    input_signature: sig.serialize().to_vec(),
                    input_outpoint: Some(withdrawal_utxo.into()),
                    output_script_pubkey: payout_txout.script_pubkey.to_bytes(),
                    output_amount: payout_txout.value.to_sat(),
                })
                .await;

            tracing::info!("Withdrawal response: {:?}", withdrawal_response);

            match withdrawal_response {
                Ok(withdrawal_response) => {
                    tracing::info!("Withdrawal response: {:?}", withdrawal_response);
                    break Txid::from_byte_array(
                        withdrawal_response
                            .into_inner()
                            .txid
                            .unwrap()
                            .txid
                            .to_vec()
                            .try_into()
                            .expect("Invalid txid length"),
                    );
                }
                Err(e) => {
                    tracing::info!("Withdrawal error: {:?}", e);
                }
            }

            tokio::time::sleep(std::time::Duration::from_secs(1)).await;
        };
        tracing::info!("Payout txid: {:?}", payout_txid);

        mine_once_after_in_mempool(&rpc, payout_txid, Some("Payout tx"), None).await?;

        rpc.mine_blocks(DEFAULT_FINALITY_DEPTH).await.unwrap();

        // wait until payout part is not null
        while db
            .get_first_unhandled_payout_by_operator_xonly_pk(None, op0_xonly_pk)
            .await?
            .is_none()
        {
            tokio::time::sleep(std::time::Duration::from_millis(100)).await;
        }

        tracing::info!("Waiting until payout is handled");
        // wait until payout is handled
        while db
            .get_first_unhandled_payout_by_operator_xonly_pk(None, op0_xonly_pk)
            .await?
            .is_some()
        {
            tracing::info!("Payout is not handled yet");
            tokio::time::sleep(std::time::Duration::from_millis(100)).await;
        }

        let kickoff_txid = db
            .get_handled_payout_kickoff_txid(None, payout_txid)
            .await?
            .expect("Payout must be handled");

        tracing::info!("Kickoff txid: {:?}", kickoff_txid);

        // Wait for the kickoff tx to be onchain
        let kickoff_block_height =
            mine_once_after_in_mempool(&rpc, kickoff_txid, Some("Kickoff tx"), Some(300)).await?;

        let kickoff_tx = rpc.get_tx_of_txid(&kickoff_txid).await?;

        let kickoff_idx = kickoff_tx.input[0].previous_output.vout - 1;
        let base_tx_req = TransactionRequest {
            kickoff_id: Some(
                KickoffData {
                    operator_xonly_pk: op0_xonly_pk,
                    round_idx: crate::operator::RoundIndex::Round(0),
                    kickoff_idx: kickoff_idx as u32,
                }
                .into(),
            ),
            deposit_outpoint: Some(deposit_params.deposit_outpoint.into()),
        };
        let all_txs = operators[0]
            .internal_create_signed_txs(base_tx_req.clone())
            .await?
            .into_inner();

        let challenge_tx = bitcoin::consensus::deserialize(
            &all_txs
                .signed_txs
                .iter()
                .find(|tx| tx.transaction_type == Some(TransactionType::Challenge.into()))
                .unwrap()
                .raw_tx,
        )
        .unwrap();

        let kickoff_tx: Transaction = bitcoin::consensus::deserialize(
            &all_txs
                .signed_txs
                .iter()
                .find(|tx| tx.transaction_type == Some(TransactionType::Kickoff.into()))
                .unwrap()
                .raw_tx,
        )
        .unwrap();

        assert_eq!(kickoff_txid, kickoff_tx.compute_txid());

        let (tx_sender, tx_sender_db) = create_tx_sender(&config, 0).await.unwrap();
        let mut db_commit = tx_sender_db.begin_transaction().await.unwrap();
        tx_sender
            .insert_try_to_send(
                &mut db_commit,
                Some(TxMetadata {
                    deposit_outpoint: None,
                    operator_xonly_pk: None,
                    round_idx: None,
                    kickoff_idx: None,
                    tx_type: TransactionType::Challenge,
                }),
                &challenge_tx,
                FeePayingType::RBF,
                None,
                &[],
                &[],
                &[],
                &[],
            )
            .await
            .unwrap();
        db_commit.commit().await.unwrap();

        rpc.mine_blocks(DEFAULT_FINALITY_DEPTH).await.unwrap();

        let challenge_outpoint = OutPoint {
            txid: kickoff_txid,
            vout: UtxoVout::Challenge.get_vout(),
        };
        tracing::warn!(
            "Wait until challenge tx is in mempool, kickoff block height: {:?}",
            kickoff_block_height
        );
        // wait until challenge tx is in mempool
        mine_once_after_outpoint_spent_in_mempool(&rpc, challenge_outpoint)
            .await
            .unwrap();
        tracing::warn!("Mined once after challenge tx is in mempool");

        // wait until the light client prover is synced to the same height
        lc_prover
            .wait_for_l1_height(kickoff_block_height as u64, None)
            .await?;

        let first_assert_utxo = OutPoint {
            txid: kickoff_txid,
            vout: UtxoVout::Assert(0).get_vout(),
        };

        ensure_outpoint_spent_while_waiting_for_light_client_sync(
            &rpc,
            lc_prover,
            first_assert_utxo,
        )
        .await
        .unwrap();

        let assert_txs = operators[0]
            .internal_create_assert_commitment_txs(base_tx_req)
            .await?
            .into_inner();

        let assert_tx =
            get_tx_from_signed_txs_with_type(&assert_txs, TransactionType::MiniAssert(0)).unwrap();
        let txid = assert_tx.compute_txid();

        assert!(
            rpc.is_tx_on_chain(&txid).await.unwrap(),
            "Mini assert 0 was not found in the chain",
        );

        Ok((kickoff_tx, rpc, verifiers, operators, aggregator, cleanup))
    }

    async fn corrupted_asserts(&self, f: &mut TestFramework) -> Result<()> {
        tracing::info!("Starting Citrea");
        let (sequencer, _full_node, lc_prover, batch_prover, da) =
            citrea::start_citrea(Self::sequencer_config(), f)
                .await
                .unwrap();

        let lc_prover = lc_prover.unwrap();
        let batch_prover = batch_prover.unwrap();

        let mut config = create_test_config_with_thread_name().await;
        config.test_params.corrupted_asserts = true;

        citrea::update_config_with_citrea_e2e_values(
            &mut config,
            da,
            sequencer,
            Some((
                lc_prover.config.rollup.rpc.bind_host.as_str(),
                lc_prover.config.rollup.rpc.bind_port,
            )),
        );

        let (kickoff_tx, rpc, _verifiers, _operators, _aggregator, _cleanup) = self
            .common_test_setup(config, lc_prover, batch_prover, da, sequencer)
            .await?;

        tracing::info!("Common test setup completed");

        let kickoff_txid = kickoff_tx.compute_txid();

        let disprove_outpoint = OutPoint {
            txid: kickoff_txid,
            vout: UtxoVout::Disprove.get_vout(),
        };

        tracing::info!(
            "Disprove outpoint: {:?}, txid: {:?}",
            disprove_outpoint,
            kickoff_txid
        );

        let txid = get_txid_where_utxo_is_spent_while_waiting_for_light_client_sync(
            &rpc,
            lc_prover,
            disprove_outpoint,
        )
        .await
        .unwrap();

        tracing::info!("Disprove txid: {:?}", txid);

        let round_txid = kickoff_tx.input[0].previous_output.txid;

        let burn_connector = OutPoint {
            txid: round_txid,
            vout: UtxoVout::CollateralInRound.get_vout(),
        };

        let disprove_tx = rpc.client.get_raw_transaction(&txid, None).await?;

        assert!(
            disprove_tx.input[1].previous_output == burn_connector,
            "Disprove tx input does not match burn connector outpoint"
        );

        tracing::info!("Disprove transaction is onchain");
        Ok(())
    }

    async fn healthy_state_test(&self, f: &mut TestFramework) -> Result<()> {
        tracing::info!("Starting Citrea");
        let (sequencer, _full_node, lc_prover, batch_prover, da) =
            citrea::start_citrea(Self::sequencer_config(), f)
                .await
                .unwrap();

        let lc_prover = lc_prover.unwrap();
        let batch_prover = batch_prover.unwrap();

        let mut config = create_test_config_with_thread_name().await;

        citrea::update_config_with_citrea_e2e_values(
            &mut config,
            da,
            sequencer,
            Some((
                lc_prover.config.rollup.rpc.bind_host.as_str(),
                lc_prover.config.rollup.rpc.bind_port,
            )),
        );

        let (kickoff_tx, rpc, _verifiers, _operators, _aggregator, _cleanup) = self
            .common_test_setup(config, lc_prover, batch_prover, da, sequencer)
            .await?;

        tracing::info!("Common test setup completed");

        let kickoff_txid = kickoff_tx.compute_txid();

        let disprove_timeout_outpoint = OutPoint {
            txid: kickoff_txid,
            vout: UtxoVout::Disprove.get_vout(),
        };

        tracing::info!(
            "Disprove timeout outpoint: {:?}, txid: {:?}",
            disprove_timeout_outpoint,
            kickoff_txid
        );

        let txid = get_txid_where_utxo_is_spent_while_waiting_for_light_client_sync(
            &rpc,
            lc_prover,
            disprove_timeout_outpoint,
        )
        .await
        .unwrap();

        tracing::info!("Disprove timeout txid: {:?}", txid);

        let kickoff_finalizer_out = OutPoint {
            txid: kickoff_txid,
            vout: UtxoVout::KickoffFinalizer.get_vout(),
        };

        let disprove_timeout_tx = rpc.client.get_raw_transaction(&txid, None).await?;

        assert!(
            disprove_timeout_tx.input[1].previous_output == kickoff_finalizer_out,
            "Disprove timeout tx input does not match kickoff finalizer outpoint"
        );

        tracing::info!("Disprove timeout transaction is onchain");
        Ok(())
    }
}

>>>>>>> f60d2fff
#[async_trait]
impl TestCase for DisproveTest {
    fn bitcoin_config() -> BitcoinConfig {
        BitcoinConfig {
            extra_args: vec![
                "-txindex=1",
                "-fallbackfee=0.000001",
                "-rpcallowip=0.0.0.0/0",
                "-limitancestorsize=1010",
                "-limitdescendantsize=1010",
                "-acceptnonstdtxn=1",
                "-dustrelayfee=0",
            ],
            ..Default::default()
        }
    }

    fn test_config() -> TestCaseConfig {
        TestCaseConfig {
            with_sequencer: true,
            with_batch_prover: true,
            with_light_client_prover: true,
            with_full_node: true,
            docker: TestCaseDockerConfig {
                bitcoin: true,
                citrea: true,
            },
            ..Default::default()
        }
    }

    fn sequencer_config() -> SequencerConfig {
        SequencerConfig {
            bridge_initialize_params: get_bridge_params(),
            ..Default::default()
        }
    }

    fn batch_prover_config() -> BatchProverConfig {
        BatchProverConfig {
            enable_recovery: false,
            ..Default::default()
        }
    }

    fn light_client_prover_config() -> LightClientProverConfig {
        LightClientProverConfig {
            enable_recovery: false,
            initial_da_height: 60,
            ..Default::default()
        }
    }

    async fn run_test(&mut self, f: &mut TestFramework) -> Result<()> {
        tracing::info!("Starting Citrea");
        let (sequencer, full_node, lc_prover, batch_prover, da) =
            citrea::start_citrea(Self::sequencer_config(), f)
                .await
                .unwrap();

        let lc_prover = lc_prover.unwrap();
        let batch_prover = batch_prover.unwrap();

        let mut config = create_test_config_with_thread_name().await;
        // only verifiers 0 and 1 will send disprove transactions
        config.test_params.verifier_do_not_send_disprove_indexes = Some(vec![2, 3]);

        match self.variant {
            DisproveTestVariant::HealthyState => {}
            DisproveTestVariant::CorruptedAssert => {
                config.test_params.corrupted_asserts = true;
            }
        }

        citrea::update_config_with_citrea_e2e_values(
            &mut config,
            da,
            sequencer,
            Some((
                lc_prover.config.rollup.rpc.bind_host.as_str(),
                lc_prover.config.rollup.rpc.bind_port,
            )),
        );

        let rpc = ExtendedRpc::connect(
            config.bitcoin_rpc_url.clone(),
            config.bitcoin_rpc_user.clone(),
            config.bitcoin_rpc_password.clone(),
        )
        .await?;

        let citrea_client = CitreaClient::new(
            config.citrea_rpc_url.clone(),
            config.citrea_light_client_prover_url.clone(),
            config.citrea_chain_id,
            Some(SECRET_KEYS[0].to_string().parse().unwrap()),
        )
        .await
        .unwrap();

        let citrea_e2e_data = CitreaE2EData {
            sequencer,
            full_node,
            lc_prover,
            batch_prover,
            da,
            config: config.clone(),
            citrea_client: &citrea_client,
            rpc: &rpc,
        };

        let (actors, kickoff_txid, kickoff_tx) =
            disprove_tests_common_setup(&citrea_e2e_data).await;

        match self.variant {
            DisproveTestVariant::HealthyState => {
                let disprove_timeout_outpoint = OutPoint {
                    txid: kickoff_txid,
                    vout: UtxoVout::Disprove.get_vout(),
                };

                tracing::info!(
                    "Disprove timeout outpoint: {:?}, txid: {:?}",
                    disprove_timeout_outpoint,
                    kickoff_txid
                );

                let txid = get_txid_where_utxo_is_spent_while_waiting_for_state_mngr_sync(
                    &rpc,
                    disprove_timeout_outpoint,
                    &actors,
                )
                .await
                .unwrap();

                tracing::info!("Disprove timeout txid: {:?}", txid);

                let kickoff_finalizer_out = OutPoint {
                    txid: kickoff_txid,
                    vout: UtxoVout::KickoffFinalizer.get_vout(),
                };

                let disprove_timeout_tx = rpc.client.get_raw_transaction(&txid, None).await?;

                assert!(
                    disprove_timeout_tx.input[1].previous_output == kickoff_finalizer_out,
                    "Disprove timeout tx input does not match kickoff finalizer outpoint. Disprove tx is sent instead."
                );

                tracing::info!("Disprove timeout transaction is onchain");
                Ok(())
            }
            DisproveTestVariant::CorruptedAssert => {
                let disprove_outpoint = OutPoint {
                    txid: kickoff_txid,
                    vout: UtxoVout::Disprove.get_vout(),
                };

                tracing::info!(
                    "Disprove outpoint: {:?}, txid: {:?}",
                    disprove_outpoint,
                    kickoff_txid
                );

                let txid = get_txid_where_utxo_is_spent_while_waiting_for_state_mngr_sync(
                    &rpc,
                    disprove_outpoint,
                    &actors,
                )
                .await
                .unwrap();

                tracing::info!("Disprove txid: {:?}", txid);

                let round_txid = kickoff_tx.input[0].previous_output.txid;

                let burn_connector = OutPoint {
                    txid: round_txid,
                    vout: UtxoVout::CollateralInRound.get_vout(),
                };

                let disprove_tx = rpc.client.get_raw_transaction(&txid, None).await?;

                assert!(
                    disprove_tx.input[1].previous_output == burn_connector,
                    "Disprove tx input does not match burn connector outpoint"
                );

                const CONTROL_BLOCK_LENGTH_DEPTH_11: usize = 1 + 32 + 32 * 11; // 385 - Length of the control block in the disprove script

                const CONTROL_BLOCK_LENGTH_DEPTH_10: usize = 1 + 32 + 32 * 10; // 353 - Length of the control block in the disprove script

                let witness = &disprove_tx.input[0].witness;
                let control_block = &witness[witness.len() - 1];

                // Check if the control block length matches either depth 10 or 11 which are the only valid depths for disprove transactions
                // This differs from additional disprove tx, which has a smaller control block length
                assert!(
                    control_block.len() == CONTROL_BLOCK_LENGTH_DEPTH_10
                        || control_block.len() == CONTROL_BLOCK_LENGTH_DEPTH_11,
                    "Control block length does not match expected depth 10 or 11 (got {})",
                    control_block.len()
                );

                tracing::info!("Disprove transaction is onchain");
                Ok(())
            }
        }
    }
}

/// Tests the disprove timeout mechanism in a healthy, non-disrupted protocol state.
///
/// # Arrange
/// * Sets up full Citrea stack with sequencer, DA node, batch prover, and light client prover.
/// * Uses default bridge configuration without any intentional disruption.
///
/// # Act
/// * Executes deposit and withdrawal flows.
/// * Processes the payout and kickoff transactions.
/// * Waits for the disprove timeout to activate.
///
/// # Assert
/// * Confirms that a disprove timeout transaction is created and included on Bitcoin.
/// * Verifies that the transaction correctly spends the `KickoffFinalizer` output.
#[tokio::test(flavor = "multi_thread")]
#[ignore = "This test is too slow, run separately"]
async fn disprove_script_test_healthy() -> Result<()> {
    initialize_logger(Some(::tracing::level_filters::LevelFilter::DEBUG))
        .expect("Failed to initialize logger");
    std::env::set_var(
        "CITREA_DOCKER_IMAGE",
        "chainwayxyz/citrea-test:ca479a4147be1c3a472e76a3f117124683d81ab5",
    );
    let additional_disprove_test = DisproveTest {
        variant: DisproveTestVariant::HealthyState,
    };
    TestCaseRunner::new(additional_disprove_test).run().await
}

/// Tests the disprove mechanism in the presence of a corrupted assert commitment.
///
/// # Arrange
/// - Sets up the full Citrea stack: sequencer, DA node, batch prover, and light client prover.
/// - Sets `corrupted_asserts = true` in the configuration to simulate a corrupted assert scenario.
///
/// # Act
/// - Executes deposit and withdrawal flows.
/// - Processes payout and kickoff transactions.
/// - Waits for the disprove transaction to be triggered due to the corrupted assert.
///
/// # Assert
/// - Confirms a disprove transaction is created and included on Bitcoin.
/// - Validates that the disprove transaction consumes the correct input (the `BurnConnector` outpoint).
#[tokio::test(flavor = "multi_thread")]
#[ignore = "This test is too slow, run separately"]
async fn disprove_script_test_corrupted_assert() -> Result<()> {
    initialize_logger(Some(::tracing::level_filters::LevelFilter::DEBUG))
        .expect("Failed to initialize logger");
    std::env::set_var(
        "CITREA_DOCKER_IMAGE",
        "chainwayxyz/citrea-test:ca479a4147be1c3a472e76a3f117124683d81ab5",
    );
    let additional_disprove_test = DisproveTest {
        variant: DisproveTestVariant::CorruptedAssert,
    };
    TestCaseRunner::new(additional_disprove_test).run().await
}<|MERGE_RESOLUTION|>--- conflicted
+++ resolved
@@ -32,575 +32,6 @@
     variant: DisproveTestVariant,
 }
 
-<<<<<<< HEAD
-=======
-impl DisproveTest {
-    async fn common_test_setup(
-        &self,
-        mut config: BridgeConfig,
-        lc_prover: &Node<LightClientProverConfig>,
-        batch_prover: &Node<BatchProverConfig>,
-        da: &BitcoinNode,
-        sequencer: &Node<SequencerConfig>,
-    ) -> Result<(
-        Transaction,
-        ExtendedRpc,
-        Vec<ClementineVerifierClient<Channel>>,
-        Vec<ClementineOperatorClient<Channel>>,
-        ClementineAggregatorClient<Channel>,
-        ActorsCleanup,
-    )> {
-        tracing::debug!(
-            "disprove timeout is set to: {:?}",
-            config.protocol_paramset().disprove_timeout_timelock
-        );
-
-        let rpc = ExtendedRpc::connect(
-            config.bitcoin_rpc_url.clone(),
-            config.bitcoin_rpc_user.clone(),
-            config.bitcoin_rpc_password.clone(),
-        )
-        .await?;
-
-        rpc.mine_blocks(5).await.unwrap();
-
-        let block_count = da.get_block_count().await?;
-        tracing::debug!("Block count before deposit: {:?}", block_count);
-
-        tracing::debug!(
-            "Deposit starting at block height: {:?}",
-            rpc.client.get_block_count().await?
-        );
-        let (
-            verifiers,
-            mut operators,
-            aggregator,
-            cleanup,
-            deposit_params,
-            move_txid,
-            _deposit_blockhash,
-            verifiers_public_keys,
-        ) = run_single_deposit::<CitreaClient>(&mut config, rpc.clone(), None).await?;
-
-        tracing::debug!(
-            "Deposit ending block_height: {:?}",
-            rpc.client.get_block_count().await?
-        );
-
-        // Wait for TXs to be on-chain (CPFP etc.).
-        rpc.mine_blocks(DEFAULT_FINALITY_DEPTH).await.unwrap();
-        tokio::time::sleep(std::time::Duration::from_secs(1)).await;
-
-        for _ in 0..sequencer.config.node.max_l2_blocks_per_commitment {
-            sequencer.client.send_publish_batch_request().await.unwrap();
-        }
-
-        // Send deposit to Citrea
-        let tx = rpc.client.get_raw_transaction(&move_txid, None).await?;
-        let tx_info = rpc
-            .client
-            .get_raw_transaction_info(&move_txid, None)
-            .await?;
-        let block = rpc.client.get_block(&tx_info.blockhash.unwrap()).await?;
-        let block_height = rpc.client.get_block_info(&block.block_hash()).await?.height as u64;
-
-        citrea::wait_until_lc_contract_updated(sequencer.client.http_client(), block_height)
-            .await
-            .unwrap();
-
-        // Without a deposit, the balance should be 0.
-        assert_eq!(
-            citrea::eth_get_balance(
-                sequencer.client.http_client().clone(),
-                crate::EVMAddress([1; 20]),
-            )
-            .await
-            .unwrap(),
-            0
-        );
-
-        tracing::debug!("Depositing to Citrea...");
-
-        citrea::deposit(
-            &rpc,
-            sequencer.client.http_client().clone(),
-            block,
-            block_height.try_into().unwrap(),
-            tx,
-        )
-        .await?;
-        for _ in 0..sequencer.config.node.max_l2_blocks_per_commitment {
-            sequencer.client.send_publish_batch_request().await.unwrap();
-        }
-
-        // After the deposit, the balance should be non-zero.
-        assert_ne!(
-            citrea::eth_get_balance(
-                sequencer.client.http_client().clone(),
-                crate::EVMAddress([1; 20]),
-            )
-            .await
-            .unwrap(),
-            0
-        );
-
-        tracing::debug!("Deposit operations are successful.");
-
-        // Prepare withdrawal transaction.
-        let user_sk = SecretKey::from_slice(&[13u8; 32]).unwrap();
-        let withdrawal_address = Address::p2tr(
-            &SECP,
-            user_sk.x_only_public_key(&SECP).0,
-            None,
-            config.protocol_paramset().network,
-        );
-        let (withdrawal_utxo_with_txout, payout_txout, sig) =
-            generate_withdrawal_transaction_and_signature(
-                &config,
-                &rpc,
-                &withdrawal_address,
-                config.protocol_paramset().bridge_amount
-                    - config
-                        .operator_withdrawal_fee_sats
-                        .unwrap_or(Amount::from_sat(0)),
-            )
-            .await;
-
-        rpc.mine_blocks(1).await.unwrap();
-
-        let block_height = rpc.client.get_block_count().await.unwrap();
-
-        // Wait for TXs to be on-chain (CPFP etc.).
-        rpc.mine_blocks(DEFAULT_FINALITY_DEPTH).await.unwrap();
-        tokio::time::sleep(std::time::Duration::from_secs(1)).await;
-
-        for _ in 0..sequencer.config.node.max_l2_blocks_per_commitment {
-            sequencer.client.send_publish_batch_request().await.unwrap();
-        }
-
-        citrea::wait_until_lc_contract_updated(sequencer.client.http_client(), block_height)
-            .await
-            .unwrap();
-
-        let params = get_citrea_safe_withdraw_params(
-            &rpc,
-            withdrawal_utxo_with_txout.clone(),
-            payout_txout.clone(),
-            sig,
-        )
-        .await
-        .unwrap();
-
-        let withdrawal_utxo = withdrawal_utxo_with_txout.outpoint;
-
-        // Without a withdrawal in Citrea, operator can't withdraw.
-        assert!(operators[0]
-            .withdraw(WithdrawParams {
-                withdrawal_id: 0,
-                input_signature: sig.serialize().to_vec(),
-                input_outpoint: Some(withdrawal_utxo.into()),
-                output_script_pubkey: payout_txout.script_pubkey.to_bytes(),
-                output_amount: payout_txout.value.to_sat(),
-            })
-            .await
-            .is_err());
-
-        let citrea_client = CitreaClient::new(
-            config.citrea_rpc_url.clone(),
-            config.citrea_light_client_prover_url.clone(),
-            config.citrea_chain_id,
-            Some(SECRET_KEYS[0].to_string().parse().unwrap()),
-            config.citrea_request_timeout,
-        )
-        .await
-        .unwrap();
-
-        let citrea_withdrawal_tx = citrea_client
-            .contract
-            .safeWithdraw(params.0, params.1, params.2, params.3, params.4)
-            .value(U256::from(
-                config.protocol_paramset().bridge_amount.to_sat() * SATS_TO_WEI_MULTIPLIER,
-            ))
-            .send()
-            .await
-            .unwrap();
-        tracing::debug!("Withdrawal TX sent in Citrea");
-
-        // 1. force sequencer to commit
-        for _ in 0..sequencer.config.node.max_l2_blocks_per_commitment {
-            sequencer.client.send_publish_batch_request().await.unwrap();
-        }
-        tracing::debug!("Publish batch request sent");
-
-        let receipt = citrea_withdrawal_tx.get_receipt().await.unwrap();
-        println!("Citrea withdrawal tx receipt: {:?}", receipt);
-
-        // 2. wait until 2 commitment txs (commit, reveal) seen from DA to ensure their reveal prefix nonce is found
-        da.wait_mempool_len(2, None).await?;
-
-        // 3. generate FINALITY_DEPTH da blocks
-        rpc.mine_blocks(DEFAULT_FINALITY_DEPTH).await.unwrap();
-
-        // 4. wait for batch prover to generate proof on the finalized height
-        let finalized_height = da.get_finalized_height(None).await.unwrap();
-        batch_prover
-            .wait_for_l1_height(finalized_height, None)
-            .await?;
-        lc_prover.wait_for_l1_height(finalized_height, None).await?;
-
-        // 5. ensure 2 batch proof txs on DA (commit, reveal)
-        da.wait_mempool_len(2, None).await?;
-
-        // 6. generate FINALITY_DEPTH da blocks
-        rpc.mine_blocks(DEFAULT_FINALITY_DEPTH).await.unwrap();
-
-        let finalized_height = da.get_finalized_height(None).await.unwrap();
-
-        tracing::info!("Finalized height: {:?}", finalized_height);
-        lc_prover.wait_for_l1_height(finalized_height, None).await?;
-        tracing::info!("Waited for L1 height {}", finalized_height);
-
-        rpc.mine_blocks(DEFAULT_FINALITY_DEPTH).await.unwrap();
-
-        // Setup tx_sender for sending transactions
-        let verifier_0_config = {
-            let mut config = config.clone();
-            config.db_name += "0";
-            config
-        };
-
-        let op0_xonly_pk = verifiers_public_keys[0].x_only_public_key().0;
-
-        let db = Database::new(&verifier_0_config)
-            .await
-            .expect("failed to create database");
-
-        let payout_txid = loop {
-            let withdrawal_response = operators[0]
-                .withdraw(WithdrawParams {
-                    withdrawal_id: 0,
-                    input_signature: sig.serialize().to_vec(),
-                    input_outpoint: Some(withdrawal_utxo.into()),
-                    output_script_pubkey: payout_txout.script_pubkey.to_bytes(),
-                    output_amount: payout_txout.value.to_sat(),
-                })
-                .await;
-
-            tracing::info!("Withdrawal response: {:?}", withdrawal_response);
-
-            match withdrawal_response {
-                Ok(withdrawal_response) => {
-                    tracing::info!("Withdrawal response: {:?}", withdrawal_response);
-                    break Txid::from_byte_array(
-                        withdrawal_response
-                            .into_inner()
-                            .txid
-                            .unwrap()
-                            .txid
-                            .to_vec()
-                            .try_into()
-                            .expect("Invalid txid length"),
-                    );
-                }
-                Err(e) => {
-                    tracing::info!("Withdrawal error: {:?}", e);
-                }
-            }
-
-            tokio::time::sleep(std::time::Duration::from_secs(1)).await;
-        };
-        tracing::info!("Payout txid: {:?}", payout_txid);
-
-        mine_once_after_in_mempool(&rpc, payout_txid, Some("Payout tx"), None).await?;
-
-        rpc.mine_blocks(DEFAULT_FINALITY_DEPTH).await.unwrap();
-
-        // wait until payout part is not null
-        while db
-            .get_first_unhandled_payout_by_operator_xonly_pk(None, op0_xonly_pk)
-            .await?
-            .is_none()
-        {
-            tokio::time::sleep(std::time::Duration::from_millis(100)).await;
-        }
-
-        tracing::info!("Waiting until payout is handled");
-        // wait until payout is handled
-        while db
-            .get_first_unhandled_payout_by_operator_xonly_pk(None, op0_xonly_pk)
-            .await?
-            .is_some()
-        {
-            tracing::info!("Payout is not handled yet");
-            tokio::time::sleep(std::time::Duration::from_millis(100)).await;
-        }
-
-        let kickoff_txid = db
-            .get_handled_payout_kickoff_txid(None, payout_txid)
-            .await?
-            .expect("Payout must be handled");
-
-        tracing::info!("Kickoff txid: {:?}", kickoff_txid);
-
-        // Wait for the kickoff tx to be onchain
-        let kickoff_block_height =
-            mine_once_after_in_mempool(&rpc, kickoff_txid, Some("Kickoff tx"), Some(300)).await?;
-
-        let kickoff_tx = rpc.get_tx_of_txid(&kickoff_txid).await?;
-
-        let kickoff_idx = kickoff_tx.input[0].previous_output.vout - 1;
-        let base_tx_req = TransactionRequest {
-            kickoff_id: Some(
-                KickoffData {
-                    operator_xonly_pk: op0_xonly_pk,
-                    round_idx: crate::operator::RoundIndex::Round(0),
-                    kickoff_idx: kickoff_idx as u32,
-                }
-                .into(),
-            ),
-            deposit_outpoint: Some(deposit_params.deposit_outpoint.into()),
-        };
-        let all_txs = operators[0]
-            .internal_create_signed_txs(base_tx_req.clone())
-            .await?
-            .into_inner();
-
-        let challenge_tx = bitcoin::consensus::deserialize(
-            &all_txs
-                .signed_txs
-                .iter()
-                .find(|tx| tx.transaction_type == Some(TransactionType::Challenge.into()))
-                .unwrap()
-                .raw_tx,
-        )
-        .unwrap();
-
-        let kickoff_tx: Transaction = bitcoin::consensus::deserialize(
-            &all_txs
-                .signed_txs
-                .iter()
-                .find(|tx| tx.transaction_type == Some(TransactionType::Kickoff.into()))
-                .unwrap()
-                .raw_tx,
-        )
-        .unwrap();
-
-        assert_eq!(kickoff_txid, kickoff_tx.compute_txid());
-
-        let (tx_sender, tx_sender_db) = create_tx_sender(&config, 0).await.unwrap();
-        let mut db_commit = tx_sender_db.begin_transaction().await.unwrap();
-        tx_sender
-            .insert_try_to_send(
-                &mut db_commit,
-                Some(TxMetadata {
-                    deposit_outpoint: None,
-                    operator_xonly_pk: None,
-                    round_idx: None,
-                    kickoff_idx: None,
-                    tx_type: TransactionType::Challenge,
-                }),
-                &challenge_tx,
-                FeePayingType::RBF,
-                None,
-                &[],
-                &[],
-                &[],
-                &[],
-            )
-            .await
-            .unwrap();
-        db_commit.commit().await.unwrap();
-
-        rpc.mine_blocks(DEFAULT_FINALITY_DEPTH).await.unwrap();
-
-        let challenge_outpoint = OutPoint {
-            txid: kickoff_txid,
-            vout: UtxoVout::Challenge.get_vout(),
-        };
-        tracing::warn!(
-            "Wait until challenge tx is in mempool, kickoff block height: {:?}",
-            kickoff_block_height
-        );
-        // wait until challenge tx is in mempool
-        mine_once_after_outpoint_spent_in_mempool(&rpc, challenge_outpoint)
-            .await
-            .unwrap();
-        tracing::warn!("Mined once after challenge tx is in mempool");
-
-        // wait until the light client prover is synced to the same height
-        lc_prover
-            .wait_for_l1_height(kickoff_block_height as u64, None)
-            .await?;
-
-        let first_assert_utxo = OutPoint {
-            txid: kickoff_txid,
-            vout: UtxoVout::Assert(0).get_vout(),
-        };
-
-        ensure_outpoint_spent_while_waiting_for_light_client_sync(
-            &rpc,
-            lc_prover,
-            first_assert_utxo,
-        )
-        .await
-        .unwrap();
-
-        let assert_txs = operators[0]
-            .internal_create_assert_commitment_txs(base_tx_req)
-            .await?
-            .into_inner();
-
-        let assert_tx =
-            get_tx_from_signed_txs_with_type(&assert_txs, TransactionType::MiniAssert(0)).unwrap();
-        let txid = assert_tx.compute_txid();
-
-        assert!(
-            rpc.is_tx_on_chain(&txid).await.unwrap(),
-            "Mini assert 0 was not found in the chain",
-        );
-
-        Ok((kickoff_tx, rpc, verifiers, operators, aggregator, cleanup))
-    }
-
-    async fn corrupted_asserts(&self, f: &mut TestFramework) -> Result<()> {
-        tracing::info!("Starting Citrea");
-        let (sequencer, _full_node, lc_prover, batch_prover, da) =
-            citrea::start_citrea(Self::sequencer_config(), f)
-                .await
-                .unwrap();
-
-        let lc_prover = lc_prover.unwrap();
-        let batch_prover = batch_prover.unwrap();
-
-        let mut config = create_test_config_with_thread_name().await;
-        config.test_params.corrupted_asserts = true;
-
-        citrea::update_config_with_citrea_e2e_values(
-            &mut config,
-            da,
-            sequencer,
-            Some((
-                lc_prover.config.rollup.rpc.bind_host.as_str(),
-                lc_prover.config.rollup.rpc.bind_port,
-            )),
-        );
-
-        let (kickoff_tx, rpc, _verifiers, _operators, _aggregator, _cleanup) = self
-            .common_test_setup(config, lc_prover, batch_prover, da, sequencer)
-            .await?;
-
-        tracing::info!("Common test setup completed");
-
-        let kickoff_txid = kickoff_tx.compute_txid();
-
-        let disprove_outpoint = OutPoint {
-            txid: kickoff_txid,
-            vout: UtxoVout::Disprove.get_vout(),
-        };
-
-        tracing::info!(
-            "Disprove outpoint: {:?}, txid: {:?}",
-            disprove_outpoint,
-            kickoff_txid
-        );
-
-        let txid = get_txid_where_utxo_is_spent_while_waiting_for_light_client_sync(
-            &rpc,
-            lc_prover,
-            disprove_outpoint,
-        )
-        .await
-        .unwrap();
-
-        tracing::info!("Disprove txid: {:?}", txid);
-
-        let round_txid = kickoff_tx.input[0].previous_output.txid;
-
-        let burn_connector = OutPoint {
-            txid: round_txid,
-            vout: UtxoVout::CollateralInRound.get_vout(),
-        };
-
-        let disprove_tx = rpc.client.get_raw_transaction(&txid, None).await?;
-
-        assert!(
-            disprove_tx.input[1].previous_output == burn_connector,
-            "Disprove tx input does not match burn connector outpoint"
-        );
-
-        tracing::info!("Disprove transaction is onchain");
-        Ok(())
-    }
-
-    async fn healthy_state_test(&self, f: &mut TestFramework) -> Result<()> {
-        tracing::info!("Starting Citrea");
-        let (sequencer, _full_node, lc_prover, batch_prover, da) =
-            citrea::start_citrea(Self::sequencer_config(), f)
-                .await
-                .unwrap();
-
-        let lc_prover = lc_prover.unwrap();
-        let batch_prover = batch_prover.unwrap();
-
-        let mut config = create_test_config_with_thread_name().await;
-
-        citrea::update_config_with_citrea_e2e_values(
-            &mut config,
-            da,
-            sequencer,
-            Some((
-                lc_prover.config.rollup.rpc.bind_host.as_str(),
-                lc_prover.config.rollup.rpc.bind_port,
-            )),
-        );
-
-        let (kickoff_tx, rpc, _verifiers, _operators, _aggregator, _cleanup) = self
-            .common_test_setup(config, lc_prover, batch_prover, da, sequencer)
-            .await?;
-
-        tracing::info!("Common test setup completed");
-
-        let kickoff_txid = kickoff_tx.compute_txid();
-
-        let disprove_timeout_outpoint = OutPoint {
-            txid: kickoff_txid,
-            vout: UtxoVout::Disprove.get_vout(),
-        };
-
-        tracing::info!(
-            "Disprove timeout outpoint: {:?}, txid: {:?}",
-            disprove_timeout_outpoint,
-            kickoff_txid
-        );
-
-        let txid = get_txid_where_utxo_is_spent_while_waiting_for_light_client_sync(
-            &rpc,
-            lc_prover,
-            disprove_timeout_outpoint,
-        )
-        .await
-        .unwrap();
-
-        tracing::info!("Disprove timeout txid: {:?}", txid);
-
-        let kickoff_finalizer_out = OutPoint {
-            txid: kickoff_txid,
-            vout: UtxoVout::KickoffFinalizer.get_vout(),
-        };
-
-        let disprove_timeout_tx = rpc.client.get_raw_transaction(&txid, None).await?;
-
-        assert!(
-            disprove_timeout_tx.input[1].previous_output == kickoff_finalizer_out,
-            "Disprove timeout tx input does not match kickoff finalizer outpoint"
-        );
-
-        tracing::info!("Disprove timeout transaction is onchain");
-        Ok(())
-    }
-}
-
->>>>>>> f60d2fff
 #[async_trait]
 impl TestCase for DisproveTest {
     fn bitcoin_config() -> BitcoinConfig {
@@ -697,6 +128,7 @@
             config.citrea_light_client_prover_url.clone(),
             config.citrea_chain_id,
             Some(SECRET_KEYS[0].to_string().parse().unwrap()),
+            config.citrea_request_timeout,
         )
         .await
         .unwrap();
