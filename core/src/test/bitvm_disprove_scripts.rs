use super::common::citrea::get_bridge_params;
<<<<<<< HEAD
use super::common::test_actors::TestActors;
=======
>>>>>>> c35c3964
use crate::bitvm_client::{ClementineBitVMPublicKeys, SECP};
use crate::builder::transaction::input::UtxoVout;
use crate::database::Database;
use crate::deposit::KickoffData;
use crate::rpc::clementine::{TransactionRequest, WithdrawParams};
use crate::test::common::citrea::{get_citrea_safe_withdraw_params, SECRET_KEYS};
use crate::test::common::tx_utils::{
    create_tx_sender, ensure_outpoint_spent_while_waiting_for_light_client_and_state_mngr_sync,
    get_tx_from_signed_txs_with_type,
    get_txid_where_utxo_is_spent_while_waiting_for_light_client_and_state_mngr_sync,
    mine_once_after_outpoint_spent_in_mempool,
};
use crate::test::common::{
    generate_withdrawal_transaction_and_signature, mine_once_after_in_mempool, run_single_deposit,
};
use crate::utils::{initialize_logger, FeePayingType, TxMetadata};
use crate::{
    builder::transaction::TransactionType,
    citrea::{CitreaClient, CitreaClientT, SATS_TO_WEI_MULTIPLIER},
};
use crate::{
    extended_rpc::ExtendedRpc,
    test::common::{
        citrea::{self},
        create_test_config_with_thread_name,
    },
};
use alloy::primitives::U256;
use async_trait::async_trait;
use bitcoin::hashes::Hash;
use bitcoin::{secp256k1::SecretKey, Address, Amount};
use bitcoin::{OutPoint, Transaction, Txid};
use bitcoincore_rpc::RpcApi;
use citrea_e2e::bitcoin::DEFAULT_FINALITY_DEPTH;
use citrea_e2e::config::{BatchProverConfig, LightClientProverConfig};
use citrea_e2e::{
    config::{BitcoinConfig, SequencerConfig, TestCaseConfig, TestCaseDockerConfig},
    framework::TestFramework,
    test_case::{TestCase, TestCaseRunner},
    Result,
};

pub enum DisproveTestVariant {
    HealthyState,
    CorruptedAssert,
}

struct DisproveTest {
    variant: DisproveTestVariant,
}

<<<<<<< HEAD
impl DisproveTest {
    async fn common_test_setup(
        &self,
        mut config: BridgeConfig,
        lc_prover: &Node<LightClientProverConfig>,
        batch_prover: &Node<BatchProverConfig>,
        da: &BitcoinNode,
        sequencer: &Node<SequencerConfig>,
    ) -> Result<(Transaction, ExtendedRpc, TestActors<CitreaClient>)> {
        tracing::debug!(
            "disprove timeout is set to: {:?}",
            config.protocol_paramset().disprove_timeout_timelock
=======
#[async_trait]
impl TestCase for DisproveTest {
    fn bitcoin_config() -> BitcoinConfig {
        BitcoinConfig {
            extra_args: vec![
                "-txindex=1",
                "-fallbackfee=0.000001",
                "-rpcallowip=0.0.0.0/0",
                "-limitancestorsize=1010",
                "-limitdescendantsize=1010",
                "-acceptnonstdtxn=1",
                "-dustrelayfee=0",
            ],
            ..Default::default()
        }
    }

    fn test_config() -> TestCaseConfig {
        TestCaseConfig {
            with_sequencer: true,
            with_batch_prover: true,
            with_light_client_prover: true,
            with_full_node: true,
            docker: TestCaseDockerConfig {
                bitcoin: true,
                citrea: true,
            },
            ..Default::default()
        }
    }

    fn sequencer_config() -> SequencerConfig {
        SequencerConfig {
            bridge_initialize_params: get_bridge_params(),
            ..Default::default()
        }
    }

    fn batch_prover_config() -> BatchProverConfig {
        BatchProverConfig {
            enable_recovery: false,
            ..Default::default()
        }
    }

    fn light_client_prover_config() -> LightClientProverConfig {
        LightClientProverConfig {
            enable_recovery: false,
            initial_da_height: 60,
            ..Default::default()
        }
    }

    async fn run_test(&mut self, f: &mut TestFramework) -> Result<()> {
        tracing::info!("Starting Citrea");
        let (sequencer, _full_node, lc_prover, batch_prover, da) =
            citrea::start_citrea(Self::sequencer_config(), f)
                .await
                .unwrap();

        let lc_prover = lc_prover.unwrap();
        let batch_prover = batch_prover.unwrap();

        let mut config = create_test_config_with_thread_name().await;
        // only verifiers 0 and 1 will send disprove transactions
        config.test_params.verifier_do_not_send_disprove_indexes = Some(vec![2, 3]);

        match self.variant {
            DisproveTestVariant::HealthyState => {}
            DisproveTestVariant::CorruptedAssert => {
                config.test_params.corrupted_asserts = true;
            }
        }

        citrea::update_config_with_citrea_e2e_values(
            &mut config,
            da,
            sequencer,
            Some((
                lc_prover.config.rollup.rpc.bind_host.as_str(),
                lc_prover.config.rollup.rpc.bind_port,
            )),
>>>>>>> c35c3964
        );

        let rpc = ExtendedRpc::connect(
            config.bitcoin_rpc_url.clone(),
            config.bitcoin_rpc_user.clone(),
            config.bitcoin_rpc_password.clone(),
        )
        .await?;

        rpc.mine_blocks(5).await.unwrap();

        let block_count = da.get_block_count().await?;
        tracing::debug!("Block count before deposit: {:?}", block_count);

        tracing::debug!(
            "Deposit starting at block height: {:?}",
            rpc.client.get_block_count().await?
        );
<<<<<<< HEAD
        let (actors, deposit_params, move_txid, _deposit_blockhash, verifiers_public_keys) =
            run_single_deposit::<CitreaClient>(&mut config, rpc.clone(), None, None, None).await?;
=======
        let (
            _verifiers,
            mut operators,
            _aggregator,
            _cleanup,
            deposit_params,
            move_txid,
            _deposit_blockhash,
            verifiers_public_keys,
        ) = run_single_deposit::<CitreaClient>(&mut config, rpc.clone(), None, None).await?;
>>>>>>> c35c3964

        tracing::debug!(
            "Deposit ending block_height: {:?}",
            rpc.client.get_block_count().await?
        );

        // Wait for TXs to be on-chain (CPFP etc.).
        rpc.mine_blocks(DEFAULT_FINALITY_DEPTH).await.unwrap();
        tokio::time::sleep(std::time::Duration::from_secs(1)).await;

        for _ in 0..sequencer.config.node.max_l2_blocks_per_commitment {
            sequencer.client.send_publish_batch_request().await.unwrap();
        }

        // Send deposit to Citrea
        let tx = rpc.client.get_raw_transaction(&move_txid, None).await?;
        let tx_info = rpc
            .client
            .get_raw_transaction_info(&move_txid, None)
            .await?;
        let block = rpc.client.get_block(&tx_info.blockhash.unwrap()).await?;
        let block_height = rpc.client.get_block_info(&block.block_hash()).await?.height as u64;

        citrea::wait_until_lc_contract_updated(sequencer.client.http_client(), block_height)
            .await
            .unwrap();

        // Without a deposit, the balance should be 0.
        assert_eq!(
            citrea::eth_get_balance(
                sequencer.client.http_client().clone(),
                crate::EVMAddress([1; 20]),
            )
            .await
            .unwrap(),
            0
        );

        tracing::debug!("Depositing to Citrea...");

        citrea::deposit(
            &rpc,
            sequencer.client.http_client().clone(),
            block,
            block_height.try_into().unwrap(),
            tx,
        )
        .await?;
        for _ in 0..sequencer.config.node.max_l2_blocks_per_commitment {
            sequencer.client.send_publish_batch_request().await.unwrap();
        }

        // Wait for the deposit to be processed.
        tokio::time::sleep(std::time::Duration::from_secs(2)).await;

        // After the deposit, the balance should be non-zero.
        assert_ne!(
            citrea::eth_get_balance(
                sequencer.client.http_client().clone(),
                crate::EVMAddress([1; 20]),
            )
            .await
            .unwrap(),
            0
        );

        tracing::debug!("Deposit operations are successful.");

        // Prepare withdrawal transaction.
        let user_sk = SecretKey::from_slice(&[13u8; 32]).unwrap();
        let withdrawal_address = Address::p2tr(
            &SECP,
            user_sk.x_only_public_key(&SECP).0,
            None,
            config.protocol_paramset().network,
        );
        let (withdrawal_utxo_with_txout, payout_txout, sig) =
            generate_withdrawal_transaction_and_signature(
                &config,
                &rpc,
                &withdrawal_address,
                config.protocol_paramset().bridge_amount
                    - config
                        .operator_withdrawal_fee_sats
                        .unwrap_or(Amount::from_sat(0)),
            )
            .await;

        rpc.mine_blocks(1).await.unwrap();

        let block_height = rpc.client.get_block_count().await.unwrap();

        // Wait for TXs to be on-chain (CPFP etc.).
        rpc.mine_blocks(DEFAULT_FINALITY_DEPTH).await.unwrap();
        tokio::time::sleep(std::time::Duration::from_secs(1)).await;

        for _ in 0..sequencer.config.node.max_l2_blocks_per_commitment {
            sequencer.client.send_publish_batch_request().await.unwrap();
        }

        citrea::wait_until_lc_contract_updated(sequencer.client.http_client(), block_height)
            .await
            .unwrap();

        let params = get_citrea_safe_withdraw_params(
            &rpc,
            withdrawal_utxo_with_txout.clone(),
            payout_txout.clone(),
            sig,
        )
        .await
        .unwrap();

        let withdrawal_utxo = withdrawal_utxo_with_txout.outpoint;

        // Without a withdrawal in Citrea, operator can't withdraw.
        let mut operator0 = actors.get_operator_client_by_index(0);
        assert!(operator0
            .withdraw(WithdrawParams {
                withdrawal_id: 0,
                input_signature: sig.serialize().to_vec(),
                input_outpoint: Some(withdrawal_utxo.into()),
                output_script_pubkey: payout_txout.script_pubkey.to_bytes(),
                output_amount: payout_txout.value.to_sat(),
            })
            .await
            .is_err());

        let citrea_client = CitreaClient::new(
            config.citrea_rpc_url.clone(),
            config.citrea_light_client_prover_url.clone(),
            config.citrea_chain_id,
            Some(SECRET_KEYS[0].to_string().parse().unwrap()),
        )
        .await
        .unwrap();

        let citrea_withdrawal_tx = citrea_client
            .contract
            .safeWithdraw(params.0, params.1, params.2, params.3, params.4)
            .value(U256::from(
                config.protocol_paramset().bridge_amount.to_sat() * SATS_TO_WEI_MULTIPLIER,
            ))
            .send()
            .await
            .unwrap();
        tracing::debug!("Withdrawal TX sent in Citrea");

        // 1. force sequencer to commit
        for _ in 0..sequencer.config.node.max_l2_blocks_per_commitment {
            sequencer.client.send_publish_batch_request().await.unwrap();
        }
        tracing::debug!("Publish batch request sent");

        let receipt = citrea_withdrawal_tx.get_receipt().await.unwrap();
        println!("Citrea withdrawal tx receipt: {:?}", receipt);

        // 2. wait until 2 commitment txs (commit, reveal) seen from DA to ensure their reveal prefix nonce is found
        da.wait_mempool_len(2, None).await?;

        // 3. generate FINALITY_DEPTH da blocks
        rpc.mine_blocks(DEFAULT_FINALITY_DEPTH).await.unwrap();

        // 4. wait for batch prover to generate proof on the finalized height
        let finalized_height = da.get_finalized_height(None).await.unwrap();
        batch_prover
            .wait_for_l1_height(finalized_height, None)
            .await?;
        lc_prover.wait_for_l1_height(finalized_height, None).await?;

        // 5. ensure 2 batch proof txs on DA (commit, reveal)
        da.wait_mempool_len(2, None).await?;

        // 6. generate FINALITY_DEPTH da blocks
        rpc.mine_blocks(DEFAULT_FINALITY_DEPTH).await.unwrap();

        let finalized_height = da.get_finalized_height(None).await.unwrap();

        tracing::info!("Finalized height: {:?}", finalized_height);
        lc_prover.wait_for_l1_height(finalized_height, None).await?;
        tracing::info!("Waited for L1 height {}", finalized_height);

        rpc.mine_blocks(DEFAULT_FINALITY_DEPTH).await.unwrap();

        // Setup tx_sender for sending transactions
        let verifier_0_config = {
            let mut config = config.clone();
            config.db_name += "0";
            config
        };

        let op0_xonly_pk = verifiers_public_keys[0].x_only_public_key().0;

        let db = Database::new(&verifier_0_config)
            .await
            .expect("failed to create database");

        let payout_txid = loop {
            let withdrawal_response = operator0
                .withdraw(WithdrawParams {
                    withdrawal_id: 0,
                    input_signature: sig.serialize().to_vec(),
                    input_outpoint: Some(withdrawal_utxo.into()),
                    output_script_pubkey: payout_txout.script_pubkey.to_bytes(),
                    output_amount: payout_txout.value.to_sat(),
                })
                .await;

            tracing::info!("Withdrawal response: {:?}", withdrawal_response);

            match withdrawal_response {
                Ok(withdrawal_response) => {
                    tracing::info!("Withdrawal response: {:?}", withdrawal_response);
                    break Txid::from_byte_array(
                        withdrawal_response
                            .into_inner()
                            .txid
                            .unwrap()
                            .txid
                            .to_vec()
                            .try_into()
                            .expect("Invalid txid length"),
                    );
                }
                Err(e) => {
                    tracing::info!("Withdrawal error: {:?}", e);
                }
            }

            tokio::time::sleep(std::time::Duration::from_secs(1)).await;
        };
        tracing::info!("Payout txid: {:?}", payout_txid);

        mine_once_after_in_mempool(&rpc, payout_txid, Some("Payout tx"), None).await?;

        rpc.mine_blocks(DEFAULT_FINALITY_DEPTH).await.unwrap();

        // wait until payout part is not null
        while db
            .get_first_unhandled_payout_by_operator_xonly_pk(None, op0_xonly_pk)
            .await?
            .is_none()
        {
            tokio::time::sleep(std::time::Duration::from_millis(100)).await;
        }

        tracing::info!("Waiting until payout is handled");
        // wait until payout is handled
        while db
            .get_first_unhandled_payout_by_operator_xonly_pk(None, op0_xonly_pk)
            .await?
            .is_some()
        {
            tracing::info!("Payout is not handled yet");
            tokio::time::sleep(std::time::Duration::from_millis(100)).await;
        }

        let kickoff_txid = db
            .get_handled_payout_kickoff_txid(None, payout_txid)
            .await?
            .expect("Payout must be handled");

        tracing::info!("Kickoff txid: {:?}", kickoff_txid);

        // Wait for the kickoff tx to be onchain
        let kickoff_block_height =
            mine_once_after_in_mempool(&rpc, kickoff_txid, Some("Kickoff tx"), Some(300)).await?;

        let kickoff_tx = rpc.get_tx_of_txid(&kickoff_txid).await?;

        let kickoff_idx = kickoff_tx.input[0].previous_output.vout - 1;
        let base_tx_req = TransactionRequest {
            kickoff_id: Some(
                KickoffData {
                    operator_xonly_pk: op0_xonly_pk,
                    round_idx: crate::operator::RoundIndex::Round(0),
                    kickoff_idx: kickoff_idx as u32,
                }
                .into(),
            ),
            deposit_outpoint: Some(deposit_params.deposit_outpoint.into()),
        };
        let all_txs = operator0
            .internal_create_signed_txs(base_tx_req.clone())
            .await?
            .into_inner();

        let challenge_tx = bitcoin::consensus::deserialize(
            &all_txs
                .signed_txs
                .iter()
                .find(|tx| tx.transaction_type == Some(TransactionType::Challenge.into()))
                .unwrap()
                .raw_tx,
        )
        .unwrap();

        let kickoff_tx: Transaction = bitcoin::consensus::deserialize(
            &all_txs
                .signed_txs
                .iter()
                .find(|tx| tx.transaction_type == Some(TransactionType::Kickoff.into()))
                .unwrap()
                .raw_tx,
        )
        .unwrap();

        assert_eq!(kickoff_txid, kickoff_tx.compute_txid());

        let (tx_sender, tx_sender_db) = create_tx_sender(&config, 0).await.unwrap();
        let mut db_commit = tx_sender_db.begin_transaction().await.unwrap();
        tx_sender
            .insert_try_to_send(
                &mut db_commit,
                Some(TxMetadata {
                    deposit_outpoint: None,
                    operator_xonly_pk: None,
                    round_idx: None,
                    kickoff_idx: None,
                    tx_type: TransactionType::Challenge,
                }),
                &challenge_tx,
                FeePayingType::RBF,
                None,
                &[],
                &[],
                &[],
                &[],
            )
            .await
            .unwrap();
        db_commit.commit().await.unwrap();

        rpc.mine_blocks(DEFAULT_FINALITY_DEPTH).await.unwrap();

        let challenge_outpoint = OutPoint {
            txid: kickoff_txid,
            vout: UtxoVout::Challenge.get_vout(),
        };
        tracing::warn!(
            "Wait until challenge tx is in mempool, kickoff block height: {:?}",
            kickoff_block_height
        );
        // wait until challenge tx is in mempool
        mine_once_after_outpoint_spent_in_mempool(&rpc, challenge_outpoint)
            .await
            .unwrap();
        tracing::warn!("Mined once after challenge tx is in mempool");

        // wait until the light client prover is synced to the same height
        lc_prover
            .wait_for_l1_height(kickoff_block_height as u64, None)
            .await?;

        let first_assert_utxo = OutPoint {
            txid: kickoff_txid,
            vout: UtxoVout::Assert(0).get_vout(),
        };

        ensure_outpoint_spent_while_waiting_for_light_client_and_state_mngr_sync(
            &rpc,
            lc_prover,
            first_assert_utxo,
            &actors,
        )
        .await
        .unwrap();

        let last_assert_utxo = OutPoint {
            txid: kickoff_txid,
            vout: UtxoVout::Assert(ClementineBitVMPublicKeys::number_of_assert_txs() - 1)
                .get_vout(),
        };

        ensure_outpoint_spent_while_waiting_for_light_client_and_state_mngr_sync(
            &rpc,
            lc_prover,
            last_assert_utxo,
            &actors,
        )
        .await
        .unwrap();

        // Create assert transactions for operator 0
        let assert_txs = operator0
            .internal_create_assert_commitment_txs(base_tx_req)
            .await?
            .into_inner();

        // check if asserts were sent due to challenge
        let operator_assert_txids = (0..ClementineBitVMPublicKeys::number_of_assert_txs())
            .map(|i| {
                let assert_tx =
                    get_tx_from_signed_txs_with_type(&assert_txs, TransactionType::MiniAssert(i))
                        .unwrap();
                assert_tx.compute_txid()
            })
            .collect::<Vec<Txid>>();
        for (idx, txid) in operator_assert_txids.into_iter().enumerate() {
            assert!(
                rpc.is_tx_on_chain(&txid).await.unwrap(),
                "Mini assert {} was not found in the chain",
                idx
            );
        }

<<<<<<< HEAD
        Ok((kickoff_tx, rpc, actors))
    }
=======
        let kickoff_txid = kickoff_tx.compute_txid();
>>>>>>> c35c3964

        match self.variant {
            DisproveTestVariant::HealthyState => {
                let disprove_timeout_outpoint = OutPoint {
                    txid: kickoff_txid,
                    vout: UtxoVout::Disprove.get_vout(),
                };

                tracing::info!(
                    "Disprove timeout outpoint: {:?}, txid: {:?}",
                    disprove_timeout_outpoint,
                    kickoff_txid
                );

                let txid = get_txid_where_utxo_is_spent_while_waiting_for_light_client_sync(
                    &rpc,
                    lc_prover,
                    disprove_timeout_outpoint,
                )
                .await
                .unwrap();

<<<<<<< HEAD
        let lc_prover = lc_prover.unwrap();
        let batch_prover = batch_prover.unwrap();

        let mut config = create_test_config_with_thread_name().await;
        config.test_params.corrupted_asserts = true;
        // only verifiers 0 and 1 will send disprove transactions
        config.test_params.verifier_do_not_send_disprove_indexes = Some(vec![2, 3]);

        citrea::update_config_with_citrea_e2e_values(
            &mut config,
            da,
            sequencer,
            Some((
                lc_prover.config.rollup.rpc.bind_host.as_str(),
                lc_prover.config.rollup.rpc.bind_port,
            )),
        );

        let (kickoff_tx, rpc, actors) = self
            .common_test_setup(config.clone(), lc_prover, batch_prover, da, sequencer)
            .await?;

        tracing::info!("Common test setup completed");
=======
                tracing::info!("Disprove timeout txid: {:?}", txid);
>>>>>>> c35c3964

                let kickoff_finalizer_out = OutPoint {
                    txid: kickoff_txid,
                    vout: UtxoVout::KickoffFinalizer.get_vout(),
                };

                let disprove_timeout_tx = rpc.client.get_raw_transaction(&txid, None).await?;

                assert!(
                    disprove_timeout_tx.input[1].previous_output == kickoff_finalizer_out,
                    "Disprove timeout tx input does not match kickoff finalizer outpoint. Disprove tx is sent instead."
                );

<<<<<<< HEAD
        let txid = get_txid_where_utxo_is_spent_while_waiting_for_light_client_and_state_mngr_sync(
            &rpc,
            lc_prover,
            disprove_outpoint,
            &actors,
        )
        .await
        .unwrap();

        tracing::info!("Disprove txid: {:?}", txid);

        let round_txid = kickoff_tx.input[0].previous_output.txid;

        let burn_connector = OutPoint {
            txid: round_txid,
            vout: UtxoVout::CollateralInRound.get_vout(),
        };

        let disprove_tx = rpc.client.get_raw_transaction(&txid, None).await?;

        assert!(
            disprove_tx.input[1].previous_output == burn_connector,
            "Disprove tx input does not match burn connector outpoint"
        );

        const CONTROL_BLOCK_LENGTH: usize = 1 + 32 + 32 * 11; // 385 - Length of the control block in the disprove script

        let witness = &disprove_tx.input[0].witness;
        let control_block = &witness[witness.len() - 1];

        assert_eq!(
            control_block.len(),
            CONTROL_BLOCK_LENGTH,
            "Control block length does not match expected length"
        );

        tracing::info!("Disprove transaction is onchain");
        Ok(())
    }

    async fn healthy_state_test(&self, f: &mut TestFramework) -> Result<()> {
        tracing::info!("Starting Citrea");
        let (sequencer, _full_node, lc_prover, batch_prover, da) =
            citrea::start_citrea(Self::sequencer_config(), f)
                .await
                .unwrap();

        let lc_prover = lc_prover.unwrap();
        let batch_prover = batch_prover.unwrap();

        let mut config = create_test_config_with_thread_name().await;
        // only verifiers 0 and 1 will send disprove transactions
        config.test_params.verifier_do_not_send_disprove_indexes = Some(vec![2, 3]);

        citrea::update_config_with_citrea_e2e_values(
            &mut config,
            da,
            sequencer,
            Some((
                lc_prover.config.rollup.rpc.bind_host.as_str(),
                lc_prover.config.rollup.rpc.bind_port,
            )),
        );

        let (kickoff_tx, rpc, actors) = self
            .common_test_setup(config.clone(), lc_prover, batch_prover, da, sequencer)
            .await?;

        tracing::info!("Common test setup completed");

        let kickoff_txid = kickoff_tx.compute_txid();

        let disprove_timeout_outpoint = OutPoint {
            txid: kickoff_txid,
            vout: UtxoVout::Disprove.get_vout(),
        };

        tracing::info!(
            "Disprove timeout outpoint: {:?}, txid: {:?}",
            disprove_timeout_outpoint,
            kickoff_txid
        );

        let txid = get_txid_where_utxo_is_spent_while_waiting_for_light_client_and_state_mngr_sync(
            &rpc,
            lc_prover,
            disprove_timeout_outpoint,
            &actors,
        )
        .await
        .unwrap();

        tracing::info!("Disprove timeout txid: {:?}", txid);

        let kickoff_finalizer_out = OutPoint {
            txid: kickoff_txid,
            vout: UtxoVout::KickoffFinalizer.get_vout(),
        };
=======
                tracing::info!("Disprove timeout transaction is onchain");
                Ok(())
            }
            DisproveTestVariant::CorruptedAssert => {
                let disprove_outpoint = OutPoint {
                    txid: kickoff_txid,
                    vout: UtxoVout::Disprove.get_vout(),
                };

                tracing::info!(
                    "Disprove outpoint: {:?}, txid: {:?}",
                    disprove_outpoint,
                    kickoff_txid
                );

                let txid = get_txid_where_utxo_is_spent_while_waiting_for_light_client_sync(
                    &rpc,
                    lc_prover,
                    disprove_outpoint,
                )
                .await
                .unwrap();

                tracing::info!("Disprove txid: {:?}", txid);
>>>>>>> c35c3964

                let round_txid = kickoff_tx.input[0].previous_output.txid;

                let burn_connector = OutPoint {
                    txid: round_txid,
                    vout: UtxoVout::CollateralInRound.get_vout(),
                };

                let disprove_tx = rpc.client.get_raw_transaction(&txid, None).await?;

                assert!(
                    disprove_tx.input[1].previous_output == burn_connector,
                    "Disprove tx input does not match burn connector outpoint"
                );

                const CONTROL_BLOCK_LENGTH_DEPTH_11: usize = 1 + 32 + 32 * 11; // 385 - Length of the control block in the disprove script

                const CONTROL_BLOCK_LENGTH_DEPTH_10: usize = 1 + 32 + 32 * 10; // 353 - Length of the control block in the disprove script

                let witness = &disprove_tx.input[0].witness;
                let control_block = &witness[witness.len() - 1];

                // Check if the control block length matches either depth 10 or 11 which are the only valid depths for disprove transactions
                // This differs from additional disprove tx, which has a smaller control block length
                assert!(
                    control_block.len() == CONTROL_BLOCK_LENGTH_DEPTH_10
                        || control_block.len() == CONTROL_BLOCK_LENGTH_DEPTH_11,
                    "Control block length does not match expected depth 10 or 11 (got {})",
                    control_block.len()
                );

                tracing::info!("Disprove transaction is onchain");
                Ok(())
            }
        }
    }
}

/// Tests the disprove timeout mechanism in a healthy, non-disrupted protocol state.
///
/// # Arrange
/// * Sets up full Citrea stack with sequencer, DA node, batch prover, and light client prover.
/// * Uses default bridge configuration without any intentional disruption.
///
/// # Act
/// * Executes deposit and withdrawal flows.
/// * Processes the payout and kickoff transactions.
/// * Waits for the disprove timeout to activate.
///
/// # Assert
/// * Confirms that a disprove timeout transaction is created and included on Bitcoin.
/// * Verifies that the transaction correctly spends the `KickoffFinalizer` output.
#[tokio::test]
#[ignore = "This test is too slow, run separately"]
async fn disprove_script_test_healthy() -> Result<()> {
    initialize_logger(Some(::tracing::level_filters::LevelFilter::DEBUG))
        .expect("Failed to initialize logger");
    std::env::set_var(
        "CITREA_DOCKER_IMAGE",
        "chainwayxyz/citrea-test:35ec72721c86c8e0cbc272f992eeadfcdc728102",
    );
    let additional_disprove_test = DisproveTest {
        variant: DisproveTestVariant::HealthyState,
    };
    TestCaseRunner::new(additional_disprove_test).run().await
}

/// Tests the disprove mechanism in the presence of a corrupted assert commitment.
///
/// # Arrange
/// - Sets up the full Citrea stack: sequencer, DA node, batch prover, and light client prover.
/// - Sets `corrupted_asserts = true` in the configuration to simulate a corrupted assert scenario.
///
/// # Act
/// - Executes deposit and withdrawal flows.
/// - Processes payout and kickoff transactions.
/// - Waits for the disprove transaction to be triggered due to the corrupted assert.
///
/// # Assert
/// - Confirms a disprove transaction is created and included on Bitcoin.
/// - Validates that the disprove transaction consumes the correct input (the `BurnConnector` outpoint).
#[tokio::test]
#[ignore = "This test is too slow, run separately"]
async fn disprove_script_test_corrupted_assert() -> Result<()> {
    initialize_logger(Some(::tracing::level_filters::LevelFilter::DEBUG))
        .expect("Failed to initialize logger");
    std::env::set_var(
        "CITREA_DOCKER_IMAGE",
        "chainwayxyz/citrea-test:35ec72721c86c8e0cbc272f992eeadfcdc728102",
    );
    let additional_disprove_test = DisproveTest {
        variant: DisproveTestVariant::CorruptedAssert,
    };
    TestCaseRunner::new(additional_disprove_test).run().await
}<|MERGE_RESOLUTION|>--- conflicted
+++ resolved
@@ -1,8 +1,4 @@
 use super::common::citrea::get_bridge_params;
-<<<<<<< HEAD
-use super::common::test_actors::TestActors;
-=======
->>>>>>> c35c3964
 use crate::bitvm_client::{ClementineBitVMPublicKeys, SECP};
 use crate::builder::transaction::input::UtxoVout;
 use crate::database::Database;
@@ -10,10 +6,7 @@
 use crate::rpc::clementine::{TransactionRequest, WithdrawParams};
 use crate::test::common::citrea::{get_citrea_safe_withdraw_params, SECRET_KEYS};
 use crate::test::common::tx_utils::{
-    create_tx_sender, ensure_outpoint_spent_while_waiting_for_light_client_and_state_mngr_sync,
-    get_tx_from_signed_txs_with_type,
-    get_txid_where_utxo_is_spent_while_waiting_for_light_client_and_state_mngr_sync,
-    mine_once_after_outpoint_spent_in_mempool,
+    create_tx_sender, ensure_outpoint_spent_while_waiting_for_light_client_and_state_mngr_sync, get_tx_from_signed_txs_with_type, get_txid_where_utxo_is_spent_while_waiting_for_light_client_and_state_mngr_sync, mine_once_after_outpoint_spent_in_mempool
 };
 use crate::test::common::{
     generate_withdrawal_transaction_and_signature, mine_once_after_in_mempool, run_single_deposit,
@@ -54,20 +47,6 @@
     variant: DisproveTestVariant,
 }
 
-<<<<<<< HEAD
-impl DisproveTest {
-    async fn common_test_setup(
-        &self,
-        mut config: BridgeConfig,
-        lc_prover: &Node<LightClientProverConfig>,
-        batch_prover: &Node<BatchProverConfig>,
-        da: &BitcoinNode,
-        sequencer: &Node<SequencerConfig>,
-    ) -> Result<(Transaction, ExtendedRpc, TestActors<CitreaClient>)> {
-        tracing::debug!(
-            "disprove timeout is set to: {:?}",
-            config.protocol_paramset().disprove_timeout_timelock
-=======
 #[async_trait]
 impl TestCase for DisproveTest {
     fn bitcoin_config() -> BitcoinConfig {
@@ -150,7 +129,6 @@
                 lc_prover.config.rollup.rpc.bind_host.as_str(),
                 lc_prover.config.rollup.rpc.bind_port,
             )),
->>>>>>> c35c3964
         );
 
         let rpc = ExtendedRpc::connect(
@@ -169,21 +147,8 @@
             "Deposit starting at block height: {:?}",
             rpc.client.get_block_count().await?
         );
-<<<<<<< HEAD
         let (actors, deposit_params, move_txid, _deposit_blockhash, verifiers_public_keys) =
             run_single_deposit::<CitreaClient>(&mut config, rpc.clone(), None, None, None).await?;
-=======
-        let (
-            _verifiers,
-            mut operators,
-            _aggregator,
-            _cleanup,
-            deposit_params,
-            move_txid,
-            _deposit_blockhash,
-            verifiers_public_keys,
-        ) = run_single_deposit::<CitreaClient>(&mut config, rpc.clone(), None, None).await?;
->>>>>>> c35c3964
 
         tracing::debug!(
             "Deposit ending block_height: {:?}",
@@ -590,12 +555,7 @@
             );
         }
 
-<<<<<<< HEAD
-        Ok((kickoff_tx, rpc, actors))
-    }
-=======
         let kickoff_txid = kickoff_tx.compute_txid();
->>>>>>> c35c3964
 
         match self.variant {
             DisproveTestVariant::HealthyState => {
@@ -610,41 +570,16 @@
                     kickoff_txid
                 );
 
-                let txid = get_txid_where_utxo_is_spent_while_waiting_for_light_client_sync(
+                let txid = get_txid_where_utxo_is_spent_while_waiting_for_light_client_and_state_mngr_sync(
                     &rpc,
                     lc_prover,
                     disprove_timeout_outpoint,
+                    &actors,
                 )
                 .await
                 .unwrap();
 
-<<<<<<< HEAD
-        let lc_prover = lc_prover.unwrap();
-        let batch_prover = batch_prover.unwrap();
-
-        let mut config = create_test_config_with_thread_name().await;
-        config.test_params.corrupted_asserts = true;
-        // only verifiers 0 and 1 will send disprove transactions
-        config.test_params.verifier_do_not_send_disprove_indexes = Some(vec![2, 3]);
-
-        citrea::update_config_with_citrea_e2e_values(
-            &mut config,
-            da,
-            sequencer,
-            Some((
-                lc_prover.config.rollup.rpc.bind_host.as_str(),
-                lc_prover.config.rollup.rpc.bind_port,
-            )),
-        );
-
-        let (kickoff_tx, rpc, actors) = self
-            .common_test_setup(config.clone(), lc_prover, batch_prover, da, sequencer)
-            .await?;
-
-        tracing::info!("Common test setup completed");
-=======
                 tracing::info!("Disprove timeout txid: {:?}", txid);
->>>>>>> c35c3964
 
                 let kickoff_finalizer_out = OutPoint {
                     txid: kickoff_txid,
@@ -658,106 +593,6 @@
                     "Disprove timeout tx input does not match kickoff finalizer outpoint. Disprove tx is sent instead."
                 );
 
-<<<<<<< HEAD
-        let txid = get_txid_where_utxo_is_spent_while_waiting_for_light_client_and_state_mngr_sync(
-            &rpc,
-            lc_prover,
-            disprove_outpoint,
-            &actors,
-        )
-        .await
-        .unwrap();
-
-        tracing::info!("Disprove txid: {:?}", txid);
-
-        let round_txid = kickoff_tx.input[0].previous_output.txid;
-
-        let burn_connector = OutPoint {
-            txid: round_txid,
-            vout: UtxoVout::CollateralInRound.get_vout(),
-        };
-
-        let disprove_tx = rpc.client.get_raw_transaction(&txid, None).await?;
-
-        assert!(
-            disprove_tx.input[1].previous_output == burn_connector,
-            "Disprove tx input does not match burn connector outpoint"
-        );
-
-        const CONTROL_BLOCK_LENGTH: usize = 1 + 32 + 32 * 11; // 385 - Length of the control block in the disprove script
-
-        let witness = &disprove_tx.input[0].witness;
-        let control_block = &witness[witness.len() - 1];
-
-        assert_eq!(
-            control_block.len(),
-            CONTROL_BLOCK_LENGTH,
-            "Control block length does not match expected length"
-        );
-
-        tracing::info!("Disprove transaction is onchain");
-        Ok(())
-    }
-
-    async fn healthy_state_test(&self, f: &mut TestFramework) -> Result<()> {
-        tracing::info!("Starting Citrea");
-        let (sequencer, _full_node, lc_prover, batch_prover, da) =
-            citrea::start_citrea(Self::sequencer_config(), f)
-                .await
-                .unwrap();
-
-        let lc_prover = lc_prover.unwrap();
-        let batch_prover = batch_prover.unwrap();
-
-        let mut config = create_test_config_with_thread_name().await;
-        // only verifiers 0 and 1 will send disprove transactions
-        config.test_params.verifier_do_not_send_disprove_indexes = Some(vec![2, 3]);
-
-        citrea::update_config_with_citrea_e2e_values(
-            &mut config,
-            da,
-            sequencer,
-            Some((
-                lc_prover.config.rollup.rpc.bind_host.as_str(),
-                lc_prover.config.rollup.rpc.bind_port,
-            )),
-        );
-
-        let (kickoff_tx, rpc, actors) = self
-            .common_test_setup(config.clone(), lc_prover, batch_prover, da, sequencer)
-            .await?;
-
-        tracing::info!("Common test setup completed");
-
-        let kickoff_txid = kickoff_tx.compute_txid();
-
-        let disprove_timeout_outpoint = OutPoint {
-            txid: kickoff_txid,
-            vout: UtxoVout::Disprove.get_vout(),
-        };
-
-        tracing::info!(
-            "Disprove timeout outpoint: {:?}, txid: {:?}",
-            disprove_timeout_outpoint,
-            kickoff_txid
-        );
-
-        let txid = get_txid_where_utxo_is_spent_while_waiting_for_light_client_and_state_mngr_sync(
-            &rpc,
-            lc_prover,
-            disprove_timeout_outpoint,
-            &actors,
-        )
-        .await
-        .unwrap();
-
-        tracing::info!("Disprove timeout txid: {:?}", txid);
-
-        let kickoff_finalizer_out = OutPoint {
-            txid: kickoff_txid,
-            vout: UtxoVout::KickoffFinalizer.get_vout(),
-        };
-=======
                 tracing::info!("Disprove timeout transaction is onchain");
                 Ok(())
             }
@@ -773,16 +608,16 @@
                     kickoff_txid
                 );
 
-                let txid = get_txid_where_utxo_is_spent_while_waiting_for_light_client_sync(
+                let txid = get_txid_where_utxo_is_spent_while_waiting_for_light_client_and_state_mngr_sync(
                     &rpc,
                     lc_prover,
                     disprove_outpoint,
+                    &actors,
                 )
                 .await
                 .unwrap();
 
                 tracing::info!("Disprove txid: {:?}", txid);
->>>>>>> c35c3964
 
                 let round_txid = kickoff_tx.input[0].previous_output.txid;
 
