use super::common::citrea::get_bridge_params;
use super::common::ActorsCleanup;
use crate::bitvm_client::SECP;
use crate::builder::transaction::input::UtxoVout;
use crate::builder::transaction::TransactionType;
use crate::citrea::{CitreaClient, CitreaClientT, SATS_TO_WEI_MULTIPLIER};
use crate::config::BridgeConfig;
use crate::database::Database;
use crate::deposit::KickoffData;
use crate::operator::RoundIndex;
use crate::rpc::clementine::clementine_aggregator_client::ClementineAggregatorClient;
use crate::rpc::clementine::clementine_operator_client::ClementineOperatorClient;
use crate::rpc::clementine::clementine_verifier_client::ClementineVerifierClient;
use crate::rpc::clementine::{TransactionRequest, WithdrawParams};
use crate::test::common::citrea::{get_citrea_safe_withdraw_params, SECRET_KEYS};
use crate::test::common::tx_utils::get_tx_from_signed_txs_with_type;
use crate::test::common::tx_utils::{
    create_tx_sender, ensure_outpoint_spent_while_waiting_for_light_client_sync,
    get_tx_from_signed_txs_with_type,
    get_txid_where_utxo_is_spent_while_waiting_for_light_client_sync,
    mine_once_after_outpoint_spent_in_mempool,
};
use crate::test::common::{
    generate_withdrawal_transaction_and_signature, mine_once_after_in_mempool, run_single_deposit,
};
use crate::utils::{FeePayingType, TxMetadata};
use crate::{
    extended_rpc::ExtendedRpc,
    test::common::{
        citrea::{self},
        create_test_config_with_thread_name,
    },
};
use alloy::primitives::U256;
use async_trait::async_trait;
use bitcoin::hashes::Hash;
use bitcoin::{secp256k1::SecretKey, Address, Amount};
use bitcoin::{OutPoint, Transaction, Txid};
use bitcoincore_rpc::RpcApi;
use citrea_e2e::bitcoin::{BitcoinNode, DEFAULT_FINALITY_DEPTH};
use citrea_e2e::config::{BatchProverConfig, LightClientProverConfig};
use citrea_e2e::node::Node;
use citrea_e2e::{
    config::{BitcoinConfig, SequencerConfig, TestCaseConfig, TestCaseDockerConfig},
    framework::TestFramework,
    test_case::{TestCase, TestCaseRunner},
    Result,
};
use tonic::transport::Channel;
pub enum TestVariant {
    HealthyState,
    CorruptedLatestBlockHash,
    CorruptedPayoutTxBlockHash,
    CorruptedChallengeSendingWatchtowers,
    OperatorForgotWatchtowerChallenge,
}

struct AdditionalDisproveTest {
    variant: TestVariant,
}

impl AdditionalDisproveTest {
    async fn common_test_setup(
        &self,
        mut config: BridgeConfig,
        lc_prover: &Node<LightClientProverConfig>,
        batch_prover: &Node<BatchProverConfig>,
        da: &BitcoinNode,
        sequencer: &Node<SequencerConfig>,
    ) -> Result<(
        Transaction,
        ExtendedRpc,
        Vec<ClementineVerifierClient<Channel>>,
        Vec<ClementineOperatorClient<Channel>>,
        ClementineAggregatorClient<Channel>,
        ActorsCleanup,
    )> {
        tracing::debug!(
            "disprove timeout is set to: {:?}",
            config.protocol_paramset().disprove_timeout_timelock
        );

        let rpc = ExtendedRpc::connect(
            config.bitcoin_rpc_url.clone(),
            config.bitcoin_rpc_user.clone(),
            config.bitcoin_rpc_password.clone(),
        )
        .await?;

        rpc.mine_blocks(5).await.unwrap();

        let block_count = da.get_block_count().await?;
        tracing::debug!("Block count before deposit: {:?}", block_count);

        tracing::debug!(
            "Deposit starting at block height: {:?}",
            rpc.client.get_block_count().await?
        );
        let (
            verifiers,
            mut operators,
            aggregator,
            cleanup,
            deposit_params,
            move_txid,
            _deposit_blockhash,
            verifiers_public_keys,
        ) = run_single_deposit::<CitreaClient>(&mut config, rpc.clone(), None).await?;

        tracing::debug!(
            "Deposit ending block_height: {:?}",
            rpc.client.get_block_count().await?
        );

        // Wait for TXs to be on-chain (CPFP etc.).
        rpc.mine_blocks(DEFAULT_FINALITY_DEPTH).await.unwrap();
        tokio::time::sleep(std::time::Duration::from_secs(1)).await;

        for _ in 0..sequencer.config.node.max_l2_blocks_per_commitment {
            sequencer.client.send_publish_batch_request().await.unwrap();
        }

        // Send deposit to Citrea
        let tx = rpc.client.get_raw_transaction(&move_txid, None).await?;
        let tx_info = rpc
            .client
            .get_raw_transaction_info(&move_txid, None)
            .await?;
        let block = rpc.client.get_block(&tx_info.blockhash.unwrap()).await?;
        let block_height = rpc.client.get_block_info(&block.block_hash()).await?.height as u64;

        citrea::wait_until_lc_contract_updated(sequencer.client.http_client(), block_height)
            .await
            .unwrap();

        // Without a deposit, the balance should be 0.
        assert_eq!(
            citrea::eth_get_balance(
                sequencer.client.http_client().clone(),
                crate::EVMAddress([1; 20]),
            )
            .await
            .unwrap(),
            0
        );

        tracing::debug!("Depositing to Citrea...");

        citrea::deposit(
            &rpc,
            sequencer.client.http_client().clone(),
            block,
            block_height.try_into().unwrap(),
            tx,
        )
        .await?;
        for _ in 0..sequencer.config.node.max_l2_blocks_per_commitment {
            sequencer.client.send_publish_batch_request().await.unwrap();
        }

        // After the deposit, the balance should be non-zero.
        assert_ne!(
            citrea::eth_get_balance(
                sequencer.client.http_client().clone(),
                crate::EVMAddress([1; 20]),
            )
            .await
            .unwrap(),
            0
        );

        tracing::debug!("Deposit operations are successful.");

        // Prepare withdrawal transaction.
        let user_sk = SecretKey::from_slice(&[13u8; 32]).unwrap();
        let withdrawal_address = Address::p2tr(
            &SECP,
            user_sk.x_only_public_key(&SECP).0,
            None,
            config.protocol_paramset().network,
        );
        let (withdrawal_utxo_with_txout, payout_txout, sig) =
            generate_withdrawal_transaction_and_signature(
                &config,
                &rpc,
                &withdrawal_address,
                config.protocol_paramset().bridge_amount
                    - config
                        .operator_withdrawal_fee_sats
                        .unwrap_or(Amount::from_sat(0)),
            )
            .await;

        rpc.mine_blocks(1).await.unwrap();

        let block_height = rpc.client.get_block_count().await.unwrap();

        // Wait for TXs to be on-chain (CPFP etc.).
        rpc.mine_blocks(DEFAULT_FINALITY_DEPTH).await.unwrap();
        tokio::time::sleep(std::time::Duration::from_secs(1)).await;

        for _ in 0..sequencer.config.node.max_l2_blocks_per_commitment {
            sequencer.client.send_publish_batch_request().await.unwrap();
        }

        citrea::wait_until_lc_contract_updated(sequencer.client.http_client(), block_height)
            .await
            .unwrap();

        let params = get_citrea_safe_withdraw_params(
            &rpc,
            withdrawal_utxo_with_txout.clone(),
            payout_txout.clone(),
            sig,
        )
        .await
        .unwrap();

        let withdrawal_utxo = withdrawal_utxo_with_txout.outpoint;

        // Without a withdrawal in Citrea, operator can't withdraw.
        assert!(operators[0]
            .withdraw(WithdrawParams {
                withdrawal_id: 0,
                input_signature: sig.serialize().to_vec(),
                input_outpoint: Some(withdrawal_utxo.into()),
                output_script_pubkey: payout_txout.script_pubkey.to_bytes(),
                output_amount: payout_txout.value.to_sat(),
            })
            .await
            .is_err());

        let citrea_client = CitreaClient::new(
            config.citrea_rpc_url.clone(),
            config.citrea_light_client_prover_url.clone(),
            config.citrea_chain_id,
            Some(SECRET_KEYS[0].to_string().parse().unwrap()),
        )
        .await
        .unwrap();

        let citrea_withdrawal_tx = citrea_client
            .contract
            .safeWithdraw(params.0, params.1, params.2, params.3, params.4)
            .value(U256::from(
                config.protocol_paramset().bridge_amount.to_sat() * SATS_TO_WEI_MULTIPLIER,
            ))
            .send()
            .await
            .unwrap();
        tracing::debug!("Withdrawal TX sent in Citrea");

        // 1. force sequencer to commit
        for _ in 0..sequencer.config.node.max_l2_blocks_per_commitment {
            sequencer.client.send_publish_batch_request().await.unwrap();
        }
        tracing::debug!("Publish batch request sent");

        let receipt = citrea_withdrawal_tx.get_receipt().await.unwrap();
        println!("Citrea withdrawal tx receipt: {:?}", receipt);

        // 2. wait until 2 commitment txs (commit, reveal) seen from DA to ensure their reveal prefix nonce is found
        da.wait_mempool_len(2, None).await?;

        // 3. generate FINALITY_DEPTH da blocks
        rpc.mine_blocks(DEFAULT_FINALITY_DEPTH).await.unwrap();

        // 4. wait for batch prover to generate proof on the finalized height
        let finalized_height = da.get_finalized_height(None).await.unwrap();
        batch_prover
            .wait_for_l1_height(finalized_height, None)
            .await?;
        lc_prover.wait_for_l1_height(finalized_height, None).await?;

        // 5. ensure 2 batch proof txs on DA (commit, reveal)
        da.wait_mempool_len(2, None).await?;

        // 6. generate FINALITY_DEPTH da blocks
        rpc.mine_blocks(DEFAULT_FINALITY_DEPTH).await.unwrap();

        let finalized_height = da.get_finalized_height(None).await.unwrap();

        tracing::info!("Finalized height: {:?}", finalized_height);
        lc_prover.wait_for_l1_height(finalized_height, None).await?;
        tracing::info!("Waited for L1 height {}", finalized_height);

        rpc.mine_blocks(DEFAULT_FINALITY_DEPTH).await.unwrap();

        // Setup tx_sender for sending transactions
        let verifier_0_config = {
            let mut config = config.clone();
            config.db_name += "0";
            config
        };

        let op0_xonly_pk = verifiers_public_keys[0].x_only_public_key().0;

        let db = Database::new(&verifier_0_config)
            .await
            .expect("failed to create database");

        let payout_txid = loop {
            let withdrawal_response = operators[0]
                .withdraw(WithdrawParams {
                    withdrawal_id: 0,
                    input_signature: sig.serialize().to_vec(),
                    input_outpoint: Some(withdrawal_utxo.into()),
                    output_script_pubkey: payout_txout.script_pubkey.to_bytes(),
                    output_amount: payout_txout.value.to_sat(),
                })
                .await;

            tracing::info!("Withdrawal response: {:?}", withdrawal_response);

            match withdrawal_response {
                Ok(withdrawal_response) => {
                    tracing::info!("Withdrawal response: {:?}", withdrawal_response);
                    break Txid::from_byte_array(
                        withdrawal_response
                            .into_inner()
                            .txid
                            .ok_or(eyre::eyre!("Malformed outpoint in withdrawal response"))
                            .unwrap()
                            .txid
                            .try_into()
                            .unwrap(),
                    );
                }
                Err(e) => {
                    tracing::info!("Withdrawal error: {:?}", e);
                }
            }

            tokio::time::sleep(std::time::Duration::from_secs(1)).await;
        };
        tracing::info!("Payout txid: {:?}", payout_txid);

        mine_once_after_in_mempool(&rpc, payout_txid, Some("Payout tx"), None).await?;

        rpc.mine_blocks(DEFAULT_FINALITY_DEPTH).await.unwrap();

        // wait until payout part is not null
        while db
            .get_first_unhandled_payout_by_operator_xonly_pk(None, op0_xonly_pk)
            .await?
            .is_none()
        {
            tokio::time::sleep(std::time::Duration::from_millis(100)).await;
        }

        tracing::info!("Waiting until payout is handled");
        // wait until payout is handled
        while db
            .get_first_unhandled_payout_by_operator_xonly_pk(None, op0_xonly_pk)
            .await?
            .is_some()
        {
            tracing::info!("Payout is not handled yet");
            tokio::time::sleep(std::time::Duration::from_millis(100)).await;
        }

        let kickoff_txid = db
            .get_handled_payout_kickoff_txid(None, payout_txid)
            .await?
            .expect("Payout must be handled");

<<<<<<< HEAD
        tracing::info!("Kickoff txid: {:?}", kickoff_txid);

        // wait 3 seconds so fee payer txs are sent to mempool
        tokio::time::sleep(std::time::Duration::from_secs(3)).await;
        // mine 1 block to make sure the fee payer txs are in the next block
        rpc.mine_blocks(1).await.unwrap();

=======
>>>>>>> 35d4e5da
        // Wait for the kickoff tx to be onchain
        let kickoff_block_height =
            mine_once_after_in_mempool(&rpc, kickoff_txid, Some("Kickoff tx"), Some(300)).await?;

        let kickoff_tx = rpc.get_tx_of_txid(&kickoff_txid).await?;

        let kickoff_idx = kickoff_tx.input[0].previous_output.vout - 1;
        let base_tx_req = TransactionRequest {
            kickoff_id: Some(
                KickoffData {
                    operator_xonly_pk: op0_xonly_pk,
                    round_idx: RoundIndex::Round(0),
                    kickoff_idx: kickoff_idx as u32,
                }
                .into(),
            ),
            deposit_outpoint: Some(deposit_params.deposit_outpoint.into()),
        };
        let all_txs = operators[0]
            .internal_create_signed_txs(base_tx_req.clone())
            .await?
            .into_inner();

        let challenge_tx = bitcoin::consensus::deserialize(
            &all_txs
                .signed_txs
                .iter()
                .find(|tx| tx.transaction_type == Some(TransactionType::Challenge.into()))
                .unwrap()
                .raw_tx,
        )
        .unwrap();

        let kickoff_tx: Transaction = bitcoin::consensus::deserialize(
            &all_txs
                .signed_txs
                .iter()
                .find(|tx| tx.transaction_type == Some(TransactionType::Kickoff.into()))
                .unwrap()
                .raw_tx,
        )
        .unwrap();

        assert_eq!(kickoff_txid, kickoff_tx.compute_txid());

        let (tx_sender, tx_sender_db) = create_tx_sender(&config, 0).await.unwrap();
        let mut db_commit = tx_sender_db.begin_transaction().await.unwrap();
        tx_sender
            .insert_try_to_send(
                &mut db_commit,
                Some(TxMetadata {
                    deposit_outpoint: None,
                    operator_xonly_pk: None,
                    round_idx: None,
                    kickoff_idx: None,
                    tx_type: TransactionType::Challenge,
                }),
                &challenge_tx,
                FeePayingType::RBF,
                None,
                &[],
                &[],
                &[],
                &[],
            )
            .await
            .unwrap();
        db_commit.commit().await.unwrap();

        rpc.mine_blocks(DEFAULT_FINALITY_DEPTH).await.unwrap();

        let challenge_outpoint = OutPoint {
            txid: kickoff_txid,
            vout: UtxoVout::Challenge.get_vout(),
        };
        tracing::warn!(
            "Wait until challenge tx is in mempool, kickoff block height: {:?}",
            kickoff_block_height
        );
        // wait until challenge tx is in mempool
        mine_once_after_outpoint_spent_in_mempool(&rpc, challenge_outpoint)
            .await
            .unwrap();
        tracing::warn!("Mined once after challenge tx is in mempool");

        // wait until the light client prover is synced to the same height
        lc_prover
            .wait_for_l1_height(kickoff_block_height as u64, None)
            .await?;

        let first_assert_utxo = OutPoint {
            txid: kickoff_txid,
            vout: UtxoVout::Assert(0).get_vout(),
        };

        ensure_outpoint_spent_while_waiting_for_light_client_sync(
            &rpc,
            lc_prover,
            first_assert_utxo,
        )
        .await
        .unwrap();

        let assert_txs = operators[0]
            .internal_create_assert_commitment_txs(base_tx_req)
            .await?
            .into_inner();

        let assert_tx =
            get_tx_from_signed_txs_with_type(&assert_txs, TransactionType::MiniAssert(0)).unwrap();
        let txid = assert_tx.compute_txid();

        assert!(
            rpc.is_tx_on_chain(&txid).await.unwrap(),
            "Mini assert 0 was not found in the chain",
        );

        Ok((kickoff_tx, rpc, verifiers, operators, aggregator, cleanup))
    }

    async fn disrupted_latest_block_hash_commit(&self, f: &mut TestFramework) -> Result<()> {
        tracing::info!("Starting Citrea");
        let (sequencer, _full_node, lc_prover, batch_prover, da) =
            citrea::start_citrea(Self::sequencer_config(), f)
                .await
                .unwrap();

        let lc_prover = lc_prover.unwrap();
        let batch_prover = batch_prover.unwrap();

        let mut config = create_test_config_with_thread_name().await;
        config.test_params.disrupt_latest_block_hash_commit = true;

        citrea::update_config_with_citrea_e2e_values(
            &mut config,
            da,
            sequencer,
            Some((
                lc_prover.config.rollup.rpc.bind_host.as_str(),
                lc_prover.config.rollup.rpc.bind_port,
            )),
        );

        let (kickoff_tx, rpc, _verifiers, _operators, _aggregator, _cleanup) = self
            .common_test_setup(config, lc_prover, batch_prover, da, sequencer)
            .await?;

        tracing::info!("Common test setup completed");

        let kickoff_txid = kickoff_tx.compute_txid();

        let disprove_outpoint = OutPoint {
            txid: kickoff_txid,
            vout: UtxoVout::Disprove.get_vout(),
        };

        tracing::info!(
            "Disprove outpoint: {:?}, txid: {:?}",
            disprove_outpoint,
            kickoff_txid
        );

        let disprove_txid = get_txid_where_utxo_is_spent_while_waiting_for_light_client_sync(
            &rpc,
            lc_prover,
            disprove_outpoint,
        )
        .await
        .unwrap();

        tracing::info!("Disprove txid: {:?}", disprove_txid);

        let round_txid = kickoff_tx.input[0].previous_output.txid;

        let burn_connector = OutPoint {
            txid: round_txid,
            vout: UtxoVout::BurnConnector.get_vout(),
        };

        let disprove_tx = rpc.client.get_raw_transaction(&disprove_txid, None).await?;

        assert!(
            disprove_tx.input[1].previous_output == burn_connector,
            "Disprove tx input does not match burn connector outpoint"
        );

        tracing::info!("Disprove transaction is onchain");
        Ok(())
    }

    async fn disrupted_payout_tx_block_hash_commit(&self, f: &mut TestFramework) -> Result<()> {
        tracing::info!("Starting Citrea");
        let (sequencer, _full_node, lc_prover, batch_prover, da) =
            citrea::start_citrea(Self::sequencer_config(), f)
                .await
                .unwrap();

        let lc_prover = lc_prover.unwrap();
        let batch_prover = batch_prover.unwrap();

        let mut config = create_test_config_with_thread_name().await;
        config.test_params.disrupt_payout_tx_block_hash_commit = true;

        citrea::update_config_with_citrea_e2e_values(
            &mut config,
            da,
            sequencer,
            Some((
                lc_prover.config.rollup.rpc.bind_host.as_str(),
                lc_prover.config.rollup.rpc.bind_port,
            )),
        );

        let (kickoff_tx, rpc, _verifiers, _operators, _aggregator, _cleanup) = self
            .common_test_setup(config, lc_prover, batch_prover, da, sequencer)
            .await?;

        tracing::info!("Common test setup completed");

        let kickoff_txid = kickoff_tx.compute_txid();

        let disprove_outpoint = OutPoint {
            txid: kickoff_txid,
            vout: UtxoVout::Disprove.get_vout(),
        };

        tracing::info!(
            "Disprove outpoint: {:?}, txid: {:?}",
            disprove_outpoint,
            kickoff_txid
        );

        let txid = get_txid_where_utxo_is_spent_while_waiting_for_light_client_sync(
            &rpc,
            lc_prover,
            disprove_outpoint,
        )
        .await
        .unwrap();

        tracing::info!("Disprove txid: {:?}", txid);

        let round_txid = kickoff_tx.input[0].previous_output.txid;

        let burn_connector = OutPoint {
            txid: round_txid,
            vout: UtxoVout::BurnConnector.get_vout(),
        };

        let disprove_tx = rpc.client.get_raw_transaction(&txid, None).await?;

        assert!(
            disprove_tx.input[1].previous_output == burn_connector,
            "Disprove tx input does not match burn connector outpoint"
        );

        tracing::info!("Disprove transaction is onchain");
        Ok(())
    }

    async fn disrupted_challenge_sending_watchtowers_commit(
        &self,
        f: &mut TestFramework,
    ) -> Result<()> {
        tracing::info!("Starting Citrea");
        let (sequencer, _full_node, lc_prover, batch_prover, da) =
            citrea::start_citrea(Self::sequencer_config(), f)
                .await
                .unwrap();

        let lc_prover = lc_prover.unwrap();
        let batch_prover = batch_prover.unwrap();

        let mut config = create_test_config_with_thread_name().await;
        config
            .test_params
            .disrupt_challenge_sending_watchtowers_commit = true;

        citrea::update_config_with_citrea_e2e_values(
            &mut config,
            da,
            sequencer,
            Some((
                lc_prover.config.rollup.rpc.bind_host.as_str(),
                lc_prover.config.rollup.rpc.bind_port,
            )),
        );

        let (kickoff_tx, rpc, _verifiers, _operators, _aggregator, _cleanup) = self
            .common_test_setup(config, lc_prover, batch_prover, da, sequencer)
            .await?;

        tracing::info!("Common test setup completed");

        let kickoff_txid = kickoff_tx.compute_txid();

        let disprove_outpoint = OutPoint {
            txid: kickoff_txid,
            vout: UtxoVout::Disprove.get_vout(),
        };

        tracing::info!(
            "Disprove outpoint: {:?}, txid: {:?}",
            disprove_outpoint,
            kickoff_txid
        );

        let txid = get_txid_where_utxo_is_spent_while_waiting_for_light_client_sync(
            &rpc,
            lc_prover,
            disprove_outpoint,
        )
        .await
        .unwrap();

        tracing::info!("Disprove txid: {:?}", txid);

        let round_txid = kickoff_tx.input[0].previous_output.txid;

        let burn_connector = OutPoint {
            txid: round_txid,
            vout: UtxoVout::BurnConnector.get_vout(),
        };

        let disprove_tx = rpc.client.get_raw_transaction(&txid, None).await?;

        assert!(
            disprove_tx.input[1].previous_output == burn_connector,
            "Disprove tx input does not match burn connector outpoint"
        );

        tracing::info!("Disprove transaction is onchain");
        Ok(())
    }

    async fn operator_forgot_watchtower_challenge(&self, f: &mut TestFramework) -> Result<()> {
        tracing::info!("Starting Citrea");
        let (sequencer, _full_node, lc_prover, batch_prover, da) =
            citrea::start_citrea(Self::sequencer_config(), f)
                .await
                .unwrap();

        let lc_prover = lc_prover.unwrap();
        let batch_prover = batch_prover.unwrap();

        let mut config = create_test_config_with_thread_name().await;
        config.test_params.operator_forgot_watchtower_challenge = true;

        citrea::update_config_with_citrea_e2e_values(
            &mut config,
            da,
            sequencer,
            Some((
                lc_prover.config.rollup.rpc.bind_host.as_str(),
                lc_prover.config.rollup.rpc.bind_port,
            )),
        );

        let (kickoff_tx, rpc, _verifiers, _operators, _aggregator, _cleanup) = self
            .common_test_setup(config, lc_prover, batch_prover, da, sequencer)
            .await?;

        tracing::info!("Common test setup completed");

        let kickoff_txid = kickoff_tx.compute_txid();

        let disprove_outpoint = OutPoint {
            txid: kickoff_txid,
            vout: UtxoVout::Disprove.get_vout(),
        };

        tracing::info!(
            "Disprove outpoint: {:?}, txid: {:?}",
            disprove_outpoint,
            kickoff_txid
        );

        let txid = get_txid_where_utxo_is_spent_while_waiting_for_light_client_sync(
            &rpc,
            lc_prover,
            disprove_outpoint,
        )
        .await
        .unwrap();

        tracing::info!("Disprove txid: {:?}", txid);

        let round_txid = kickoff_tx.input[0].previous_output.txid;

        let burn_connector = OutPoint {
            txid: round_txid,
            vout: UtxoVout::BurnConnector.get_vout(),
        };

        let disprove_tx = rpc.client.get_raw_transaction(&txid, None).await?;

        assert!(
            disprove_tx.input[1].previous_output == burn_connector,
            "Disprove tx input does not match burn connector outpoint"
        );

        tracing::info!("Disprove transaction is onchain");
        Ok(())
    }

    async fn healthy_state_test(&self, f: &mut TestFramework) -> Result<()> {
        tracing::info!("Starting Citrea");
        let (sequencer, _full_node, lc_prover, batch_prover, da) =
            citrea::start_citrea(Self::sequencer_config(), f)
                .await
                .unwrap();

        let lc_prover = lc_prover.unwrap();
        let batch_prover = batch_prover.unwrap();

        let mut config = create_test_config_with_thread_name().await;

        citrea::update_config_with_citrea_e2e_values(
            &mut config,
            da,
            sequencer,
            Some((
                lc_prover.config.rollup.rpc.bind_host.as_str(),
                lc_prover.config.rollup.rpc.bind_port,
            )),
        );

        let (kickoff_tx, rpc, _verifiers, _operators, _aggregator, _cleanup) = self
            .common_test_setup(config, lc_prover, batch_prover, da, sequencer)
            .await?;

        tracing::info!("Common test setup completed");

        let kickoff_txid = kickoff_tx.compute_txid();

        let disprove_timeout_outpoint = OutPoint {
            txid: kickoff_txid,
            vout: UtxoVout::Disprove.get_vout(),
        };

        tracing::info!(
            "Disprove timeout outpoint: {:?}, txid: {:?}",
            disprove_timeout_outpoint,
            kickoff_txid
        );

        let txid = get_txid_where_utxo_is_spent_while_waiting_for_light_client_sync(
            &rpc,
            lc_prover,
            disprove_timeout_outpoint,
        )
        .await
        .unwrap();

        tracing::info!("Disprove timeout txid: {:?}", txid);

        let kickoff_finalizer_out = OutPoint {
            txid: kickoff_txid,
            vout: UtxoVout::KickoffFinalizer.get_vout(),
        };

        let disprove_timeout_tx = rpc.client.get_raw_transaction(&txid, None).await?;

        assert!(
            disprove_timeout_tx.input[1].previous_output == kickoff_finalizer_out,
            "Disprove timeout tx input does not match kickoff finalizer outpoint"
        );

        tracing::info!("Disprove timeout transaction is onchain");
        Ok(())
    }
}

#[async_trait]
impl TestCase for AdditionalDisproveTest {
    fn bitcoin_config() -> BitcoinConfig {
        BitcoinConfig {
            extra_args: vec![
                "-txindex=1",
                "-fallbackfee=0.000001",
                "-rpcallowip=0.0.0.0/0",
            ],
            ..Default::default()
        }
    }

    fn test_config() -> TestCaseConfig {
        TestCaseConfig {
            with_sequencer: true,
            with_batch_prover: true,
            with_light_client_prover: true,
            with_full_node: true,
            docker: TestCaseDockerConfig {
                bitcoin: true,
                citrea: true,
            },
            ..Default::default()
        }
    }

    fn sequencer_config() -> SequencerConfig {
        SequencerConfig {
            bridge_initialize_params: get_bridge_params(),
            ..Default::default()
        }
    }

    fn batch_prover_config() -> BatchProverConfig {
        BatchProverConfig {
            enable_recovery: false,
            ..Default::default()
        }
    }

    fn light_client_prover_config() -> LightClientProverConfig {
        LightClientProverConfig {
            enable_recovery: false,
            initial_da_height: 60,
            ..Default::default()
        }
    }

    async fn run_test(&mut self, f: &mut TestFramework) -> Result<()> {
        match self.variant {
            TestVariant::HealthyState => {
                tracing::info!("Running healthy state test");
                self.healthy_state_test(f).await?;
            }
            TestVariant::CorruptedLatestBlockHash => {
                tracing::info!("Running disrupted latest block hash commit test");
                self.disrupted_latest_block_hash_commit(f).await?;
            }
            TestVariant::CorruptedPayoutTxBlockHash => {
                tracing::info!("Running disrupted payout tx block hash commit test");
                self.disrupted_payout_tx_block_hash_commit(f).await?;
            }
            TestVariant::CorruptedChallengeSendingWatchtowers => {
                tracing::info!("Running disrupted challenge sending watchtowers commit test");
                self.disrupted_challenge_sending_watchtowers_commit(f)
                    .await?;
            }
            TestVariant::OperatorForgotWatchtowerChallenge => {
                tracing::info!("Running operator forgot watchtower challenge test");
                self.operator_forgot_watchtower_challenge(f).await?;
            }
        }

        Ok(())
    }
}

/// Tests the disprove mechanism when the latest block hash commitment is intentionally corrupted.
///
/// # Arrange
/// * Sets up full Citrea infrastructure including sequencer, batch prover, light client prover, and DA node.
/// * Sets `disrupt_latest_block_hash_commit = true` to simulate a corrupted block hash during commitment.
///
/// # Act
/// * Performs deposit and withdrawal operations between Bitcoin and Citrea.
/// * Processes payout and kickoff transactions.
/// * Waits for the disprove transaction to be triggered due to the corrupted block hash in the commitment.
///
/// # Assert
/// * Confirms that a disprove transaction is created on Bitcoin.
/// * Validates that the disprove transaction consumes the correct input (the burn connector outpoint).
#[tokio::test]
#[ignore = "This test is too slow, run separately"]
async fn additional_disprove_script_test_disrupted_latest_block_hash() -> Result<()> {
    std::env::set_var(
        "CITREA_DOCKER_IMAGE",
        "chainwayxyz/citrea-test:35ec72721c86c8e0cbc272f992eeadfcdc728102",
    );
    let additional_disprove_test = AdditionalDisproveTest {
        variant: TestVariant::CorruptedLatestBlockHash,
    };
    TestCaseRunner::new(additional_disprove_test).run().await
}

/// Tests the disprove timeout mechanism in a healthy, non-disrupted protocol state.
///
/// # Arrange
/// * Sets up full Citrea stack with sequencer, DA node, batch prover, and light client prover.
/// * Uses default bridge configuration without any intentional disruption.
///
/// # Act
/// * Executes deposit and withdrawal flows.
/// * Processes the payout and kickoff transactions.
/// * Waits for the disprove timeout to activate.
///
/// # Assert
/// * Confirms that a disprove timeout transaction is created and included on Bitcoin.
/// * Verifies that the transaction correctly spends the `KickoffFinalizer` output.
#[tokio::test]
#[ignore = "This test is too slow, run separately"]
async fn additional_disprove_script_test_healthy() -> Result<()> {
    std::env::set_var(
        "CITREA_DOCKER_IMAGE",
        "chainwayxyz/citrea-test:35ec72721c86c8e0cbc272f992eeadfcdc728102",
    );
    let additional_disprove_test = AdditionalDisproveTest {
        variant: TestVariant::HealthyState,
    };
    TestCaseRunner::new(additional_disprove_test).run().await
}

/// Tests the disprove mechanism when the payout transaction's block hash commitment is intentionally corrupted.
///
/// # Arrange
/// * Sets up full Citrea infrastructure including sequencer, batch prover, light client prover, and DA node.
/// * Sets `disrupt_payout_tx_block_hash_commit = true` to simulate a corrupted block hash for the payout transaction during commitment.
///
/// # Act
/// * Performs deposit and withdrawal operations between Bitcoin and Citrea.
/// * Processes payout and kickoff transactions.
/// * Waits for the disprove transaction to be triggered due to the corrupted payout transaction block hash in the commitment.
///
/// # Assert
/// * Confirms that a disprove transaction is created on Bitcoin.
/// * Validates that the disprove transaction consumes the correct input (the burn connector outpoint).
#[tokio::test]
#[ignore = "This test is too slow, run separately"]
async fn additional_disprove_script_test_disrupted_payout_tx_block_hash() -> Result<()> {
    std::env::set_var(
        "CITREA_DOCKER_IMAGE",
        "chainwayxyz/citrea-test:35ec72721c86c8e0cbc272f992eeadfcdc728102",
    );
    let additional_disprove_test = AdditionalDisproveTest {
        variant: TestVariant::CorruptedPayoutTxBlockHash,
    };
    TestCaseRunner::new(additional_disprove_test).run().await
}

/// Tests the disprove mechanism when the commitment for challenges sent by watchtowers is intentionally corrupted.
///
/// # Arrange
/// * Sets up full Citrea infrastructure including sequencer, batch prover, light client prover, and DA node.
/// * Sets `disrupt_challenge_sending_watchtowers_commit = true` to simulate a corrupted commitment related to watchtower challenges.
///
/// # Act
/// * Performs deposit and withdrawal operations between Bitcoin and Citrea.
/// * Processes payout and kickoff transactions.
/// * Waits for the disprove transaction to be triggered due to the corrupted watchtower challenge commitment.
///
/// # Assert
/// * Confirms that a disprove transaction is created on Bitcoin.
/// * Validates that the disprove transaction consumes the correct input (the burn connector outpoint).
#[tokio::test]
#[ignore = "This test is too slow, run separately"]
async fn additional_disprove_script_test_disrupt_chal_sending_wts() -> Result<()> {
    std::env::set_var(
        "CITREA_DOCKER_IMAGE",
        "chainwayxyz/citrea-test:35ec72721c86c8e0cbc272f992eeadfcdc728102",
    );
    let additional_disprove_test = AdditionalDisproveTest {
        variant: TestVariant::CorruptedChallengeSendingWatchtowers,
    };
    TestCaseRunner::new(additional_disprove_test).run().await
}

/// Tests the disprove mechanism when an operator "forgets" to include a watchtower challenge.
///
/// # Arrange
/// * Sets up full Citrea infrastructure including sequencer, batch prover, light client prover, and DA node.
/// * Sets `operator_forgot_watchtower_challenge = true` to simulate a scenario where an operator fails to send a necessary watchtower challenge.
///
/// # Act
/// * Performs deposit and withdrawal operations between Bitcoin and Citrea.
/// * Processes payout and kickoff transactions.
/// * Waits for the disprove transaction to be triggered due to the operator's failure to include a watchtower challenge.
///
/// # Assert
/// * Confirms that a disprove transaction is created on Bitcoin.
/// * Validates that the disprove transaction consumes the correct input (the burn connector outpoint).
#[tokio::test]
#[ignore = "This test is too slow, run separately"]
async fn additional_disprove_script_test_operator_forgot_wt_challenge() -> Result<()> {
    std::env::set_var(
        "CITREA_DOCKER_IMAGE",
        "chainwayxyz/citrea-test:35ec72721c86c8e0cbc272f992eeadfcdc728102",
    );
    let additional_disprove_test = AdditionalDisproveTest {
        variant: TestVariant::OperatorForgotWatchtowerChallenge,
    };
    TestCaseRunner::new(additional_disprove_test).run().await
}<|MERGE_RESOLUTION|>--- conflicted
+++ resolved
@@ -364,7 +364,6 @@
             .await?
             .expect("Payout must be handled");
 
-<<<<<<< HEAD
         tracing::info!("Kickoff txid: {:?}", kickoff_txid);
 
         // wait 3 seconds so fee payer txs are sent to mempool
@@ -372,8 +371,6 @@
         // mine 1 block to make sure the fee payer txs are in the next block
         rpc.mine_blocks(1).await.unwrap();
 
-=======
->>>>>>> 35d4e5da
         // Wait for the kickoff tx to be onchain
         let kickoff_block_height =
             mine_once_after_in_mempool(&rpc, kickoff_txid, Some("Kickoff tx"), Some(300)).await?;
