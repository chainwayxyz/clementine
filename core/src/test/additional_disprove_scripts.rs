--- conflicted
+++ resolved
@@ -62,64 +62,10 @@
         }
     }
 
-<<<<<<< HEAD
     fn sequencer_config() -> SequencerConfig {
         SequencerConfig {
             bridge_initialize_params: get_bridge_params(),
             ..Default::default()
-=======
-        citrea::wait_until_lc_contract_updated(sequencer.client.http_client(), block_height)
-            .await
-            .unwrap();
-
-        let params = get_citrea_safe_withdraw_params(
-            &rpc,
-            withdrawal_utxo_with_txout.clone(),
-            payout_txout.clone(),
-            sig,
-        )
-        .await
-        .unwrap();
-
-        let withdrawal_utxo = withdrawal_utxo_with_txout.outpoint;
-
-        // Without a withdrawal in Citrea, operator can't withdraw.
-        assert!(operators[0]
-            .withdraw(WithdrawParams {
-                withdrawal_id: 0,
-                input_signature: sig.serialize().to_vec(),
-                input_outpoint: Some(withdrawal_utxo.into()),
-                output_script_pubkey: payout_txout.script_pubkey.to_bytes(),
-                output_amount: payout_txout.value.to_sat(),
-            })
-            .await
-            .is_err());
-
-        let citrea_client = CitreaClient::new(
-            config.citrea_rpc_url.clone(),
-            config.citrea_light_client_prover_url.clone(),
-            config.citrea_chain_id,
-            Some(SECRET_KEYS[0].to_string().parse().unwrap()),
-            config.citrea_request_timeout,
-        )
-        .await
-        .unwrap();
-
-        let citrea_withdrawal_tx = citrea_client
-            .contract
-            .safeWithdraw(params.0, params.1, params.2, params.3, params.4)
-            .value(U256::from(
-                config.protocol_paramset().bridge_amount.to_sat() * SATS_TO_WEI_MULTIPLIER,
-            ))
-            .send()
-            .await
-            .unwrap();
-        tracing::debug!("Withdrawal TX sent in Citrea");
-
-        // 1. force sequencer to commit
-        for _ in 0..sequencer.config.node.max_l2_blocks_per_commitment {
-            sequencer.client.send_publish_batch_request().await.unwrap();
->>>>>>> f60d2fff
         }
     }
 
@@ -192,6 +138,7 @@
             config.citrea_light_client_prover_url.clone(),
             config.citrea_chain_id,
             Some(SECRET_KEYS[0].to_string().parse().unwrap()),
+            config.citrea_request_timeout,
         )
         .await
         .unwrap();
