use super::common::citrea::get_bridge_params;
<<<<<<< HEAD
use super::common::test_actors::TestActors;
=======
>>>>>>> c35c3964
use crate::bitvm_client::SECP;
use crate::builder::transaction::input::UtxoVout;
use crate::builder::transaction::TransactionType;
use crate::citrea::{CitreaClient, CitreaClientT, SATS_TO_WEI_MULTIPLIER};
use crate::database::Database;
use crate::deposit::KickoffData;
<<<<<<< HEAD
=======
use crate::operator::RoundIndex;
>>>>>>> c35c3964
use crate::rpc::clementine::{TransactionRequest, WithdrawParams};
use crate::test::common::citrea::{get_citrea_safe_withdraw_params, SECRET_KEYS};
use crate::test::common::tx_utils::{
    create_tx_sender,
    ensure_outpoint_spent_while_waiting_for_light_client_and_state_mngr_sync,
    get_tx_from_signed_txs_with_type, mine_once_after_outpoint_spent_in_mempool,
};
use crate::test::common::{
    generate_withdrawal_transaction_and_signature, mine_once_after_in_mempool, run_single_deposit,
};
use crate::utils::{FeePayingType, TxMetadata};
use crate::{
    extended_rpc::ExtendedRpc,
    test::common::{
        citrea::{self},
        create_test_config_with_thread_name,
    },
};
use alloy::primitives::U256;
use async_trait::async_trait;
use bitcoin::hashes::Hash;
use bitcoin::{secp256k1::SecretKey, Address, Amount};
use bitcoin::{OutPoint, Transaction, Txid};
use bitcoincore_rpc::RpcApi;
use citrea_e2e::bitcoin::DEFAULT_FINALITY_DEPTH;
use citrea_e2e::config::{BatchProverConfig, LightClientProverConfig};
use citrea_e2e::{
    config::{BitcoinConfig, SequencerConfig, TestCaseConfig, TestCaseDockerConfig},
    framework::TestFramework,
    test_case::{TestCase, TestCaseRunner},
    Result,
};

pub enum ChallengeTxTestVariant {
    WithAnnex,
    LargeInput,
    LargeOutput,
    LargeInputAndOutput,
}

struct WatchtowerChallengeTxTest {
    variant: ChallengeTxTestVariant,
}

<<<<<<< HEAD
impl WatchtowerChallengeTxTest {
    async fn common_test_setup(
        &self,
        mut config: BridgeConfig,
        lc_prover: &Node<LightClientProverConfig>,
        batch_prover: &Node<BatchProverConfig>,
        da: &BitcoinNode,
        sequencer: &Node<SequencerConfig>,
    ) -> Result<(Transaction, ExtendedRpc, TestActors<CitreaClient>)> {
        tracing::debug!(
            "disprove timeout is set to: {:?}",
            config.protocol_paramset().disprove_timeout_timelock
=======
#[async_trait]
impl TestCase for WatchtowerChallengeTxTest {
    fn bitcoin_config() -> BitcoinConfig {
        BitcoinConfig {
            extra_args: vec![
                "-txindex=1",
                "-fallbackfee=0.000001",
                "-rpcallowip=0.0.0.0/0",
                "-limitancestorsize=1010",
                "-limitdescendantsize=1010",
                "-acceptnonstdtxn=1",
            ],
            ..Default::default()
        }
    }

    fn test_config() -> TestCaseConfig {
        TestCaseConfig {
            with_sequencer: true,
            with_batch_prover: true,
            with_light_client_prover: true,
            with_full_node: true,
            docker: TestCaseDockerConfig {
                bitcoin: true,
                citrea: true,
            },
            ..Default::default()
        }
    }

    fn sequencer_config() -> SequencerConfig {
        SequencerConfig {
            bridge_initialize_params: get_bridge_params(),
            ..Default::default()
        }
    }

    fn batch_prover_config() -> BatchProverConfig {
        BatchProverConfig {
            enable_recovery: false,
            ..Default::default()
        }
    }

    fn light_client_prover_config() -> LightClientProverConfig {
        LightClientProverConfig {
            enable_recovery: false,
            initial_da_height: 60,
            ..Default::default()
        }
    }

    async fn run_test(&mut self, f: &mut TestFramework) -> Result<()> {
        tracing::info!("Starting Citrea");
        let (sequencer, _full_node, lc_prover, batch_prover, da) =
            citrea::start_citrea(Self::sequencer_config(), f)
                .await
                .unwrap();

        let lc_prover = lc_prover.unwrap();
        let batch_prover = batch_prover.unwrap();

        let mut config = create_test_config_with_thread_name().await;

        // Set the correct flag based on variant
        match self.variant {
            ChallengeTxTestVariant::WithAnnex => {
                config.test_params.use_small_annex = true;
            }
            ChallengeTxTestVariant::LargeInput => {
                config.test_params.use_large_annex = true;
            }
            ChallengeTxTestVariant::LargeOutput => {
                config.test_params.use_large_output = true;
            }
            ChallengeTxTestVariant::LargeInputAndOutput => {
                config.test_params.use_large_annex_and_output = true;
            }
        }

        citrea::update_config_with_citrea_e2e_values(
            &mut config,
            da,
            sequencer,
            Some((
                lc_prover.config.rollup.rpc.bind_host.as_str(),
                lc_prover.config.rollup.rpc.bind_port,
            )),
>>>>>>> c35c3964
        );

        let rpc = ExtendedRpc::connect(
            config.bitcoin_rpc_url.clone(),
            config.bitcoin_rpc_user.clone(),
            config.bitcoin_rpc_password.clone(),
        )
        .await?;

        rpc.mine_blocks(5).await.unwrap();

        let block_count = da.get_block_count().await?;
        tracing::debug!("Block count before deposit: {:?}", block_count);

        tracing::debug!(
            "Deposit starting at block height: {:?}",
            rpc.client.get_block_count().await?
        );
<<<<<<< HEAD
        let (actors, deposit_params, move_txid, _deposit_blockhash, verifiers_public_keys) =
            run_single_deposit::<CitreaClient>(&mut config, rpc.clone(), None, None, None).await?;
=======
        let (
            _verifiers,
            mut operators,
            _aggregator,
            _cleanup,
            deposit_params,
            move_txid,
            _deposit_blockhash,
            verifiers_public_keys,
        ) = run_single_deposit::<CitreaClient>(&mut config, rpc.clone(), None, None).await?;
>>>>>>> c35c3964

        tracing::debug!(
            "Deposit ending block_height: {:?}",
            rpc.client.get_block_count().await?
        );

        // Wait for TXs to be on-chain (CPFP etc.).
        rpc.mine_blocks(DEFAULT_FINALITY_DEPTH).await.unwrap();
        tokio::time::sleep(std::time::Duration::from_secs(1)).await;

        for _ in 0..sequencer.config.node.max_l2_blocks_per_commitment {
            sequencer.client.send_publish_batch_request().await.unwrap();
        }

        // Send deposit to Citrea
        let tx = rpc.client.get_raw_transaction(&move_txid, None).await?;
        let tx_info = rpc
            .client
            .get_raw_transaction_info(&move_txid, None)
            .await?;
        let block = rpc.client.get_block(&tx_info.blockhash.unwrap()).await?;
        let block_height = rpc.client.get_block_info(&block.block_hash()).await?.height as u64;

        citrea::wait_until_lc_contract_updated(sequencer.client.http_client(), block_height)
            .await
            .unwrap();

        // Without a deposit, the balance should be 0.
        assert_eq!(
            citrea::eth_get_balance(
                sequencer.client.http_client().clone(),
                crate::EVMAddress([1; 20]),
            )
            .await
            .unwrap(),
            0
        );

        tracing::debug!("Depositing to Citrea...");

        citrea::deposit(
            &rpc,
            sequencer.client.http_client().clone(),
            block,
            block_height.try_into().unwrap(),
            tx,
        )
        .await?;
        for _ in 0..sequencer.config.node.max_l2_blocks_per_commitment {
            sequencer.client.send_publish_batch_request().await.unwrap();
        }

        // After the deposit, the balance should be non-zero.
        assert_ne!(
            citrea::eth_get_balance(
                sequencer.client.http_client().clone(),
                crate::EVMAddress([1; 20]),
            )
            .await
            .unwrap(),
            0
        );

        tracing::debug!("Deposit operations are successful.");

        // Prepare withdrawal transaction.
        let user_sk = SecretKey::from_slice(&[13u8; 32]).unwrap();
        let withdrawal_address = Address::p2tr(
            &SECP,
            user_sk.x_only_public_key(&SECP).0,
            None,
            config.protocol_paramset().network,
        );
        let (withdrawal_utxo_with_txout, payout_txout, sig) =
            generate_withdrawal_transaction_and_signature(
                &config,
                &rpc,
                &withdrawal_address,
                config.protocol_paramset().bridge_amount
                    - config
                        .operator_withdrawal_fee_sats
                        .unwrap_or(Amount::from_sat(0)),
            )
            .await;

        rpc.mine_blocks(1).await.unwrap();

        let block_height = rpc.client.get_block_count().await.unwrap();

        // Wait for TXs to be on-chain (CPFP etc.).
        rpc.mine_blocks(DEFAULT_FINALITY_DEPTH).await.unwrap();
        tokio::time::sleep(std::time::Duration::from_secs(1)).await;

        for _ in 0..sequencer.config.node.max_l2_blocks_per_commitment {
            sequencer.client.send_publish_batch_request().await.unwrap();
        }

        citrea::wait_until_lc_contract_updated(sequencer.client.http_client(), block_height)
            .await
            .unwrap();

        let params = get_citrea_safe_withdraw_params(
            &rpc,
            withdrawal_utxo_with_txout.clone(),
            payout_txout.clone(),
            sig,
        )
        .await
        .unwrap();

        let withdrawal_utxo = withdrawal_utxo_with_txout.outpoint;

        let mut operator0 = actors.get_operator_client_by_index(0);

        // Without a withdrawal in Citrea, operator can't withdraw.
        assert!(operator0
            .withdraw(WithdrawParams {
                withdrawal_id: 0,
                input_signature: sig.serialize().to_vec(),
                input_outpoint: Some(withdrawal_utxo.into()),
                output_script_pubkey: payout_txout.script_pubkey.to_bytes(),
                output_amount: payout_txout.value.to_sat(),
            })
            .await
            .is_err());

        let citrea_client = CitreaClient::new(
            config.citrea_rpc_url.clone(),
            config.citrea_light_client_prover_url.clone(),
            config.citrea_chain_id,
            Some(SECRET_KEYS[0].to_string().parse().unwrap()),
        )
        .await
        .unwrap();

        let citrea_withdrawal_tx = citrea_client
            .contract
            .safeWithdraw(params.0, params.1, params.2, params.3, params.4)
            .value(U256::from(
                config.protocol_paramset().bridge_amount.to_sat() * SATS_TO_WEI_MULTIPLIER,
            ))
            .send()
            .await
            .unwrap();
        tracing::debug!("Withdrawal TX sent in Citrea");

        // 1. force sequencer to commit
        for _ in 0..sequencer.config.node.max_l2_blocks_per_commitment {
            sequencer.client.send_publish_batch_request().await.unwrap();
        }
        tracing::debug!("Publish batch request sent");

        let receipt = citrea_withdrawal_tx.get_receipt().await.unwrap();
        println!("Citrea withdrawal tx receipt: {:?}", receipt);

        // 2. wait until 2 commitment txs (commit, reveal) seen from DA to ensure their reveal prefix nonce is found
        da.wait_mempool_len(2, None).await?;

        // 3. generate FINALITY_DEPTH da blocks
        rpc.mine_blocks(DEFAULT_FINALITY_DEPTH).await.unwrap();

        // 4. wait for batch prover to generate proof on the finalized height
        let finalized_height = da.get_finalized_height(None).await.unwrap();
        batch_prover
            .wait_for_l1_height(finalized_height, None)
            .await?;
        lc_prover.wait_for_l1_height(finalized_height, None).await?;

        // 5. ensure 2 batch proof txs on DA (commit, reveal)
        da.wait_mempool_len(2, None).await?;

        // 6. generate FINALITY_DEPTH da blocks
        rpc.mine_blocks(DEFAULT_FINALITY_DEPTH).await.unwrap();

        let finalized_height = da.get_finalized_height(None).await.unwrap();

        tracing::info!("Finalized height: {:?}", finalized_height);
        lc_prover.wait_for_l1_height(finalized_height, None).await?;
        tracing::info!("Waited for L1 height {}", finalized_height);

        rpc.mine_blocks(DEFAULT_FINALITY_DEPTH).await.unwrap();

        // Setup tx_sender for sending transactions
        let verifier_0_config = {
            let mut config = config.clone();
            config.db_name += "0";
            config
        };

        let op0_xonly_pk = verifiers_public_keys[0].x_only_public_key().0;

        let db = Database::new(&verifier_0_config)
            .await
            .expect("failed to create database");

        let payout_txid = loop {
            let withdrawal_response = operator0
                .withdraw(WithdrawParams {
                    withdrawal_id: 0,
                    input_signature: sig.serialize().to_vec(),
                    input_outpoint: Some(withdrawal_utxo.into()),
                    output_script_pubkey: payout_txout.script_pubkey.to_bytes(),
                    output_amount: payout_txout.value.to_sat(),
                })
                .await;

            tracing::info!("Withdrawal response: {:?}", withdrawal_response);

            match withdrawal_response {
                Ok(withdrawal_response) => {
                    tracing::info!("Withdrawal response: {:?}", withdrawal_response);
                    break Txid::from_byte_array(
                        withdrawal_response
                            .into_inner()
                            .txid
                            .ok_or(eyre::eyre!("Malformed outpoint in withdrawal response"))
                            .unwrap()
                            .txid
                            .try_into()
                            .unwrap(),
                    );
                }
                Err(e) => {
                    tracing::info!("Withdrawal error: {:?}", e);
                }
            }

            tokio::time::sleep(std::time::Duration::from_secs(1)).await;
        };
        tracing::info!("Payout txid: {:?}", payout_txid);

        mine_once_after_in_mempool(&rpc, payout_txid, Some("Payout tx"), None).await?;

        rpc.mine_blocks(DEFAULT_FINALITY_DEPTH).await.unwrap();

        // wait until payout part is not null
        while db
            .get_first_unhandled_payout_by_operator_xonly_pk(None, op0_xonly_pk)
            .await?
            .is_none()
        {
            tokio::time::sleep(std::time::Duration::from_millis(100)).await;
        }

        tracing::info!("Waiting until payout is handled");
        // wait until payout is handled
        while db
            .get_first_unhandled_payout_by_operator_xonly_pk(None, op0_xonly_pk)
            .await?
            .is_some()
        {
            tracing::info!("Payout is not handled yet");
            tokio::time::sleep(std::time::Duration::from_millis(100)).await;
        }

        let kickoff_txid = db
            .get_handled_payout_kickoff_txid(None, payout_txid)
            .await?
            .expect("Payout must be handled");

        tracing::info!("Kickoff txid: {:?}", kickoff_txid);

        // Wait for the kickoff tx to be onchain
        let kickoff_block_height =
            mine_once_after_in_mempool(&rpc, kickoff_txid, Some("Kickoff tx"), Some(300)).await?;

        let kickoff_tx = rpc.get_tx_of_txid(&kickoff_txid).await?;

        let kickoff_idx = kickoff_tx.input[0].previous_output.vout - 1;
        let base_tx_req = TransactionRequest {
            kickoff_id: Some(
                KickoffData {
                    operator_xonly_pk: op0_xonly_pk,
                    round_idx: RoundIndex::Round(0),
                    kickoff_idx: kickoff_idx as u32,
                }
                .into(),
            ),
            deposit_outpoint: Some(deposit_params.deposit_outpoint.into()),
        };
        let all_txs = operator0
            .internal_create_signed_txs(base_tx_req.clone())
            .await?
            .into_inner();

        let challenge_tx = bitcoin::consensus::deserialize(
            &all_txs
                .signed_txs
                .iter()
                .find(|tx| tx.transaction_type == Some(TransactionType::Challenge.into()))
                .unwrap()
                .raw_tx,
        )
        .unwrap();

        let kickoff_tx: Transaction = bitcoin::consensus::deserialize(
            &all_txs
                .signed_txs
                .iter()
                .find(|tx| tx.transaction_type == Some(TransactionType::Kickoff.into()))
                .unwrap()
                .raw_tx,
        )
        .unwrap();

        assert_eq!(kickoff_txid, kickoff_tx.compute_txid());

        let (tx_sender, tx_sender_db) = create_tx_sender(&config, 0).await.unwrap();
        let mut db_commit = tx_sender_db.begin_transaction().await.unwrap();
        tx_sender
            .insert_try_to_send(
                &mut db_commit,
                Some(TxMetadata {
                    deposit_outpoint: None,
                    operator_xonly_pk: None,
                    round_idx: None,
                    kickoff_idx: None,
                    tx_type: TransactionType::Challenge,
                }),
                &challenge_tx,
                FeePayingType::RBF,
                None,
                &[],
                &[],
                &[],
                &[],
            )
            .await
            .unwrap();
        db_commit.commit().await.unwrap();

        rpc.mine_blocks(DEFAULT_FINALITY_DEPTH).await.unwrap();

        let challenge_outpoint = OutPoint {
            txid: kickoff_txid,
            vout: UtxoVout::Challenge.get_vout(),
        };
        tracing::warn!(
            "Wait until challenge tx is in mempool, kickoff block height: {:?}",
            kickoff_block_height
        );
        // wait until challenge tx is in mempool
        mine_once_after_outpoint_spent_in_mempool(&rpc, challenge_outpoint)
            .await
            .unwrap();
        tracing::warn!("Mined once after challenge tx is in mempool");

        // wait until the light client prover is synced to the same height
        lc_prover
            .wait_for_l1_height(kickoff_block_height as u64, None)
            .await?;

        let first_assert_utxo = OutPoint {
            txid: kickoff_txid,
            vout: UtxoVout::Assert(0).get_vout(),
        };

        ensure_outpoint_spent_while_waiting_for_light_client_and_state_mngr_sync(
            &rpc,
            lc_prover,
            first_assert_utxo,
            &actors,
        )
        .await
        .unwrap();

        let assert_txs = operator0
            .internal_create_assert_commitment_txs(base_tx_req)
            .await?
            .into_inner();

        let assert_tx =
            get_tx_from_signed_txs_with_type(&assert_txs, TransactionType::MiniAssert(0)).unwrap();
        let txid = assert_tx.compute_txid();

        assert!(
            rpc.is_tx_on_chain(&txid).await.unwrap(),
            "Mini assert 0 was not found in the chain",
        );

<<<<<<< HEAD
        Ok((kickoff_tx, rpc, actors))
    }

    async fn challenge_tx_with_annex(&self, f: &mut TestFramework) -> Result<()> {
        tracing::info!("Starting Citrea");
        let (sequencer, _full_node, lc_prover, batch_prover, da) =
            citrea::start_citrea(Self::sequencer_config(), f)
                .await
                .unwrap();

        let lc_prover = lc_prover.unwrap();
        let batch_prover = batch_prover.unwrap();

        let mut config = create_test_config_with_thread_name().await;
        config.test_params.use_small_annex = true;

        citrea::update_config_with_citrea_e2e_values(
            &mut config,
            da,
            sequencer,
            Some((
                lc_prover.config.rollup.rpc.bind_host.as_str(),
                lc_prover.config.rollup.rpc.bind_port,
            )),
        );

        let _unused = self
            .common_test_setup(config, lc_prover, batch_prover, da, sequencer)
            .await?;

        tracing::info!("Common test setup completed");

        Ok(())
    }

    async fn challenge_tx_with_large_input(&self, f: &mut TestFramework) -> Result<()> {
        tracing::info!("Starting Citrea");
        let (sequencer, _full_node, lc_prover, batch_prover, da) =
            citrea::start_citrea(Self::sequencer_config(), f)
                .await
                .unwrap();

        let lc_prover = lc_prover.unwrap();
        let batch_prover = batch_prover.unwrap();

        let mut config = create_test_config_with_thread_name().await;
        config.test_params.use_large_annex = true;

        citrea::update_config_with_citrea_e2e_values(
            &mut config,
            da,
            sequencer,
            Some((
                lc_prover.config.rollup.rpc.bind_host.as_str(),
                lc_prover.config.rollup.rpc.bind_port,
            )),
        );

        let _unused = self
            .common_test_setup(config, lc_prover, batch_prover, da, sequencer)
            .await?;

        tracing::info!("Common test setup completed");

        Ok(())
    }

    async fn challenge_tx_with_large_output(&self, f: &mut TestFramework) -> Result<()> {
        tracing::info!("Starting Citrea");
        let (sequencer, _full_node, lc_prover, batch_prover, da) =
            citrea::start_citrea(Self::sequencer_config(), f)
                .await
                .unwrap();

        let lc_prover = lc_prover.unwrap();
        let batch_prover = batch_prover.unwrap();

        let mut config = create_test_config_with_thread_name().await;
        config.test_params.use_large_output = true;

        citrea::update_config_with_citrea_e2e_values(
            &mut config,
            da,
            sequencer,
            Some((
                lc_prover.config.rollup.rpc.bind_host.as_str(),
                lc_prover.config.rollup.rpc.bind_port,
            )),
        );

        let _unused = self
            .common_test_setup(config, lc_prover, batch_prover, da, sequencer)
            .await?;

        tracing::info!("Common test setup completed");

        Ok(())
    }

    async fn challenge_tx_with_large_input_and_output(&self, f: &mut TestFramework) -> Result<()> {
        tracing::info!("Starting Citrea");
        let (sequencer, _full_node, lc_prover, batch_prover, da) =
            citrea::start_citrea(Self::sequencer_config(), f)
                .await
                .unwrap();

        let lc_prover = lc_prover.unwrap();
        let batch_prover = batch_prover.unwrap();

        let mut config = create_test_config_with_thread_name().await;
        config.test_params.use_large_annex_and_output = true;

        citrea::update_config_with_citrea_e2e_values(
            &mut config,
            da,
            sequencer,
            Some((
                lc_prover.config.rollup.rpc.bind_host.as_str(),
                lc_prover.config.rollup.rpc.bind_port,
            )),
        );

        let _unused = self
            .common_test_setup(config, lc_prover, batch_prover, da, sequencer)
            .await?;

        tracing::info!("Common test setup completed");

        Ok(())
    }
}

#[async_trait]
impl TestCase for WatchtowerChallengeTxTest {
    fn bitcoin_config() -> BitcoinConfig {
        BitcoinConfig {
            extra_args: vec![
                "-txindex=1",
                "-fallbackfee=0.000001",
                "-rpcallowip=0.0.0.0/0",
                "-limitancestorsize=1010",
                "-limitdescendantsize=1010",
                "-acceptnonstdtxn=1",
            ],
            ..Default::default()
        }
    }

    fn test_config() -> TestCaseConfig {
        TestCaseConfig {
            with_sequencer: true,
            with_batch_prover: true,
            with_light_client_prover: true,
            with_full_node: true,
            docker: TestCaseDockerConfig {
                bitcoin: true,
                citrea: true,
            },
            ..Default::default()
        }
    }

    fn sequencer_config() -> SequencerConfig {
        SequencerConfig {
            bridge_initialize_params: get_bridge_params(),
            ..Default::default()
        }
    }

    fn batch_prover_config() -> BatchProverConfig {
        BatchProverConfig {
            enable_recovery: false,
            ..Default::default()
        }
    }

    fn light_client_prover_config() -> LightClientProverConfig {
        LightClientProverConfig {
            enable_recovery: false,
            initial_da_height: 60,
            ..Default::default()
        }
    }

    async fn run_test(&mut self, f: &mut TestFramework) -> Result<()> {
        match self.variant {
            ChallengeTxTestVariant::WithAnnex => {
                tracing::info!("Running healthy state test");
                self.challenge_tx_with_annex(f).await?;
            }
            ChallengeTxTestVariant::LargeInput => {
                tracing::info!("Running disrupted operator BitVM assert test");
                self.challenge_tx_with_large_input(f).await?;
            }
            ChallengeTxTestVariant::LargeOutput => {
                tracing::info!("Running challenge tx with large output test");
                self.challenge_tx_with_large_output(f).await?;
            }
            ChallengeTxTestVariant::LargeInputAndOutput => {
                tracing::info!("Running challenge tx with large input and output test");
                self.challenge_tx_with_large_input_and_output(f).await?;
            }
        }

=======
>>>>>>> c35c3964
        Ok(())
    }
}

#[tokio::test]
#[ignore = "This test is too slow, run separately"]
async fn challenge_tx_with_annex() -> Result<()> {
    std::env::set_var(
        "CITREA_DOCKER_IMAGE",
        "chainwayxyz/citrea-test:35ec72721c86c8e0cbc272f992eeadfcdc728102",
    );
    let watchtower_challenge_tx_variant = WatchtowerChallengeTxTest {
        variant: ChallengeTxTestVariant::WithAnnex,
    };
    TestCaseRunner::new(watchtower_challenge_tx_variant)
        .run()
        .await
}

#[tokio::test]
#[ignore = "This test is too slow, run separately"]
async fn challenge_tx_with_large_input() -> Result<()> {
    std::env::set_var(
        "CITREA_DOCKER_IMAGE",
        "chainwayxyz/citrea-test:35ec72721c86c8e0cbc272f992eeadfcdc728102",
    );
    let watchtower_challenge_tx_variant = WatchtowerChallengeTxTest {
        variant: ChallengeTxTestVariant::LargeInput,
    };
    TestCaseRunner::new(watchtower_challenge_tx_variant)
        .run()
        .await
}

#[tokio::test]
#[ignore = "This test is too slow, run separately"]
async fn challenge_tx_with_large_output() -> Result<()> {
    std::env::set_var(
        "CITREA_DOCKER_IMAGE",
        "chainwayxyz/citrea-test:35ec72721c86c8e0cbc272f992eeadfcdc728102",
    );
    let watchtower_challenge_tx_variant = WatchtowerChallengeTxTest {
        variant: ChallengeTxTestVariant::LargeOutput,
    };
    TestCaseRunner::new(watchtower_challenge_tx_variant)
        .run()
        .await
}

#[tokio::test]
#[ignore = "This test is too slow, run separately"]
async fn challenge_tx_with_large_input_and_output() -> Result<()> {
    std::env::set_var(
        "CITREA_DOCKER_IMAGE",
        "chainwayxyz/citrea-test:35ec72721c86c8e0cbc272f992eeadfcdc728102",
    );
    let watchtower_challenge_tx_variant = WatchtowerChallengeTxTest {
        variant: ChallengeTxTestVariant::LargeInputAndOutput,
    };
    TestCaseRunner::new(watchtower_challenge_tx_variant)
        .run()
        .await
}<|MERGE_RESOLUTION|>--- conflicted
+++ resolved
@@ -1,23 +1,15 @@
 use super::common::citrea::get_bridge_params;
-<<<<<<< HEAD
-use super::common::test_actors::TestActors;
-=======
->>>>>>> c35c3964
 use crate::bitvm_client::SECP;
 use crate::builder::transaction::input::UtxoVout;
 use crate::builder::transaction::TransactionType;
 use crate::citrea::{CitreaClient, CitreaClientT, SATS_TO_WEI_MULTIPLIER};
 use crate::database::Database;
 use crate::deposit::KickoffData;
-<<<<<<< HEAD
-=======
 use crate::operator::RoundIndex;
->>>>>>> c35c3964
 use crate::rpc::clementine::{TransactionRequest, WithdrawParams};
 use crate::test::common::citrea::{get_citrea_safe_withdraw_params, SECRET_KEYS};
 use crate::test::common::tx_utils::{
-    create_tx_sender,
-    ensure_outpoint_spent_while_waiting_for_light_client_and_state_mngr_sync,
+    create_tx_sender, ensure_outpoint_spent_while_waiting_for_light_client_and_state_mngr_sync,
     get_tx_from_signed_txs_with_type, mine_once_after_outpoint_spent_in_mempool,
 };
 use crate::test::common::{
@@ -57,20 +49,6 @@
     variant: ChallengeTxTestVariant,
 }
 
-<<<<<<< HEAD
-impl WatchtowerChallengeTxTest {
-    async fn common_test_setup(
-        &self,
-        mut config: BridgeConfig,
-        lc_prover: &Node<LightClientProverConfig>,
-        batch_prover: &Node<BatchProverConfig>,
-        da: &BitcoinNode,
-        sequencer: &Node<SequencerConfig>,
-    ) -> Result<(Transaction, ExtendedRpc, TestActors<CitreaClient>)> {
-        tracing::debug!(
-            "disprove timeout is set to: {:?}",
-            config.protocol_paramset().disprove_timeout_timelock
-=======
 #[async_trait]
 impl TestCase for WatchtowerChallengeTxTest {
     fn bitcoin_config() -> BitcoinConfig {
@@ -159,7 +137,6 @@
                 lc_prover.config.rollup.rpc.bind_host.as_str(),
                 lc_prover.config.rollup.rpc.bind_port,
             )),
->>>>>>> c35c3964
         );
 
         let rpc = ExtendedRpc::connect(
@@ -178,21 +155,8 @@
             "Deposit starting at block height: {:?}",
             rpc.client.get_block_count().await?
         );
-<<<<<<< HEAD
         let (actors, deposit_params, move_txid, _deposit_blockhash, verifiers_public_keys) =
             run_single_deposit::<CitreaClient>(&mut config, rpc.clone(), None, None, None).await?;
-=======
-        let (
-            _verifiers,
-            mut operators,
-            _aggregator,
-            _cleanup,
-            deposit_params,
-            move_txid,
-            _deposit_blockhash,
-            verifiers_public_keys,
-        ) = run_single_deposit::<CitreaClient>(&mut config, rpc.clone(), None, None).await?;
->>>>>>> c35c3964
 
         tracing::debug!(
             "Deposit ending block_height: {:?}",
@@ -573,213 +537,6 @@
             "Mini assert 0 was not found in the chain",
         );
 
-<<<<<<< HEAD
-        Ok((kickoff_tx, rpc, actors))
-    }
-
-    async fn challenge_tx_with_annex(&self, f: &mut TestFramework) -> Result<()> {
-        tracing::info!("Starting Citrea");
-        let (sequencer, _full_node, lc_prover, batch_prover, da) =
-            citrea::start_citrea(Self::sequencer_config(), f)
-                .await
-                .unwrap();
-
-        let lc_prover = lc_prover.unwrap();
-        let batch_prover = batch_prover.unwrap();
-
-        let mut config = create_test_config_with_thread_name().await;
-        config.test_params.use_small_annex = true;
-
-        citrea::update_config_with_citrea_e2e_values(
-            &mut config,
-            da,
-            sequencer,
-            Some((
-                lc_prover.config.rollup.rpc.bind_host.as_str(),
-                lc_prover.config.rollup.rpc.bind_port,
-            )),
-        );
-
-        let _unused = self
-            .common_test_setup(config, lc_prover, batch_prover, da, sequencer)
-            .await?;
-
-        tracing::info!("Common test setup completed");
-
-        Ok(())
-    }
-
-    async fn challenge_tx_with_large_input(&self, f: &mut TestFramework) -> Result<()> {
-        tracing::info!("Starting Citrea");
-        let (sequencer, _full_node, lc_prover, batch_prover, da) =
-            citrea::start_citrea(Self::sequencer_config(), f)
-                .await
-                .unwrap();
-
-        let lc_prover = lc_prover.unwrap();
-        let batch_prover = batch_prover.unwrap();
-
-        let mut config = create_test_config_with_thread_name().await;
-        config.test_params.use_large_annex = true;
-
-        citrea::update_config_with_citrea_e2e_values(
-            &mut config,
-            da,
-            sequencer,
-            Some((
-                lc_prover.config.rollup.rpc.bind_host.as_str(),
-                lc_prover.config.rollup.rpc.bind_port,
-            )),
-        );
-
-        let _unused = self
-            .common_test_setup(config, lc_prover, batch_prover, da, sequencer)
-            .await?;
-
-        tracing::info!("Common test setup completed");
-
-        Ok(())
-    }
-
-    async fn challenge_tx_with_large_output(&self, f: &mut TestFramework) -> Result<()> {
-        tracing::info!("Starting Citrea");
-        let (sequencer, _full_node, lc_prover, batch_prover, da) =
-            citrea::start_citrea(Self::sequencer_config(), f)
-                .await
-                .unwrap();
-
-        let lc_prover = lc_prover.unwrap();
-        let batch_prover = batch_prover.unwrap();
-
-        let mut config = create_test_config_with_thread_name().await;
-        config.test_params.use_large_output = true;
-
-        citrea::update_config_with_citrea_e2e_values(
-            &mut config,
-            da,
-            sequencer,
-            Some((
-                lc_prover.config.rollup.rpc.bind_host.as_str(),
-                lc_prover.config.rollup.rpc.bind_port,
-            )),
-        );
-
-        let _unused = self
-            .common_test_setup(config, lc_prover, batch_prover, da, sequencer)
-            .await?;
-
-        tracing::info!("Common test setup completed");
-
-        Ok(())
-    }
-
-    async fn challenge_tx_with_large_input_and_output(&self, f: &mut TestFramework) -> Result<()> {
-        tracing::info!("Starting Citrea");
-        let (sequencer, _full_node, lc_prover, batch_prover, da) =
-            citrea::start_citrea(Self::sequencer_config(), f)
-                .await
-                .unwrap();
-
-        let lc_prover = lc_prover.unwrap();
-        let batch_prover = batch_prover.unwrap();
-
-        let mut config = create_test_config_with_thread_name().await;
-        config.test_params.use_large_annex_and_output = true;
-
-        citrea::update_config_with_citrea_e2e_values(
-            &mut config,
-            da,
-            sequencer,
-            Some((
-                lc_prover.config.rollup.rpc.bind_host.as_str(),
-                lc_prover.config.rollup.rpc.bind_port,
-            )),
-        );
-
-        let _unused = self
-            .common_test_setup(config, lc_prover, batch_prover, da, sequencer)
-            .await?;
-
-        tracing::info!("Common test setup completed");
-
-        Ok(())
-    }
-}
-
-#[async_trait]
-impl TestCase for WatchtowerChallengeTxTest {
-    fn bitcoin_config() -> BitcoinConfig {
-        BitcoinConfig {
-            extra_args: vec![
-                "-txindex=1",
-                "-fallbackfee=0.000001",
-                "-rpcallowip=0.0.0.0/0",
-                "-limitancestorsize=1010",
-                "-limitdescendantsize=1010",
-                "-acceptnonstdtxn=1",
-            ],
-            ..Default::default()
-        }
-    }
-
-    fn test_config() -> TestCaseConfig {
-        TestCaseConfig {
-            with_sequencer: true,
-            with_batch_prover: true,
-            with_light_client_prover: true,
-            with_full_node: true,
-            docker: TestCaseDockerConfig {
-                bitcoin: true,
-                citrea: true,
-            },
-            ..Default::default()
-        }
-    }
-
-    fn sequencer_config() -> SequencerConfig {
-        SequencerConfig {
-            bridge_initialize_params: get_bridge_params(),
-            ..Default::default()
-        }
-    }
-
-    fn batch_prover_config() -> BatchProverConfig {
-        BatchProverConfig {
-            enable_recovery: false,
-            ..Default::default()
-        }
-    }
-
-    fn light_client_prover_config() -> LightClientProverConfig {
-        LightClientProverConfig {
-            enable_recovery: false,
-            initial_da_height: 60,
-            ..Default::default()
-        }
-    }
-
-    async fn run_test(&mut self, f: &mut TestFramework) -> Result<()> {
-        match self.variant {
-            ChallengeTxTestVariant::WithAnnex => {
-                tracing::info!("Running healthy state test");
-                self.challenge_tx_with_annex(f).await?;
-            }
-            ChallengeTxTestVariant::LargeInput => {
-                tracing::info!("Running disrupted operator BitVM assert test");
-                self.challenge_tx_with_large_input(f).await?;
-            }
-            ChallengeTxTestVariant::LargeOutput => {
-                tracing::info!("Running challenge tx with large output test");
-                self.challenge_tx_with_large_output(f).await?;
-            }
-            ChallengeTxTestVariant::LargeInputAndOutput => {
-                tracing::info!("Running challenge tx with large input and output test");
-                self.challenge_tx_with_large_input_and_output(f).await?;
-            }
-        }
-
-=======
->>>>>>> c35c3964
         Ok(())
     }
 }
