//! # Citrea Related Utilities

use crate::bitvm_client::SECP;
use crate::citrea::{CitreaClient, SATS_TO_WEI_MULTIPLIER};
use crate::config::BridgeConfig;
use crate::extended_bitcoin_rpc::ExtendedBitcoinRpc;
use crate::musig2::AggregateFromPublicKeys;
use crate::test::common::generate_withdrawal_transaction_and_signature;
use alloy::primitives::U256;
use alloy::providers::Provider;
use bitcoin::consensus::Encodable;
use bitcoin::hashes::Hash;
use bitcoin::secp256k1::{PublicKey, SecretKey};
use bitcoin::taproot;
use bitcoin::{Address, Amount, Block, OutPoint, Transaction, TxOut, Txid, VarInt, XOnlyPublicKey};
use bitcoincore_rpc::RpcApi;
use citrea_e2e::bitcoin::{BitcoinNodeCluster, DEFAULT_FINALITY_DEPTH};
use citrea_e2e::{
    config::{BatchProverConfig, EmptyConfig, LightClientProverConfig, SequencerConfig},
    framework::TestFramework,
    node::{Node, NodeKind},
};
use clementine_errors::BridgeError;
pub use client_mock::*;
use eyre::Context;
use jsonrpsee::http_client::HttpClient;
pub use parameters::*;
pub use requests::*;

use super::test_actors::TestActors;

mod bitcoin_merkle;
mod client_mock;
mod parameters;
mod requests;

/// Calculates bridge params dynamically with the N-of-N public key which
/// calculated from the verifier secret keys in `BridgeConfig::default`.
pub fn get_bridge_params() -> String {
    let config = BridgeConfig::default();

    let verifiers_secret_keys = config.test_params.all_verifiers_secret_keys;
    let secp = bitcoin::secp256k1::Secp256k1::new();
    let verifiers_public_keys: Vec<PublicKey> = verifiers_secret_keys
        .iter()
        .map(|sk| PublicKey::from_secret_key(&secp, sk))
        .collect();

    let nofn_xonly_pk =
        bitcoin::XOnlyPublicKey::from_musig2_pks(verifiers_public_keys.clone(), None)
            .unwrap()
            .to_string();

    let bridge_params = format!(
        "000000000000000000000000000000000000000000000000000000000000006000000000000000000000000000000000000000000000000000000000000000c00000000000000000000000000000000000000000000000008ac7230489e80000000000000000000000000000000000000000000000000000000000000000002d4120{nofn_xonly_pk}ac006306636974726561140000000000000000000000000000000000000000000000000000000000000000000000000000000000000000000000000000016800000000000000000000000000000000000000000000000000000000000000"
    );

    tracing::info!("Bridge params: {}", bridge_params);

    bridge_params
}

/// Citrea e2e hardcoded EVM secret keys.
pub const SECRET_KEYS: [&str; 10] = [
    "0xac0974bec39a17e36ba4a6b4d238ff944bacb478cbed5efcae784d7bf4f2ff80",
    "0x59c6995e998f97a5a0044966f0945389dc9e86dae88c7a8412f4603b6b78690d",
    "0x5de4111afa1a4b94908f83103eb1f1706367c2e68ca870fc3fb9a804cdab365a",
    "0x7c852118294e51e653712a81e05800f419141751be58f605c371e15141b007a6",
    "0x47e179ec197488593b187f80a00eb0da91f1b9d0b13f8733639f19c30a34926a",
    "0x8b3a350cf5c34c9194ca85829a2df0ec3153be0318b5e2d3348e872092edffba",
    "0x92db14e403b83dfe3df233f83dfa3a0d7096f21ca9b0d6d6b8d88b2b4ec1564e",
    "0x4bbbf85ce3377467afe5d46f804f221813b2bb87f24d81f60f1fcdbf7cbf4356",
    "0xdbda1821b80551c9d65939329250298aa3472ba22feea921c0cf5d620ea67b97",
    "0x2a871d0798f97d79848a013d4936a73bf4cc922c825d33c1cf7073dff6d409c6",
];

/// Citrea e2e hardcoded EVM addresses.
pub const EVM_ADDRESSES: [&str; 10] = [
    "f39Fd6e51aad88F6F4ce6aB8827279cffFb92266",
    "70997970C51812dc3A010C7d01b50e0d17dc79C8",
    "3C44CdDdB6a900fa2b585dd299e03d12FA4293BC",
    "90F79bf6EB2c4f870365E785982E1f101E93b906",
    "15d34AAf54267DB7D7c367839AAf71A00a2C6A65",
    "9965507D1a55bcC2695C58ba16FB37d819B0A4dc",
    "976EA74026E726554dB657fA54763abd0C3a0aa9",
    "14dC79964da2C08b23698B3D3cc7Ca32193d9955",
    "23618e81E3f5cdF7f54C3d65f7FBc0aBf5B21E8f",
    "a0Ee7A142d267C1f36714E4a8F75612F20a79720",
];

/// Starts typical nodes with typical configs for a test that needs Citrea.
pub async fn start_citrea(
    sequencer_config: SequencerConfig,
    f: &mut TestFramework,
) -> citrea_e2e::Result<(
    &Node<SequencerConfig>,
    &mut Node<EmptyConfig>,
    Option<&Node<LightClientProverConfig>>,
    Option<&Node<BatchProverConfig>>,
    &BitcoinNodeCluster,
)> {
    let sequencer = f.sequencer.as_ref().expect("Sequencer is present");
    let full_node = f.full_node.as_mut().expect("Full node is present");
    let batch_prover = f.batch_prover.as_ref();
    let light_client_prover = f.light_client_prover.as_ref();

    let min_soft_confirmations_per_commitment = sequencer_config.max_l2_blocks_per_commitment;

    if sequencer_config.test_mode {
        for _ in 0..min_soft_confirmations_per_commitment {
            sequencer.client.send_publish_batch_request().await?;
        }
    }
    sequencer
        .wait_for_l2_height(min_soft_confirmations_per_commitment, None)
        .await?;
    println!("Sequencer is ready");

    Ok((
        sequencer,
        full_node,
        light_client_prover,
        batch_prover,
        &f.bitcoin_nodes,
    ))
}

/// Updates given config with the values set by the Citrea e2e.
pub fn update_config_with_citrea_e2e_values(
    config: &mut BridgeConfig,
    da: &citrea_e2e::bitcoin::BitcoinNode,
    sequencer: &citrea_e2e::node::Node<SequencerConfig>,
    light_client_prover: Option<(&str, u16)>,
) {
    config.bitcoin_rpc_user = da.config.rpc_user.clone().into();
    config.bitcoin_rpc_password = da.config.rpc_password.clone().into();
    config.bitcoin_rpc_url = format!(
        "http://127.0.0.1:{}/wallet/{}",
        da.config.rpc_port,
        NodeKind::Bitcoin // citrea-e2e internal.
    );

    let citrea_url = format!(
        "http://{}:{}",
        sequencer.config.rollup.rpc.bind_host, sequencer.config.rollup.rpc.bind_port
    );
    config.citrea_rpc_url = citrea_url;

    if let Some(light_client_prover) = light_client_prover {
        let citrea_light_client_prover_url =
            format!("http://{}:{}", light_client_prover.0, light_client_prover.1);
        config.citrea_light_client_prover_url = citrea_light_client_prover_url;
    } else {
        let citrea_light_client_prover_url = format!("http://{}:{}", "127.0.0.1", 8080); // Dummy value
        config.citrea_light_client_prover_url = citrea_light_client_prover_url;
    }
}

/// Wait until the light client contract is updated so that given txid is proven
/// or if no txid is given the current finalized block height is proven.
pub async fn wait_until_lc_contract_updated(
    client: &HttpClient,
    e2e: &CitreaE2EData<'_>,
    actors: &TestActors<CitreaClient>,
    txid: Option<Txid>,
) -> Result<(), BridgeError> {
    let height;
    if let Some(txid) = txid {
        let mut confirmations = u64::from(e2e.rpc.confirmation_blocks(&txid).await?);
        if confirmations <= DEFAULT_FINALITY_DEPTH {
            e2e.rpc
                .mine_blocks_while_synced(
                    DEFAULT_FINALITY_DEPTH - confirmations + 1, // 1 extra, idk why
                    actors,
                    Some(e2e),
                )
                .await
                .unwrap();
            confirmations = DEFAULT_FINALITY_DEPTH;
        }
        let cur_height = e2e
            .rpc
            .get_block_count()
            .await
            .wrap_err("Failed to get block count")?;
        height = cur_height - confirmations + 1;
    } else {
        height = e2e
            .rpc
            .get_block_count()
            .await
            .wrap_err("Failed to get block count")?
            - DEFAULT_FINALITY_DEPTH
            + 1;
    }
    let mut attempts = 0;
    let max_attempts = 600;

    let current_chain_height = e2e.rpc.get_block_count().await.unwrap();

    while attempts < max_attempts {
        let block_number = block_number(client).await?;
        tracing::info!(
            "LC block number: {block_number}, current chain height: {current_chain_height}, requested height: {height}",
        );
        if block_number >= height as u32 {
            break;
        }
        attempts += 1;
        e2e.sequencer
            .client
            .send_publish_batch_request()
            .await
            .map_err(|e| eyre::eyre!("Failed to send publish batch request: {e}"))?;
        tokio::time::sleep(std::time::Duration::from_millis(1000)).await;
    }
    if attempts == max_attempts {
        return Err(eyre::eyre!("LC block number is less than requested height {height}").into());
    }
    Ok(())
}

/// Convert scriptbuf into how it would look like as a tapscript in a witness
/// (basically adds a VarInt to the beginning of the script)
/// Then search the script bytes, find the location where the next bytes exactly matches cut_bytes
/// cut it from the script and return the resulting prefix and suffix
pub fn extract_suffix_and_prefix_from_witness_script(
    script: bitcoin::ScriptBuf,
    cut_bytes: &[u8],
) -> eyre::Result<(Vec<u8>, Vec<u8>)> {
    // In the witness, the length of the script is appended as VarInt first
    // contract expects this VarInt in the script prefix so we add it manually here
    let mut script_bytes = script.into_bytes();
    let varint = VarInt::from(script_bytes.len());
    let mut varint_vec: Vec<u8> = Vec::with_capacity(varint.size());
    varint.consensus_encode(&mut varint_vec)?;

    // Combine varint and script_bytes back to back
    varint_vec.append(&mut script_bytes);
    let script_bytes = varint_vec;

    // Find the first occurrence of cut_bytes in the script
    if let Some(pos) = script_bytes
        .windows(cut_bytes.len())
        .position(|window| window == cut_bytes)
    {
        let prefix = script_bytes[..pos].to_vec();
        let suffix = script_bytes[pos + cut_bytes.len()..].to_vec();
        Ok((prefix, suffix))
    } else {
        // If cut_bytes is not found, return an error
        Err(eyre::eyre!("The requested bytes not found in script"))
    }
}

/// helper struct to hold e2e nodes and relevant clients/configs
pub struct CitreaE2EData<'a> {
    pub sequencer: &'a Node<SequencerConfig>,
    pub full_node: &'a Node<EmptyConfig>,
    pub lc_prover: &'a Node<LightClientProverConfig>,
    pub batch_prover: &'a Node<BatchProverConfig>,
    pub bitcoin_nodes: &'a BitcoinNodeCluster,
    pub config: BridgeConfig,
    pub citrea_client: &'a CitreaClient,
    pub rpc: &'a ExtendedBitcoinRpc,
}

/// Creates new withdrawal utxos and registers them to Citrea using safeWithdraw
/// For each move txid, it first registers the deposit to Citrea.
/// After it is registered a new utxo is created and mined, it is registered to citrea
/// using safeWithdraw. Afterwards, this utxo is saved on contract and operators can use this
/// utxo to fulfill withdrawals.
///
/// # Parameters
///
/// - `move_txids`: Move txids of the deposits.
/// - `e2e`: Citrea e2e data.
/// - `actors`: Test actors.
///
/// # Returns
///
/// A vector of tuples of:
///
/// - [`OutPoint`]: UTXO for the given withdrawal.
/// - [`TxOut`]: Output corresponding to the withdrawal.
/// - [`schnorr::Signature`]: Signature for the withdrawal utxo.
pub async fn get_new_withdrawal_utxo_and_register_to_citrea(
    move_txids: &[Txid],
    e2e: &CitreaE2EData<'_>,
    actors: &TestActors<CitreaClient>,
) -> Vec<(OutPoint, TxOut, taproot::Signature)> {
    let mut results = Vec::with_capacity(move_txids.len());
    let mut pending_withdrawals = Vec::with_capacity(move_txids.len());

    // First, wait for all move txids to be reflected in the LC contract before proceeding.
    for move_txid in move_txids {
        wait_until_lc_contract_updated(
            e2e.sequencer.client.http_client(),
            e2e,
            actors,
            Some(*move_txid),
        )
        .await
        .unwrap();
    }

    // Process deposits and construct withdrawal transactions for each move txid.
    for move_txid in move_txids {
        // Send deposit to Citrea
        let (tx, block, block_height) = get_tx_information_for_citrea(e2e, *move_txid)
            .await
            .unwrap();

        tracing::info!("Depositing to Citrea...");

        deposit(
            e2e.rpc,
            e2e.sequencer.client.http_client().clone(),
            block,
            block_height.try_into().unwrap(),
            tx,
        )
        .await
        .unwrap();

        e2e.sequencer
            .client
            .send_publish_batch_request()
            .await
            .unwrap();

<<<<<<< HEAD
        // Wait for the deposit to be processed.
        tokio::time::sleep(std::time::Duration::from_secs(1)).await;
=======
    // After the deposit, the balance should be non-zero.
    assert_ne!(
        eth_get_balance(
            e2e.sequencer.client.http_client().clone(),
            clementine_primitives::EVMAddress([1; 20]),
        )
        .await
        .unwrap(),
        0
    );
>>>>>>> a49baa6c

        // After the deposit, the balance should be non-zero.
        assert_ne!(
            eth_get_balance(
                e2e.sequencer.client.http_client().clone(),
                crate::EVMAddress([1; 20]),
            )
            .await
            .unwrap(),
            0
        );

        tracing::info!("Deposit operations are successful.");

        // Prepare withdrawal transaction.
        let user_sk = SecretKey::from_slice(&[13u8; 32]).unwrap();
        let withdrawal_address = Address::p2tr(
            &SECP,
            user_sk.x_only_public_key(&SECP).0,
            None,
            e2e.config.protocol_paramset().network,
        );
        let (withdrawal_utxo_with_txout, payout_txout, sig) =
            generate_withdrawal_transaction_and_signature(
                &e2e.config,
                e2e.rpc,
                &withdrawal_address,
                e2e.config.protocol_paramset().bridge_amount
                    - e2e
                        .config
                        .operator_withdrawal_fee_sats
                        .unwrap_or(Amount::from_sat(0)),
            )
            .await;

        pending_withdrawals.push((withdrawal_utxo_with_txout, payout_txout, sig));
    }

    // Mine once for all pending withdrawals, then wait for LC updates for all of them together.
    if !pending_withdrawals.is_empty() {
        e2e.rpc
            .mine_blocks_while_synced(1, actors, Some(e2e))
            .await
            .unwrap();

        for (withdrawal_utxo_with_txout, _, _) in &pending_withdrawals {
            wait_until_lc_contract_updated(
                e2e.sequencer.client.http_client(),
                e2e,
                actors,
                Some(withdrawal_utxo_with_txout.outpoint.txid),
            )
            .await
            .unwrap();
        }
    }

    // Register all withdrawals on Citrea.
    let mut current_nonce = e2e
        .citrea_client
        .contract
        .provider()
        .get_transaction_count(e2e.citrea_client.wallet_address)
        .await
        .unwrap_or(0);
    tracing::info!("Current nonce: {current_nonce}");
    let mut pending_citrea_txs = Vec::with_capacity(pending_withdrawals.len());
    for (withdrawal_utxo_with_txout, payout_txout, sig) in pending_withdrawals {
        let params = get_citrea_safe_withdraw_params(
            e2e.rpc,
            withdrawal_utxo_with_txout.clone(),
            payout_txout.clone(),
            sig,
        )
        .await
        .unwrap();

        tracing::info!("Params: {:?}", params);

        let withdrawal_utxo = withdrawal_utxo_with_txout.outpoint;
        tracing::info!("Created withdrawal UTXO: {:?}", withdrawal_utxo);

        let citrea_withdrawal_tx = e2e
            .citrea_client
            .contract
            .safeWithdraw(params.0, params.1, params.2, params.3, params.4)
            .nonce(current_nonce)
            .value(U256::from(
                e2e.config.protocol_paramset().bridge_amount.to_sat() * SATS_TO_WEI_MULTIPLIER,
            ))
            .send()
            .await
            .unwrap();
        tracing::info!("Withdrawal TX sent in Citrea");

        current_nonce += 1;
        pending_citrea_txs.push(citrea_withdrawal_tx);
        results.push((withdrawal_utxo, payout_txout, sig));
    }

    // Commit once at the end to reduce block usage.
    if !results.is_empty() {
        force_sequencer_to_commit(e2e.sequencer).await.unwrap();
        tracing::info!("Publish batch request sent");

        // Check receipts after commit to ensure all txs are finalized.
        for tx in pending_citrea_txs {
            let receipt = tx.get_receipt().await.unwrap();
            tracing::info!("Citrea withdrawal tx receipt: {:?}", receipt);
        }
    }

    results
}

/// call citrea_testPublishBlock max_l2_blocks_per_commitment times
pub async fn force_sequencer_to_commit(sequencer: &Node<SequencerConfig>) -> eyre::Result<()> {
    for _ in 0..sequencer.config.node.max_l2_blocks_per_commitment {
        sequencer
            .client
            .send_publish_batch_request()
            .await
            .map_err(|e| eyre::eyre!("Failed to publish block: {:?}", e))?;
    }
    Ok(())
}

/// For a given txid, get the full tx, block that includes it and height of the block
pub async fn get_tx_information_for_citrea(
    e2e: &CitreaE2EData<'_>,
    txid: Txid,
) -> eyre::Result<(Transaction, Block, u64)> {
    let tx = e2e.rpc.get_raw_transaction(&txid, None).await?;
    let tx_info = e2e.rpc.get_raw_transaction_info(&txid, None).await?;
    let block = e2e.rpc.get_block(&tx_info.blockhash.unwrap()).await?;
    let block_height = e2e.rpc.get_block_info(&block.block_hash()).await?.height as u64;
    Ok((tx, block, block_height))
}

/// After a replacement deposit is done, register this replacement on citrea
/// The move_txid for the corresponding deposit_id will be updated to replacement_move_txid
pub async fn register_replacement_deposit_to_citrea(
    e2e: &CitreaE2EData<'_>,
    replacement_move_txid: Txid,
    deposit_id: u32,
    actors: &TestActors<CitreaClient>,
) -> eyre::Result<()> {
    wait_until_lc_contract_updated(
        e2e.sequencer.client.http_client(),
        e2e,
        actors,
        Some(replacement_move_txid),
    )
    .await?;

    tracing::info!("Setting operator to our address");
    // first set our address as operator
    let set_operator_tx = e2e
        .citrea_client
        .contract
        .setOperator(e2e.citrea_client.wallet_address)
        .send()
        .await?;
    force_sequencer_to_commit(e2e.sequencer).await?;
    let receipt = set_operator_tx.get_receipt().await?;
    tracing::info!("Set operator tx receipt: {:?}", receipt);

    e2e.rpc
        .mine_blocks_while_synced(DEFAULT_FINALITY_DEPTH, actors, Some(e2e))
        .await
        .unwrap();

    let (replace_tx, block, block_height) =
        get_tx_information_for_citrea(e2e, replacement_move_txid).await?;

    tracing::info!("Replace transaction: {:?}", replace_tx);
    tracing::info!("Replace transaction block: {:?}", block);

    // wait for light client to sync until replacement deposit tx
    e2e.lc_prover
        .wait_for_l1_height(block_height, None)
        .await
        .map_err(|e| eyre::eyre!("Failed to wait for light client to sync: {:?}", e))?;

    let (replace_tx, tx_proof, sha_script_pubkeys) = get_citrea_deposit_params(
        e2e.rpc,
        replace_tx,
        block,
        block_height as u32,
        replacement_move_txid,
    )
    .await?;

    tracing::info!("Replace transaction block height: {:?}", block_height);
    tracing::info!(
        "Current chain height: {:?}",
        e2e.rpc.get_current_chain_height().await.unwrap()
    );
    tracing::info!("Replace transaction tx proof : {:?}", tx_proof);

    let replace_deposit_tx = e2e
        .citrea_client
        .contract
        .replaceDeposit(
            replace_tx,
            tx_proof,
            U256::from(deposit_id),
            sha_script_pubkeys,
        )
        .from(e2e.citrea_client.wallet_address)
        .send()
        .await?;

    force_sequencer_to_commit(e2e.sequencer).await?;

    let receipt = replace_deposit_tx.get_receipt().await?;
    tracing::info!("Replace deposit tx receipt: {:?}", receipt);

    e2e.rpc
        .mine_blocks_while_synced(DEFAULT_FINALITY_DEPTH, actors, Some(e2e))
        .await
        .unwrap();
    let finalized_height = e2e
        .bitcoin_nodes
        .get(0)
        .expect("There is a bitcoin node")
        .get_finalized_height(None)
        .await
        .unwrap();
    e2e.batch_prover
        .wait_for_l1_height(finalized_height, None)
        .await
        .unwrap();
    e2e.rpc
        .mine_blocks_while_synced(DEFAULT_FINALITY_DEPTH + 2, actors, Some(e2e))
        .await
        .unwrap();

    Ok(())
}

impl CitreaClient {
    /// Update the nofn aggregated key to the given xonly pk
    /// It updates both deposit and replacement scripts on Citrea side.
    /// To do this it creates a dummy deposit and replacement deposit.
    /// For the deposit script, it cuts the EVM address (only dynamic part) from the script and
    /// sends the prefix and suffix of the remaining script to citrea.
    /// For the replacement script, it cuts the old move txid from the script (again the only dynamic part) instead.
    pub async fn update_nofn_aggregated_key(
        &self,
        nofn_xonly_pk: XOnlyPublicKey,
        paramset: &'static crate::config::protocol::ProtocolParamset,
        sequencer: &citrea_e2e::node::Node<citrea_e2e::config::SequencerConfig>,
    ) -> eyre::Result<()> {
        use std::str::FromStr;

        use crate::deposit::{
            Actors, BaseDepositData, DepositData, DepositInfo, DepositType, ReplacementDepositData,
            SecurityCouncil,
        };
        use crate::test::common::citrea::force_sequencer_to_commit;
        use clementine_primitives::EVMAddress;

        // create a dummy script with nofn xonly pk
        let dummy_evm_address: EVMAddress = EVMAddress(std::array::from_fn(|i| i as u8));
        let mut dummy_base_deposit_data = DepositData {
            nofn_xonly_pk: Some(nofn_xonly_pk),
            deposit: DepositInfo {
                deposit_outpoint: OutPoint::default(),
                deposit_type: DepositType::BaseDeposit(BaseDepositData {
                    evm_address: dummy_evm_address,
                    recovery_taproot_address: bitcoin::Address::from_str(
                        "bcrt1p65yp9q9fxtf7dyvthyrx26xxm2czanvrnh9rtvphmlsjvhdt4k6qw4pkss", // dummy address
                    )
                    .unwrap(),
                }),
            },
            actors: Actors {
                verifiers: vec![],
                watchtowers: vec![],
                operators: vec![],
            },
            security_council: SecurityCouncil {
                pks: vec![],
                threshold: 0,
            },
        };

        let base_deposit_script =
            dummy_base_deposit_data.get_deposit_scripts(paramset)?[0].to_script_buf();

        let (deposit_prefix, deposit_suffix) =
            crate::test::common::citrea::extract_suffix_and_prefix_from_witness_script(
                base_deposit_script,
                &dummy_evm_address.0,
            )?;

        // Make the transaction more explicit
        let dep_script_tx = self
            .contract
            .setDepositScript(deposit_prefix.into(), deposit_suffix.into())
            .from(self.wallet_address)
            .send()
            .await
            .wrap_err("Failed to update nofn aggregated key")?;

        force_sequencer_to_commit(sequencer).await?;

        dep_script_tx.get_receipt().await?;

        // now update the replacement script
        let dummy_old_move_txid = Txid::from_byte_array(std::array::from_fn(|i| i as u8));
        let mut dummy_replacement_deposit_data = DepositData {
            nofn_xonly_pk: Some(nofn_xonly_pk),
            deposit: DepositInfo {
                deposit_outpoint: OutPoint::default(),
                deposit_type: DepositType::ReplacementDeposit(ReplacementDepositData {
                    old_move_txid: dummy_old_move_txid,
                }),
            },
            actors: Actors {
                verifiers: vec![],
                watchtowers: vec![],
                operators: vec![],
            },
            security_council: SecurityCouncil {
                pks: vec![],
                threshold: 0,
            },
        };

        let replacement_deposit_script =
            dummy_replacement_deposit_data.get_deposit_scripts(paramset)?[0].to_script_buf();

        let (replacement_prefix, replacement_suffix) =
            crate::test::common::citrea::extract_suffix_and_prefix_from_witness_script(
                replacement_deposit_script,
                dummy_old_move_txid.as_byte_array(),
            )?;

        let rep_deposit_tx = self
            .contract
            .setReplaceScript(replacement_prefix.into(), replacement_suffix.into())
            .from(self.wallet_address)
            .send()
            .await
            .wrap_err("Failed to update nofn aggregated key")?;

        force_sequencer_to_commit(sequencer).await?;

        rep_deposit_tx.get_receipt().await?;

        Ok(())
    }
}<|MERGE_RESOLUTION|>--- conflicted
+++ resolved
@@ -329,27 +329,14 @@
             .await
             .unwrap();
 
-<<<<<<< HEAD
         // Wait for the deposit to be processed.
         tokio::time::sleep(std::time::Duration::from_secs(1)).await;
-=======
-    // After the deposit, the balance should be non-zero.
-    assert_ne!(
-        eth_get_balance(
-            e2e.sequencer.client.http_client().clone(),
-            clementine_primitives::EVMAddress([1; 20]),
-        )
-        .await
-        .unwrap(),
-        0
-    );
->>>>>>> a49baa6c
 
         // After the deposit, the balance should be non-zero.
         assert_ne!(
             eth_get_balance(
                 e2e.sequencer.client.http_client().clone(),
-                crate::EVMAddress([1; 20]),
+                clementine_primitives::EVMAddress([1; 20]),
             )
             .await
             .unwrap(),
