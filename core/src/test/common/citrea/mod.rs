//! # Citrea Related Utilities

use crate::config::BridgeConfig;
use citrea_e2e::{
    bitcoin::BitcoinNode,
    config::{BatchProverConfig, EmptyConfig, LightClientProverConfig, SequencerConfig},
    framework::TestFramework,
    node::{Node, NodeKind},
};
pub use parameters::*;
pub use requests::*;

mod bitcoin_merkle;
mod parameters;
mod requests;

/// Citrea bridge params. This string includes N-of-N public key for the current
/// test setup. If that setup changes, this string should be updated or needs to
/// calculated dynamically.
pub const BRIDGE_PARAMS: &str = "000000000000000000000000000000000000000000000000000000000000006000000000000000000000000000000000000000000000000000000000000000c00000000000000000000000000000000000000000000000008ac7230489e80000000000000000000000000000000000000000000000000000000000000000002d4a20423a0b35060e62053765e2aba342f1c242e78d68f5248aca26e703c0c84ca322ac0063066369747265611400000000000000000000000000000000000000000000000000000000000000000000000000000000000000000000000000000a08000000003b9aca006800000000000000000000000000000000000000000000";

/// Citrea e2e hardcoded EVM secret keys.
pub const SECRET_KEYS: [&str; 10] = [
    "0xac0974bec39a17e36ba4a6b4d238ff944bacb478cbed5efcae784d7bf4f2ff80",
    "0x59c6995e998f97a5a0044966f0945389dc9e86dae88c7a8412f4603b6b78690d",
    "0x5de4111afa1a4b94908f83103eb1f1706367c2e68ca870fc3fb9a804cdab365a",
    "0x7c852118294e51e653712a81e05800f419141751be58f605c371e15141b007a6",
    "0x47e179ec197488593b187f80a00eb0da91f1b9d0b13f8733639f19c30a34926a",
    "0x8b3a350cf5c34c9194ca85829a2df0ec3153be0318b5e2d3348e872092edffba",
    "0x92db14e403b83dfe3df233f83dfa3a0d7096f21ca9b0d6d6b8d88b2b4ec1564e",
    "0x4bbbf85ce3377467afe5d46f804f221813b2bb87f24d81f60f1fcdbf7cbf4356",
    "0xdbda1821b80551c9d65939329250298aa3472ba22feea921c0cf5d620ea67b97",
    "0x2a871d0798f97d79848a013d4936a73bf4cc922c825d33c1cf7073dff6d409c6",
];

/// Citrea e2e hardcoded EVM addresses.
pub const EVM_ADDRESSES: [&str; 10] = [
    "f39Fd6e51aad88F6F4ce6aB8827279cffFb92266",
    "70997970C51812dc3A010C7d01b50e0d17dc79C8",
    "3C44CdDdB6a900fa2b585dd299e03d12FA4293BC",
    "90F79bf6EB2c4f870365E785982E1f101E93b906",
    "15d34AAf54267DB7D7c367839AAf71A00a2C6A65",
    "9965507D1a55bcC2695C58ba16FB37d819B0A4dc",
    "976EA74026E726554dB657fA54763abd0C3a0aa9",
    "14dC79964da2C08b23698B3D3cc7Ca32193d9955",
    "23618e81E3f5cdF7f54C3d65f7FBc0aBf5B21E8f",
    "a0Ee7A142d267C1f36714E4a8F75612F20a79720",
];

/// Starts typical nodes with typical configs for a test that needs Citrea.
pub async fn start_citrea(
    sequencer_config: SequencerConfig,
    f: &mut TestFramework,
) -> citrea_e2e::Result<(
    &Node<SequencerConfig>,
    &mut Node<EmptyConfig>,
    Option<&Node<LightClientProverConfig>>,
    Option<&Node<BatchProverConfig>>,
    &BitcoinNode,
)> {
    let sequencer = f.sequencer.as_ref().expect("Sequencer is present");
    let full_node = f.full_node.as_mut().expect("Full node is present");
    let batch_prover = f.batch_prover.as_ref();
    let light_client_prover = f.light_client_prover.as_ref();
    let da = f.bitcoin_nodes.get(0).expect("There is a bitcoin node");

    let min_soft_confirmations_per_commitment =
        sequencer_config.min_soft_confirmations_per_commitment;

    if sequencer_config.test_mode {
        for _ in 0..min_soft_confirmations_per_commitment {
            sequencer.client.send_publish_batch_request().await?;
        }
    }
    sequencer
        .wait_for_l2_height(min_soft_confirmations_per_commitment, None)
        .await?;
    println!("Sequencer is ready");

<<<<<<< HEAD
    // Wait for blob inscribe tx to be in mempool
    da.wait_mempool_len(2, None).await?;

    da.generate(citrea_e2e::bitcoin::DEFAULT_FINALITY_DEPTH)
        .await?;
    println!("Blob inscribe tx is mined");

    if let Some(batch_prover) = batch_prover {
        let commitment_l1_height = da.get_finalized_height(None).await?;

        // Wait for batch prover to generate proof for commitment
        batch_prover
            .wait_for_l1_height(commitment_l1_height, None)
            .await
            .unwrap();
        println!("Batch prover is ready");
    }

    full_node
        .wait_for_l2_height(min_soft_confirmations_per_commitment, None)
        .await?;
    println!("Full node is ready");

    if let Some(light_client_prover) = light_client_prover {
        let batch_proof_l1_height = da.get_finalized_height(None).await?;

        // Wait for light client prover to process batch proofs.
        light_client_prover
            .wait_for_l1_height(batch_proof_l1_height, None)
            .await
            .unwrap();

        println!("Light client prover is ready");
    }

=======
>>>>>>> 93fab91b
    Ok((sequencer, full_node, light_client_prover, batch_prover, da))
}

/// Updates given config with the values set by the Citrea e2e.
pub fn update_config_with_citrea_e2e_values(
    config: &mut BridgeConfig,
    da: &citrea_e2e::bitcoin::BitcoinNode,
    sequencer: &citrea_e2e::node::Node<SequencerConfig>,
    light_client_prover: Option<(&str, u16)>,
) {
    config.bitcoin_rpc_password = da.config.rpc_password.clone();
    config.bitcoin_rpc_user = da.config.rpc_user.clone();
    config.bitcoin_rpc_password = da.config.rpc_password.clone();
    config.bitcoin_rpc_url = format!(
        "http://127.0.0.1:{}/wallet/{}",
        da.config.rpc_port,
        NodeKind::Bitcoin // citrea-e2e internal.
    );

    let citrea_url = format!(
        "http://{}:{}",
        sequencer.config.rollup.rpc.bind_host, sequencer.config.rollup.rpc.bind_port
    );
    config.citrea_rpc_url = citrea_url;

    if let Some(light_client_prover) = light_client_prover {
        let citrea_light_client_prover_url =
            format!("http://{}:{}", light_client_prover.0, light_client_prover.1);
        config.citrea_light_client_prover_url = citrea_light_client_prover_url;
    } else {
        let citrea_light_client_prover_url = format!("http://{}:{}", "127.0.0.1", 8080); // Dummy value
        config.citrea_light_client_prover_url = citrea_light_client_prover_url;
    }
}<|MERGE_RESOLUTION|>--- conflicted
+++ resolved
@@ -77,7 +77,6 @@
         .await?;
     println!("Sequencer is ready");
 
-<<<<<<< HEAD
     // Wait for blob inscribe tx to be in mempool
     da.wait_mempool_len(2, None).await?;
 
@@ -85,36 +84,6 @@
         .await?;
     println!("Blob inscribe tx is mined");
 
-    if let Some(batch_prover) = batch_prover {
-        let commitment_l1_height = da.get_finalized_height(None).await?;
-
-        // Wait for batch prover to generate proof for commitment
-        batch_prover
-            .wait_for_l1_height(commitment_l1_height, None)
-            .await
-            .unwrap();
-        println!("Batch prover is ready");
-    }
-
-    full_node
-        .wait_for_l2_height(min_soft_confirmations_per_commitment, None)
-        .await?;
-    println!("Full node is ready");
-
-    if let Some(light_client_prover) = light_client_prover {
-        let batch_proof_l1_height = da.get_finalized_height(None).await?;
-
-        // Wait for light client prover to process batch proofs.
-        light_client_prover
-            .wait_for_l1_height(batch_proof_l1_height, None)
-            .await
-            .unwrap();
-
-        println!("Light client prover is ready");
-    }
-
-=======
->>>>>>> 93fab91b
     Ok((sequencer, full_node, light_client_prover, batch_prover, da))
 }
 
