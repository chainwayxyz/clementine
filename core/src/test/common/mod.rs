--- conflicted
+++ resolved
@@ -162,19 +162,8 @@
         let deposit_params: DepositParams = deposit_data.into();
 
         let move_txid: Txid = aggregator
-<<<<<<< HEAD
-            .new_deposit(DepositParams {
-                deposit_outpoint: Some(deposit_outpoint.into()),
-                evm_address: evm_address.0.to_vec(),
-                recovery_taproot_address: actor.address.to_string(),
-                nofn_xonly_pk: nofn_xonly_pk.serialize().to_vec(),
-            })
-            .await
-            .wrap_err("Failed to execute deposit")?
-=======
             .new_deposit(deposit_params)
             .await?
->>>>>>> 8e7b16ec
             .into_inner()
             .try_into()
             .wrap_err("Failed to convert between Txid types")?;
