--- conflicted
+++ resolved
@@ -7,13 +7,7 @@
 use crate::builder::script::{CheckSig, SpendPath, SpendableScript};
 use crate::builder::transaction::input::SpendableTxIn;
 use crate::builder::transaction::{
-<<<<<<< HEAD
-    create_replacement_deposit_txhandler, BaseDepositData, DepositData, ReplacementDepositData,
-    TxHandler, DEFAULT_SEQUENCE,
-=======
-    create_replacement_deposit_txhandler, BaseDepositData, DepositInfo, DepositType,
-    ReplacementDepositData, TxHandler,
->>>>>>> 787aceb1
+    create_replacement_deposit_txhandler, BaseDepositData, DepositData, DepositInfo, DepositType, ReplacementDepositData, TxHandler, DEFAULT_SEQUENCE
 };
 use crate::citrea::mock::MockCitreaClient;
 use crate::citrea::CitreaClientT;
@@ -27,23 +21,15 @@
 use crate::rpc::clementine::clementine_aggregator_client::ClementineAggregatorClient;
 use crate::rpc::clementine::clementine_operator_client::ClementineOperatorClient;
 use crate::rpc::clementine::clementine_verifier_client::ClementineVerifierClient;
-<<<<<<< HEAD
-use crate::rpc::clementine::{
-    DepositParams, Empty, FeeType, NormalSignatureKind, RawSignedTx, SendTxRequest, TaggedSignature,
-};
+use crate::rpc::clementine::{Deposit, Empty, FeeType, RawSignedTx, SendTxRequest};
+use crate::rpc::clementine::{NormalSignatureKind, TaggedSignature};
 use crate::EVMAddress;
 use bitcoin::hashes::Hash;
 use bitcoin::key::Keypair;
 use bitcoin::secp256k1::Message;
+use bitcoin::secp256k1::PublicKey;
+use bitcoin::XOnlyPublicKey;
 use bitcoin::{taproot, Amount, BlockHash, OutPoint, Transaction, Txid, Witness};
-=======
-use crate::rpc::clementine::{Deposit, Empty, FeeType, RawSignedTx, SendTxRequest};
-use crate::EVMAddress;
-use bitcoin::hashes::Hash;
-use bitcoin::key::Keypair;
-use bitcoin::secp256k1::{Message, PublicKey};
-use bitcoin::{taproot, BlockHash, OutPoint, Transaction, Txid, Witness, XOnlyPublicKey};
->>>>>>> 787aceb1
 use bitcoincore_rpc::RpcApi;
 use citrea::get_transaction_params;
 use eyre::Context;
@@ -541,15 +527,11 @@
     ),
     BridgeError,
 > {
-<<<<<<< HEAD
-    let (verifiers, operators, mut aggregator, cleanup, dep_params, move_txid, _) =
-        run_single_deposit::<MockCitreaClient>(config, rpc.clone(), evm_address).await?;
     let actor = Actor::new(
         config.secret_key,
         config.winternitz_secret_key,
         config.protocol_paramset().network,
     );
-=======
     let (
         verifiers,
         operators,
@@ -560,7 +542,6 @@
         _,
         verifiers_public_keys,
     ) = run_single_deposit::<MockCitreaClient>(config, rpc.clone(), evm_address).await?;
->>>>>>> 787aceb1
 
     let nofn_xonly_pk =
         bitcoin::XOnlyPublicKey::from_musig2_pks(verifiers_public_keys.clone(), None)?;
@@ -568,7 +549,7 @@
     tracing::info!("First deposit move txid: {}", move_txid);
 
     // generate replacement deposit tx
-    let  new_deposit_tx =
+    let new_deposit_tx =
         create_replacement_deposit_txhandler(move_txid, nofn_xonly_pk, config.protocol_paramset())?;
     let some_funding_utxo = rpc
         .send_to_address(
