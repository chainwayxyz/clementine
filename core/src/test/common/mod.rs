--- conflicted
+++ resolved
@@ -226,12 +226,6 @@
     let mut deposit_outpoints = Vec::new();
     let mut move_txids = Vec::new();
 
-<<<<<<< HEAD
-=======
-    let nofn_xonly_pk =
-        bitcoin::XOnlyPublicKey::from_musig2_pks(verifiers_public_keys.clone(), None).unwrap();
-
->>>>>>> 33f8178f
     for _ in 0..count {
         let deposit_outpoint: OutPoint = rpc
             .send_to_address(&deposit_address, config.protocol_paramset().bridge_amount)
@@ -334,12 +328,6 @@
     mine_once_after_in_mempool(&rpc, deposit_outpoint.txid, Some("Deposit outpoint"), None).await?;
     let deposit_blockhash = rpc.get_blockhash_of_tx(&deposit_outpoint.txid).await?;
 
-<<<<<<< HEAD
-=======
-    let nofn_xonly_pk =
-        bitcoin::XOnlyPublicKey::from_musig2_pks(verifiers_public_keys.clone(), None).unwrap();
-
->>>>>>> 33f8178f
     let deposit_data = DepositData::BaseDeposit(BaseDepositData {
         deposit_outpoint,
         evm_address,
@@ -386,10 +374,6 @@
 ) -> Transaction {
     let nofn_xonly_pk =
         bitcoin::XOnlyPublicKey::from_musig2_pks(verifiers_public_keys.clone(), None).unwrap();
-<<<<<<< HEAD
-
-=======
->>>>>>> 33f8178f
     let msg = Message::from_digest(
         deposit_tx
             .calculate_script_spend_sighash(
@@ -487,51 +471,23 @@
         operators,
         mut aggregator,
         cleanup,
-<<<<<<< HEAD
         _dep_params,
-=======
-        dep_params,
->>>>>>> 33f8178f
         move_txid,
         _,
         verifiers_public_keys,
     ) = run_single_deposit::<MockCitreaClient>(config, rpc.clone(), evm_address).await?;
 
-<<<<<<< HEAD
     let nofn_xonly_pk =
         bitcoin::XOnlyPublicKey::from_musig2_pks(verifiers_public_keys.clone(), None)?;
 
     tracing::info!("First deposit move txid: {}", move_txid);
-=======
-    tracing::info!(
-        "First deposit {} completed, starting replacement deposit",
-        DepositData::try_from(dep_params.clone())?
-            .get_deposit_outpoint()
-            .txid
-    );
-    tracing::info!("First deposit move txid: {}", move_txid);
-    let nofn_xonly_pk = dep_params.deposit_data.expect("Exists");
-    let nofn_xonly_pk = match nofn_xonly_pk {
-        crate::rpc::clementine::deposit_params::DepositData::BaseDeposit(base_deposit) => {
-            base_deposit.nofn_xonly_pk
-        }
-        crate::rpc::clementine::deposit_params::DepositData::ReplacementDeposit(
-            replacement_deposit,
-        ) => replacement_deposit.nofn_xonly_pk,
-    };
-    let nofn_xonly_pk = XOnlyPublicKey::from_slice(&nofn_xonly_pk).unwrap();
->>>>>>> 33f8178f
 
     // generate replacement deposit tx
     let new_deposit_tx =
         create_replacement_deposit_txhandler(move_txid, nofn_xonly_pk, config.protocol_paramset())?;
 
     let replacement_deposit_tx =
-<<<<<<< HEAD
         sign_nofn_deposit_tx(&new_deposit_tx, config, verifiers_public_keys.clone());
-=======
-        sign_nofn_deposit_tx(&new_deposit_tx, config, verifiers_public_keys);
->>>>>>> 33f8178f
 
     aggregator
         .internal_send_tx(SendTxRequest {
