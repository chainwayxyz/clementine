--- conflicted
+++ resolved
@@ -130,18 +130,11 @@
         config.protocol_paramset().network,
     );
 
-<<<<<<< HEAD
     let verifiers_public_keys: Vec<PublicKey> = aggregator
         .setup(Request::new(Empty {}))
         .await?
         .into_inner()
         .try_into()?;
-=======
-    aggregator
-        .setup(Request::new(Empty {}))
-        .await
-        .wrap_err("Failed to setup aggregator")?;
->>>>>>> ea28df92
 
     let (deposit_address, _) =
         get_deposit_address(config, evm_address, verifiers_public_keys.clone())?;
@@ -238,18 +231,12 @@
     );
 
     let setup_start = std::time::Instant::now();
-<<<<<<< HEAD
     let verifiers_public_keys: Vec<PublicKey> = aggregator
         .setup(Request::new(Empty {}))
-        .await?
+        .await
+        .wrap_err("Failed to setup aggregator")?
         .into_inner()
         .try_into()?;
-=======
-    aggregator
-        .setup(Request::new(Empty {}))
-        .await
-        .wrap_err("Failed to setup aggregator")?;
->>>>>>> ea28df92
     let setup_elapsed = setup_start.elapsed();
     tracing::info!("Setup completed in: {:?}", setup_elapsed);
 
