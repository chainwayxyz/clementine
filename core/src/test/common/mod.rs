--- conflicted
+++ resolved
@@ -690,58 +690,6 @@
     ))
 }
 
-<<<<<<< HEAD
-=======
-#[ignore = "Tested everywhere, no need to run again"]
-#[tokio::test]
-async fn test_deposit() {
-    let mut config = create_test_config_with_thread_name().await;
-    let regtest = create_regtest_rpc(&mut config).await;
-    let rpc = regtest.rpc().clone();
-    let _ = run_single_deposit::<MockCitreaClient>(&mut config, rpc, None)
-        .await
-        .unwrap();
-}
-
-#[ignore = "Tested everywhere, no need to run again"]
-#[tokio::test]
-async fn multiple_deposits_for_operator() {
-    let mut config = create_test_config_with_thread_name().await;
-    let regtest = create_regtest_rpc(&mut config).await;
-    let rpc = regtest.rpc().clone();
-    let _ = run_multiple_deposits::<MockCitreaClient>(&mut config, rpc, 2)
-        .await
-        .unwrap();
-}
-
-#[cfg(feature = "integration-tests")]
-#[tokio::test]
-async fn test_regtest_create_and_connect() {
-    let mut config = create_test_config_with_thread_name().await;
-
-    let regtest = create_regtest_rpc(&mut config).await;
-
-    let macro_rpc = regtest.rpc();
-    let rpc = ExtendedRpc::connect(
-        config.bitcoin_rpc_url.clone(),
-        config.bitcoin_rpc_user.clone(),
-        config.bitcoin_rpc_password.clone(),
-    )
-    .await
-    .unwrap();
-
-    macro_rpc.mine_blocks(1).await.unwrap();
-    let height = macro_rpc.client.get_block_count().await.unwrap();
-    let new_rpc_height = rpc.client.get_block_count().await.unwrap();
-    assert_eq!(height, new_rpc_height);
-
-    rpc.mine_blocks(1).await.unwrap();
-    let new_rpc_height = rpc.client.get_block_count().await.unwrap();
-    let height = macro_rpc.client.get_block_count().await.unwrap();
-    assert_eq!(height, new_rpc_height);
-}
-
->>>>>>> 9ab27c53
 /// Ensures that TLS certificates exist for tests.
 /// This will run the certificate generation script if certificates don't exist.
 pub fn ensure_test_certificates() -> Result<(), std::io::Error> {
@@ -841,6 +789,7 @@
         );
     }
 
+    #[cfg(feature = "integration_tests")]
     #[tokio::test]
     async fn test_regtest_create_and_connect() {
         let mut config = create_test_config_with_thread_name().await;
