--- conflicted
+++ resolved
@@ -3,7 +3,6 @@
 use std::sync::Arc;
 
 use crate::actor::Actor;
-<<<<<<< HEAD
 use crate::bitvm_client::SECP;
 use crate::builder::address::create_taproot_address;
 use crate::builder::script::{CheckSig, ReplacementDepositScript, SpendableScript};
@@ -13,10 +12,8 @@
     anchor_output, BaseDepositData, DepositData, ReplacementDepositData, TransactionType,
     TxHandler, TxHandlerBuilder, DEFAULT_SEQUENCE,
 };
-=======
 use crate::citrea::mock::MockCitreaClient;
 use crate::citrea::CitreaClientT;
->>>>>>> c294805c
 use crate::config::BridgeConfig;
 use crate::constants::ANCHOR_AMOUNT;
 use crate::errors::BridgeError;
@@ -280,7 +277,6 @@
     ))
 }
 
-<<<<<<< HEAD
 fn sign_nofn_deposit_tx(deposit_tx: &TxHandler, config: &BridgeConfig) -> Transaction {
     let nofn_xonly_pk =
         bitcoin::XOnlyPublicKey::from_musig2_pks(config.verifiers_public_keys.clone(), None)
@@ -374,7 +370,7 @@
     BridgeError,
 > {
     let (verifiers, operators, mut aggregator, watchtowers, cleanup, dep_params, move_txid, _) =
-        run_single_deposit(config, rpc.clone(), evm_address).await?;
+        run_single_deposit::<MockCitreaClient>(config, rpc.clone(), evm_address).await?;
 
     tracing::info!(
         "First deposit {} completed, starting replacement deposit",
@@ -469,7 +465,8 @@
         move_txid,
         deposit_blockhash,
     ))
-=======
+}
+
 #[ignore = "Tested everywhere, no need to run again"]
 #[tokio::test]
 async fn test_deposit() {
@@ -516,5 +513,4 @@
     let new_rpc_height = rpc.client.get_block_count().await.unwrap();
     let height = macro_rpc.client.get_block_count().await.unwrap();
     assert_eq!(height, new_rpc_height);
->>>>>>> c294805c
 }