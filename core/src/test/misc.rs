use super::common::run_single_deposit;
use crate::extended_rpc::ExtendedRpc;
use bitcoincore_rpc::RpcApi;

use crate::test::common::*;

#[tokio::test]
async fn test_deposit() {
<<<<<<< HEAD
    let config = create_test_config_with_thread_name(None).await;

    // Start the timer
    let start_time = std::time::Instant::now();

    // Run the deposit
    run_single_deposit(config).await.unwrap();

    // Calculate and print the elapsed time
    let elapsed = start_time.elapsed();
    println!("run_single_deposit completed in: {:?}", elapsed);
=======
    let mut config = create_test_config_with_thread_name(None).await;
    let regtest = create_regtest_rpc(&mut config).await;
    let rpc = regtest.rpc().clone();
    let _ = run_single_deposit(&mut config, rpc, None).await.unwrap();
>>>>>>> 1ef0f619
}

#[ignore = "We are switching to gRPC"]
#[tokio::test]
async fn multiple_deposits_for_operator() {
    let mut config = create_test_config_with_thread_name(None).await;
    let regtest = create_regtest_rpc(&mut config).await;
    let rpc = regtest.rpc().clone();
    let _ = run_multiple_deposits(&mut config, rpc, 2).await.unwrap();
}

#[tokio::test]
async fn create_regtest_rpc_macro() {
    let mut config = create_test_config_with_thread_name(None).await;

    let regtest = create_regtest_rpc(&mut config).await;

    let macro_rpc = regtest.rpc();
    let rpc = ExtendedRpc::connect(
        config.bitcoin_rpc_url.clone(),
        config.bitcoin_rpc_user.clone(),
        config.bitcoin_rpc_password.clone(),
    )
    .await
    .unwrap();

    macro_rpc.mine_blocks(1).await.unwrap();
    let height = macro_rpc.client.get_block_count().await.unwrap();
    let new_rpc_height = rpc.client.get_block_count().await.unwrap();
    assert_eq!(height, new_rpc_height);

    rpc.mine_blocks(1).await.unwrap();
    let new_rpc_height = rpc.client.get_block_count().await.unwrap();
    let height = macro_rpc.client.get_block_count().await.unwrap();
    assert_eq!(height, new_rpc_height);
}<|MERGE_RESOLUTION|>--- conflicted
+++ resolved
@@ -6,24 +6,10 @@
 
 #[tokio::test]
 async fn test_deposit() {
-<<<<<<< HEAD
-    let config = create_test_config_with_thread_name(None).await;
-
-    // Start the timer
-    let start_time = std::time::Instant::now();
-
-    // Run the deposit
-    run_single_deposit(config).await.unwrap();
-
-    // Calculate and print the elapsed time
-    let elapsed = start_time.elapsed();
-    println!("run_single_deposit completed in: {:?}", elapsed);
-=======
     let mut config = create_test_config_with_thread_name(None).await;
     let regtest = create_regtest_rpc(&mut config).await;
     let rpc = regtest.rpc().clone();
     let _ = run_single_deposit(&mut config, rpc, None).await.unwrap();
->>>>>>> 1ef0f619
 }
 
 #[ignore = "We are switching to gRPC"]
