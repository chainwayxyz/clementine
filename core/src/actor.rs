--- conflicted
+++ resolved
@@ -21,7 +21,7 @@
 };
 use bitcoin::{OutPoint, TapNodeHash, TapSighashType, Witness};
 use bitvm::signatures::winternitz::{self, BinarysearchVerifier, ToBytesConverter, Winternitz};
-use eyre::{Context, OptionExt};
+use eyre::OptionExt;
 
 #[derive(Debug, Clone)]
 pub enum WinternitzDerivationPath {
@@ -97,10 +97,13 @@
     keypair: &Keypair,
     merkle_root: Option<TapNodeHash>,
 ) -> Result<Keypair, BridgeError> {
-    Ok(keypair.add_xonly_tweak(
-        &SECP,
-        &TapTweakHash::from_key_and_tweak(keypair.x_only_public_key().0, merkle_root).to_scalar(),
-    )?)
+    keypair
+        .add_xonly_tweak(
+            &SECP,
+            &TapTweakHash::from_key_and_tweak(keypair.x_only_public_key().0, merkle_root)
+                .to_scalar(),
+        )
+        .map_err(|e| BridgeError::Error(format!("Failed to add tweak to keypair: {}", e)))
 }
 
 fn calc_tweaked_xonly_pk(
@@ -111,7 +114,8 @@
         .add_tweak(
             &SECP,
             &TapTweakHash::from_key_and_tweak(pubkey, merkle_root).to_scalar(),
-        )?
+        )
+        .map_err(|e| BridgeError::Error(format!("Failed to add tweak to xonly_pk: {}", e)))?
         .0)
 }
 
@@ -211,7 +215,6 @@
         merkle_root: Option<TapNodeHash>,
         tweak_cache: Option<&mut TweakCache>,
     ) -> Result<schnorr::Signature, BridgeError> {
-<<<<<<< HEAD
         let keypair;
         let keypair_ref = match tweak_cache {
             Some(cache) => cache.get_tweaked_keypair(&self.keypair, merkle_root)?,
@@ -223,19 +226,6 @@
 
         Ok(bitvm_client::SECP
             .sign_schnorr(&Message::from_digest(*sighash.as_byte_array()), keypair_ref))
-=======
-        Ok(bitvm_client::SECP.sign_schnorr(
-            &Message::from_digest(*sighash.as_byte_array()),
-            &self
-                .keypair
-                .add_xonly_tweak(
-                    &SECP,
-                    &TapTweakHash::from_key_and_tweak(self.xonly_public_key, merkle_root)
-                        .to_scalar(),
-                )
-                .wrap_err("Failed to add xonly tweak to keypair")?,
-        ))
->>>>>>> c593dd14
     }
 
     #[tracing::instrument(skip(self), ret(level = tracing::Level::TRACE))]
