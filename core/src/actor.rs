use crate::builder::transaction::TxHandler;
use crate::errors::BridgeError;
<<<<<<< HEAD
use crate::utils;
use bitcoin::secp256k1::PublicKey;
=======
>>>>>>> c8d321fc
use bitcoin::sighash::SighashCache;
use bitcoin::taproot::LeafVersion;
use bitcoin::{
    hashes::Hash,
    secp256k1::{schnorr, Keypair, Message, SecretKey, XOnlyPublicKey},
    Address, TapSighash, TapTweakHash,
};
use bitcoin::{TapLeafHash, TapNodeHash, TapSighashType, TxOut, Witness};
use bitvm::signatures::winternitz::{
    self, BinarysearchVerifier, StraightforwardConverter, Winternitz,
};
use secp256k1::SECP256K1;

/// Available transaction types for [`WinternitzDerivationPath`].
#[derive(Clone, Copy, Debug)]
pub enum TxType {
    TimeTx,
    KickoffTx,
    BitVM,
    OperatorLongestChain,
    WatchtowerChallenge,
}

/// Derivation path specification for Winternitz one time public key generation.
#[derive(Debug, Clone, Copy)]
pub struct WinternitzDerivationPath {
    pub message_length: u32,
    pub log_d: u32,
    pub tx_type: TxType,
    pub index: Option<u32>,
    pub operator_idx: Option<u32>,
    pub watchtower_idx: Option<u32>,
    pub time_tx_idx: Option<u32>,
    pub intermediate_step_idx: Option<u32>,
}
impl WinternitzDerivationPath {
    fn to_vec(self) -> Vec<u8> {
        let index = match self.index {
            None => 0,
            Some(i) => i + 1,
        };
        let operator_idx = match self.operator_idx {
            None => 0,
            Some(i) => i + 1,
        };
        let watchtower_idx = match self.watchtower_idx {
            None => 0,
            Some(i) => i + 1,
        };
        let time_tx_idx = match self.time_tx_idx {
            None => 0,
            Some(i) => i + 1,
        };
        let intermediate_step_idx = match self.intermediate_step_idx {
            None => 0,
            Some(i) => i + 1,
        };

        [
            vec![self.tx_type as u8],
            [
                index.to_be_bytes(),
                operator_idx.to_be_bytes(),
                watchtower_idx.to_be_bytes(),
                time_tx_idx.to_be_bytes(),
                intermediate_step_idx.to_be_bytes(),
            ]
            .concat(),
        ]
        .concat()
    }
}
impl Default for WinternitzDerivationPath {
    fn default() -> Self {
        Self {
            message_length: Default::default(),
            log_d: 4,
            index: Default::default(),
            tx_type: TxType::TimeTx,
            operator_idx: Default::default(),
            watchtower_idx: Default::default(),
            time_tx_idx: Default::default(),
            intermediate_step_idx: Default::default(),
        }
    }
}

#[derive(Debug, Clone)]
pub struct Actor {
    pub keypair: Keypair,
    _secret_key: SecretKey,
    winternitz_secret_key: Option<SecretKey>,
    pub xonly_public_key: XOnlyPublicKey,
    pub public_key: PublicKey,
    pub address: Address,
}

impl Actor {
    #[tracing::instrument(ret(level = tracing::Level::TRACE))]
    pub fn new(
        sk: SecretKey,
        winternitz_secret_key: Option<SecretKey>,
        network: bitcoin::Network,
    ) -> Self {
        let keypair = Keypair::from_secret_key(SECP256K1, &sk);
        let (xonly, _parity) = XOnlyPublicKey::from_keypair(&keypair);
        let address = Address::p2tr(SECP256K1, xonly, None, network);

        Actor {
            keypair,
            _secret_key: keypair.secret_key(),
            winternitz_secret_key,
            xonly_public_key: xonly,
            public_key: keypair.public_key(),
            address,
        }
    }

    #[tracing::instrument(skip(self), err(level = tracing::Level::ERROR), ret(level = tracing::Level::TRACE))]
    pub fn sign_with_tweak(
        &self,
        sighash: TapSighash,
        merkle_root: Option<TapNodeHash>,
    ) -> Result<schnorr::Signature, BridgeError> {
<<<<<<< HEAD
        Ok(utils::SECP.sign_schnorr(
            &Message::from_digest(*sighash.as_byte_array()),
=======
        Ok(SECP256K1.sign_schnorr(
            &Message::from_digest_slice(sighash.as_byte_array()).expect("should be hash"),
>>>>>>> c8d321fc
            &self.keypair.add_xonly_tweak(
                SECP256K1,
                &TapTweakHash::from_key_and_tweak(self.xonly_public_key, merkle_root).to_scalar(),
            )?,
        ))
    }

    #[tracing::instrument(skip(self), ret(level = tracing::Level::TRACE))]
    pub fn sign(&self, sighash: TapSighash) -> schnorr::Signature {
<<<<<<< HEAD
        utils::SECP.sign_schnorr(
            &Message::from_digest(*sighash.as_byte_array()),
=======
        SECP256K1.sign_schnorr(
            &Message::from_digest_slice(sighash.as_byte_array()).expect("should be hash"),
>>>>>>> c8d321fc
            &self.keypair,
        )
    }

    #[tracing::instrument(skip(self), err(level = tracing::Level::ERROR), ret(level = tracing::Level::TRACE))]
    pub fn sign_taproot_script_spend_tx(
        &self,
        tx: &mut TxHandler,
        txin_index: usize,
        script_index: usize,
    ) -> Result<schnorr::Signature, BridgeError> {
        // TODO: if sighash_cache exists in the TxHandler, use it
        // else create a new one and save it to the TxHandler
        let mut sighash_cache: SighashCache<&mut bitcoin::Transaction> =
            SighashCache::new(&mut tx.tx);

        let sig_hash = sighash_cache.taproot_script_spend_signature_hash(
            txin_index,
            &bitcoin::sighash::Prevouts::All(&tx.prevouts),
            TapLeafHash::from_script(
                &tx.prev_scripts[txin_index][script_index],
                LeafVersion::TapScript,
            ),
            bitcoin::sighash::TapSighashType::Default,
        )?;

        Ok(self.sign(sig_hash))
    }

    #[tracing::instrument(skip(self), err(level = tracing::Level::ERROR), ret(level = tracing::Level::TRACE))]
    pub fn sign_taproot_pubkey_spend(
        &self,
        tx_handler: &mut TxHandler,
        input_index: usize,
        sighash_type: Option<TapSighashType>,
    ) -> Result<schnorr::Signature, BridgeError> {
        let mut sighash_cache = SighashCache::new(&mut tx_handler.tx);

        let sig_hash = sighash_cache.taproot_key_spend_signature_hash(
            input_index,
            &match sighash_type {
                Some(TapSighashType::SinglePlusAnyoneCanPay) => bitcoin::sighash::Prevouts::One(
                    input_index,
                    tx_handler.prevouts[input_index].clone(),
                ),
                _ => bitcoin::sighash::Prevouts::All(&tx_handler.prevouts),
            },
            sighash_type.unwrap_or(TapSighashType::Default),
        )?;

        self.sign_with_tweak(sig_hash, None)
    }

    #[tracing::instrument(skip(self), err(level = tracing::Level::ERROR), ret(level = tracing::Level::TRACE))]
    pub fn sign_taproot_pubkey_spend_tx(
        &self,
        tx: &mut bitcoin::Transaction,
        prevouts: &[TxOut],
        input_index: usize,
    ) -> Result<schnorr::Signature, BridgeError> {
        let mut sighash_cache = SighashCache::new(tx);

        let sig_hash = sighash_cache.taproot_key_spend_signature_hash(
            input_index,
            &bitcoin::sighash::Prevouts::All(prevouts),
            bitcoin::sighash::TapSighashType::Default,
        )?;

        self.sign_with_tweak(sig_hash, None)
    }

    #[tracing::instrument(skip(self), err(level = tracing::Level::ERROR), ret(level = tracing::Level::TRACE))]
    pub fn sign_taproot_pubkey_spend_tx_with_sighash(
        &self,
        tx: &mut bitcoin::Transaction,
        prevouts: &[TxOut],
        input_index: usize,
        sighash_type: Option<TapSighashType>,
    ) -> Result<schnorr::Signature, BridgeError> {
        let mut sighash_cache = SighashCache::new(tx);

        let sig_hash = sighash_cache.taproot_key_spend_signature_hash(
            input_index,
            &match sighash_type {
                Some(TapSighashType::SinglePlusAnyoneCanPay) => {
                    bitcoin::sighash::Prevouts::One(input_index, prevouts[input_index].clone())
                }
                _ => bitcoin::sighash::Prevouts::All(prevouts),
            },
            sighash_type.unwrap_or(TapSighashType::Default),
        )?;

        self.sign_with_tweak(sig_hash, None)
    }

    #[tracing::instrument(skip(self), err(level = tracing::Level::ERROR), ret(level = tracing::Level::TRACE))]
    pub fn sign_taproot_script_spend_tx_new_tweaked(
        &self,
        tx_handler: &mut TxHandler,
        txin_index: usize,
        script_index: usize,
    ) -> Result<schnorr::Signature, BridgeError> {
        // TODO: if sighash_cache exists in the TxHandler, use it
        // else create a new one and save it to the TxHandler
        let mut sighash_cache: SighashCache<&mut bitcoin::Transaction> =
            SighashCache::new(&mut tx_handler.tx);

        let sig_hash = sighash_cache.taproot_script_spend_signature_hash(
            txin_index,
            &bitcoin::sighash::Prevouts::All(&tx_handler.prevouts),
            TapLeafHash::from_script(
                &tx_handler.prev_scripts[txin_index][script_index],
                LeafVersion::TapScript,
            ),
            bitcoin::sighash::TapSighashType::Default,
        )?;

        self.sign_with_tweak(sig_hash, None)
    }

    #[tracing::instrument(err(level = tracing::Level::ERROR), ret(level = tracing::Level::TRACE))]
    pub fn convert_tx_to_sighash_script_spend(
        tx_handler: &mut TxHandler,
        txin_index: usize,
        script_index: usize,
    ) -> Result<TapSighash, BridgeError> {
        let mut sighash_cache: SighashCache<&mut bitcoin::Transaction> =
            SighashCache::new(&mut tx_handler.tx);

        let prevouts = bitcoin::sighash::Prevouts::All(&tx_handler.prevouts);
        let leaf_hash = TapLeafHash::from_script(
            tx_handler
                .prev_scripts
                .get(txin_index)
                .ok_or(BridgeError::NoScriptsForTxIn(txin_index))?
                .get(script_index)
                .ok_or(BridgeError::NoScriptAtIndex(script_index))?,
            LeafVersion::TapScript,
        );
        let sig_hash = sighash_cache.taproot_script_spend_signature_hash(
            txin_index,
            &prevouts,
            leaf_hash,
            bitcoin::sighash::TapSighashType::Default,
        )?;

        Ok(sig_hash)
    }

    #[tracing::instrument(err(level = tracing::Level::ERROR), ret(level = tracing::Level::TRACE))]
    pub fn convert_tx_to_sighash_pubkey_spend(
        tx: &mut TxHandler,
        txin_index: usize,
    ) -> Result<TapSighash, BridgeError> {
        let mut sighash_cache: SighashCache<&mut bitcoin::Transaction> =
            SighashCache::new(&mut tx.tx);

        let sig_hash = sighash_cache.taproot_key_spend_signature_hash(
            txin_index,
            &bitcoin::sighash::Prevouts::All(&tx.prevouts),
            bitcoin::sighash::TapSighashType::Default,
        )?;

        Ok(sig_hash)
    }

    /// Returns derivied Winternitz secret key from given path.
    fn get_derived_winternitz_sk(
        &self,
        path: WinternitzDerivationPath,
    ) -> Result<winternitz::SecretKey, BridgeError> {
        let wsk = self
            .winternitz_secret_key
            .ok_or(BridgeError::NoWinternitzSecretKey)?;
        Ok([wsk.as_ref().to_vec(), path.to_vec()].concat())
    }

    /// Generates a Winternitz public key for the given path.
    pub fn derive_winternitz_pk(
        &self,
        path: WinternitzDerivationPath,
    ) -> Result<winternitz::PublicKey, BridgeError> {
        let winternitz_params = winternitz::Parameters::new(path.message_length, path.log_d);

        let altered_secret_key = self.get_derived_winternitz_sk(path)?;
        let public_key = winternitz::generate_public_key(&winternitz_params, &altered_secret_key);

        Ok(public_key)
    }

    /// Signs given data with Winternitz signature.
    pub fn sign_winternitz_signature(
        &self,
        path: WinternitzDerivationPath,
        data: Vec<u8>,
    ) -> Result<Witness, BridgeError> {
        let winternitz = Winternitz::<BinarysearchVerifier, StraightforwardConverter>::new();
        let winternitz_params = winternitz::Parameters::new(path.message_length, path.log_d);

        let altered_secret_key = self.get_derived_winternitz_sk(path)?;

        let witness = winternitz.sign(&winternitz_params, &altered_secret_key, &data);

        Ok(witness)
    }
}

#[cfg(test)]
mod tests {
    use super::Actor;
    use crate::config::BridgeConfig;
    use crate::utils::{initialize_logger, SECP};
    use crate::{
        actor::WinternitzDerivationPath, builder::transaction::TxHandler,
        create_test_config_with_thread_name, database::Database, initialize_database,
    };
    use bitcoin::secp256k1::SecretKey;
    use bitcoin::{
        absolute::Height, transaction::Version, Amount, Network, OutPoint, Transaction, TxIn, TxOut,
    };
    use bitvm::{
        execute_script,
        signatures::winternitz::{
            self, BinarysearchVerifier, StraightforwardConverter, Winternitz,
        },
        treepp::script,
    };
<<<<<<< HEAD
    use secp256k1::rand;
=======
    use secp256k1::SECP256K1;
    use secp256k1::{rand, SecretKey};
>>>>>>> c8d321fc
    use std::env;
    use std::str::FromStr;
    use std::thread;

    /// Returns a valid [`TxHandler`].
    fn create_valid_mock_tx_handler(actor: &Actor) -> TxHandler {
        let mut tx_handler = create_invalid_mock_tx_handler(actor);

        let prev_tx: Transaction = Transaction {
            version: Version(3),
            lock_time: bitcoin::absolute::LockTime::Blocks(Height::ZERO),
            input: vec![],
            output: tx_handler.prevouts.clone(),
        };

        tx_handler.tx = Transaction {
            version: prev_tx.version,
            lock_time: prev_tx.lock_time,
            input: vec![TxIn {
                previous_output: OutPoint {
                    txid: prev_tx.compute_txid(),
                    vout: 0,
                },
                script_sig: actor.address.script_pubkey(),
                ..Default::default()
            }],
            output: vec![TxOut {
                value: Amount::from_sat(0x1F),
                script_pubkey: actor.address.script_pubkey(),
            }],
        };

        tx_handler
    }
    /// Returns an invalid [`TxHandler`]. Only the tx part is invalid.
    fn create_invalid_mock_tx_handler(actor: &Actor) -> TxHandler {
        let prevouts = vec![TxOut {
            value: Amount::from_sat(0x45),
            script_pubkey: actor.address.script_pubkey(),
        }];

        let tx = Transaction {
            version: Version(3),
            lock_time: bitcoin::absolute::LockTime::Blocks(Height::ZERO),
            input: vec![],
            output: vec![TxOut {
                value: Amount::from_sat(0x1F),
                script_pubkey: actor.address.script_pubkey(),
            }],
        };

        TxHandler {
            txid: tx.compute_txid(),
            tx,
            prevouts,
            prev_scripts: vec![],
            prev_taproot_spend_infos: vec![],
            out_scripts: vec![],
            out_taproot_spend_infos: vec![],
        }
    }

    #[test]
    fn actor_new() {
        let sk = SecretKey::new(&mut rand::thread_rng());
        let network = Network::Regtest;

        let actor = Actor::new(sk, None, network);

        assert_eq!(sk, actor._secret_key);
<<<<<<< HEAD
        assert_eq!(sk.public_key(&SECP), actor.public_key);
        assert_eq!(sk.x_only_public_key(&SECP).0, actor.xonly_public_key);
=======
        assert_eq!(sk.public_key(SECP256K1), actor.public_key);
        assert_eq!(sk.x_only_public_key(SECP256K1).0, actor.xonly_public_key);
>>>>>>> c8d321fc
    }

    #[test]
    fn sign_taproot_pubkey_spend() {
        let sk = SecretKey::new(&mut rand::thread_rng());
        let network = Network::Regtest;
        let actor = Actor::new(sk, None, network);

        // Trying to sign with an invalid transaction will result with an error.
        let mut tx_handler = create_invalid_mock_tx_handler(&actor);
        assert!(actor
            .sign_taproot_pubkey_spend(
                &mut tx_handler,
                0,
                Some(bitcoin::TapSighashType::SinglePlusAnyoneCanPay),
            )
            .is_err());

        // This transaction is matching with prevouts. Therefore signing will
        // be successful.
        tx_handler = create_valid_mock_tx_handler(&actor);
        actor
            .sign_taproot_pubkey_spend(
                &mut tx_handler,
                0,
                Some(bitcoin::TapSighashType::SinglePlusAnyoneCanPay),
            )
            .unwrap();
    }

    #[test]
    fn sign_taproot_pubkey_spend_tx_with_sighash() {
        let sk = SecretKey::new(&mut rand::thread_rng());
        let network = Network::Regtest;
        let actor = Actor::new(sk, None, network);

        // Trying to sign with an invalid transaction will result with an error.
        let mut tx_handler = create_invalid_mock_tx_handler(&actor);
        assert!(actor
            .sign_taproot_pubkey_spend_tx_with_sighash(
                &mut tx_handler.tx,
                &tx_handler.prevouts,
                0,
                Some(bitcoin::TapSighashType::SinglePlusAnyoneCanPay),
            )
            .is_err());

        // This transaction is matching with prevouts. Therefore signing will
        // be successful.
        tx_handler = create_valid_mock_tx_handler(&actor);
        actor
            .sign_taproot_pubkey_spend_tx_with_sighash(
                &mut tx_handler.tx,
                &tx_handler.prevouts,
                0,
                Some(bitcoin::TapSighashType::SinglePlusAnyoneCanPay),
            )
            .unwrap();
    }

    #[test]
    fn winternitz_derivation_path_to_vec() {
        let mut params = WinternitzDerivationPath::default();
        assert_eq!(
            params.to_vec(),
            vec![0, 0, 0, 0, 0, 0, 0, 0, 0, 0, 0, 0, 0, 0, 0, 0, 0, 0, 0, 0, 0]
        );

        params.index = Some(0);
        assert_eq!(
            params.to_vec(),
            vec![0, 0, 0, 0, 1, 0, 0, 0, 0, 0, 0, 0, 0, 0, 0, 0, 0, 0, 0, 0, 0]
        );

        params.operator_idx = Some(1);
        assert_eq!(
            params.to_vec(),
            vec![0, 0, 0, 0, 1, 0, 0, 0, 2, 0, 0, 0, 0, 0, 0, 0, 0, 0, 0, 0, 0]
        );

        params.watchtower_idx = Some(2);
        assert_eq!(
            params.to_vec(),
            vec![0, 0, 0, 0, 1, 0, 0, 0, 2, 0, 0, 0, 3, 0, 0, 0, 0, 0, 0, 0, 0]
        );

        params.time_tx_idx = Some(3);
        assert_eq!(
            params.to_vec(),
            vec![0, 0, 0, 0, 1, 0, 0, 0, 2, 0, 0, 0, 3, 0, 0, 0, 4, 0, 0, 0, 0]
        );
    }

    #[tokio::test]
    async fn derive_winternitz_pk_uniqueness() {
        let config = create_test_config_with_thread_name!(None);
        let actor = Actor::new(
            config.secret_key,
            config.winternitz_secret_key,
            Network::Regtest,
        );

        let mut params = WinternitzDerivationPath::default();
        let pk0 = actor.derive_winternitz_pk(params).unwrap();
        let pk1 = actor.derive_winternitz_pk(params).unwrap();
        assert_eq!(pk0, pk1);

        params.message_length += 1;
        let pk2 = actor.derive_winternitz_pk(params).unwrap();
        assert_ne!(pk0, pk2);
    }

    #[tokio::test]
    async fn derive_winternitz_pk_fixed_pk() {
        let config = create_test_config_with_thread_name!(None);
        let actor = Actor::new(
            config.secret_key,
            Some(
                SecretKey::from_str(
                    "451F451F451F451F451F451F451F451F451F451F451F451F451F451F451F451F",
                )
                .unwrap(),
            ),
            Network::Regtest,
        );

        let params = WinternitzDerivationPath::default();
        let expected_pk = vec![[
            47, 247, 126, 209, 93, 128, 238, 60, 31, 80, 198, 136, 26, 126, 131, 194, 209, 85, 180,
            145,
        ]];
        assert_eq!(actor.derive_winternitz_pk(params).unwrap(), expected_pk);
    }

    #[tokio::test]
    async fn sign_winternitz_signature() {
        let config = create_test_config_with_thread_name!(None);
        let actor = Actor::new(
            config.secret_key,
            Some(
                SecretKey::from_str(
                    "451F451F451F451F451F451F451F451F451F451F451F451F451F451F451F451F",
                )
                .unwrap(),
            ),
            Network::Regtest,
        );

        let data = "iwantporscheasagiftpls".as_bytes().to_vec();
        let path = WinternitzDerivationPath {
            message_length: data.len() as u32,
            log_d: 8,
            ..Default::default()
        };
        let params = winternitz::Parameters::new(path.message_length, path.log_d);

        let witness = actor.sign_winternitz_signature(path, data.clone()).unwrap();
        let pk = actor.derive_winternitz_pk(path).unwrap();

        let winternitz = Winternitz::<BinarysearchVerifier, StraightforwardConverter>::new();
        let check_sig_script = winternitz.checksig_verify(&params, &pk);

        let message_checker = script! {
            for i in 0..path.message_length {
                {data[i as usize]}
                if i == path.message_length - 1 {
                    OP_EQUAL
                } else {
                    OP_EQUALVERIFY
                }
            }
        };

        let script = script!({witness} {check_sig_script} {message_checker});
        let ret = execute_script(script);
        assert!(ret.success);
    }
}<|MERGE_RESOLUTION|>--- conflicted
+++ resolved
@@ -1,10 +1,7 @@
 use crate::builder::transaction::TxHandler;
 use crate::errors::BridgeError;
-<<<<<<< HEAD
 use crate::utils;
 use bitcoin::secp256k1::PublicKey;
-=======
->>>>>>> c8d321fc
 use bitcoin::sighash::SighashCache;
 use bitcoin::taproot::LeafVersion;
 use bitcoin::{
@@ -129,13 +126,8 @@
         sighash: TapSighash,
         merkle_root: Option<TapNodeHash>,
     ) -> Result<schnorr::Signature, BridgeError> {
-<<<<<<< HEAD
         Ok(utils::SECP.sign_schnorr(
             &Message::from_digest(*sighash.as_byte_array()),
-=======
-        Ok(SECP256K1.sign_schnorr(
-            &Message::from_digest_slice(sighash.as_byte_array()).expect("should be hash"),
->>>>>>> c8d321fc
             &self.keypair.add_xonly_tweak(
                 SECP256K1,
                 &TapTweakHash::from_key_and_tweak(self.xonly_public_key, merkle_root).to_scalar(),
@@ -145,13 +137,9 @@
 
     #[tracing::instrument(skip(self), ret(level = tracing::Level::TRACE))]
     pub fn sign(&self, sighash: TapSighash) -> schnorr::Signature {
-<<<<<<< HEAD
         utils::SECP.sign_schnorr(
             &Message::from_digest(*sighash.as_byte_array()),
-=======
-        SECP256K1.sign_schnorr(
-            &Message::from_digest_slice(sighash.as_byte_array()).expect("should be hash"),
->>>>>>> c8d321fc
+
             &self.keypair,
         )
     }
@@ -379,12 +367,7 @@
         },
         treepp::script,
     };
-<<<<<<< HEAD
     use secp256k1::rand;
-=======
-    use secp256k1::SECP256K1;
-    use secp256k1::{rand, SecretKey};
->>>>>>> c8d321fc
     use std::env;
     use std::str::FromStr;
     use std::thread;
@@ -455,13 +438,8 @@
         let actor = Actor::new(sk, None, network);
 
         assert_eq!(sk, actor._secret_key);
-<<<<<<< HEAD
         assert_eq!(sk.public_key(&SECP), actor.public_key);
         assert_eq!(sk.x_only_public_key(&SECP).0, actor.xonly_public_key);
-=======
-        assert_eq!(sk.public_key(SECP256K1), actor.public_key);
-        assert_eq!(sk.x_only_public_key(SECP256K1).0, actor.xonly_public_key);
->>>>>>> c8d321fc
     }
 
     #[test]
