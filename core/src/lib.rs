//! # Clementine Core
//!
//! Clementine Core is the backbone of Clementine. As the name suggests,
//! Clementine Core provides core functionalities for Clementine to operate.

#![allow(clippy::too_many_arguments)]

use bitcoin::{OutPoint, Txid};
use serde::{Deserialize, Serialize};

pub mod actor;
pub mod aggregator;
pub mod builder;
pub mod cli;
pub mod config;
pub mod constants;
pub mod database;
pub mod errors;
pub mod extended_rpc;
pub mod header_chain_prover;
pub mod musig2;
pub mod operator;
pub mod rpc;
pub mod servers;
pub mod user;
pub mod utils;
pub mod verifier;
pub mod watchtower;

#[cfg(test)]
mod test_utils;

<<<<<<< HEAD
=======
macro_rules! impl_try_from_vec_u8 {
    ($name:ident, $size:expr) => {
        impl TryFrom<Vec<u8>> for $name {
            type Error = &'static str;

            fn try_from(value: Vec<u8>) -> Result<Self, Self::Error> {
                if value.len() == $size {
                    Ok($name(value.try_into().unwrap()))
                } else {
                    Err(concat!("Expected a Vec<u8> of length ", stringify!($size)))
                }
            }
        }
    };
}

pub type ConnectorUTXOTree = Vec<Vec<OutPoint>>;
// pub type HashTree = Vec<Vec<HashType>>;
// pub type PreimageTree = Vec<Vec<PreimageType>>;
pub type InscriptionTxs = (OutPoint, Txid);

>>>>>>> e753db1e
/// Type alias for EVM address
#[derive(Copy, Clone, Debug, PartialOrd, Ord, PartialEq, Eq, Hash, Serialize, Deserialize)]
pub struct EVMAddress(#[serde(with = "hex::serde")] pub [u8; 20]);

impl_try_from_vec_u8!(EVMAddress, 20);
/// Type alias for withdrawal payment, HashType is taproot script hash
// pub type WithdrawalPayment = (Txid, HashType);

#[derive(Clone, Debug, Eq, Hash, PartialEq, PartialOrd, Ord, Serialize, Deserialize)]
pub struct UTXO {
    pub outpoint: OutPoint,
    pub txout: bitcoin::TxOut,
}

#[derive(Clone, Debug, Copy, Serialize, Deserialize, PartialEq, sqlx::Type)]
#[sqlx(type_name = "bytea")]
pub struct ByteArray66(#[serde(with = "hex::serde")] pub [u8; 66]);

impl_try_from_vec_u8!(ByteArray66, 66);

#[derive(Clone, Debug, Copy, Serialize, Deserialize, PartialEq, sqlx::Type)]
#[sqlx(type_name = "bytea")]
pub struct ByteArray32(#[serde(with = "hex::serde")] pub [u8; 32]);

impl_try_from_vec_u8!(ByteArray32, 32);

#[derive(Clone, Copy, Debug, Serialize, Deserialize, PartialEq, sqlx::Type)]
#[sqlx(type_name = "bytea")]
pub struct ByteArray64(#[serde(with = "hex::serde")] pub [u8; 64]);

<<<<<<< HEAD
#[macro_export]
macro_rules! sha256_hash {
    ($($data:expr),+) => {{
        use sha2::{Digest, Sha256};
        let mut hasher = Sha256::new();
        $(
            hasher.update($data);
        )+
        let result: [u8; 32] = hasher.finalize().try_into().expect("SHA256 should produce a 32-byte output");
        result
    }};
}
=======
impl_try_from_vec_u8!(ByteArray64, 64);
>>>>>>> e753db1e
<|MERGE_RESOLUTION|>--- conflicted
+++ resolved
@@ -30,8 +30,6 @@
 #[cfg(test)]
 mod test_utils;
 
-<<<<<<< HEAD
-=======
 macro_rules! impl_try_from_vec_u8 {
     ($name:ident, $size:expr) => {
         impl TryFrom<Vec<u8>> for $name {
@@ -53,7 +51,6 @@
 // pub type PreimageTree = Vec<Vec<PreimageType>>;
 pub type InscriptionTxs = (OutPoint, Txid);
 
->>>>>>> e753db1e
 /// Type alias for EVM address
 #[derive(Copy, Clone, Debug, PartialOrd, Ord, PartialEq, Eq, Hash, Serialize, Deserialize)]
 pub struct EVMAddress(#[serde(with = "hex::serde")] pub [u8; 20]);
@@ -84,19 +81,4 @@
 #[sqlx(type_name = "bytea")]
 pub struct ByteArray64(#[serde(with = "hex::serde")] pub [u8; 64]);
 
-<<<<<<< HEAD
-#[macro_export]
-macro_rules! sha256_hash {
-    ($($data:expr),+) => {{
-        use sha2::{Digest, Sha256};
-        let mut hasher = Sha256::new();
-        $(
-            hasher.update($data);
-        )+
-        let result: [u8; 32] = hasher.finalize().try_into().expect("SHA256 should produce a 32-byte output");
-        result
-    }};
-}
-=======
-impl_try_from_vec_u8!(ByteArray64, 64);
->>>>>>> e753db1e
+impl_try_from_vec_u8!(ByteArray64, 64);