use crate::actor::WinternitzDerivationPath;
use crate::builder::address::taproot_builder_with_scripts;
use crate::builder::script::{SpendableScript, WinternitzCommit};

use crate::config::protocol::ProtocolParamset;
use crate::errors::BridgeError;
use ark_bn254::Bn254;
use bitcoin::key::Parity;
use bitcoin::{self};
use bitcoin::{ScriptBuf, XOnlyPublicKey};

use bitvm::chunk::api::{
    api_generate_full_tapscripts, api_generate_partial_script, NUM_HASH, NUM_PUBS, NUM_U256,
};
use bitvm::signatures::wots_api::wots160;

//use bitvm::chunker::assigner::BridgeAssigner;
use ark_serialize::CanonicalDeserialize;

use borsh::{BorshDeserialize, BorshSerialize};
use std::fs;

use std::str::FromStr;
use std::sync::Arc;
use std::time::Instant;

lazy_static::lazy_static! {
    /// Global secp context.
    pub static ref SECP: bitcoin::secp256k1::Secp256k1<bitcoin::secp256k1::All> = bitcoin::secp256k1::Secp256k1::new();
}

lazy_static::lazy_static! {
    /// This is an unspendable pubkey.
    ///
    /// See https://github.com/bitcoin/bips/blob/master/bip-0341.mediawiki#constructing-and-spending-taproot-outputs
    pub static ref UNSPENDABLE_PUBKEY: bitcoin::secp256k1::PublicKey =
        "93c7378d96518a75448821c4f7c8f4bae7ce60f804d03d1f0628dd5dd0f5de51".parse::<bitcoin::secp256k1::XOnlyPublicKey>().expect("this key is valid").public_key(Parity::Even);
}

lazy_static::lazy_static! {
    /// This is an unspendable pubkey.
    ///
    /// See https://github.com/bitcoin/bips/blob/master/bip-0341.mediawiki#constructing-and-spending-taproot-outputs
    pub static ref UNSPENDABLE_XONLY_PUBKEY: bitcoin::secp256k1::XOnlyPublicKey =
        XOnlyPublicKey::from_str("93c7378d96518a75448821c4f7c8f4bae7ce60f804d03d1f0628dd5dd0f5de51").expect("this key is valid");
}

// lazy_static::lazy_static! {
//     pub static ref ALL_BITVM_INTERMEDIATE_VARIABLES: BTreeMap<String, usize> = BridgeAssigner::default().all_intermediate_variable();
// }
lazy_static::lazy_static! {
    pub static ref BITVM_CACHE: BitvmCache = {
        let start = Instant::now();

        let bitvm_cache = {
            let cache_path = "bitvm_cache.bin";
            match BitvmCache::load_from_file(cache_path) {
                Ok(cache) => {
                    tracing::info!("Loaded BitVM cache from file");
                    cache
                }
                Err(_) => {
                    tracing::info!("No BitVM cache found, generating fresh data");
                    let fresh_data = generate_fresh_data();
                    if let Err(e) = fresh_data.save_to_file(cache_path) {
                        tracing::error!("Failed to save BitVM cache to file: {}", e);
                    }
                    fresh_data
                }
            }
        };
        println!("BitVM initialization took: {:?}", start.elapsed());
        bitvm_cache
    };
}

#[derive(BorshSerialize, BorshDeserialize, Debug)]
pub struct BitvmCache {
    pub disprove_scripts: Vec<Vec<u8>>,
    pub replacement_places: ClementineBitVMReplacementData,
}

impl BitvmCache {
    fn save_to_file(&self, path: &str) -> Result<(), BridgeError> {
        let serialized = borsh::to_vec(self).map_err(|e| {
            tracing::error!("Failed to serialize BitVM cache: {}", e);
            BridgeError::ConfigError("Failed to serialize BitVM cache".to_string())
        })?;

        fs::write(path, serialized).map_err(|e| {
            tracing::error!("Failed to save BitVM cache: {}", e);
            BridgeError::ConfigError("Failed to save BitVM cache".to_string())
        })
    }

    fn load_from_file(path: &str) -> Result<Self, BridgeError> {
        let bytes = fs::read(path).map_err(|e| {
            tracing::error!("Failed to read BitVM cache: {}", e);
            BridgeError::ConfigError("No BitVM cache found".to_string())
        })?;

        Self::try_from_slice(&bytes).map_err(|e| {
            tracing::error!("Failed to deserialize BitVM cache: {}", e);
            BridgeError::ConfigError("Failed to deserialize BitVM cache".to_string())
        })
    }
}

fn generate_fresh_data() -> BitvmCache {
    let vk_bytes = [
        115, 158, 251, 51, 106, 255, 102, 248, 22, 171, 229, 158, 80, 192, 240, 217, 99, 162, 65,
        107, 31, 137, 197, 79, 11, 210, 74, 65, 65, 203, 243, 14, 123, 2, 229, 125, 198, 247, 76,
        241, 176, 116, 6, 3, 241, 1, 134, 195, 39, 5, 124, 47, 31, 43, 164, 48, 120, 207, 150, 125,
        108, 100, 48, 155, 137, 132, 16, 193, 139, 74, 179, 131, 42, 119, 25, 185, 98, 13, 235,
        118, 92, 11, 154, 142, 134, 220, 191, 220, 169, 250, 244, 104, 123, 7, 247, 33, 178, 155,
        121, 59, 75, 188, 206, 198, 182, 97, 0, 64, 231, 45, 55, 92, 100, 17, 56, 159, 79, 13, 219,
        221, 33, 39, 193, 24, 36, 58, 105, 8, 70, 206, 176, 209, 146, 45, 201, 157, 226, 84, 213,
        135, 143, 178, 156, 112, 137, 246, 123, 248, 215, 168, 51, 95, 177, 47, 57, 29, 199, 224,
        98, 48, 144, 253, 15, 201, 192, 142, 62, 143, 13, 228, 89, 51, 58, 6, 226, 139, 99, 207,
        22, 113, 215, 79, 91, 158, 166, 210, 28, 90, 218, 111, 151, 4, 55, 230, 76, 90, 209, 149,
        113, 248, 245, 50, 231, 137, 51, 157, 40, 29, 184, 198, 201, 108, 199, 89, 67, 136, 239,
        96, 216, 237, 172, 29, 84, 3, 128, 240, 2, 218, 169, 217, 118, 179, 34, 226, 19, 227, 59,
        193, 131, 108, 20, 113, 46, 170, 196, 156, 45, 39, 151, 218, 22, 132, 250, 209, 183, 46,
        249, 115, 239, 14, 176, 200, 134, 158, 148, 139, 212, 167, 152, 205, 183, 236, 242, 176,
        96, 177, 187, 184, 252, 14, 226, 127, 127, 173, 147, 224, 220, 8, 29, 63, 73, 215, 92, 161,
        110, 20, 154, 131, 23, 217, 116, 145, 196, 19, 167, 84, 185, 16, 89, 175, 180, 110, 116,
        57, 198, 237, 147, 183, 164, 169, 220, 172, 52, 68, 175, 113, 244, 62, 104, 134, 215, 99,
        132, 199, 139, 172, 108, 143, 25, 238, 201, 128, 85, 24, 73, 30, 186, 142, 186, 201, 79, 3,
        176, 185, 70, 66, 89, 127, 188, 158, 209, 83, 17, 22, 187, 153, 8, 63, 58, 174, 236, 132,
        226, 43, 145, 97, 242, 198, 117, 105, 161, 21, 241, 23, 84, 32, 62, 155, 245, 172, 30, 78,
        41, 199, 219, 180, 149, 193, 163, 131, 237, 240, 46, 183, 186, 42, 201, 49, 249, 142, 188,
        59, 212, 26, 253, 23, 27, 205, 231, 163, 76, 179, 135, 193, 152, 110, 91, 5, 218, 67, 204,
        164, 128, 183, 221, 82, 16, 72, 249, 111, 118, 182, 24, 249, 91, 215, 215, 155, 2, 0, 0, 0,
        0, 0, 0, 0, 212, 110, 6, 228, 73, 146, 46, 184, 158, 58, 94, 4, 141, 241, 158, 0, 175, 140,
        72, 75, 52, 6, 72, 49, 112, 215, 21, 243, 151, 67, 106, 22, 158, 237, 80, 204, 41, 128, 69,
        52, 154, 189, 124, 203, 35, 107, 132, 241, 234, 31, 3, 165, 87, 58, 10, 92, 252, 227, 214,
        99, 176, 66, 118, 22, 177, 20, 120, 198, 252, 236, 7, 148, 207, 78, 152, 132, 94, 207, 50,
        243, 4, 169, 146, 240, 79, 98, 0, 212, 106, 137, 36, 193, 21, 175, 180, 1, 26, 107, 39,
        198, 89, 152, 26, 220, 138, 105, 243, 45, 63, 106, 163, 80, 74, 253, 176, 207, 47, 52, 7,
        84, 59, 151, 47, 178, 165, 112, 251, 161,
    ]
    .to_vec();

    let vk: ark_groth16::VerifyingKey<Bn254> =
        ark_groth16::VerifyingKey::deserialize_uncompressed(&vk_bytes[..])
            .expect("Failed to deserialize verifying key");

    let dummy_pks = ClementineBitVMPublicKeys::create_replacable();

    let partial_scripts = api_generate_partial_script(&vk);

    let scripts = partial_scripts
        .iter()
        .map(|s| s.clone().compile().to_bytes())
        .collect::<Vec<_>>();

    for (script_idx, script) in scripts.iter().enumerate() {
        let mut pos = 0;
        while pos + 20 <= script.len() {
            // Check if this window matches our pattern (255u8 in the end)
            if script[pos + 4..pos + 20] == [255u8; 16] {
                panic!("Dummy value found in script {}", script_idx);
            }
            pos += 1;
        }
    }

    let disprove_scripts = api_generate_full_tapscripts(dummy_pks.bitvm_pks, &partial_scripts);

    let scripts: Vec<Vec<u8>> = disprove_scripts
        .iter()
        .map(|s| s.clone().compile().to_bytes())
        .collect();

    // Build mapping of dummy keys to their positions
    let mut replacement_places: ClementineBitVMReplacementData = Default::default();
    // For each script
    for (script_idx, script) in scripts.iter().enumerate() {
        let mut pos = 0;
        while pos + 20 <= script.len() {
            // Check if this window matches our pattern (255u8 in the end)
            if script[pos + 4..pos + 20] == [255u8; 16] {
                let pk_type_idx = script[pos];
                let pk_idx = u16::from_be_bytes([script[pos + 1], script[pos + 2]]);
                let digit_idx = script[pos + 3];

                match pk_type_idx {
                    0 => {
                        replacement_places.payout_tx_blockhash_pk[digit_idx as usize]
                            .push((script_idx, pos));
                    }
                    1 => {
                        replacement_places.latest_blockhash_pk[digit_idx as usize]
                            .push((script_idx, pos));
                    }
                    2 => {
                        replacement_places.challenge_sending_watchtowers_pk[digit_idx as usize]
                            .push((script_idx, pos));
                    }
                    3 => {
                        replacement_places.bitvm_pks.0[pk_idx as usize][digit_idx as usize]
                            .push((script_idx, pos));
                    }
                    4 => {
                        replacement_places.bitvm_pks.1[pk_idx as usize][digit_idx as usize]
                            .push((script_idx, pos));
                    }
                    5 => {
                        replacement_places.bitvm_pks.2[pk_idx as usize][digit_idx as usize]
                            .push((script_idx, pos));
                    }
                    _ => {
                        panic!("Invalid pk type index: {}", pk_type_idx);
                    }
                }
                pos += 20;
            } else {
                pos += 1;
            }
        }
    }

    BitvmCache {
        disprove_scripts: scripts,
        replacement_places,
    }
}

#[derive(Debug, Clone, BorshSerialize, BorshDeserialize, PartialEq, Eq)]
pub struct ClementineBitVMPublicKeys {
    pub combined_method_id_constant: [u8; 32],
    pub deposit_constant: [u8; 32],
    pub payout_tx_blockhash_pk: wots160::PublicKey,
    pub latest_blockhash_pk: wots160::PublicKey,
    pub challenge_sending_watchtowers_pk: wots160::PublicKey,
    pub bitvm_pks: bitvm::chunk::api::PublicKeys,
}

#[derive(Debug, Clone, BorshSerialize, BorshDeserialize)]
#[allow(clippy::type_complexity)]
pub struct ClementineBitVMReplacementData {
    pub payout_tx_blockhash_pk: [Vec<(usize, usize)>; 44],
    pub latest_blockhash_pk: [Vec<(usize, usize)>; 44],
    pub challenge_sending_watchtowers_pk: [Vec<(usize, usize)>; 44],
    pub bitvm_pks: (
        [[Vec<(usize, usize)>; 68]; NUM_PUBS],
        [[Vec<(usize, usize)>; 68]; NUM_U256],
        [[Vec<(usize, usize)>; 36]; NUM_HASH],
    ),
}

impl Default for ClementineBitVMReplacementData {
    fn default() -> Self {
        Self {
            payout_tx_blockhash_pk: std::array::from_fn(|_| Vec::new()),
            latest_blockhash_pk: std::array::from_fn(|_| Vec::new()),
            challenge_sending_watchtowers_pk: std::array::from_fn(|_| Vec::new()),
            bitvm_pks: (
                std::array::from_fn(|_| std::array::from_fn(|_| Vec::new())),
                std::array::from_fn(|_| std::array::from_fn(|_| Vec::new())),
                std::array::from_fn(|_| std::array::from_fn(|_| Vec::new())),
            ),
        }
    }
}

impl ClementineBitVMPublicKeys {
    pub fn get_replacable_value(pk_type_idx: u8, pk_idx: u16, digit_idx: u8) -> [u8; 20] {
        let mut dummy_value = [255u8; 20];
        dummy_value[0] = pk_type_idx;
        dummy_value[1] = pk_idx.to_be_bytes()[0];
        dummy_value[2] = pk_idx.to_be_bytes()[1];
        dummy_value[3] = digit_idx;
        dummy_value
    }

    pub fn get_replacable_wpks<const DIGIT_LEN: usize>(
        pk_type_idx: u8,
        pk_idx: u16,
    ) -> [[u8; 20]; DIGIT_LEN] {
        (0..DIGIT_LEN as u8)
            .map(|digit_idx| Self::get_replacable_value(pk_type_idx, pk_idx, digit_idx))
            .collect::<Vec<_>>()
            .try_into()
            .expect("Should be able to convert to array")
    }

    pub fn get_multiple_replacable_wpks<const DIGIT_LEN: usize, const PK_LEN: usize>(
        pk_type_idx: u8,
    ) -> [[[u8; 20]; DIGIT_LEN]; PK_LEN] {
        (0..PK_LEN as u16)
            .map(|pk_idx| Self::get_replacable_wpks(pk_type_idx, pk_idx))
            .collect::<Vec<_>>()
            .try_into()
            .expect("Should be able to convert to array")
    }

    pub fn create_replacable() -> Self {
        let combined_method_id_constant = [255u8; 32];
        let deposit_constant = [255u8; 32];
        let payout_tx_blockhash_pk = Self::get_replacable_wpks(0, 0);
        let latest_blockhash_pk = Self::get_replacable_wpks(1, 0);
        let challenge_sending_watchtowers_pk = Self::get_replacable_wpks(2, 0);
        let bitvm_part_1 = Self::get_multiple_replacable_wpks(3);
        let bitvm_part_2 = Self::get_multiple_replacable_wpks(4);
        let bitvm_part_3 = Self::get_multiple_replacable_wpks(5);
        let bitvm_pks = (bitvm_part_1, bitvm_part_2, bitvm_part_3);
        Self {
            combined_method_id_constant,
            deposit_constant,
            payout_tx_blockhash_pk,
            latest_blockhash_pk,
            challenge_sending_watchtowers_pk,
            bitvm_pks,
        }
    }

    pub fn get_number_of_32_bytes_wpks() -> usize {
        NUM_PUBS + NUM_U256
    }

    pub fn get_number_of_160_bytes_wpks() -> usize {
        NUM_HASH + 2
    }

    pub fn from_flattened_vec(flattened_wpks: &[Vec<[u8; 20]>]) -> Self {
        // These are dummy since they are coming from another source
        let combined_method_id_constant = [255u8; 32];
        let deposit_constant = [255u8; 32];

        // Use the first element for payout_tx_blockhash_pk
        let payout_tx_blockhash_pk = Self::vec_to_array::<44>(&flattened_wpks[0]);

        // Use the second element for latest_blockhash_pk
        let latest_blockhash_pk = Self::vec_to_array::<44>(&flattened_wpks[1]);

        // Use the third element for challenge_sending_watchtowers_pk
        let challenge_sending_watchtowers_pk = Self::vec_to_array::<44>(&flattened_wpks[2]);

        // Create the nested arrays for bitvm_pks, starting from the fourth element
        let bitvm_pks_1 =
            Self::vec_slice_to_nested_array::<68, NUM_PUBS>(&flattened_wpks[3..3 + NUM_PUBS]);

        let bitvm_pks_2 = Self::vec_slice_to_nested_array::<68, NUM_U256>(
            &flattened_wpks[3 + NUM_PUBS..3 + NUM_PUBS + NUM_U256],
        );

        let bitvm_pks_3 = Self::vec_slice_to_nested_array::<36, NUM_HASH>(
            &flattened_wpks[3 + NUM_PUBS + NUM_U256..3 + NUM_PUBS + NUM_U256 + NUM_HASH],
        );

        Self {
            combined_method_id_constant,
            deposit_constant,
            payout_tx_blockhash_pk,
            latest_blockhash_pk,
            challenge_sending_watchtowers_pk,
            bitvm_pks: (bitvm_pks_1, bitvm_pks_2, bitvm_pks_3),
        }
    }

    pub fn to_flattened_vec(&self) -> Vec<Vec<[u8; 20]>> {
        let mut flattened_wpks = Vec::new();

        // Convert each array to Vec<[u8; 20]>
        flattened_wpks.push(self.payout_tx_blockhash_pk.to_vec());
        flattened_wpks.push(self.latest_blockhash_pk.to_vec());
        flattened_wpks.push(self.challenge_sending_watchtowers_pk.to_vec());

        // Convert and add each nested array from bitvm_pks
        for arr in &self.bitvm_pks.0 {
            flattened_wpks.push(arr.to_vec());
        }

        for arr in &self.bitvm_pks.1 {
            flattened_wpks.push(arr.to_vec());
        }

        for arr in &self.bitvm_pks.2 {
            flattened_wpks.push(arr.to_vec());
        }

        flattened_wpks
    }

    // Helper to convert Vec<[u8; 20]> to [[u8; 20]; N]
    pub fn vec_to_array<const N: usize>(vec: &[[u8; 20]]) -> [[u8; 20]; N] {
        let mut result = [[255u8; 20]; N];
        for (i, item) in vec.iter().enumerate() {
            if i < N {
                result[i] = *item;
            }
        }
        result
    }

    // Helper to convert &[Vec<[u8; 20]>] to [[[u8; 20]; INNER_LEN]; OUTER_LEN]
    pub fn vec_slice_to_nested_array<const INNER_LEN: usize, const OUTER_LEN: usize>(
        slice: &[Vec<[u8; 20]>],
    ) -> [[[u8; 20]; INNER_LEN]; OUTER_LEN] {
        let mut result = [[[255u8; 20]; INNER_LEN]; OUTER_LEN];
        for (i, vec) in slice.iter().enumerate() {
            if i < OUTER_LEN {
                result[i] = Self::vec_to_array::<INNER_LEN>(vec);
            }
        }
        result
    }

    pub const fn number_of_assert_txs() -> usize {
        33
    }

    pub const fn number_of_flattened_wpks() -> usize {
        381
    }

    pub fn get_assert_scripts(
        &self,
        xonly_public_key: XOnlyPublicKey,
    ) -> Vec<std::sync::Arc<dyn SpendableScript>> {
        let mut scripts = Vec::new();
        let first_script: Arc<dyn SpendableScript> = Arc::new(WinternitzCommit::new(
            vec![
                (self.latest_blockhash_pk.to_vec(), 40),
                (self.challenge_sending_watchtowers_pk.to_vec(), 40),
                (self.bitvm_pks.0[0].to_vec(), 64),
                (self.bitvm_pks.1[NUM_U256 - 2].to_vec(), 64),
                (self.bitvm_pks.1[NUM_U256 - 1].to_vec(), 64),
                (self.bitvm_pks.2[NUM_HASH - 3].to_vec(), 32),
                (self.bitvm_pks.2[NUM_HASH - 2].to_vec(), 32),
                (self.bitvm_pks.2[NUM_HASH - 1].to_vec(), 32),
            ],
            xonly_public_key,
            4,
        ));
        scripts.push(first_script);
        // iterate NUM_U256 6 by 6
        for i in (0..NUM_U256 - 2).step_by(6) {
            let last_idx = std::cmp::min(i + 6, NUM_U256);
            let script: Arc<dyn SpendableScript> = Arc::new(WinternitzCommit::new(
                self.bitvm_pks.1[i..last_idx]
                    .iter()
                    .map(|x| (x.to_vec(), 64))
                    .collect::<Vec<_>>(),
                xonly_public_key,
                4,
            ));
            scripts.push(script);
        }
        // iterate NUM_HASH 12 by 12
        for i in (0..NUM_HASH - 3).step_by(12) {
            let last_idx = std::cmp::min(i + 12, NUM_HASH);
            let script: Arc<dyn SpendableScript> = Arc::new(WinternitzCommit::new(
                self.bitvm_pks.2[i..last_idx]
                    .iter()
                    .map(|x| (x.to_vec(), 32))
                    .collect::<Vec<_>>(),
                xonly_public_key,
                4,
            ));
            scripts.push(script);
        }
        scripts
    }

    pub fn get_assert_derivations(
        mini_assert_idx: usize,
        deposit_outpoint: bitcoin::OutPoint,
        paramset: &'static ProtocolParamset,
    ) -> Vec<WinternitzDerivationPath> {
        if mini_assert_idx == 0 {
            vec![
<<<<<<< HEAD
                WinternitzDerivationPath::BitvmAssert(20 * 2, 0, 0, deposit_outpoint, paramset),
                WinternitzDerivationPath::BitvmAssert(20 * 2, 1, 0, deposit_outpoint, paramset),
                WinternitzDerivationPath::BitvmAssert(32 * 2, 2, 0, deposit_outpoint, paramset),
=======
                WinternitzDerivationPath::BitvmAssert(20 * 2, 0, 0, txid, paramset),
                WinternitzDerivationPath::BitvmAssert(20 * 2, 1, 0, txid, paramset),
                WinternitzDerivationPath::BitvmAssert(32 * 2, 2, 0, txid, paramset),
                WinternitzDerivationPath::BitvmAssert(32 * 2, 3, 12, txid, paramset),
                WinternitzDerivationPath::BitvmAssert(32 * 2, 3, 13, txid, paramset),
                WinternitzDerivationPath::BitvmAssert(16 * 2, 4, 360, txid, paramset),
                WinternitzDerivationPath::BitvmAssert(16 * 2, 4, 361, txid, paramset),
                WinternitzDerivationPath::BitvmAssert(16 * 2, 4, 362, txid, paramset),
>>>>>>> ea28df92
            ]
        } else if (1..=2).contains(&mini_assert_idx) {
            // for 1, we will have 6 derivations index starting from 0 to 5
            // for 2, we will have 6 derivations index starting from 6 to 11
            let derivations: u32 = (mini_assert_idx as u32 - 1) * 6;

            let mut derivations_vec = vec![];
            for i in 0..6 {
                if derivations + i < NUM_U256 as u32 - 2 {
                    derivations_vec.push(WinternitzDerivationPath::BitvmAssert(
                        32 * 2,
                        3,
                        derivations + i,
                        deposit_outpoint,
                        paramset,
                    ));
                }
            }
            derivations_vec
        } else {
            let derivations: u32 = (mini_assert_idx as u32 - 3) * 12;
            let mut derivations_vec = vec![];
            for i in 0..12 {
                if derivations + i < NUM_HASH as u32 - 3 {
                    derivations_vec.push(WinternitzDerivationPath::BitvmAssert(
                        16 * 2,
                        4,
                        derivations + i,
                        deposit_outpoint,
                        paramset,
                    ));
                }
            }
            derivations_vec
        }
    }
    pub fn get_assert_taproot_leaf_hashes(
        &self,
        xonly_public_key: XOnlyPublicKey,
    ) -> Vec<bitcoin::TapNodeHash> {
        let assert_scripts = self.get_assert_scripts(xonly_public_key);
        assert_scripts
            .iter()
            .map(|script| {
                let taproot_builder = taproot_builder_with_scripts(&[script.to_script_buf()]);
                taproot_builder
                    .try_into_taptree()
                    .expect("taproot builder always builds a full taptree")
                    .root_hash()
            })
            .collect::<Vec<_>>()
    }

    pub fn get_g16_verifier_disprove_scripts(&self) -> Vec<ScriptBuf> {
        if cfg!(debug_assertions) {
            vec![ScriptBuf::from_bytes(vec![0x51])] // OP_TRUE
        } else {
            replace_disprove_scripts(self)
        }
    }
}

pub fn replace_disprove_scripts(pks: &ClementineBitVMPublicKeys) -> Vec<ScriptBuf> {
    let start = Instant::now();
    tracing::info!("Starting script replacement");

    let cache = &*BITVM_CACHE;
    let mut result: Vec<Vec<u8>> = cache.disprove_scripts.clone();
    let replacement_places = &cache.replacement_places;

    for (digit, places) in replacement_places.payout_tx_blockhash_pk.iter().enumerate() {
        for (script_idx, pos) in places.iter() {
            result[*script_idx][*pos..*pos + 20]
                .copy_from_slice(&pks.payout_tx_blockhash_pk[digit]);
        }
    }

    for (digit, places) in replacement_places.latest_blockhash_pk.iter().enumerate() {
        for (script_idx, pos) in places.iter() {
            result[*script_idx][*pos..*pos + 20].copy_from_slice(&pks.latest_blockhash_pk[digit]);
        }
    }

    for (digit, places) in replacement_places
        .challenge_sending_watchtowers_pk
        .iter()
        .enumerate()
    {
        for (script_idx, pos) in places.iter() {
            result[*script_idx][*pos..*pos + 20]
                .copy_from_slice(&pks.challenge_sending_watchtowers_pk[digit]);
        }
    }

    for (digit, places) in replacement_places.bitvm_pks.0.iter().enumerate() {
        for (pk_idx, places) in places.iter().enumerate() {
            for (script_idx, pos) in places.iter() {
                result[*script_idx][*pos..*pos + 20]
                    .copy_from_slice(&pks.bitvm_pks.0[digit][pk_idx]);
            }
        }
    }

    for (digit, places) in replacement_places.bitvm_pks.1.iter().enumerate() {
        for (pk_idx, places) in places.iter().enumerate() {
            for (script_idx, pos) in places.iter() {
                result[*script_idx][*pos..*pos + 20]
                    .copy_from_slice(&pks.bitvm_pks.1[digit][pk_idx]);
            }
        }
    }

    for (digit, places) in replacement_places.bitvm_pks.2.iter().enumerate() {
        for (pk_idx, places) in places.iter().enumerate() {
            for (script_idx, pos) in places.iter() {
                result[*script_idx][*pos..*pos + 20]
                    .copy_from_slice(&pks.bitvm_pks.2[digit][pk_idx]);
            }
        }
    }

    let result: Vec<ScriptBuf> = result.into_iter().map(ScriptBuf::from_bytes).collect();

    let elapsed = start.elapsed();
    tracing::info!("Script replacement completed in {:?}", elapsed);

    result
}

#[cfg(test)]
mod tests {
    use bitcoin::{hashes::Hash, Txid};
    use secp256k1::rand::thread_rng;

    use super::*;
    use crate::{actor::Actor, test::common::create_test_config_with_thread_name};
    #[test]
    fn test_to_flattened_vec() {
        let bitvm_pks = ClementineBitVMPublicKeys::create_replacable();
        let flattened_vec = bitvm_pks.to_flattened_vec();
        let from_vec_to_array = ClementineBitVMPublicKeys::from_flattened_vec(&flattened_vec);
        assert_eq!(bitvm_pks, from_vec_to_array);
    }

    #[tokio::test]
    async fn test_vec_to_array_with_actor_values() {
        let config = create_test_config_with_thread_name().await;

        let sk = bitcoin::secp256k1::SecretKey::new(&mut thread_rng());
        let signer = Actor::new(sk, Some(sk), config.protocol_paramset().network);
        let deposit_outpoint = bitcoin::OutPoint {
            txid: Txid::all_zeros(),
            vout: 0,
        };
        let bitvm_pks = signer
            .generate_bitvm_pks_for_deposit(deposit_outpoint, config.protocol_paramset())
            .unwrap();

        let flattened_vec = bitvm_pks.to_flattened_vec();
        let from_vec_to_array = ClementineBitVMPublicKeys::from_flattened_vec(&flattened_vec);
        assert_eq!(bitvm_pks, from_vec_to_array);
    }

    #[tokio::test]
    #[ignore = "This test is too slow to run on every commit"]
    async fn test_generate_fresh_data() {
        let bitvm_cache = generate_fresh_data();
        bitvm_cache
            .save_to_file("bitvm_cache.bin")
            .expect("Failed to save BitVM cache");
    }
}<|MERGE_RESOLUTION|>--- conflicted
+++ resolved
@@ -471,20 +471,14 @@
     ) -> Vec<WinternitzDerivationPath> {
         if mini_assert_idx == 0 {
             vec![
-<<<<<<< HEAD
                 WinternitzDerivationPath::BitvmAssert(20 * 2, 0, 0, deposit_outpoint, paramset),
                 WinternitzDerivationPath::BitvmAssert(20 * 2, 1, 0, deposit_outpoint, paramset),
                 WinternitzDerivationPath::BitvmAssert(32 * 2, 2, 0, deposit_outpoint, paramset),
-=======
-                WinternitzDerivationPath::BitvmAssert(20 * 2, 0, 0, txid, paramset),
-                WinternitzDerivationPath::BitvmAssert(20 * 2, 1, 0, txid, paramset),
-                WinternitzDerivationPath::BitvmAssert(32 * 2, 2, 0, txid, paramset),
-                WinternitzDerivationPath::BitvmAssert(32 * 2, 3, 12, txid, paramset),
-                WinternitzDerivationPath::BitvmAssert(32 * 2, 3, 13, txid, paramset),
-                WinternitzDerivationPath::BitvmAssert(16 * 2, 4, 360, txid, paramset),
-                WinternitzDerivationPath::BitvmAssert(16 * 2, 4, 361, txid, paramset),
-                WinternitzDerivationPath::BitvmAssert(16 * 2, 4, 362, txid, paramset),
->>>>>>> ea28df92
+                WinternitzDerivationPath::BitvmAssert(32 * 2, 3, 12, deposit_outpoint, paramset),
+                WinternitzDerivationPath::BitvmAssert(32 * 2, 3, 13, deposit_outpoint, paramset),
+                WinternitzDerivationPath::BitvmAssert(16 * 2, 4, 360, deposit_outpoint, paramset),
+                WinternitzDerivationPath::BitvmAssert(16 * 2, 4, 361, deposit_outpoint, paramset),
+                WinternitzDerivationPath::BitvmAssert(16 * 2, 4, 362, deposit_outpoint, paramset),
             ]
         } else if (1..=2).contains(&mini_assert_idx) {
             // for 1, we will have 6 derivations index starting from 0 to 5
