//! # Bitcoin Syncer
//!
//! This module provides common utilities to fetch Bitcoin state. Other modules
//! can use this module to operate over Bitcoin.

use crate::{
    config::protocol::ProtocolParamset,
    database::{Database, DatabaseTransaction},
    errors::BridgeError,
    extended_rpc::ExtendedRpc,
    task::{IntoTask, Task, TaskExt, TaskVariant, WithDelay},
};
use bitcoin::{block::Header, BlockHash, OutPoint};
use bitcoincore_rpc::RpcApi;
use eyre::Context;
use std::time::Duration;
use tonic::async_trait;

<<<<<<< HEAD
pub const BTC_SYNCER_POLL_DELAY: Duration = if cfg!(test) {
    Duration::from_millis(100)
=======
const POLL_DELAY: Duration = if cfg!(test) {
    Duration::from_millis(250)
>>>>>>> 630bd971
} else {
    Duration::from_secs(30)
};

/// Represents basic information of a Bitcoin block.
#[derive(Clone, Debug)]
struct BlockInfo {
    hash: BlockHash,
    _header: Header,
    height: u32,
}

/// Events emitted by the Bitcoin syncer.
/// It emits the block_id of the block in the db that was saved.
#[derive(Clone, Debug)]
pub enum BitcoinSyncerEvent {
    NewBlock(u32),
    ReorgedBlock(u32),
}

impl TryFrom<(String, i32)> for BitcoinSyncerEvent {
    type Error = eyre::Report;
    fn try_from(value: (String, i32)) -> Result<Self, Self::Error> {
        match value.0.as_str() {
            "new_block" => Ok(BitcoinSyncerEvent::NewBlock(
                u32::try_from(value.1).wrap_err(BridgeError::IntConversionError)?,
            )),
            "reorged_block" => Ok(BitcoinSyncerEvent::ReorgedBlock(
                u32::try_from(value.1).wrap_err(BridgeError::IntConversionError)?,
            )),
            _ => Err(eyre::eyre!("Invalid event type: {}", value.0)),
        }
    }
}

/// Trait for handling new blocks as they are finalized
#[async_trait]
pub trait BlockHandler: Send + Sync + 'static {
    /// Handle a new finalized block
    async fn handle_new_block(
        &mut self,
        dbtx: DatabaseTransaction<'_, '_>,
        block_id: u32,
        block: bitcoin::Block,
        height: u32,
    ) -> Result<(), BridgeError>;
}

/// Fetches the [`BlockInfo`] for a given height from Bitcoin.
async fn fetch_block_info_from_height(
    rpc: &ExtendedRpc,
    height: u32,
) -> Result<BlockInfo, BridgeError> {
    let hash = rpc
        .client
        .get_block_hash(height as u64)
        .await
        .wrap_err("Failed to get block hash")?;
    let header = rpc
        .client
        .get_block_header(&hash)
        .await
        .wrap_err("Failed to get block header")?;

    Ok(BlockInfo {
        hash,
        _header: header,
        height,
    })
}

/// Saves a Bitcoin block's metadata and it's transactions into the database.
pub(crate) async fn save_block(
    db: &Database,
    dbtx: DatabaseTransaction<'_, '_>,
    block: &bitcoin::Block,
    block_height: u32,
) -> Result<u32, BridgeError> {
    let block_hash = block.block_hash();
    tracing::debug!(
        "Saving a block with hash of {} and height of {}",
        block_hash,
        block_height
    );

    // update the block_info as canonical if it already exists
    let block_id = db
        .set_block_as_canonical_if_exists(Some(dbtx), block_hash)
        .await?;
    if let Some(block_id) = block_id {
        return Ok(block_id);
    }

    let block_id = db
        .add_block_info(
            Some(dbtx),
            &block_hash,
            &block.header.prev_blockhash,
            block_height,
        )
        .await?;

    db.store_full_block(Some(dbtx), block, block_height).await?;

    tracing::debug!(
        "Saving {} transactions to a block with hash {}",
        block.txdata.len(),
        block_hash
    );
    for tx in &block.txdata {
        save_transaction_spent_utxos(db, dbtx, tx, block_id).await?;
    }

    Ok(block_id)
}
async fn _get_block_info_from_hash(
    db: &Database,
    dbtx: DatabaseTransaction<'_, '_>,
    rpc: &ExtendedRpc,
    hash: BlockHash,
) -> Result<(BlockInfo, Vec<Vec<OutPoint>>), BridgeError> {
    let block = rpc
        .client
        .get_block(&hash)
        .await
        .wrap_err("Failed to get block")?;
    let block_height = db
        .get_block_info_from_hash(Some(dbtx), hash)
        .await?
        .ok_or_else(|| eyre::eyre!("Block not found in get_block_info_from_hash"))?
        .1;

    let mut block_utxos: Vec<Vec<OutPoint>> = Vec::new();
    for tx in &block.txdata {
        let txid = tx.compute_txid();
        let spent_utxos = _get_transaction_spent_utxos(db, dbtx, txid).await?;
        block_utxos.push(spent_utxos);
    }

    let block_info = BlockInfo {
        hash,
        _header: block.header,
        height: block_height,
    };

    Ok((block_info, block_utxos))
}

/// Saves a Bitcoin transaction and its spent UTXOs to the database.
async fn save_transaction_spent_utxos(
    db: &Database,
    dbtx: DatabaseTransaction<'_, '_>,
    tx: &bitcoin::Transaction,
    block_id: u32,
) -> Result<(), BridgeError> {
    let txid = tx.compute_txid();
    db.add_txid_to_block(dbtx, block_id, &txid).await?;

    for input in &tx.input {
        db.insert_spent_utxo(
            dbtx,
            block_id,
            &txid,
            &input.previous_output.txid,
            input.previous_output.vout as i64,
        )
        .await?;
    }

    Ok(())
}
async fn _get_transaction_spent_utxos(
    db: &Database,
    dbtx: DatabaseTransaction<'_, '_>,
    txid: bitcoin::Txid,
) -> Result<Vec<OutPoint>, BridgeError> {
    let utxos = db.get_spent_utxos_for_txid(Some(dbtx), txid).await?;
    let utxos = utxos.into_iter().map(|utxo| utxo.1).collect::<Vec<_>>();

    Ok(utxos)
}

/// If no block info exists in the DB, fetches the current block from the RPC and initializes the DB.
pub async fn set_initial_block_info_if_not_exists(
    db: &Database,
    rpc: &ExtendedRpc,
    paramset: &'static ProtocolParamset,
) -> Result<(), BridgeError> {
    if db.get_max_height(None).await?.is_some() {
        return Ok(());
    }

    let current_height = u32::try_from(
        rpc.client
            .get_block_count()
            .await
            .wrap_err("Failed to get block count")?,
    )
    .wrap_err(BridgeError::IntConversionError)?;

    if paramset.start_height > current_height {
        tracing::error!(
            "Bitcoin syncer could not find enough available blocks in chain (Likely a regtest problem). start_height ({}) > current_height ({})",
            paramset.start_height,
            current_height
        );
        return Ok(());
    }

    let height = paramset.start_height;
    let mut dbtx = db.begin_transaction().await?;
    // first collect previous needed blocks according to paramset start height
    let block_info = fetch_block_info_from_height(rpc, height).await?;
    let block = rpc
        .client
        .get_block(&block_info.hash)
        .await
        .wrap_err("Failed to get block")?;
    let block_id = save_block(db, &mut dbtx, &block, height).await?;
    db.add_event(Some(&mut dbtx), BitcoinSyncerEvent::NewBlock(block_id))
        .await?;

    dbtx.commit().await?;

    Ok(())
}

/// Fetches the next block from Bitcoin, if it exists. Will also fetch previous
/// blocks if the parent is missing, up to 100 blocks.
///
/// # Parameters
///
/// - `current_height`: The height of the current tip **in the database**.
///
/// # Returns
///
/// `Ok(Some(new_blocks))` if new blocks are found or `Ok(None)` if no new block is available.
async fn fetch_new_blocks(
    db: &Database,
    rpc: &ExtendedRpc,
    current_height: u32,
) -> Result<Option<Vec<BlockInfo>>, BridgeError> {
    let next_height = current_height + 1;

    // Try to fetch the block hash for the next height.
    let block_hash = match rpc.client.get_block_hash(next_height as u64).await {
        Ok(hash) => hash,
        Err(_) => return Ok(None),
    };
    tracing::debug!("New block hash: {:?}, height {}", block_hash, next_height);

    // Fetch its header.
    let mut block_header = rpc
        .client
        .get_block_header(&block_hash)
        .await
        .wrap_err("Failed to get block header")?;
    let mut new_blocks = vec![BlockInfo {
        hash: block_hash,
        _header: block_header,
        height: next_height,
    }];

    // Walk backwards until the parent is found in the database.
    while db
        .get_block_info_from_hash(None, block_header.prev_blockhash)
        .await?
        .is_none()
    {
        let prev_block_hash = block_header.prev_blockhash;
        block_header = rpc
            .client
            .get_block_header(&prev_block_hash)
            .await
            .wrap_err("Failed to get block header")?;
        let new_height = new_blocks.last().expect("new_blocks is empty").height - 1;
        new_blocks.push(BlockInfo {
            hash: prev_block_hash,
            _header: block_header,
            height: new_height,
        });

        if new_blocks.len() >= 100 {
            return Err(eyre::eyre!(
                "Blockgazer can't synchronize database with active blockchain; Too deep {}",
                new_height as u64
            )
            .into());
        }
    }

    // The chain was built from tip to fork; reverse it to be in ascending order.
    new_blocks.reverse();

    Ok(Some(new_blocks))
}

/// Marks blocks above the common ancestor as non-canonical and emits reorg events.
async fn handle_reorg_events(
    db: &Database,
    dbtx: DatabaseTransaction<'_, '_>,
    common_ancestor_height: u32,
) -> Result<(), BridgeError> {
    let reorg_blocks = db
        .set_non_canonical_block_hashes(Some(dbtx), common_ancestor_height)
        .await?;

    for reorg_block_id in reorg_blocks {
        db.add_event(Some(dbtx), BitcoinSyncerEvent::ReorgedBlock(reorg_block_id))
            .await?;
    }

    Ok(())
}

/// Processes and inserts new blocks into the database, emitting a new block event for each.
async fn process_new_blocks(
    db: &Database,
    rpc: &ExtendedRpc,
    dbtx: DatabaseTransaction<'_, '_>,
    new_blocks: &[BlockInfo],
) -> Result<(), BridgeError> {
    for block_info in new_blocks {
        let block = rpc
            .client
            .get_block(&block_info.hash)
            .await
            .wrap_err("Failed to get block")?;

        let block_id = save_block(db, dbtx, &block, block_info.height).await?;
        db.add_event(Some(dbtx), BitcoinSyncerEvent::NewBlock(block_id))
            .await?;
    }

    Ok(())
}

/// A task that syncs Bitcoin blocks from the Bitcoin node to the local database.
#[derive(Debug)]
pub struct BitcoinSyncerTask {
    /// The database to store blocks in
    db: Database,
    /// The RPC client to fetch blocks from
    rpc: ExtendedRpc,
    /// The current block height that has been synced
    current_height: u32,
}

#[derive(Debug)]
pub struct BitcoinSyncer {
    /// The database to store blocks in
    db: Database,
    /// The RPC client to fetch blocks from
    rpc: ExtendedRpc,
    /// The current block height that has been synced
    current_height: u32,
}

impl BitcoinSyncer {
    /// Creates a new Bitcoin syncer task.
    ///
    /// This function initializes the database with the first block if it's empty.
    pub async fn new(
        db: Database,
        rpc: ExtendedRpc,
        paramset: &'static ProtocolParamset,
    ) -> Result<Self, BridgeError> {
        // Initialize the database if needed
        set_initial_block_info_if_not_exists(&db, &rpc, paramset).await?;

        // Get the current height from the database
        let current_height = db
            .get_max_height(None)
            .await?
            .ok_or_else(|| eyre::eyre!("Block not found in BitcoinSyncer::new"))?;

        Ok(Self {
            db,
            rpc,
            current_height,
        })
    }
}
impl IntoTask for BitcoinSyncer {
    type Task = WithDelay<BitcoinSyncerTask>;

    fn into_task(self) -> Self::Task {
        BitcoinSyncerTask {
            db: self.db,
            rpc: self.rpc,
            current_height: self.current_height,
        }
        .with_delay(BTC_SYNCER_POLL_DELAY)
    }
}

#[async_trait]
impl Task for BitcoinSyncerTask {
    type Output = bool;
    const VARIANT: TaskVariant = TaskVariant::BitcoinSyncer;

    async fn run_once(&mut self) -> Result<Self::Output, BridgeError> {
        tracing::debug!("BitcoinSyncer: Fetching new blocks");

        // Try to fetch new blocks (if any) from the RPC.
        let maybe_new_blocks = fetch_new_blocks(&self.db, &self.rpc, self.current_height).await?;

        tracing::debug!(
            "BitcoinSyncer: Maybe new blocks: {:?} {}",
            maybe_new_blocks.is_some(),
            self.current_height,
        );

        // If there are no new blocks, return false to indicate no work was done
        let new_blocks = match maybe_new_blocks {
            Some(blocks) if !blocks.is_empty() => {
                tracing::debug!("BitcoinSyncer: New blocks: {:?}", blocks.len());
                blocks
            }
            _ => {
                return Ok(false);
            }
        };

        tracing::debug!("BitcoinSyncer: New blocks: {:?}", new_blocks.len());

        // The common ancestor is the block preceding the first new block.
        let common_ancestor_height = new_blocks[0].height - 1;
        tracing::debug!(
            "BitcoinSyncer: Common ancestor height: {:?}",
            common_ancestor_height
        );
        let mut dbtx = self.db.begin_transaction().await?;

        // Mark reorg blocks (if any) as non-canonical.
        handle_reorg_events(&self.db, &mut dbtx, common_ancestor_height).await?;
        tracing::debug!("BitcoinSyncer: Marked reorg blocks as non-canonical");

        // Process and insert the new blocks.
        tracing::debug!("BitcoinSyncer: Processing new blocks");
        tracing::debug!("BitcoinSyncer: New blocks: {:?}", new_blocks.len());
        process_new_blocks(&self.db, &self.rpc, &mut dbtx, &new_blocks).await?;

        dbtx.commit().await?;

        // Update the current height to the tip of the new chain.
        tracing::debug!("BitcoinSyncer: Updating current height");
        self.current_height = new_blocks.last().expect("new_blocks is not empty").height;
        tracing::debug!("BitcoinSyncer: Current height: {:?}", self.current_height);

        // Return true to indicate work was done
        Ok(true)
    }
}

#[derive(Debug)]
pub struct FinalizedBlockFetcherTask<H: BlockHandler> {
    db: Database,
    btc_syncer_consumer_id: String,
    paramset: &'static ProtocolParamset,
    next_height: u32,
    handler: H,
}

impl<H: BlockHandler> FinalizedBlockFetcherTask<H> {
    pub fn new(
        db: Database,
        btc_syncer_consumer_id: String,
        paramset: &'static ProtocolParamset,
        next_height: u32,
        handler: H,
    ) -> Self {
        Self {
            db,
            btc_syncer_consumer_id,
            paramset,
            next_height,
            handler,
        }
    }
}

#[async_trait]
impl<H: BlockHandler> Task for FinalizedBlockFetcherTask<H> {
    type Output = bool;
    const VARIANT: TaskVariant = TaskVariant::FinalizedBlockFetcher;

    async fn run_once(&mut self) -> Result<Self::Output, BridgeError> {
        let mut dbtx = self.db.begin_transaction().await?;

        // Poll for the next bitcoin syncer event
        let Some(event) = self
            .db
            .fetch_next_bitcoin_syncer_evt(&mut dbtx, &self.btc_syncer_consumer_id)
            .await?
        else {
            // No event found, we can safely commit the transaction and return
            dbtx.commit().await?;
            return Ok(false);
        };

        // Process the event
        let did_find_new_block = match event {
            BitcoinSyncerEvent::NewBlock(block_id) => {
                let current_tip_height = self
                    .db
                    .get_block_info_from_id(Some(&mut dbtx), block_id)
                    .await?
                    .ok_or(eyre::eyre!("Block not found in BlockFetcherTask",))?
                    .1;
                let mut new_tip = false;

                // Update states to catch up to finalized chain
                while current_tip_height >= self.paramset.finality_depth
                    && self.next_height <= current_tip_height - self.paramset.finality_depth
                {
                    new_tip = true;

                    let block = self
                        .db
                        .get_full_block(Some(&mut dbtx), self.next_height)
                        .await?
                        .ok_or(eyre::eyre!(
                            "Block at height {} not found in BlockFetcherTask, current tip height is {}",
                            self.next_height, current_tip_height
                        ))?;

                    let new_block_id = self
                        .db
                        .get_canonical_block_id_from_height(Some(&mut dbtx), self.next_height)
                        .await?;

                    let Some(new_block_id) = new_block_id else {
                        tracing::error!("Block at height {} not found in BlockFetcherTask, current tip height is {}", self.next_height, current_tip_height);
                        return Err(eyre::eyre!(
                            "Block at height {} not found in BlockFetcherTask, current tip height is {}",
                            self.next_height, current_tip_height
                        ).into());
                    };

                    self.handler
                        .handle_new_block(&mut dbtx, new_block_id, block, self.next_height)
                        .await?;

                    self.next_height += 1;
                }

                new_tip
            }
            BitcoinSyncerEvent::ReorgedBlock(_) => false,
        };

        dbtx.commit().await?;
        // Return whether we found new blocks
        Ok(did_find_new_block)
    }
}

#[cfg(test)]
mod tests {
    use crate::bitcoin_syncer::BitcoinSyncer;
    use crate::builder::transaction::DEFAULT_SEQUENCE;

    use crate::task::{IntoTask, TaskExt};
    use crate::{database::Database, test::common::*};
    use bitcoin::absolute::Height;
    use bitcoin::hashes::Hash;
    use bitcoin::transaction::Version;
    use bitcoin::{OutPoint, ScriptBuf, Transaction, TxIn, Witness};
    use bitcoincore_rpc::RpcApi;

    #[tokio::test]
    #[serial_test::serial]
    async fn get_block_info_from_height() {
        let mut config = create_test_config_with_thread_name().await;
        let regtest = create_regtest_rpc(&mut config).await;
        let rpc = regtest.rpc().clone();

        rpc.mine_blocks(1).await.unwrap();
        let height = u32::try_from(rpc.client.get_block_count().await.unwrap()).unwrap();
        let hash = rpc.client.get_block_hash(height as u64).await.unwrap();
        let header = rpc.client.get_block_header(&hash).await.unwrap();

        let block_info = super::fetch_block_info_from_height(&rpc, height)
            .await
            .unwrap();
        assert_eq!(block_info._header, header);
        assert_eq!(block_info.hash, hash);
        assert_eq!(block_info.height, height);

        rpc.mine_blocks(1).await.unwrap();
        let height = u32::try_from(rpc.client.get_block_count().await.unwrap()).unwrap();

        let block_info = super::fetch_block_info_from_height(&rpc, height)
            .await
            .unwrap();
        assert_ne!(block_info._header, header);
        assert_ne!(block_info.hash, hash);
        assert_eq!(block_info.height, height);
    }

    #[tokio::test]
    #[serial_test::serial]
    async fn save_get_transaction_spent_utxos() {
        let mut config = create_test_config_with_thread_name().await;
        let db = Database::new(&config).await.unwrap();
        let regtest = create_regtest_rpc(&mut config).await;
        let rpc = regtest.rpc().clone();

        let mut dbtx = db.begin_transaction().await.unwrap();

        rpc.mine_blocks(1).await.unwrap();
        let height = u32::try_from(rpc.client.get_block_count().await.unwrap()).unwrap();
        let hash = rpc.client.get_block_hash(height as u64).await.unwrap();
        let block = rpc.client.get_block(&hash).await.unwrap();
        let block_id = super::save_block(&db, &mut dbtx, &block, height)
            .await
            .unwrap();

        let inputs = vec![
            TxIn {
                previous_output: OutPoint {
                    txid: bitcoin::Txid::all_zeros(),
                    vout: 0,
                },
                script_sig: ScriptBuf::default(),
                sequence: DEFAULT_SEQUENCE,
                witness: Witness::default(),
            },
            TxIn {
                previous_output: OutPoint {
                    txid: bitcoin::Txid::all_zeros(),
                    vout: 1,
                },
                script_sig: ScriptBuf::default(),
                sequence: DEFAULT_SEQUENCE,
                witness: Witness::default(),
            },
        ];
        let tx = Transaction {
            version: Version::TWO,
            lock_time: bitcoin::absolute::LockTime::Blocks(Height::ZERO),
            input: inputs.clone(),
            output: vec![],
        };
        super::save_transaction_spent_utxos(&db, &mut dbtx, &tx, block_id)
            .await
            .unwrap();

        let utxos = super::_get_transaction_spent_utxos(&db, &mut dbtx, tx.compute_txid())
            .await
            .unwrap();

        for (index, input) in inputs.iter().enumerate() {
            assert_eq!(input.previous_output, utxos[index]);
        }

        dbtx.commit().await.unwrap();
    }

    #[tokio::test]
    #[serial_test::serial]
    async fn save_get_block() {
        let mut config = create_test_config_with_thread_name().await;
        let db = Database::new(&config).await.unwrap();
        let regtest = create_regtest_rpc(&mut config).await;
        let rpc = regtest.rpc().clone();

        let mut dbtx = db.begin_transaction().await.unwrap();

        rpc.mine_blocks(1).await.unwrap();
        let height = u32::try_from(rpc.client.get_block_count().await.unwrap()).unwrap();
        let hash = rpc.client.get_block_hash(height as u64).await.unwrap();
        let block = rpc.client.get_block(&hash).await.unwrap();

        super::save_block(&db, &mut dbtx, &block, height)
            .await
            .unwrap();

        let (block_info, utxos) = super::_get_block_info_from_hash(&db, &mut dbtx, &rpc, hash)
            .await
            .unwrap();
        assert_eq!(block_info._header, block.header);
        assert_eq!(block_info.hash, hash);
        assert_eq!(block_info.height, height);
        for (tx_index, tx) in block.txdata.iter().enumerate() {
            for (txin_index, txin) in tx.input.iter().enumerate() {
                assert_eq!(txin.previous_output, utxos[tx_index][txin_index]);
            }
        }

        dbtx.commit().await.unwrap();
    }

    #[tokio::test]
    #[serial_test::serial]
    async fn set_initial_block_info_if_not_exists() {
        let mut config = create_test_config_with_thread_name().await;
        let db = Database::new(&config).await.unwrap();
        let regtest = create_regtest_rpc(&mut config).await;
        let rpc = regtest.rpc().clone();

        let mut dbtx = db.begin_transaction().await.unwrap();

        rpc.mine_blocks(1).await.unwrap();
        // let height = u32::try_from(rpc.client.get_block_count().await.unwrap()).unwrap();
        let hash = rpc
            .client
            .get_block_hash(config.protocol_paramset().start_height as u64)
            .await
            .unwrap();
        let block = rpc.client.get_block(&hash).await.unwrap();

        assert!(super::_get_block_info_from_hash(&db, &mut dbtx, &rpc, hash)
            .await
            .is_err());

        super::set_initial_block_info_if_not_exists(&db, &rpc, config.protocol_paramset())
            .await
            .unwrap();

        let (block_info, utxos) = super::_get_block_info_from_hash(&db, &mut dbtx, &rpc, hash)
            .await
            .unwrap();
        assert_eq!(block_info.hash, hash);
        assert_eq!(block_info.height, config.protocol_paramset().start_height);

        for (tx_index, tx) in block.txdata.iter().enumerate() {
            for (txin_index, txin) in tx.input.iter().enumerate() {
                assert_eq!(txin.previous_output, utxos[tx_index][txin_index]);
            }
        }
    }

    #[tokio::test]
    #[serial_test::serial]
    async fn fetch_new_blocks_forward() {
        let mut config = create_test_config_with_thread_name().await;
        let db = Database::new(&config).await.unwrap();
        let regtest = create_regtest_rpc(&mut config).await;
        let rpc = regtest.rpc().clone();

        let mut dbtx = db.begin_transaction().await.unwrap();

        rpc.mine_blocks(1).await.unwrap();
        let height = u32::try_from(rpc.client.get_block_count().await.unwrap()).unwrap();
        let hash = rpc.client.get_block_hash(height as u64).await.unwrap();
        let block = rpc.client.get_block(&hash).await.unwrap();
        super::save_block(&db, &mut dbtx, &block, height)
            .await
            .unwrap();
        dbtx.commit().await.unwrap();

        let new_blocks = super::fetch_new_blocks(&db, &rpc, height).await.unwrap();
        assert!(new_blocks.is_none());

        let new_block_hashes = rpc.mine_blocks(1).await.unwrap();
        let new_height = u32::try_from(rpc.client.get_block_count().await.unwrap()).unwrap();
        let new_blocks = super::fetch_new_blocks(&db, &rpc, height)
            .await
            .unwrap()
            .unwrap();
        assert_eq!(new_blocks.len(), 1);
        assert_eq!(new_blocks.first().unwrap().height, new_height);
        assert_eq!(
            new_blocks.first().unwrap().hash,
            *new_block_hashes.first().unwrap()
        );
    }

    #[tokio::test]
    #[serial_test::serial]
    async fn fetch_new_blocks_backwards() {
        let mut config = create_test_config_with_thread_name().await;
        let db = Database::new(&config).await.unwrap();
        let regtest = create_regtest_rpc(&mut config).await;
        let rpc = regtest.rpc().clone();

        // Prepare chain.
        rpc.mine_blocks(1).await.unwrap();
        let height = u32::try_from(rpc.client.get_block_count().await.unwrap()).unwrap();
        let hash = rpc.client.get_block_hash(height as u64).await.unwrap();
        let block = rpc.client.get_block(&hash).await.unwrap();

        // Save the tip.
        let mut dbtx = db.begin_transaction().await.unwrap();
        super::save_block(&db, &mut dbtx, &block, height)
            .await
            .unwrap();
        dbtx.commit().await.unwrap();

        let new_blocks = super::fetch_new_blocks(&db, &rpc, height).await.unwrap();
        assert!(new_blocks.is_none());

        // Mine new blocks without saving them.
        let mine_count: u32 = 12;
        let new_block_hashes = rpc.mine_blocks(mine_count as u64).await.unwrap();
        let new_height = u32::try_from(rpc.client.get_block_count().await.unwrap()).unwrap();

        let new_blocks = super::fetch_new_blocks(&db, &rpc, new_height - 1)
            .await
            .unwrap()
            .unwrap();
        assert_eq!(new_blocks.len(), mine_count as usize);
        for (index, block) in new_blocks.iter().enumerate() {
            assert_eq!(block.height, new_height - mine_count + index as u32 + 1);
            assert_eq!(block.hash, new_block_hashes[index]);
        }

        // Mine too many blocks.
        let mine_count: u32 = 101;
        rpc.mine_blocks(mine_count as u64).await.unwrap();
        let new_height = u32::try_from(rpc.client.get_block_count().await.unwrap()).unwrap();

        assert!(super::fetch_new_blocks(&db, &rpc, new_height - 1)
            .await
            .is_err());
    }
    #[ignore]
    #[tokio::test]
    #[serial_test::serial]
    async fn set_non_canonical_block_hashes() {
        let mut config = create_test_config_with_thread_name().await;
        let db = Database::new(&config).await.unwrap();
        let regtest = create_regtest_rpc(&mut config).await;
        let rpc = regtest.rpc().clone();

        let hashes = rpc.mine_blocks(4).await.unwrap();
        let height = u32::try_from(rpc.client.get_block_count().await.unwrap()).unwrap();

        super::set_initial_block_info_if_not_exists(&db, &rpc, config.protocol_paramset())
            .await
            .unwrap();

        rpc.client
            .invalidate_block(hashes.get(3).unwrap())
            .await
            .unwrap();
        rpc.client
            .invalidate_block(hashes.get(2).unwrap())
            .await
            .unwrap();

        let mut dbtx = db.begin_transaction().await.unwrap();

        let last_db_block =
            super::_get_block_info_from_hash(&db, &mut dbtx, &rpc, *hashes.get(3).unwrap())
                .await
                .unwrap();
        assert_eq!(last_db_block.0.height, height);
        assert_eq!(last_db_block.0.hash, *hashes.get(3).unwrap());

        super::handle_reorg_events(&db, &mut dbtx, height - 2)
            .await
            .unwrap();

        assert!(
            super::_get_block_info_from_hash(&db, &mut dbtx, &rpc, *hashes.get(3).unwrap())
                .await
                .is_err()
        );

        dbtx.commit().await.unwrap();
    }

    #[tokio::test]
    #[serial_test::serial]
    async fn start_bitcoin_syncer_new_block_mined() {
        let mut config = create_test_config_with_thread_name().await;
        let db = Database::new(&config).await.unwrap();
        let regtest = create_regtest_rpc(&mut config).await;
        let rpc = regtest.rpc().clone();

        rpc.mine_blocks(1).await.unwrap();
        let height = u32::try_from(rpc.client.get_block_count().await.unwrap()).unwrap();
        let hash = rpc.client.get_block_hash(height as u64).await.unwrap();

        let (looping_task, _cancel_tx) =
            BitcoinSyncer::new(db.clone(), rpc.clone(), config.protocol_paramset())
                .await
                .unwrap()
                .into_task()
                .cancelable_loop();

        looping_task.into_bg();

        loop {
            let mut dbtx = db.begin_transaction().await.unwrap();

            let last_db_block =
                match super::_get_block_info_from_hash(&db, &mut dbtx, &rpc, hash).await {
                    Ok(block) => block,
                    Err(_) => {
                        dbtx.commit().await.unwrap();
                        continue;
                    }
                };

            assert_eq!(last_db_block.0.height, height);
            assert_eq!(last_db_block.0.hash, hash);

            dbtx.commit().await.unwrap();
            break;
        }
    }
}<|MERGE_RESOLUTION|>--- conflicted
+++ resolved
@@ -16,13 +16,8 @@
 use std::time::Duration;
 use tonic::async_trait;
 
-<<<<<<< HEAD
 pub const BTC_SYNCER_POLL_DELAY: Duration = if cfg!(test) {
-    Duration::from_millis(100)
-=======
-const POLL_DELAY: Duration = if cfg!(test) {
     Duration::from_millis(250)
->>>>>>> 630bd971
 } else {
     Duration::from_secs(30)
 };
