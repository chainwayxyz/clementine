--- conflicted
+++ resolved
@@ -3,7 +3,7 @@
 num_kickoffs_per_round = 10
 num_signed_kickoffs = 2
 bridge_amount = 1000000000                  # in satoshis
-kickoff_amount = 0                      # in satoshis
+kickoff_amount = 55000                      # in satoshis
 operator_challenge_amount = 200000000       # in satoshis
 collateral_funding_amount = 99000000
 kickoff_blockhash_commit_length = 40
@@ -24,9 +24,5 @@
 genesis_height = 0
 genesis_chain_state_hash = [95,115,2,173,22,200,189,158,242,243,190,0,200,25,154,134,249,224,186,134,20,132,171,180,175,95,126,69,127,140,34,22]
 header_chain_proof_batch_size = 100
-<<<<<<< HEAD
-bridge_circuit_method_id_constant = [255, 255, 255, 255, 255, 255, 255, 255, 255, 255, 255, 255, 255, 255, 255, 255, 255, 255, 255, 255, 255, 255, 255, 255, 255, 255, 255, 255, 255, 255, 255, 255]
-bridge_nonstandard = true
-=======
 bridge_circuit_method_id_constant = [161, 224, 123, 224, 161, 79, 5, 157, 211, 176, 198, 123, 128, 173, 148, 114, 197, 152, 64, 188, 185, 37, 45, 158, 225, 162, 241, 192, 225, 240, 16, 113]
->>>>>>> ded48687
+bridge_nonstandard = false