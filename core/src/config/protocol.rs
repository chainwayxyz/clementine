--- conflicted
+++ resolved
@@ -287,7 +287,6 @@
     bridge_nonstandard: true,
 };
 
-<<<<<<< HEAD
 pub const TESTNET4_TEST_PARAMSET: ProtocolParamset = ProtocolParamset {
     network: Network::Testnet4,
     num_round_txs: 2,
@@ -320,7 +319,7 @@
     header_chain_proof_batch_size: 100,
     bridge_nonstandard: true,
 };
-=======
+
 pub const REGTEST_TEST_BRIDGE_CIRCUIT_CONSTANT: [u8; 32] = [
     219, 251, 51, 159, 112, 157, 75, 66, 39, 168, 176, 247, 89, 178, 95, 0, 254, 169, 220, 148,
     209, 154, 92, 235, 132, 33, 130, 165, 37, 29, 226, 63,
@@ -330,7 +329,6 @@
     215, 192, 189, 101, 34, 211, 5, 70, 28, 245, 30, 168, 33, 101, 74, 31, 99, 15, 60, 187, 94,
     121, 74, 93, 140, 104, 85, 123, 240, 233, 233, 201,
 ];
->>>>>>> 8a62410b
 
 pub const SIGNET_BRIDGE_CIRCUIT_CONSTANT: [u8; 32] = [
     62, 211, 172, 53, 221, 180, 96, 56, 11, 87, 120, 216, 133, 156, 157, 123, 223, 140, 86, 106,
