--- conflicted
+++ resolved
@@ -277,11 +277,7 @@
         86, 86, 202, 134, 213, 147, 193, 178, 220, 184, 201, 146, 216, 140, 178, 160, 167, 17, 27,
         158, 75, 204, 46, 254, 203, 12, 116, 198, 137, 52, 161, 196,
     ],
-<<<<<<< HEAD
     bridge_nonstandard: true,
-};
-=======
-    bridge_nonstandard: false,
 };
 
 #[cfg(test)]
@@ -310,5 +306,4 @@
             hex::encode(calculated_bridge_circuit_constant)
         );
     }
-}
->>>>>>> 5fc4058f
+}