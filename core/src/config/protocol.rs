use crate::config::env::read_string_from_env_then_parse;
use crate::constants::{MIN_TAPROOT_AMOUNT, NON_EPHEMERAL_ANCHOR_AMOUNT};
use crate::errors::BridgeError;
use bitcoin::{Amount, Network};
use eyre::Context;
use serde::{Deserialize, Serialize};
use std::fmt::Display;
use std::fs;
use std::path::Path;
use std::str::FromStr;

pub const BLOCKS_PER_HOUR: u16 = 6;

pub const BLOCKS_PER_DAY: u16 = BLOCKS_PER_HOUR * 24;

pub const BLOCKS_PER_WEEK: u16 = BLOCKS_PER_DAY * 7;

/// This is the log_d used across the codebase.
///
/// All protocol paramsets should use this value since it's used in the BitVM static.
pub const WINTERNITZ_LOG_D: u32 = 4;

#[derive(Debug, Clone, Copy, PartialEq, Eq, Hash, Serialize, Deserialize)]
#[serde(rename_all = "lowercase")]
/// A pre-defined paramset name that can be converted into a
/// [`ProtocolParamset`] reference.
///
/// See: [`REGTEST_PARAMSET`]
pub enum ProtocolParamsetName {
    // Pre-defined paramsets
    Regtest,
}

impl FromStr for ProtocolParamsetName {
    type Err = BridgeError;

    fn from_str(s: &str) -> Result<Self, Self::Err> {
        match s {
            "regtest" => Ok(ProtocolParamsetName::Regtest),
            _ => Err(BridgeError::ConfigError(format!(
                "Unknown paramset name: {}",
                s
            ))),
        }
    }
}

impl Display for ProtocolParamsetName {
    fn fmt(&self, f: &mut std::fmt::Formatter<'_>) -> std::fmt::Result {
        match self {
            ProtocolParamsetName::Regtest => write!(f, "regtest"),
        }
    }
}

impl From<ProtocolParamsetName> for &'static ProtocolParamset {
    fn from(name: ProtocolParamsetName) -> Self {
        match name {
            ProtocolParamsetName::Regtest => &REGTEST_PARAMSET,
        }
    }
}

#[derive(Debug, Clone, PartialEq, Eq, Hash, Deserialize, Serialize)]
/// Protocol parameters that affect the transactions in the contract (which also
/// change the pre-calculated txids and sighashes).
///
/// These parameters are used when generating the transactions and changing them
/// will break compatibility between actors, making deposits impossible.  A
/// paramset is chosen by the actor by choosing a ParamsetName inside the
/// [`crate::config::BridgeConfig`].
pub struct ProtocolParamset {
    /// Bitcoin network to work on (mainnet, testnet, regtest).
    pub network: Network,
    /// Number of round transactions that the operator will create.
    pub num_round_txs: usize,
    /// Number of kickoff UTXOs per round transaction.
    pub num_kickoffs_per_round: usize,
    /// Number of kickoffs that are signed per round and deposit.
    /// There are num_kickoffs_per_round utxo's, but only num_signed_kickoffs are signed.
    pub num_signed_kickoffs: usize,
    /// Bridge deposit amount that users can deposit.
    pub bridge_amount: Amount,
    /// Amount allocated for each kickoff UTXO.
    pub kickoff_amount: Amount,
    /// Amount allocated for operator challenge transactions.
    pub operator_challenge_amount: Amount,
    /// Collateral funding amount for operators used to fund the round transaction chain.
    pub collateral_funding_amount: Amount,
    /// Length of the blockhash commitment in kickoff transactions.
    pub kickoff_blockhash_commit_length: u32,
    /// Total number of bytes of a watchtower challenge.
    pub watchtower_challenge_bytes: usize,
    /// Winternitz derivation log_d (shared for all WOTS commitments)
    /// Currently used in statics and thus cannot be different from [`WINTERNITZ_LOG_D`].
    pub winternitz_log_d: u32,
    /// Number of blocks after which user can take deposit back if deposit request fails.
    pub user_takes_after: u16,
    /// Number of blocks for operator challenge timeout timelock (currently BLOCKS_PER_WEEK)
    pub operator_challenge_timeout_timelock: u16,
    /// Number of blocks for operator challenge NACK timelock (currently BLOCKS_PER_WEEK * 3)
    pub operator_challenge_nack_timelock: u16,
    /// Number of blocks for disprove timeout timelock (currently BLOCKS_PER_WEEK * 5)
    pub disprove_timeout_timelock: u16,
    /// Number of blocks for assert timeout timelock (currently BLOCKS_PER_WEEK * 4)
    pub assert_timeout_timelock: u16,
    /// Number of blocks for latest blockhash timeout timelock (currently BLOCKS_PER_WEEK * 2.5)
    pub latest_blockhash_timeout_timelock: u16,
    /// Number of blocks for operator reimburse timelock (currently BLOCKS_PER_DAY * 2)
    /// Timelocks operator from sending the next Round Tx after the Ready to Reimburse Tx.
    pub operator_reimburse_timelock: u16,
    /// Number of blocks for watchtower challenge timeout timelock (currently BLOCKS_PER_WEEK * 2)
    pub watchtower_challenge_timeout_timelock: u16,
    /// Time to wait after a kickoff to send a watchtower challenge
    pub time_to_send_watchtower_challenge: u16,
    /// Time to wait before trying to disprove (so that you collect all operator challenge acks before disproving)
    pub time_to_disprove: u16,
    /// Amount of depth a block should have from the current head to be considered finalized
    pub finality_depth: u32,
    /// start height to sync the chain from, i.e. the height bridge was deployed
    pub start_height: u32,
    /// Genesis height to sync the header chain proofs from
    pub genesis_height: u32,
    /// Genesis chain state hash
    pub genesis_chain_state_hash: [u8; 32],
    /// Batch size of the header chain proofs
    pub header_chain_proof_batch_size: u32,
    /// Bridge circuit method id
    pub bridge_circuit_method_id_constant: [u8; 32],
    /// Denotes if the bridge is non-standard, i.e. uses 0 sat outputs
    pub bridge_nonstandard: bool,
}

impl ProtocolParamset {
    pub fn from_toml_file(path: &Path) -> Result<Self, BridgeError> {
        let contents = fs::read_to_string(path)
            .map_err(|e| BridgeError::Error(format!("Failed to read config file: {}", e)))?;

        let paramset: Self = toml::from_str(&contents)
            .map_err(|e| BridgeError::Error(format!("Failed to parse TOML: {}", e)))?;

        Ok(paramset)
    }
    pub fn from_env() -> Result<Self, BridgeError> {
        let config = ProtocolParamset {
            network: read_string_from_env_then_parse::<Network>("NETWORK")?,
            num_round_txs: read_string_from_env_then_parse::<usize>("NUM_ROUND_TXS")?,
            num_kickoffs_per_round: read_string_from_env_then_parse::<usize>(
                "NUM_KICKOFFS_PER_ROUND",
            )?,
            num_signed_kickoffs: read_string_from_env_then_parse::<usize>("NUM_SIGNED_KICKOFFS")?,
            bridge_amount: Amount::from_sat(read_string_from_env_then_parse::<u64>(
                "BRIDGE_AMOUNT",
            )?),
            kickoff_amount: Amount::from_sat(read_string_from_env_then_parse::<u64>(
                "KICKOFF_AMOUNT",
            )?),
            operator_challenge_amount: Amount::from_sat(read_string_from_env_then_parse::<u64>(
                "OPERATOR_CHALLENGE_AMOUNT",
            )?),
            collateral_funding_amount: Amount::from_sat(read_string_from_env_then_parse::<u64>(
                "COLLATERAL_FUNDING_AMOUNT",
            )?),
            kickoff_blockhash_commit_length: read_string_from_env_then_parse::<u32>(
                "KICKOFF_BLOCKHASH_COMMIT_LENGTH",
            )?,
            watchtower_challenge_bytes: read_string_from_env_then_parse::<usize>(
                "WATCHTOWER_CHALLENGE_BYTES",
            )?,
            winternitz_log_d: read_string_from_env_then_parse::<u32>("WINTERNITZ_LOG_D")?,
            user_takes_after: read_string_from_env_then_parse::<u16>("USER_TAKES_AFTER")?,
            operator_challenge_timeout_timelock: read_string_from_env_then_parse::<u16>(
                "OPERATOR_CHALLENGE_TIMEOUT_TIMELOCK",
            )?,
            operator_challenge_nack_timelock: read_string_from_env_then_parse::<u16>(
                "OPERATOR_CHALLENGE_NACK_TIMELOCK",
            )?,
            disprove_timeout_timelock: read_string_from_env_then_parse::<u16>(
                "DISPROVE_TIMEOUT_TIMELOCK",
            )?,
            assert_timeout_timelock: read_string_from_env_then_parse::<u16>(
                "ASSERT_TIMEOUT_TIMELOCK",
            )?,
            operator_reimburse_timelock: read_string_from_env_then_parse::<u16>(
                "OPERATOR_REIMBURSE_TIMELOCK",
            )?,
            watchtower_challenge_timeout_timelock: read_string_from_env_then_parse::<u16>(
                "WATCHTOWER_CHALLENGE_TIMEOUT_TIMELOCK",
            )?,
            time_to_send_watchtower_challenge: read_string_from_env_then_parse::<u16>(
                "TIME_TO_SEND_WATCHTOWER_CHALLENGE",
            )?,
            time_to_disprove: read_string_from_env_then_parse::<u16>("TIME_TO_DISPROVE")?,
            finality_depth: read_string_from_env_then_parse::<u32>("FINALITY_DEPTH")?,
            start_height: read_string_from_env_then_parse::<u32>("START_HEIGHT")?,
            genesis_height: read_string_from_env_then_parse::<u32>("GENESIS_HEIGHT")?,
            genesis_chain_state_hash: convert_hex_string_to_bytes(
                &read_string_from_env_then_parse::<String>("GENESIS_CHAIN_STATE_HASH")?,
            )?,
            header_chain_proof_batch_size: read_string_from_env_then_parse::<u32>(
                "HEADER_CHAIN_PROOF_BATCH_SIZE",
            )?,
            latest_blockhash_timeout_timelock: read_string_from_env_then_parse::<u16>(
                "LATEST_BLOCKHASH_TIMEOUT_TIMELOCK",
            )?,
            bridge_circuit_method_id_constant: convert_hex_string_to_bytes(
                &read_string_from_env_then_parse::<String>("BRIDGE_CIRCUIT_METHOD_ID_CONSTANT")?,
            )?,
            bridge_nonstandard: read_string_from_env_then_parse::<bool>("BRIDGE_NONSTANDARD")?,
        };

        Ok(config)
    }

    pub fn default_utxo_amount(&self) -> Amount {
        if self.bridge_nonstandard {
            Amount::from_sat(0)
        } else {
            MIN_TAPROOT_AMOUNT
        }
    }

    pub fn anchor_amount(&self) -> Amount {
        if self.bridge_nonstandard {
            Amount::from_sat(0)
        } else {
            NON_EPHEMERAL_ANCHOR_AMOUNT
        }
    }
}

fn convert_hex_string_to_bytes(hex: &str) -> Result<[u8; 32], BridgeError> {
    let hex_decode = hex::decode(hex).wrap_err("Failed to decode hex string")?;
    let hex_bytes: [u8; 32] = hex_decode
        .as_slice()
        .try_into()
        .wrap_err("Hex string is not 32 bytes")?;
    Ok(hex_bytes)
}

impl Default for ProtocolParamset {
    fn default() -> Self {
        REGTEST_PARAMSET
    }
}
impl Default for &'static ProtocolParamset {
    fn default() -> Self {
        &REGTEST_PARAMSET
    }
}

pub const REGTEST_PARAMSET: ProtocolParamset = ProtocolParamset {
    network: Network::Regtest,
    num_round_txs: 2,
    num_kickoffs_per_round: 10,
    num_signed_kickoffs: 2,
    bridge_amount: Amount::from_sat(1_000_000_000),
    kickoff_amount: Amount::from_sat(55000),
    operator_challenge_amount: Amount::from_sat(200_000_000),
    collateral_funding_amount: Amount::from_sat(99_000_000),
    watchtower_challenge_bytes: 144,
    kickoff_blockhash_commit_length: 40,
    winternitz_log_d: WINTERNITZ_LOG_D,
    user_takes_after: 200,
    operator_challenge_timeout_timelock: 4 * BLOCKS_PER_HOUR,
    operator_challenge_nack_timelock: 4 * BLOCKS_PER_HOUR * 3,
    disprove_timeout_timelock: 4 * BLOCKS_PER_HOUR * 5,
    assert_timeout_timelock: 4 * BLOCKS_PER_HOUR * 4,
    operator_reimburse_timelock: 2,
    watchtower_challenge_timeout_timelock: 4 * BLOCKS_PER_HOUR * 2,
    time_to_send_watchtower_challenge: 4 * BLOCKS_PER_HOUR * 3 / 2,
    time_to_disprove: 4 * BLOCKS_PER_HOUR * 4 + 4 * BLOCKS_PER_HOUR / 2,
    latest_blockhash_timeout_timelock: 4 * BLOCKS_PER_HOUR * 5 / 2,
    finality_depth: 1,
    start_height: 190,
    genesis_height: 0,
    genesis_chain_state_hash: [
        95, 115, 2, 173, 22, 200, 189, 158, 242, 243, 190, 0, 200, 25, 154, 134, 249, 224, 186,
        134, 20, 132, 171, 180, 175, 95, 126, 69, 127, 140, 34, 22,
    ],
    header_chain_proof_batch_size: 100,
<<<<<<< HEAD
    bridge_circuit_method_id_constant: [255u8; 32],
    bridge_nonstandard: false,
=======
    bridge_circuit_method_id_constant: [
        161, 224, 123, 224, 161, 79, 5, 157, 211, 176, 198, 123, 128, 173, 148, 114, 197, 152, 64,
        188, 185, 37, 45, 158, 225, 162, 241, 192, 225, 240, 16, 113,
    ],
>>>>>>> ded48687
};<|MERGE_RESOLUTION|>--- conflicted
+++ resolved
@@ -279,13 +279,9 @@
         134, 20, 132, 171, 180, 175, 95, 126, 69, 127, 140, 34, 22,
     ],
     header_chain_proof_batch_size: 100,
-<<<<<<< HEAD
-    bridge_circuit_method_id_constant: [255u8; 32],
-    bridge_nonstandard: false,
-=======
     bridge_circuit_method_id_constant: [
         161, 224, 123, 224, 161, 79, 5, 157, 211, 176, 198, 123, 128, 173, 148, 114, 197, 152, 64,
         188, 185, 37, 45, 158, 225, 162, 241, 192, 225, 240, 16, 113,
     ],
->>>>>>> ded48687
+    bridge_nonstandard: false,
 };