use crate::config::env::read_string_from_env_then_parse;
use crate::errors::BridgeError;
use bitcoin::{Amount, Network};
use serde::{Deserialize, Serialize};
use std::fmt::Display;
use std::fs;
use std::path::Path;
use std::str::FromStr;

pub const BLOCKS_PER_HOUR: u16 = 6;

pub const BLOCKS_PER_DAY: u16 = BLOCKS_PER_HOUR * 24;

pub const BLOCKS_PER_WEEK: u16 = BLOCKS_PER_DAY * 7;

/// This is the log_d used across the codebase.
///
/// All protocol paramsets should use this value since it's used in the BitVM static.
pub const WINTERNITZ_LOG_D: u32 = 4;

#[derive(Debug, Clone, Copy, PartialEq, Eq, Hash, Serialize, Deserialize)]
#[serde(rename_all = "lowercase")]
/// A pre-defined paramset name that can be converted into a
/// [`ProtocolParamset`] reference.
///
/// See: [`REGTEST_PARAMSET`]
pub enum ProtocolParamsetName {
    // Pre-defined paramsets
    Regtest,
}

impl FromStr for ProtocolParamsetName {
    type Err = BridgeError;

    fn from_str(s: &str) -> Result<Self, Self::Err> {
        match s {
            "regtest" => Ok(ProtocolParamsetName::Regtest),
            _ => Err(BridgeError::ConfigError(format!(
                "Unknown paramset name: {}",
                s
            ))),
        }
    }
}

impl Display for ProtocolParamsetName {
    fn fmt(&self, f: &mut std::fmt::Formatter<'_>) -> std::fmt::Result {
        match self {
            ProtocolParamsetName::Regtest => write!(f, "regtest"),
        }
    }
}

impl From<ProtocolParamsetName> for &'static ProtocolParamset {
    fn from(name: ProtocolParamsetName) -> Self {
        match name {
            ProtocolParamsetName::Regtest => &REGTEST_PARAMSET,
        }
    }
}

#[derive(Debug, Clone, PartialEq, Eq, Hash, Deserialize, Serialize)]
/// Protocol parameters that affect the transactions in the contract (which also
/// change the pre-calculated txids and sighashes).
///
/// These parameters are used when generating the transactions and changing them
/// will break compatibility between actors, making deposits impossible.  A
/// paramset is chosen by the actor by choosing a ParamsetName inside the
/// [`crate::config::BridgeConfig`].
pub struct ProtocolParamset {
    /// Bitcoin network to work on (mainnet, testnet, regtest).
    pub network: Network,
    /// Number of round transactions that the operator will create.
    pub num_round_txs: usize,
    /// Number of kickoff UTXOs per round transaction.
    pub num_kickoffs_per_round: usize,
    /// Number of kickoffs that are signed per round and deposit.
    /// There are num_kickoffs_per_round utxo's, but only num_signed_kickoffs are signed.
    pub num_signed_kickoffs: usize,
    /// Bridge deposit amount that users can deposit.
    pub bridge_amount: Amount,
    /// Amount allocated for each kickoff UTXO.
    pub kickoff_amount: Amount,
    /// Amount allocated for operator challenge transactions.
    pub operator_challenge_amount: Amount,
    /// Collateral funding amount for operators used to fund the round transaction chain.
    pub collateral_funding_amount: Amount,
    /// Length of the blockhash commitment in kickoff transactions.
    pub kickoff_blockhash_commit_length: u32,
    /// Total number of bytes of a watchtower challenge.
    pub watchtower_challenge_bytes: usize,
    /// Winternitz derivation log_d (shared for all WOTS commitments)
    /// Currently used in statics and thus cannot be different from [`WINTERNITZ_LOG_D`].
    pub winternitz_log_d: u32,
    /// Number of blocks after which user can take deposit back if deposit request fails.
    pub user_takes_after: u16,
    /// Number of blocks for operator challenge timeout timelock (currently BLOCKS_PER_WEEK)
    pub operator_challenge_timeout_timelock: u16,
    /// Number of blocks for operator challenge NACK timelock (currently BLOCKS_PER_WEEK * 3)
    pub operator_challenge_nack_timelock: u16,
    /// Number of blocks for disprove timeout timelock (currently BLOCKS_PER_WEEK * 5)
    pub disprove_timeout_timelock: u16,
    /// Number of blocks for assert timeout timelock (currently BLOCKS_PER_WEEK * 4)
    pub assert_timeout_timelock: u16,
    /// Number of blocks for operator reimburse timelock (currently BLOCKS_PER_DAY * 2)
    ///
    /// Timelocks operator from sending the next Round Tx after the Ready to Reimburse Tx.
    pub operator_reimburse_timelock: u16,
    /// Number of blocks for watchtower challenge timeout timelock (currently BLOCKS_PER_WEEK * 2)
    pub watchtower_challenge_timeout_timelock: u16,
    /// Time to wait after a kickoff to send a watchtower challenge
    pub time_to_send_watchtower_challenge: u16,
    /// Time to wait before trying to disprove (so that you collect all operator challenge acks before disproving)
    pub time_to_disprove: u16,
    /// Amount of depth a block should have from the current head to be considered finalized
    pub finality_depth: u32,
    /// start height to sync the chain from, i.e. the height bridge was deployed
    pub start_height: u32,
    /// Batch size of the header chain proofs
    pub header_chain_proof_batch_size: u32,
}

<<<<<<< HEAD
pub const MAINNET_PARAMSET: ProtocolParamset = ProtocolParamset {
    network: Network::Bitcoin,
    num_round_txs: 200,
    num_kickoffs_per_round: 200,
    num_signed_kickoffs: 5,
    bridge_amount: Amount::from_sat(1_000_000_000),
    kickoff_amount: Amount::from_sat(55_000),
    operator_challenge_amount: Amount::from_sat(200_000_000),
    collateral_funding_amount: Amount::from_sat(200_000_000),
    kickoff_blockhash_commit_length: 40,
    watchtower_challenge_bytes: 144,
    winternitz_log_d: WINTERNITZ_LOG_D,
    user_takes_after: 200,
    operator_challenge_timeout_timelock: BLOCKS_PER_WEEK,
    operator_challenge_nack_timelock: BLOCKS_PER_WEEK * 3,
    disprove_timeout_timelock: BLOCKS_PER_WEEK * 5,
    assert_timeout_timelock: BLOCKS_PER_WEEK * 4,
    operator_reimburse_timelock: BLOCKS_PER_DAY * 2,
    watchtower_challenge_timeout_timelock: BLOCKS_PER_WEEK * 2,
    time_to_send_watchtower_challenge: BLOCKS_PER_WEEK * 2 / 4 * 3,
    time_to_disprove: BLOCKS_PER_WEEK * 7 / 2, // 3.5 weeks
    finality_depth: 6,
    start_height: 1,
    header_chain_proof_batch_size: 100,
};
=======
impl ProtocolParamset {
    pub fn from_toml_file(path: &Path) -> Result<Self, BridgeError> {
        let contents = fs::read_to_string(path)
            .map_err(|e| BridgeError::Error(format!("Failed to read config file: {}", e)))?;

        let paramset: Self = toml::from_str(&contents)
            .map_err(|e| BridgeError::Error(format!("Failed to parse TOML: {}", e)))?;

        Ok(paramset)
    }
    pub fn from_env() -> Result<Self, BridgeError> {
        let config = ProtocolParamset {
            network: read_string_from_env_then_parse::<Network>("NETWORK")?,
            num_round_txs: read_string_from_env_then_parse::<usize>("NUM_ROUND_TXS")?,
            num_kickoffs_per_round: read_string_from_env_then_parse::<usize>(
                "NUM_KICKOFFS_PER_ROUND",
            )?,
            num_signed_kickoffs: read_string_from_env_then_parse::<usize>("NUM_SIGNED_KICKOFFS")?,
            bridge_amount: Amount::from_sat(read_string_from_env_then_parse::<u64>(
                "BRIDGE_AMOUNT",
            )?),
            kickoff_amount: Amount::from_sat(read_string_from_env_then_parse::<u64>(
                "KICKOFF_AMOUNT",
            )?),
            operator_challenge_amount: Amount::from_sat(read_string_from_env_then_parse::<u64>(
                "OPERATOR_CHALLENGE_AMOUNT",
            )?),
            collateral_funding_amount: Amount::from_sat(read_string_from_env_then_parse::<u64>(
                "COLLATERAL_FUNDING_AMOUNT",
            )?),
            kickoff_blockhash_commit_length: read_string_from_env_then_parse::<u32>(
                "KICKOFF_BLOCKHASH_COMMIT_LENGTH",
            )?,
            watchtower_challenge_bytes: read_string_from_env_then_parse::<usize>(
                "WATCHTOWER_CHALLENGE_BYTES",
            )?,
            winternitz_log_d: read_string_from_env_then_parse::<u32>("WINTERNITZ_LOG_D")?,
            user_takes_after: read_string_from_env_then_parse::<u16>("USER_TAKES_AFTER")?,
            operator_challenge_timeout_timelock: read_string_from_env_then_parse::<u16>(
                "OPERATOR_CHALLENGE_TIMEOUT_TIMELOCK",
            )?,
            operator_challenge_nack_timelock: read_string_from_env_then_parse::<u16>(
                "OPERATOR_CHALLENGE_NACK_TIMELOCK",
            )?,
            disprove_timeout_timelock: read_string_from_env_then_parse::<u16>(
                "DISPROVE_TIMEOUT_TIMELOCK",
            )?,
            assert_timeout_timelock: read_string_from_env_then_parse::<u16>(
                "ASSERT_TIMEOUT_TIMELOCK",
            )?,
            operator_reimburse_timelock: read_string_from_env_then_parse::<u16>(
                "OPERATOR_REIMBURSE_TIMELOCK",
            )?,
            watchtower_challenge_timeout_timelock: read_string_from_env_then_parse::<u16>(
                "WATCHTOWER_CHALLENGE_TIMEOUT_TIMELOCK",
            )?,
            time_to_send_watchtower_challenge: read_string_from_env_then_parse::<u16>(
                "TIME_TO_SEND_WATCHTOWER_CHALLENGE",
            )?,
            time_to_disprove: read_string_from_env_then_parse::<u16>("TIME_TO_DISPROVE")?,
            finality_depth: read_string_from_env_then_parse::<u32>("FINALITY_DEPTH")?,
            start_height: read_string_from_env_then_parse::<u32>("START_HEIGHT")?,
        };

        Ok(config)
    }
}

impl Default for ProtocolParamset {
    fn default() -> Self {
        REGTEST_PARAMSET
    }
}
impl Default for &'static ProtocolParamset {
    fn default() -> Self {
        &REGTEST_PARAMSET
    }
}
>>>>>>> 08de8714

pub const REGTEST_PARAMSET: ProtocolParamset = ProtocolParamset {
    network: Network::Regtest,
    num_round_txs: 2,
    num_kickoffs_per_round: 10,
    num_signed_kickoffs: 2,
    bridge_amount: Amount::from_sat(1_000_000_000),
    kickoff_amount: Amount::from_sat(55_000),
    operator_challenge_amount: Amount::from_sat(200_000_000),
    collateral_funding_amount: Amount::from_sat(200_000_000),
    watchtower_challenge_bytes: 144,
    kickoff_blockhash_commit_length: 40,
    winternitz_log_d: WINTERNITZ_LOG_D,
    user_takes_after: 200,
    operator_challenge_timeout_timelock: 4 * BLOCKS_PER_HOUR,
    operator_challenge_nack_timelock: 4 * BLOCKS_PER_HOUR * 3,
    disprove_timeout_timelock: 4 * BLOCKS_PER_HOUR * 5,
    assert_timeout_timelock: 4 * BLOCKS_PER_HOUR * 4,
    operator_reimburse_timelock: 2,
    watchtower_challenge_timeout_timelock: 4 * BLOCKS_PER_HOUR * 2,
    time_to_send_watchtower_challenge: 4 * BLOCKS_PER_HOUR * 3 / 2,
    time_to_disprove: 4 * BLOCKS_PER_HOUR * 4 + 4 * BLOCKS_PER_HOUR / 2,
<<<<<<< HEAD
    finality_depth: 1,
    start_height: 201,
    header_chain_proof_batch_size: 100,
};

pub const TESTNET4_PARAMSET: ProtocolParamset = ProtocolParamset {
    network: Network::Testnet4,
    num_round_txs: 200,
    num_kickoffs_per_round: 200,
    num_signed_kickoffs: 5,
    bridge_amount: Amount::from_sat(10_000_000),
    kickoff_amount: Amount::from_sat(55_000),
    operator_challenge_amount: Amount::from_sat(200_000_000),
    collateral_funding_amount: Amount::from_sat(200_000_000),
    kickoff_blockhash_commit_length: 40,
    watchtower_challenge_bytes: 144,
    winternitz_log_d: WINTERNITZ_LOG_D,
    user_takes_after: 200,
    operator_challenge_timeout_timelock: BLOCKS_PER_WEEK,
    operator_challenge_nack_timelock: BLOCKS_PER_WEEK * 3,
    disprove_timeout_timelock: BLOCKS_PER_WEEK * 5,
    assert_timeout_timelock: BLOCKS_PER_WEEK * 4,
    operator_reimburse_timelock: BLOCKS_PER_DAY * 2,
    watchtower_challenge_timeout_timelock: BLOCKS_PER_WEEK * 2,
    time_to_send_watchtower_challenge: BLOCKS_PER_WEEK * 2 / 4 * 3,
    time_to_disprove: BLOCKS_PER_WEEK * 7 / 2, // 3.5 weeks
    finality_depth: 60,
    start_height: 1,
    header_chain_proof_batch_size: 100,
};

pub const SIGNET_PARAMSET: ProtocolParamset = ProtocolParamset {
    network: Network::Signet,
    num_round_txs: 2,
    num_kickoffs_per_round: 10,
    num_signed_kickoffs: 2,
    bridge_amount: Amount::from_sat(1_000_000_000),
    kickoff_amount: Amount::from_sat(55_000),
    operator_challenge_amount: Amount::from_sat(200_000_000),
    collateral_funding_amount: Amount::from_sat(200_000_000),
    kickoff_blockhash_commit_length: 40,
    watchtower_challenge_bytes: 144,
    winternitz_log_d: WINTERNITZ_LOG_D,
    user_takes_after: 200,
    operator_challenge_timeout_timelock: BLOCKS_PER_DAY,
    operator_challenge_nack_timelock: BLOCKS_PER_DAY * 3,
    disprove_timeout_timelock: BLOCKS_PER_DAY * 5,
    assert_timeout_timelock: BLOCKS_PER_DAY * 4,
    operator_reimburse_timelock: BLOCKS_PER_HOUR * 2,
    watchtower_challenge_timeout_timelock: BLOCKS_PER_DAY * 2,
    time_to_send_watchtower_challenge: BLOCKS_PER_DAY * 3 / 2,
    time_to_disprove: BLOCKS_PER_DAY * 4 + BLOCKS_PER_DAY / 2,
    finality_depth: 1,
    start_height: 201,
    header_chain_proof_batch_size: 100,
};

lazy_static! {
    pub static ref RUNTIME_PARAMSET: Arc<ProtocolParamset> = {
        let config_path = std::env::var("PROTOCOL_CONFIG_PATH")
            .unwrap_or_else(|_| "protocol_params.toml".to_string());

        match ProtocolParamset::from_toml_file(&config_path) {
            Ok(params) => Arc::new(params),
            Err(e) => {
                eprintln!(
                    "Failed to load protocol params from {}: {}. Using regtest defaults.",
                    config_path, e
                );
                Arc::new(REGTEST_PARAMSET)
            }
        }
    };
    pub static ref ENV_PARAMSET: Arc<ProtocolParamset> = {
        match ProtocolParamset::from_env() {
            Ok(params) => Arc::new(params),
            Err(e) => {
                eprintln!(
                    "Failed to load protocol params from env: {}. Using regtest defaults.",
                    e
                );
                Arc::new(REGTEST_PARAMSET)
            }
        }
    };
}

impl ProtocolParamset {
    fn from_toml_file(path: &str) -> Result<Self, BridgeError> {
        let contents = fs::read_to_string(path)
            .map_err(|e| BridgeError::Error(format!("Failed to read config file: {}", e)))?;

        let paramset: Self = toml::from_str(&contents)
            .map_err(|e| BridgeError::Error(format!("Failed to parse TOML: {}", e)))?;

        Ok(paramset)
    }
}
=======
    finality_depth: 0,
    start_height: 201,
};
>>>>>>> 08de8714
<|MERGE_RESOLUTION|>--- conflicted
+++ resolved
@@ -120,33 +120,6 @@
     pub header_chain_proof_batch_size: u32,
 }
 
-<<<<<<< HEAD
-pub const MAINNET_PARAMSET: ProtocolParamset = ProtocolParamset {
-    network: Network::Bitcoin,
-    num_round_txs: 200,
-    num_kickoffs_per_round: 200,
-    num_signed_kickoffs: 5,
-    bridge_amount: Amount::from_sat(1_000_000_000),
-    kickoff_amount: Amount::from_sat(55_000),
-    operator_challenge_amount: Amount::from_sat(200_000_000),
-    collateral_funding_amount: Amount::from_sat(200_000_000),
-    kickoff_blockhash_commit_length: 40,
-    watchtower_challenge_bytes: 144,
-    winternitz_log_d: WINTERNITZ_LOG_D,
-    user_takes_after: 200,
-    operator_challenge_timeout_timelock: BLOCKS_PER_WEEK,
-    operator_challenge_nack_timelock: BLOCKS_PER_WEEK * 3,
-    disprove_timeout_timelock: BLOCKS_PER_WEEK * 5,
-    assert_timeout_timelock: BLOCKS_PER_WEEK * 4,
-    operator_reimburse_timelock: BLOCKS_PER_DAY * 2,
-    watchtower_challenge_timeout_timelock: BLOCKS_PER_WEEK * 2,
-    time_to_send_watchtower_challenge: BLOCKS_PER_WEEK * 2 / 4 * 3,
-    time_to_disprove: BLOCKS_PER_WEEK * 7 / 2, // 3.5 weeks
-    finality_depth: 6,
-    start_height: 1,
-    header_chain_proof_batch_size: 100,
-};
-=======
 impl ProtocolParamset {
     pub fn from_toml_file(path: &Path) -> Result<Self, BridgeError> {
         let contents = fs::read_to_string(path)
@@ -225,7 +198,6 @@
         &REGTEST_PARAMSET
     }
 }
->>>>>>> 08de8714
 
 pub const REGTEST_PARAMSET: ProtocolParamset = ProtocolParamset {
     network: Network::Regtest,
@@ -248,7 +220,6 @@
     watchtower_challenge_timeout_timelock: 4 * BLOCKS_PER_HOUR * 2,
     time_to_send_watchtower_challenge: 4 * BLOCKS_PER_HOUR * 3 / 2,
     time_to_disprove: 4 * BLOCKS_PER_HOUR * 4 + 4 * BLOCKS_PER_HOUR / 2,
-<<<<<<< HEAD
     finality_depth: 1,
     start_height: 201,
     header_chain_proof_batch_size: 100,
@@ -304,51 +275,4 @@
     finality_depth: 1,
     start_height: 201,
     header_chain_proof_batch_size: 100,
-};
-
-lazy_static! {
-    pub static ref RUNTIME_PARAMSET: Arc<ProtocolParamset> = {
-        let config_path = std::env::var("PROTOCOL_CONFIG_PATH")
-            .unwrap_or_else(|_| "protocol_params.toml".to_string());
-
-        match ProtocolParamset::from_toml_file(&config_path) {
-            Ok(params) => Arc::new(params),
-            Err(e) => {
-                eprintln!(
-                    "Failed to load protocol params from {}: {}. Using regtest defaults.",
-                    config_path, e
-                );
-                Arc::new(REGTEST_PARAMSET)
-            }
-        }
-    };
-    pub static ref ENV_PARAMSET: Arc<ProtocolParamset> = {
-        match ProtocolParamset::from_env() {
-            Ok(params) => Arc::new(params),
-            Err(e) => {
-                eprintln!(
-                    "Failed to load protocol params from env: {}. Using regtest defaults.",
-                    e
-                );
-                Arc::new(REGTEST_PARAMSET)
-            }
-        }
-    };
-}
-
-impl ProtocolParamset {
-    fn from_toml_file(path: &str) -> Result<Self, BridgeError> {
-        let contents = fs::read_to_string(path)
-            .map_err(|e| BridgeError::Error(format!("Failed to read config file: {}", e)))?;
-
-        let paramset: Self = toml::from_str(&contents)
-            .map_err(|e| BridgeError::Error(format!("Failed to parse TOML: {}", e)))?;
-
-        Ok(paramset)
-    }
-}
-=======
-    finality_depth: 0,
-    start_height: 201,
-};
->>>>>>> 08de8714
+};