//! # Environment Variable Support For [`BridgeConfig`]

use super::BridgeConfig;
<<<<<<< HEAD
use crate::{config::TelemetryConfig, deposit::SecurityCouncil, errors::BridgeError};
=======
use crate::{
    config::{default_grpc_limits, GrpcLimits},
    deposit::SecurityCouncil,
    errors::BridgeError,
};
>>>>>>> f60d2fff
use bitcoin::{address::NetworkUnchecked, secp256k1::SecretKey, Amount};
use std::{path::PathBuf, str::FromStr, time::Duration};

pub(crate) fn read_string_from_env(env_var: &'static str) -> Result<String, BridgeError> {
    std::env::var(env_var).map_err(|e| BridgeError::EnvVarNotSet(e, env_var))
}

pub(crate) fn read_string_from_env_then_parse<T: std::str::FromStr>(
    env_var: &'static str,
) -> Result<T, BridgeError>
where
    <T as FromStr>::Err: std::fmt::Debug,
{
    read_string_from_env(env_var)?
        .parse::<T>()
        .map_err(|e| BridgeError::EnvVarMalformed(env_var, format!("{:?}", e)))
}

impl GrpcLimits {
    pub fn from_env() -> Result<Self, BridgeError> {
        let defaults = default_grpc_limits();
        Ok(GrpcLimits {
            max_message_size: read_string_from_env_then_parse::<usize>("GRPC_MAX_MESSAGE_SIZE")
                .unwrap_or(defaults.max_message_size),
            timeout_secs: read_string_from_env_then_parse::<u64>("GRPC_TIMEOUT_SECS")
                .unwrap_or(defaults.timeout_secs),
            tcp_keepalive_secs: read_string_from_env_then_parse::<u64>("GRPC_TCP_KEEPALIVE_SECS")
                .unwrap_or(defaults.tcp_keepalive_secs),
            req_concurrency_limit: read_string_from_env_then_parse::<usize>(
                "GRPC_REQ_CONCURRENCY_LIMIT",
            )
            .unwrap_or(defaults.req_concurrency_limit),
            ratelimit_req_count: read_string_from_env_then_parse::<usize>(
                "GRPC_RATELIMIT_REQ_COUNT",
            )
            .unwrap_or(defaults.ratelimit_req_count),
            ratelimit_req_interval_secs: read_string_from_env_then_parse::<u64>(
                "GRPC_RATELIMIT_REQ_INTERVAL_SECS",
            )
            .unwrap_or(defaults.ratelimit_req_interval_secs),
        })
    }
}

impl BridgeConfig {
    pub fn from_env() -> Result<Self, BridgeError> {
        let verifier_endpoints =
            std::env::var("VERIFIER_ENDPOINTS")
                .ok()
                .map(|verifier_endpoints| {
                    verifier_endpoints
                        .split(",")
                        .collect::<Vec<&str>>()
                        .iter()
                        .map(|x| x.to_string())
                        .collect::<Vec<String>>()
                });
        let operator_endpoints =
            std::env::var("OPERATOR_ENDPOINTS")
                .ok()
                .map(|operator_endpoints| {
                    operator_endpoints
                        .split(",")
                        .collect::<Vec<&str>>()
                        .iter()
                        .map(|x| x.to_string())
                        .collect::<Vec<String>>()
                });

        let winternitz_secret_key = if let Ok(sk) = std::env::var("WINTERNITZ_SECRET_KEY") {
            Some(sk.parse::<SecretKey>().map_err(|e| {
                BridgeError::EnvVarMalformed("WINTERNITZ_SECRET_KEY", e.to_string())
            })?)
        } else {
            None
        };

        let operator_withdrawal_fee_sats = if let Ok(operator_withdrawal_fee_sats) =
            std::env::var("OPERATOR_WITHDRAWAL_FEE_SATS")
        {
            Some(Amount::from_sat(
                operator_withdrawal_fee_sats.parse::<u64>().map_err(|e| {
                    BridgeError::EnvVarMalformed("OPERATOR_WITHDRAWAL_FEE_SATS", e.to_string())
                })?,
            ))
        } else {
            None
        };

        let header_chain_proof_path =
            if let Ok(header_chain_proof_path) = std::env::var("HEADER_CHAIN_PROOF_PATH") {
                Some(PathBuf::from(header_chain_proof_path))
            } else {
                None
            };

        let operator_reimbursement_address = if let Ok(operator_reimbursement_address) =
            std::env::var("OPERATOR_REIMBURSEMENT_ADDRESS")
        {
            Some(
                operator_reimbursement_address
                    .parse::<bitcoin::Address<NetworkUnchecked>>()
                    .map_err(|e| {
                        BridgeError::EnvVarMalformed(
                            "OPERATOR_REIMBURSEMENT_ADDRESS",
                            e.to_string(),
                        )
                    })?,
            )
        } else {
            None
        };

        let operator_collateral_funding_outpoint = if let Ok(operator_collateral_funding_outpoint) =
            std::env::var("OPERATOR_COLLATERAL_FUNDING_OUTPOINT")
        {
            Some(
                operator_collateral_funding_outpoint
                    .parse::<bitcoin::OutPoint>()
                    .map_err(|e| {
                        BridgeError::EnvVarMalformed(
                            "OPERATOR_COLLATERAL_FUNDING_OUTPOINT",
                            e.to_string(),
                        )
                    })?,
            )
        } else {
            None
        };

        // TLS certificate and key paths
        let server_cert_path = read_string_from_env("SERVER_CERT_PATH").map(PathBuf::from)?;
        let server_key_path = read_string_from_env("SERVER_KEY_PATH").map(PathBuf::from)?;
        let client_cert_path = read_string_from_env("CLIENT_CERT_PATH").map(PathBuf::from)?;
        let ca_cert_path = read_string_from_env("CA_CERT_PATH").map(PathBuf::from)?;
        let client_key_path = read_string_from_env("CLIENT_KEY_PATH").map(PathBuf::from)?;
        let aggregator_cert_path =
            read_string_from_env("AGGREGATOR_CERT_PATH").map(PathBuf::from)?;
        let client_verification =
            read_string_from_env("CLIENT_VERIFICATION").is_ok_and(|s| s == "true" || s == "1");

        let security_council_string = read_string_from_env("SECURITY_COUNCIL")?;

        let security_council = SecurityCouncil::from_str(&security_council_string)?;

        let citrea_request_timeout = std::env::var("CITREA_REQUEST_TIMEOUT")
            .ok()
            .and_then(|timeout| timeout.parse::<u64>().ok())
            .map(Duration::from_secs);

        let config = BridgeConfig {
            // Protocol paramset's source is independently defined
            protocol_paramset: Default::default(),
            host: read_string_from_env("HOST")?,
            port: read_string_from_env_then_parse::<u16>("PORT")?,
            secret_key: read_string_from_env_then_parse::<SecretKey>("SECRET_KEY")?,
            winternitz_secret_key,
            operator_withdrawal_fee_sats,
            operator_reimbursement_address,
            operator_collateral_funding_outpoint,
            bitcoin_rpc_url: read_string_from_env("BITCOIN_RPC_URL")?,
            bitcoin_rpc_user: read_string_from_env("BITCOIN_RPC_USER")?.into(),
            bitcoin_rpc_password: read_string_from_env("BITCOIN_RPC_PASSWORD")?.into(),
            mempool_api_host: read_string_from_env("MEMPOOL_API_HOST").ok(),
            mempool_api_endpoint: read_string_from_env("MEMPOOL_API_ENDPOINT").ok(),
            db_host: read_string_from_env("DB_HOST")?,
            db_port: read_string_from_env_then_parse::<usize>("DB_PORT")?,
            db_user: read_string_from_env("DB_USER")?.into(),
            db_password: read_string_from_env("DB_PASSWORD")?.into(),
            db_name: read_string_from_env("DB_NAME")?,
            citrea_rpc_url: read_string_from_env("CITREA_RPC_URL")?,
            citrea_light_client_prover_url: read_string_from_env("CITREA_LIGHT_CLIENT_PROVER_URL")?,
            citrea_chain_id: read_string_from_env_then_parse::<u32>("CITREA_CHAIN_ID")?,
            citrea_request_timeout,
            bridge_contract_address: read_string_from_env("BRIDGE_CONTRACT_ADDRESS")?,
            header_chain_proof_path,
            verifier_endpoints,
            operator_endpoints,
            security_council,

            client_verification,
            server_cert_path,
            server_key_path,
            ca_cert_path,
            client_cert_path,
            client_key_path,
            aggregator_cert_path,

<<<<<<< HEAD
            telemetry: TelemetryConfig::from_env().ok(),
=======
            grpc: GrpcLimits::from_env()?,
>>>>>>> f60d2fff

            #[cfg(test)]
            test_params: super::TestParams::default(),
        };

        tracing::debug!("BridgeConfig from env: {:?}", config);
        Ok(config)
    }
}

#[cfg(test)]
mod tests {
    use secrecy::ExposeSecret;

    use crate::config::{
        protocol::{ProtocolParamset, REGTEST_PARAMSET},
        BridgeConfig,
    };

    #[test]
    #[serial_test::serial]
    fn get_config_from_env_vars() {
        let default_config = BridgeConfig::default();

        std::env::set_var("HOST", &default_config.host);
        std::env::set_var("PORT", default_config.port.to_string());
        std::env::set_var(
            "SECRET_KEY",
            default_config.secret_key.display_secret().to_string(),
        );
        if let Some(ref winternitz_secret_key) = default_config.winternitz_secret_key {
            std::env::set_var(
                "WINTERNITZ_SECRET_KEY",
                winternitz_secret_key.display_secret().to_string(),
            );
        }
        if let Some(ref operator_withdrawal_fee_sats) = default_config.operator_withdrawal_fee_sats
        {
            std::env::set_var(
                "OPERATOR_WITHDRAWAL_FEE_SATS",
                operator_withdrawal_fee_sats.to_sat().to_string(),
            );
        }
        std::env::set_var("BITCOIN_RPC_URL", &default_config.bitcoin_rpc_url);
        std::env::set_var(
            "BITCOIN_RPC_USER",
            default_config.bitcoin_rpc_user.expose_secret(),
        );
        std::env::set_var(
            "BITCOIN_RPC_PASSWORD",
            default_config.bitcoin_rpc_password.expose_secret(),
        );
        std::env::set_var("DB_HOST", default_config.db_host.clone());
        std::env::set_var("DB_PORT", default_config.db_port.to_string());
        std::env::set_var("DB_USER", default_config.db_user.expose_secret());
        std::env::set_var("DB_PASSWORD", default_config.db_password.expose_secret());
        std::env::set_var("DB_NAME", &default_config.db_name);
        std::env::set_var("CITREA_RPC_URL", &default_config.citrea_rpc_url);
        std::env::set_var(
            "CITREA_LIGHT_CLIENT_PROVER_URL",
            &default_config.citrea_light_client_prover_url,
        );
        std::env::set_var(
            "CITREA_CHAIN_ID",
            default_config.citrea_chain_id.to_string(),
        );
        std::env::set_var(
            "BRIDGE_CONTRACT_ADDRESS",
            &default_config.bridge_contract_address,
        );
        std::env::set_var(
            "AGGREGATOR_CERT_PATH",
            default_config.aggregator_cert_path.clone(),
        );
        std::env::set_var("CLIENT_CERT_PATH", default_config.client_cert_path.clone());
        std::env::set_var("CLIENT_KEY_PATH", default_config.client_key_path.clone());
        std::env::set_var("SERVER_CERT_PATH", default_config.server_cert_path.clone());
        std::env::set_var("SERVER_KEY_PATH", default_config.server_key_path.clone());
        std::env::set_var("CA_CERT_PATH", default_config.ca_cert_path.clone());
        std::env::set_var(
            "CLIENT_VERIFICATION",
            default_config.client_verification.to_string(),
        );

        std::env::set_var(
            "SECURITY_COUNCIL",
            default_config.security_council.to_string(),
        );

        if let Some(ref header_chain_proof_path) = default_config.header_chain_proof_path {
            std::env::set_var("HEADER_CHAIN_PROOF_PATH", header_chain_proof_path);
        }
        if let Some(ref verifier_endpoints) = default_config.verifier_endpoints {
            std::env::set_var("VERIFIER_ENDPOINTS", verifier_endpoints.join(","));
        }
        if let Some(ref operator_endpoints) = default_config.operator_endpoints {
            std::env::set_var("OPERATOR_ENDPOINTS", operator_endpoints.join(","));
        }

        if let Some(ref operator_reimbursement_address) =
            default_config.operator_reimbursement_address
        {
            std::env::set_var(
                "OPERATOR_REIMBURSEMENT_ADDRESS",
                operator_reimbursement_address
                    .to_owned()
                    .assume_checked()
                    .to_string(),
            );
        }

        if let Some(ref operator_collateral_funding_outpoint) =
            default_config.operator_collateral_funding_outpoint
        {
            std::env::set_var(
                "OPERATOR_COLLATERAL_FUNDING_OUTPOINT",
                operator_collateral_funding_outpoint.to_string(),
            );
        }

        std::env::set_var(
<<<<<<< HEAD
            "TELEMETRY_HOST",
            default_config.telemetry.as_ref().unwrap().host.clone(),
        );
        std::env::set_var(
            "TELEMETRY_PORT",
            default_config.telemetry.as_ref().unwrap().port.to_string(),
=======
            "GRPC_MAX_MESSAGE_SIZE",
            default_config.grpc.max_message_size.to_string(),
        );
        std::env::set_var(
            "GRPC_TIMEOUT_SECS",
            default_config.grpc.timeout_secs.to_string(),
        );
        std::env::set_var(
            "GRPC_TCP_KEEPALIVE_SECS",
            default_config.grpc.tcp_keepalive_secs.to_string(),
        );
        std::env::set_var(
            "GRPC_CONCURRENCY_LIMIT",
            default_config.grpc.req_concurrency_limit.to_string(),
        );
        std::env::set_var(
            "GRPC_RATELIMIT_REQ_COUNT",
            default_config.grpc.ratelimit_req_count.to_string(),
>>>>>>> f60d2fff
        );

        assert_eq!(super::BridgeConfig::from_env().unwrap(), default_config);
    }

    #[test]
    #[serial_test::serial]
    fn get_protocol_paramset_from_env_vars() {
        let default_config = REGTEST_PARAMSET;

        std::env::set_var("NETWORK", default_config.network.to_string());
        std::env::set_var("NUM_ROUND_TXS", default_config.num_round_txs.to_string());
        std::env::set_var(
            "NUM_KICKOFFS_PER_ROUND",
            default_config.num_kickoffs_per_round.to_string(),
        );
        std::env::set_var(
            "NUM_SIGNED_KICKOFFS",
            default_config.num_signed_kickoffs.to_string(),
        );
        std::env::set_var(
            "BRIDGE_AMOUNT",
            default_config.bridge_amount.to_sat().to_string(),
        );
        std::env::set_var(
            "KICKOFF_AMOUNT",
            default_config.kickoff_amount.to_sat().to_string(),
        );
        std::env::set_var(
            "OPERATOR_CHALLENGE_AMOUNT",
            default_config
                .operator_challenge_amount
                .to_sat()
                .to_string(),
        );
        std::env::set_var(
            "COLLATERAL_FUNDING_AMOUNT",
            default_config
                .collateral_funding_amount
                .to_sat()
                .to_string(),
        );
        std::env::set_var(
            "KICKOFF_BLOCKHASH_COMMIT_LENGTH",
            default_config.kickoff_blockhash_commit_length.to_string(),
        );
        std::env::set_var(
            "WATCHTOWER_CHALLENGE_BYTES",
            default_config.watchtower_challenge_bytes.to_string(),
        );
        std::env::set_var(
            "WINTERNITZ_LOG_D",
            default_config.winternitz_log_d.to_string(),
        );
        std::env::set_var(
            "USER_TAKES_AFTER",
            default_config.user_takes_after.to_string(),
        );
        std::env::set_var(
            "OPERATOR_CHALLENGE_TIMEOUT_TIMELOCK",
            default_config
                .operator_challenge_timeout_timelock
                .to_string(),
        );
        std::env::set_var(
            "OPERATOR_CHALLENGE_NACK_TIMELOCK",
            default_config.operator_challenge_nack_timelock.to_string(),
        );
        std::env::set_var(
            "DISPROVE_TIMEOUT_TIMELOCK",
            default_config.disprove_timeout_timelock.to_string(),
        );
        std::env::set_var(
            "ASSERT_TIMEOUT_TIMELOCK",
            default_config.assert_timeout_timelock.to_string(),
        );
        std::env::set_var(
            "OPERATOR_REIMBURSE_TIMELOCK",
            default_config.operator_reimburse_timelock.to_string(),
        );
        std::env::set_var(
            "WATCHTOWER_CHALLENGE_TIMEOUT_TIMELOCK",
            default_config
                .watchtower_challenge_timeout_timelock
                .to_string(),
        );
        std::env::set_var(
            "TIME_TO_SEND_WATCHTOWER_CHALLENGE",
            default_config.time_to_send_watchtower_challenge.to_string(),
        );
        std::env::set_var("FINALITY_DEPTH", default_config.finality_depth.to_string());
        std::env::set_var("START_HEIGHT", default_config.start_height.to_string());
        std::env::set_var("GENESIS_HEIGHT", default_config.genesis_height.to_string());
        std::env::set_var(
            "GENESIS_CHAIN_STATE_HASH",
            hex::encode(default_config.genesis_chain_state_hash),
        );
        std::env::set_var(
            "LATEST_BLOCKHASH_TIMEOUT_TIMELOCK",
            default_config.latest_blockhash_timeout_timelock.to_string(),
        );
        std::env::set_var(
            "HEADER_CHAIN_PROOF_BATCH_SIZE",
            default_config.header_chain_proof_batch_size.to_string(),
        );

        std::env::set_var(
            "BRIDGE_NONSTANDARD",
            default_config.bridge_nonstandard.to_string(),
        );

        assert_eq!(ProtocolParamset::from_env().unwrap(), default_config);
    }
}<|MERGE_RESOLUTION|>--- conflicted
+++ resolved
@@ -1,15 +1,11 @@
 //! # Environment Variable Support For [`BridgeConfig`]
 
 use super::BridgeConfig;
-<<<<<<< HEAD
-use crate::{config::TelemetryConfig, deposit::SecurityCouncil, errors::BridgeError};
-=======
 use crate::{
-    config::{default_grpc_limits, GrpcLimits},
+    config::{default_grpc_limits, GrpcLimits, TelemetryConfig},
     deposit::SecurityCouncil,
     errors::BridgeError,
 };
->>>>>>> f60d2fff
 use bitcoin::{address::NetworkUnchecked, secp256k1::SecretKey, Amount};
 use std::{path::PathBuf, str::FromStr, time::Duration};
 
@@ -198,11 +194,8 @@
             client_key_path,
             aggregator_cert_path,
 
-<<<<<<< HEAD
             telemetry: TelemetryConfig::from_env().ok(),
-=======
             grpc: GrpcLimits::from_env()?,
->>>>>>> f60d2fff
 
             #[cfg(test)]
             test_params: super::TestParams::default(),
@@ -324,14 +317,15 @@
         }
 
         std::env::set_var(
-<<<<<<< HEAD
             "TELEMETRY_HOST",
             default_config.telemetry.as_ref().unwrap().host.clone(),
         );
         std::env::set_var(
             "TELEMETRY_PORT",
             default_config.telemetry.as_ref().unwrap().port.to_string(),
-=======
+        );
+
+        std::env::set_var(
             "GRPC_MAX_MESSAGE_SIZE",
             default_config.grpc.max_message_size.to_string(),
         );
@@ -350,7 +344,6 @@
         std::env::set_var(
             "GRPC_RATELIMIT_REQ_COUNT",
             default_config.grpc.ratelimit_req_count.to_string(),
->>>>>>> f60d2fff
         );
 
         assert_eq!(super::BridgeConfig::from_env().unwrap(), default_config);
