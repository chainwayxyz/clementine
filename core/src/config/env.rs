--- conflicted
+++ resolved
@@ -139,72 +139,6 @@
     }
 }
 
-<<<<<<< HEAD
-impl ProtocolParamset {
-    pub fn from_env() -> Result<Self, BridgeError> {
-        let config = ProtocolParamset {
-            network: read_string_from_env_then_parse::<Network>("NETWORK")?,
-            num_round_txs: read_string_from_env_then_parse::<usize>("NUM_ROUND_TXS")?,
-            num_kickoffs_per_round: read_string_from_env_then_parse::<usize>(
-                "NUM_KICKOFFS_PER_ROUND",
-            )?,
-            num_signed_kickoffs: read_string_from_env_then_parse::<usize>("NUM_SIGNED_KICKOFFS")?,
-            bridge_amount: Amount::from_sat(read_string_from_env_then_parse::<u64>(
-                "BRIDGE_AMOUNT",
-            )?),
-            kickoff_amount: Amount::from_sat(read_string_from_env_then_parse::<u64>(
-                "KICKOFF_AMOUNT",
-            )?),
-            operator_challenge_amount: Amount::from_sat(read_string_from_env_then_parse::<u64>(
-                "OPERATOR_CHALLENGE_AMOUNT",
-            )?),
-            collateral_funding_amount: Amount::from_sat(read_string_from_env_then_parse::<u64>(
-                "COLLATERAL_FUNDING_AMOUNT",
-            )?),
-            kickoff_blockhash_commit_length: read_string_from_env_then_parse::<u32>(
-                "KICKOFF_BLOCKHASH_COMMIT_LENGTH",
-            )?,
-            watchtower_challenge_bytes: read_string_from_env_then_parse::<usize>(
-                "WATCHTOWER_CHALLENGE_BYTES",
-            )?,
-            winternitz_log_d: read_string_from_env_then_parse::<u32>("WINTERNITZ_LOG_D")?,
-            user_takes_after: read_string_from_env_then_parse::<u16>("USER_TAKES_AFTER")?,
-            operator_challenge_timeout_timelock: read_string_from_env_then_parse::<u16>(
-                "OPERATOR_CHALLENGE_TIMEOUT_TIMELOCK",
-            )?,
-            operator_challenge_nack_timelock: read_string_from_env_then_parse::<u16>(
-                "OPERATOR_CHALLENGE_NACK_TIMELOCK",
-            )?,
-            disprove_timeout_timelock: read_string_from_env_then_parse::<u16>(
-                "DISPROVE_TIMEOUT_TIMELOCK",
-            )?,
-            assert_timeout_timelock: read_string_from_env_then_parse::<u16>(
-                "ASSERT_TIMEOUT_TIMELOCK",
-            )?,
-            operator_reimburse_timelock: read_string_from_env_then_parse::<u16>(
-                "OPERATOR_REIMBURSE_TIMELOCK",
-            )?,
-            watchtower_challenge_timeout_timelock: read_string_from_env_then_parse::<u16>(
-                "WATCHTOWER_CHALLENGE_TIMEOUT_TIMELOCK",
-            )?,
-            time_to_send_watchtower_challenge: read_string_from_env_then_parse::<u16>(
-                "TIME_TO_SEND_WATCHTOWER_CHALLENGE",
-            )?,
-            latest_blockhash_timeout_timelock: read_string_from_env_then_parse::<u16>(
-                "LATEST_BLOCKHASH_TIMEOUT_TIMELOCK",
-            )?,
-            time_to_disprove: read_string_from_env_then_parse::<u16>("TIME_TO_DISPROVE")?,
-            finality_depth: read_string_from_env_then_parse::<u32>("FINALITY_DEPTH")?,
-            start_height: read_string_from_env_then_parse::<u32>("START_HEIGHT")?,
-        };
-
-        tracing::debug!("ProtocolParamset from env: {:?}", config);
-        Ok(config)
-    }
-}
-
-=======
->>>>>>> 6aa9b9b2
 #[cfg(test)]
 mod tests {
     use crate::config::{
@@ -383,13 +317,12 @@
         std::env::set_var("FINALITY_DEPTH", default_config.finality_depth.to_string());
         std::env::set_var("START_HEIGHT", default_config.start_height.to_string());
         std::env::set_var(
-<<<<<<< HEAD
             "LATEST_BLOCKHASH_TIMEOUT_TIMELOCK",
             default_config.latest_blockhash_timeout_timelock.to_string(),
-=======
+        );
+        std::env::set_var(
             "HEADER_CHAIN_PROOF_BATCH_SIZE",
             default_config.header_chain_proof_batch_size.to_string(),
->>>>>>> 6aa9b9b2
         );
 
         assert_eq!(ProtocolParamset::from_env().unwrap(), default_config);
