//! # Environment Variable Support For [`BridgeConfig`]

use super::BridgeConfig;
<<<<<<< HEAD
use crate::errors::BridgeError;
use bitcoin::{secp256k1::SecretKey, Amount, XOnlyPublicKey};
=======
use crate::{builder::transaction::SecurityCouncil, errors::BridgeError};
use bitcoin::{secp256k1::SecretKey, Amount};
>>>>>>> b690e836
use std::{path::PathBuf, str::FromStr};

pub(crate) fn read_string_from_env(env_var: &'static str) -> Result<String, BridgeError> {
    std::env::var(env_var).map_err(|e| BridgeError::EnvVarNotSet(e, env_var))
}

pub(crate) fn read_string_from_env_then_parse<T: std::str::FromStr>(
    env_var: &'static str,
) -> Result<T, BridgeError>
where
    <T as FromStr>::Err: std::fmt::Debug,
{
    read_string_from_env(env_var)?
        .parse::<T>()
        .map_err(|e| BridgeError::EnvVarMalformed(env_var, format!("{:?}", e)))
}

impl BridgeConfig {
    pub fn from_env() -> Result<Self, BridgeError> {
        let verifier_endpoints =
            std::env::var("VERIFIER_ENDPOINTS")
                .ok()
                .map(|verifier_endpoints| {
                    verifier_endpoints
                        .split(",")
                        .collect::<Vec<&str>>()
                        .iter()
                        .map(|x| x.to_string())
                        .collect::<Vec<String>>()
                });
        let operator_endpoints =
            std::env::var("OPERATOR_ENDPOINTS")
                .ok()
                .map(|operator_endpoints| {
                    operator_endpoints
                        .split(",")
                        .collect::<Vec<&str>>()
                        .iter()
                        .map(|x| x.to_string())
                        .collect::<Vec<String>>()
                });

        let all_verifiers_secret_keys =
            if let Ok(all_verifiers_secret_keys) = std::env::var("ALL_VERIFIERS_SECRET_KEYS") {
                Some(
                    all_verifiers_secret_keys
                        .split(",")
                        .collect::<Vec<&str>>()
                        .iter()
                        .map(|x| SecretKey::from_str(x))
                        .collect::<Result<Vec<SecretKey>, _>>()
                        .map_err(|e| {
                            BridgeError::EnvVarMalformed("ALL_VERIFIERS_SECRET_KEYS", e.to_string())
                        })?,
                )
            } else {
                None
            };
        let all_operators_secret_keys =
            if let Ok(all_operators_secret_keys) = std::env::var("ALL_OPERATORS_SECRET_KEYS") {
                Some(
                    all_operators_secret_keys
                        .split(",")
                        .collect::<Vec<&str>>()
                        .iter()
                        .map(|x| SecretKey::from_str(x))
                        .collect::<Result<Vec<SecretKey>, _>>()
                        .map_err(|e| {
                            BridgeError::EnvVarMalformed("ALL_OPERATORS_SECRET_KEYS", e.to_string())
                        })?,
                )
            } else {
                None
            };

        let winternitz_secret_key = if let Ok(sk) = std::env::var("WINTERNITZ_SECRET_KEY") {
            Some(sk.parse::<SecretKey>().map_err(|e| {
                BridgeError::EnvVarMalformed("WINTERNITZ_SECRET_KEY", e.to_string())
            })?)
        } else {
            None
        };

        let operator_withdrawal_fee_sats = if let Ok(operator_withdrawal_fee_sats) =
            std::env::var("OPERATOR_WITHDRAWAL_FEE_SATS")
        {
            Some(Amount::from_sat(
                operator_withdrawal_fee_sats.parse::<u64>().map_err(|e| {
                    BridgeError::EnvVarMalformed("OPERATOR_WITHDRAWAL_FEE_SATS", e.to_string())
                })?,
            ))
        } else {
            None
        };

        let header_chain_proof_path =
            if let Ok(header_chain_proof_path) = std::env::var("HEADER_CHAIN_PROOF_PATH") {
                Some(PathBuf::from(header_chain_proof_path))
            } else {
                None
            };

<<<<<<< HEAD
        let security_council_xonly_pks = std::env::var("SECURITY_COUNCIL_XONLY_PKS")
            .ok()
            .map(|pks| {
                pks.split(",")
                    .map(|pk| {
                        XOnlyPublicKey::from_str(pk).expect("SECURITY_COUNCIL_XONLY_PKS malformed")
                    })
                    .collect()
            })
            .ok_or(BridgeError::EnvVarMalformed(
                "SECURITY_COUNCIL_XONLY_PKS",
                "SECURITY_COUNCIL_XONLY_PKS".to_string(),
            ))?;

        let security_council_threshold = std::env::var("SECURITY_COUNCIL_THRESHOLD")
            .ok()
            .map(|t| {
                t.parse::<u32>()
                    .expect("SECURITY_COUNCIL_THRESHOLD malformed")
            })
            .ok_or(BridgeError::EnvVarMalformed(
                "SECURITY_COUNCIL_THRESHOLD",
                "SECURITY_COUNCIL_THRESHOLD".to_string(),
            ))?;
=======
        let security_council_string = read_string_from_env("SECURITY_COUNCIL")?;

        let security_council = SecurityCouncil::from_str(&security_council_string)?;
>>>>>>> b690e836

        let config = BridgeConfig {
            // Protocol paramset's source is independently defined
            protocol_paramset: Default::default(),
            host: read_string_from_env("HOST")?,
            port: read_string_from_env_then_parse::<u16>("PORT")?,
            secret_key: read_string_from_env_then_parse::<SecretKey>("SECRET_KEY")?,
            winternitz_secret_key,
            operator_withdrawal_fee_sats,
            bitcoin_rpc_url: read_string_from_env("BITCOIN_RPC_URL")?,
            bitcoin_rpc_user: read_string_from_env("BITCOIN_RPC_USER")?,
            bitcoin_rpc_password: read_string_from_env("BITCOIN_RPC_PASSWORD")?,
            db_host: read_string_from_env("DB_HOST")?,
            db_port: read_string_from_env_then_parse::<usize>("DB_PORT")?,
            db_user: read_string_from_env("DB_USER")?,
            db_password: read_string_from_env("DB_PASSWORD")?,
            db_name: read_string_from_env("DB_NAME")?,
            citrea_rpc_url: read_string_from_env("CITREA_RPC_URL")?,
            citrea_light_client_prover_url: read_string_from_env("CITREA_LIGHT_CLIENT_PROVER_URL")?,
            bridge_contract_address: read_string_from_env("BRIDGE_CONTRACT_ADDRESS")?,
            header_chain_proof_path,
            verifier_endpoints,
            operator_endpoints,
            all_verifiers_secret_keys,
            all_operators_secret_keys,
<<<<<<< HEAD
            security_council_xonly_pks,
            security_council_threshold,
=======
            security_council,
>>>>>>> b690e836

            #[cfg(test)]
            test_params: super::TestParams::default(),
        };

        tracing::debug!("BridgeConfig from env: {:?}", config);
        Ok(config)
    }
}

#[cfg(test)]
mod tests {
    use crate::config::{
        protocol::{ProtocolParamset, REGTEST_PARAMSET},
        BridgeConfig,
    };

    #[test]
    #[serial_test::serial]
    fn get_config_from_env_vars() {
        let default_config = BridgeConfig::default();

        std::env::set_var("HOST", &default_config.host);
        std::env::set_var("PORT", default_config.port.to_string());
        std::env::set_var(
            "SECRET_KEY",
            default_config.secret_key.display_secret().to_string(),
        );
        if let Some(ref winternitz_secret_key) = default_config.winternitz_secret_key {
            std::env::set_var(
                "WINTERNITZ_SECRET_KEY",
                winternitz_secret_key.display_secret().to_string(),
            );
        }
        if let Some(ref operator_withdrawal_fee_sats) = default_config.operator_withdrawal_fee_sats
        {
            std::env::set_var(
                "OPERATOR_WITHDRAWAL_FEE_SATS",
                operator_withdrawal_fee_sats.to_sat().to_string(),
            );
        }
        std::env::set_var("BITCOIN_RPC_URL", &default_config.bitcoin_rpc_url);
        std::env::set_var("BITCOIN_RPC_USER", &default_config.bitcoin_rpc_user);
        std::env::set_var("BITCOIN_RPC_PASSWORD", &default_config.bitcoin_rpc_password);
        std::env::set_var("DB_HOST", default_config.db_host.clone());
        std::env::set_var("DB_PORT", default_config.db_port.to_string());
        std::env::set_var("DB_USER", default_config.db_user.clone());
        std::env::set_var("DB_PASSWORD", &default_config.db_password);
        std::env::set_var("DB_NAME", &default_config.db_name);
        std::env::set_var("CITREA_RPC_URL", &default_config.citrea_rpc_url);
        std::env::set_var(
            "CITREA_LIGHT_CLIENT_PROVER_URL",
            &default_config.citrea_light_client_prover_url,
        );
        std::env::set_var(
            "BRIDGE_CONTRACT_ADDRESS",
            &default_config.bridge_contract_address,
        );

        std::env::set_var(
<<<<<<< HEAD
            "SECURITY_COUNCIL_XONLY_PKS",
            default_config
                .security_council_xonly_pks
                .iter()
                .map(|pk| pk.to_string())
                .collect::<Vec<String>>()
                .join(","),
        );
        std::env::set_var(
            "SECURITY_COUNCIL_THRESHOLD",
            default_config.security_council_threshold.to_string(),
=======
            "SECURITY_COUNCIL",
            default_config.security_council.to_string(),
>>>>>>> b690e836
        );

        if let Some(ref header_chain_proof_path) = default_config.header_chain_proof_path {
            std::env::set_var("HEADER_CHAIN_PROOF_PATH", header_chain_proof_path);
        }
        if let Some(ref verifier_endpoints) = default_config.verifier_endpoints {
            std::env::set_var("VERIFIER_ENDPOINTS", verifier_endpoints.join(","));
        }
        if let Some(ref operator_endpoints) = default_config.operator_endpoints {
            std::env::set_var("OPERATOR_ENDPOINTS", operator_endpoints.join(","));
        }
        if let Some(ref all_verifiers_secret_keys) = default_config.all_verifiers_secret_keys {
            std::env::set_var(
                "ALL_VERIFIERS_SECRET_KEYS",
                all_verifiers_secret_keys
                    .iter()
                    .map(|sk| sk.display_secret().to_string())
                    .collect::<Vec<String>>()
                    .join(","),
            );
        }
        if let Some(ref all_operators_secret_keys) = default_config.all_operators_secret_keys {
            std::env::set_var(
                "ALL_OPERATORS_SECRET_KEYS",
                all_operators_secret_keys
                    .iter()
                    .map(|sk| sk.display_secret().to_string())
                    .collect::<Vec<String>>()
                    .join(","),
            );
        }

        assert_eq!(super::BridgeConfig::from_env().unwrap(), default_config);
    }

    #[test]
    #[serial_test::serial]
    fn get_protocol_paramset_from_env_vars() {
        let default_config = REGTEST_PARAMSET;

        std::env::set_var("NETWORK", default_config.network.to_string());
        std::env::set_var("NUM_ROUND_TXS", default_config.num_round_txs.to_string());
        std::env::set_var(
            "NUM_KICKOFFS_PER_ROUND",
            default_config.num_kickoffs_per_round.to_string(),
        );
        std::env::set_var(
            "NUM_SIGNED_KICKOFFS",
            default_config.num_signed_kickoffs.to_string(),
        );
        std::env::set_var(
            "BRIDGE_AMOUNT",
            default_config.bridge_amount.to_sat().to_string(),
        );
        std::env::set_var(
            "KICKOFF_AMOUNT",
            default_config.kickoff_amount.to_sat().to_string(),
        );
        std::env::set_var(
            "OPERATOR_CHALLENGE_AMOUNT",
            default_config
                .operator_challenge_amount
                .to_sat()
                .to_string(),
        );
        std::env::set_var(
            "COLLATERAL_FUNDING_AMOUNT",
            default_config
                .collateral_funding_amount
                .to_sat()
                .to_string(),
        );
        std::env::set_var(
            "KICKOFF_BLOCKHASH_COMMIT_LENGTH",
            default_config.kickoff_blockhash_commit_length.to_string(),
        );
        std::env::set_var(
            "WATCHTOWER_CHALLENGE_BYTES",
            default_config.watchtower_challenge_bytes.to_string(),
        );
        std::env::set_var(
            "WINTERNITZ_LOG_D",
            default_config.winternitz_log_d.to_string(),
        );
        std::env::set_var(
            "USER_TAKES_AFTER",
            default_config.user_takes_after.to_string(),
        );
        std::env::set_var(
            "OPERATOR_CHALLENGE_TIMEOUT_TIMELOCK",
            default_config
                .operator_challenge_timeout_timelock
                .to_string(),
        );
        std::env::set_var(
            "OPERATOR_CHALLENGE_NACK_TIMELOCK",
            default_config.operator_challenge_nack_timelock.to_string(),
        );
        std::env::set_var(
            "DISPROVE_TIMEOUT_TIMELOCK",
            default_config.disprove_timeout_timelock.to_string(),
        );
        std::env::set_var(
            "ASSERT_TIMEOUT_TIMELOCK",
            default_config.assert_timeout_timelock.to_string(),
        );
        std::env::set_var(
            "OPERATOR_REIMBURSE_TIMELOCK",
            default_config.operator_reimburse_timelock.to_string(),
        );
        std::env::set_var(
            "WATCHTOWER_CHALLENGE_TIMEOUT_TIMELOCK",
            default_config
                .watchtower_challenge_timeout_timelock
                .to_string(),
        );
        std::env::set_var(
            "TIME_TO_SEND_WATCHTOWER_CHALLENGE",
            default_config.time_to_send_watchtower_challenge.to_string(),
        );
        std::env::set_var(
            "TIME_TO_DISPROVE",
            default_config.time_to_disprove.to_string(),
        );
        std::env::set_var("FINALITY_DEPTH", default_config.finality_depth.to_string());
        std::env::set_var("START_HEIGHT", default_config.start_height.to_string());
        std::env::set_var(
            "LATEST_BLOCKHASH_TIMEOUT_TIMELOCK",
            default_config.latest_blockhash_timeout_timelock.to_string(),
        );
        std::env::set_var(
            "HEADER_CHAIN_PROOF_BATCH_SIZE",
            default_config.header_chain_proof_batch_size.to_string(),
        );

        assert_eq!(ProtocolParamset::from_env().unwrap(), default_config);
    }
}<|MERGE_RESOLUTION|>--- conflicted
+++ resolved
@@ -1,13 +1,8 @@
 //! # Environment Variable Support For [`BridgeConfig`]
 
 use super::BridgeConfig;
-<<<<<<< HEAD
-use crate::errors::BridgeError;
-use bitcoin::{secp256k1::SecretKey, Amount, XOnlyPublicKey};
-=======
 use crate::{builder::transaction::SecurityCouncil, errors::BridgeError};
 use bitcoin::{secp256k1::SecretKey, Amount};
->>>>>>> b690e836
 use std::{path::PathBuf, str::FromStr};
 
 pub(crate) fn read_string_from_env(env_var: &'static str) -> Result<String, BridgeError> {
@@ -110,36 +105,10 @@
                 None
             };
 
-<<<<<<< HEAD
-        let security_council_xonly_pks = std::env::var("SECURITY_COUNCIL_XONLY_PKS")
-            .ok()
-            .map(|pks| {
-                pks.split(",")
-                    .map(|pk| {
-                        XOnlyPublicKey::from_str(pk).expect("SECURITY_COUNCIL_XONLY_PKS malformed")
-                    })
-                    .collect()
-            })
-            .ok_or(BridgeError::EnvVarMalformed(
-                "SECURITY_COUNCIL_XONLY_PKS",
-                "SECURITY_COUNCIL_XONLY_PKS".to_string(),
-            ))?;
-
-        let security_council_threshold = std::env::var("SECURITY_COUNCIL_THRESHOLD")
-            .ok()
-            .map(|t| {
-                t.parse::<u32>()
-                    .expect("SECURITY_COUNCIL_THRESHOLD malformed")
-            })
-            .ok_or(BridgeError::EnvVarMalformed(
-                "SECURITY_COUNCIL_THRESHOLD",
-                "SECURITY_COUNCIL_THRESHOLD".to_string(),
-            ))?;
-=======
+
         let security_council_string = read_string_from_env("SECURITY_COUNCIL")?;
 
         let security_council = SecurityCouncil::from_str(&security_council_string)?;
->>>>>>> b690e836
 
         let config = BridgeConfig {
             // Protocol paramset's source is independently defined
@@ -165,12 +134,7 @@
             operator_endpoints,
             all_verifiers_secret_keys,
             all_operators_secret_keys,
-<<<<<<< HEAD
-            security_council_xonly_pks,
-            security_council_threshold,
-=======
             security_council,
->>>>>>> b690e836
 
             #[cfg(test)]
             test_params: super::TestParams::default(),
@@ -231,22 +195,8 @@
         );
 
         std::env::set_var(
-<<<<<<< HEAD
-            "SECURITY_COUNCIL_XONLY_PKS",
-            default_config
-                .security_council_xonly_pks
-                .iter()
-                .map(|pk| pk.to_string())
-                .collect::<Vec<String>>()
-                .join(","),
-        );
-        std::env::set_var(
-            "SECURITY_COUNCIL_THRESHOLD",
-            default_config.security_council_threshold.to_string(),
-=======
             "SECURITY_COUNCIL",
             default_config.security_council.to_string(),
->>>>>>> b690e836
         );
 
         if let Some(ref header_chain_proof_path) = default_config.header_chain_proof_path {
