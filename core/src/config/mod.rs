--- conflicted
+++ resolved
@@ -213,16 +213,10 @@
             citrea_chain_id: 5655,
             bridge_contract_address: "3100000000000000000000000000000000000002".to_string(),
 
-<<<<<<< HEAD
-            header_chain_proof_path: Some(
-                PathBuf::from_str("../core/src/test/data/first_1.bin").expect("known valid input"),
-            ),
-=======
             header_chain_proof_path: None,
 
             operator_reimbursement_address: None,
             operator_collateral_funding_outpoint: None,
->>>>>>> a6a52b86
 
             security_council: SecurityCouncil {
                 pks: vec![*UNSPENDABLE_XONLY_PUBKEY],
