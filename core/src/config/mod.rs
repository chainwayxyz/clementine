--- conflicted
+++ resolved
@@ -27,58 +27,20 @@
 #[derive(Debug, Clone, Serialize, Deserialize, PartialEq)]
 pub struct TestParams {
     pub should_run_state_manager: bool,
-<<<<<<< HEAD
     pub disrupt_latest_block_hash_commit: bool,
     pub disrupt_payout_tx_block_hash_commit: bool,
     pub disrupt_challenge_sending_watchtowers_commit: bool,
     pub operator_forgot_watchtower_challenge: bool,
-=======
-    pub all_verifiers_secret_keys: Vec<SecretKey>,
-    pub all_operators_secret_keys: Vec<SecretKey>,
-    pub disrupt_block_hash_commit: bool,
->>>>>>> 1933fa94
 }
 
 impl Default for TestParams {
     fn default() -> Self {
         Self {
             should_run_state_manager: true,
-<<<<<<< HEAD
             disrupt_latest_block_hash_commit: false,
             disrupt_payout_tx_block_hash_commit: false,
             disrupt_challenge_sending_watchtowers_commit: false,
             operator_forgot_watchtower_challenge: false,
-=======
-            all_verifiers_secret_keys: vec![
-                SecretKey::from_str(
-                    "1111111111111111111111111111111111111111111111111111111111111111",
-                )
-                .expect("known valid input"),
-                SecretKey::from_str(
-                    "2222222222222222222222222222222222222222222222222222222222222222",
-                )
-                .expect("known valid input"),
-                SecretKey::from_str(
-                    "3333333333333333333333333333333333333333333333333333333333333333",
-                )
-                .expect("known valid input"),
-                SecretKey::from_str(
-                    "4444444444444444444444444444444444444444444444444444444444444444",
-                )
-                .expect("known valid input"),
-            ],
-            all_operators_secret_keys: vec![
-                SecretKey::from_str(
-                    "1111111111111111111111111111111111111111111111111111111111111111",
-                )
-                .expect("known valid input"),
-                SecretKey::from_str(
-                    "2222222222222222222222222222222222222222222222222222222222222222",
-                )
-                .expect("known valid input"),
-            ],
-            disrupt_block_hash_commit: false,
->>>>>>> 1933fa94
         }
     }
 }
