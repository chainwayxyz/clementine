--- conflicted
+++ resolved
@@ -1,22 +1,28 @@
 use bitcoin::{Amount, BlockHash};
+// use clementine_circuits::constants::CLAIM_MERKLE_TREE_DEPTH;
+use crypto_bigint::U256;
 
-use crypto_bigint::U256;
+// /// For deposits, bridge operator does not accept the tx if it is not confirmed
+// pub const CONFIRMATION_BLOCK_COUNT: u32 = 1;
+
+/// K_DEEP is the give time to verifier to make a proper challenge
+pub const K_DEEP: u32 = 3;
+
+/// MAX_BITVM_CHALLENGE_RESPONSE_BLOCKS is maximum number of blocks a single bitvm challenge response can take
+pub const MAX_BITVM_CHALLENGE_RESPONSE_BLOCKS: u32 = 5;
 
 pub type VerifierChallenge = (BlockHash, U256, u8);
 
-/// Dummy number of BitVM disprove scripts
-pub const NUM_INTERMEDIATE_STEPS: usize = 100;
+// pub const TEST_MODE: bool = true;
 
-pub const KICKOFF_UTXO_AMOUNT_SATS: Amount = Amount::from_sat(100_000);
-
-<<<<<<< HEAD
-pub const KICKOFF_INPUT_AMOUNT: Amount = Amount::from_sat(100_000);
-pub const MIN_TAPROOT_AMOUNT: Amount = Amount::from_sat(330); // TODO: Maybe this could be 294, check
-pub const ANCHOR_AMOUNT: Amount = Amount::from_sat(240); // TODO: This will change to 0 in the future after Bitcoin v0.29.0
-pub const OPERATOR_CHALLENGE_AMOUNT: Amount = Amount::from_sat(200_000_000);
-=======
 // dummy number of BitVM disprove scripts
 pub const NUM_INTERMEDIATE_STEPS: usize = 100;
 
 pub const PARALLEL_ASSERT_TX_CHAIN_SIZE: usize = 10;
->>>>>>> e753db1e
+
+pub const KICKOFF_UTXO_AMOUNT_SATS: Amount = Amount::from_sat(100_000);
+
+pub const KICKOFF_INPUT_AMOUNT: Amount = Amount::from_sat(100_000);
+pub const MIN_TAPROOT_AMOUNT: Amount = Amount::from_sat(330); // TODO: Maybe this could be 294, check
+pub const ANCHOR_AMOUNT: Amount = Amount::from_sat(240); // TODO: This will change to 0 in the future after Bitcoin v0.29.0
+pub const OPERATOR_CHALLENGE_AMOUNT: Amount = Amount::from_sat(200_000_000);