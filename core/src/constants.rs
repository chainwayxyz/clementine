--- conflicted
+++ resolved
@@ -32,11 +32,8 @@
     pub const DEPOSIT_FINALIZATION_TIMEOUT: Duration = Duration::from_secs(2400); // 40 minutes
 
     pub const RESTART_BACKGROUND_TASKS_TIMEOUT: Duration = Duration::from_secs(60);
-<<<<<<< HEAD
-=======
 
     pub const ENTITY_STATUS_POLL_TIMEOUT: Duration = Duration::from_secs(120);
->>>>>>> 8a62410b
 }
 
 lazy_static::lazy_static! {
