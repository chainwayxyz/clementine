use bitcoin::{Address, Amount, ScriptBuf};

/// The amount of the non-ephemeral P2A anchor output.
pub const NON_EPHEMERAL_ANCHOR_AMOUNT: Amount = Amount::from_sat(240);

/// The minimum possible amount that a UTXO can have when created into a Taproot address.
pub const MIN_TAPROOT_AMOUNT: Amount = Amount::from_sat(330);

pub const TEN_MINUTES_IN_SECS: u32 = 600;

pub const DEFAULT_CHANNEL_SIZE: usize = 1280;

/// The maximum number of nonces that can be generated in a single nonce generation session.
/// A single nonce takes 132 (musig2 secret nonce) bytes. We calculate NUM_NONCES so that a nonce
/// session takes at maximum 150MB.
pub const NUM_NONCES_LIMIT: u32 = 150 * 1_000_000 / MUSIG_SECNONCE_LEN as u32;

/// The maximum number of bytes that can be used by all nonce sessions.
/// If it exceeds this limit, the verifier will delete the oldest nonce sessions.
/// This limit is approximate, because it doesn't take into account the internal extra bytes used in
/// HashMap and VecDeque used in the AllSessions. It only takes into account bytes used for the secnonces.
pub const MAX_ALL_SESSIONS_BYTES: usize = 2_000_000_000;

/// The maximum number of nonce sessions that can be stored in the verifier.
/// It is used so that the allsessions do not store too many small (1 nonce) sessions.
pub const MAX_NUM_SESSIONS: usize = 2000;

use secp256k1::ffi::MUSIG_SECNONCE_LEN;
/// The maximum number of Winternitz digits per key.
/// This is used to limit the size of the Winternitz public keys in the protocol
/// to prevent excessive memory usage and ensure efficient processing.
/// This value is achieved when signing a 32-byte message with a Winternitz key,
/// resulting in a maximum of 64 + 4 digits per key, where the last 4 digits are used for
/// the sum-check operation.
pub const MAX_WINTERNITZ_DIGITS_PER_KEY: usize = 68;

/// The maximum number of script replacement operations allowed in a single BitVM operation.
/// This is a safeguard to prevent excessive resource usage and ensure that the BitVM protocol
/// remains efficient and manageable.
/// The limit is set to 100,000 operations, which is a reasonable upper bound for
/// script replacement operations in the context of BitVM, which is normally a constant
/// equal to 47544.
pub const MAX_SCRIPT_REPLACEMENT_OPERATIONS: usize = 100_000;

/// The maximum number of bytes per Winternitz key.
pub const MAX_BYTES_PER_WINTERNITZ_KEY: usize = MAX_WINTERNITZ_DIGITS_PER_KEY * 20;

pub use timeout::*;

mod timeout {
    use std::time::Duration;

    pub const OVERALL_DEPOSIT_TIMEOUT: Duration = Duration::from_secs(7200); // 2 hours

    pub const KEY_DISTRIBUTION_TIMEOUT: Duration = Duration::from_secs(1200); // 20 minutes
    pub const OPERATOR_GET_KEYS_TIMEOUT: Duration = Duration::from_secs(600); // 10 minutes
    pub const VERIFIER_SEND_KEYS_TIMEOUT: Duration = Duration::from_secs(600); // 10 minutes

    pub const NONCE_STREAM_CREATION_TIMEOUT: Duration = Duration::from_secs(300); // 5 minutes
    pub const PARTIAL_SIG_STREAM_CREATION_TIMEOUT: Duration = Duration::from_secs(300); // 5 minutes
    pub const OPERATOR_SIGS_STREAM_CREATION_TIMEOUT: Duration = Duration::from_secs(300); // 5 minutes
    pub const DEPOSIT_FINALIZE_STREAM_CREATION_TIMEOUT: Duration = Duration::from_secs(300); // 5 minutes

    pub const PIPELINE_COMPLETION_TIMEOUT: Duration = Duration::from_secs(3600); // 60 minutes
    pub const OPERATOR_SIGS_TIMEOUT: Duration = Duration::from_secs(1200); // 20 minutes
    pub const SEND_OPERATOR_SIGS_TIMEOUT: Duration = Duration::from_secs(600); // 10 minutes
<<<<<<< HEAD
    pub const DEPOSIT_FINALIZATION_TIMEOUT: Duration = Duration::from_secs(2400); // 40 minutes

    pub const RESTART_BACKGROUND_TASKS_TIMEOUT: Duration = Duration::from_secs(60);

    pub const ENTITY_STATUS_POLL_TIMEOUT: Duration = Duration::from_secs(120);

    pub const PUBLIC_KEY_COLLECTION_TIMEOUT: Duration = Duration::from_secs(30);
=======
    pub const DEPOSIT_FINALIZATION_TIMEOUT: Duration = Duration::from_secs(2400);
    // 40 minutes

    pub const OPTIMISTIC_PAYOUT_TIMEOUT: Duration = Duration::from_secs(300); // 5 minutes
>>>>>>> f60d2fff
}

lazy_static::lazy_static! {
  pub static ref BURN_SCRIPT: ScriptBuf = ("1111111111111111111114oLvT2")
          .parse::<Address<_>>()
          .expect("valid burn address")
          .assume_checked()
          .script_pubkey();
}<|MERGE_RESOLUTION|>--- conflicted
+++ resolved
@@ -64,7 +64,6 @@
     pub const PIPELINE_COMPLETION_TIMEOUT: Duration = Duration::from_secs(3600); // 60 minutes
     pub const OPERATOR_SIGS_TIMEOUT: Duration = Duration::from_secs(1200); // 20 minutes
     pub const SEND_OPERATOR_SIGS_TIMEOUT: Duration = Duration::from_secs(600); // 10 minutes
-<<<<<<< HEAD
     pub const DEPOSIT_FINALIZATION_TIMEOUT: Duration = Duration::from_secs(2400); // 40 minutes
 
     pub const RESTART_BACKGROUND_TASKS_TIMEOUT: Duration = Duration::from_secs(60);
@@ -72,12 +71,6 @@
     pub const ENTITY_STATUS_POLL_TIMEOUT: Duration = Duration::from_secs(120);
 
     pub const PUBLIC_KEY_COLLECTION_TIMEOUT: Duration = Duration::from_secs(30);
-=======
-    pub const DEPOSIT_FINALIZATION_TIMEOUT: Duration = Duration::from_secs(2400);
-    // 40 minutes
-
-    pub const OPTIMISTIC_PAYOUT_TIMEOUT: Duration = Duration::from_secs(300); // 5 minutes
->>>>>>> f60d2fff
 }
 
 lazy_static::lazy_static! {
