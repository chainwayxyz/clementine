--- conflicted
+++ resolved
@@ -12,7 +12,6 @@
 
 pub const DEFAULT_CHANNEL_SIZE: usize = 1280;
 
-<<<<<<< HEAD
 /// The maximum number of nonces that can be generated in a single nonce generation session.
 /// A single nonce takes 132 (musig2 secret nonce) bytes. We calculate NUM_NONCES so that a nonce
 /// session takes at maximum 150MB.
@@ -21,7 +20,7 @@
 /// The maximum number of bytes that can be used by all nonce sessions.
 /// If it exceeds this limit, the verifier will delete the oldest nonce sessions.
 /// This limit is approximate, because it doesn't take into account the internal extra bytes used in
-/// HashMap and VecDeque used in the AllSessions.
+/// HashMap and VecDeque used in the AllSessions. It only takes into account bytes used for the secnonces.
 pub const MAX_ALL_SESSIONS_BYTES: usize = 2_000_000_000;
 
 /// The maximum number of nonce sessions that can be stored in the verifier.
@@ -29,7 +28,6 @@
 pub const MAX_NUM_SESSIONS: usize = 2000;
 
 use secp256k1::ffi::MUSIG_SECNONCE_LEN;
-=======
 /// The maximum number of Winternitz digits per key.
 /// This is used to limit the size of the Winternitz public keys in the protocol
 /// to prevent excessive memory usage and ensure efficient processing.
@@ -49,7 +47,6 @@
 /// The maximum number of bytes per Winternitz key.
 pub const MAX_BYTES_PER_WINTERNITZ_KEY: usize = MAX_WINTERNITZ_DIGITS_PER_KEY * 20;
 
->>>>>>> 8e81bbc0
 pub use timeout::*;
 
 mod timeout {
