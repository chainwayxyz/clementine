use crate::builder::transaction::OperatorData;
use crate::config::protocol::ProtocolParamset;
use crate::database::Database;
use crate::errors::BridgeError;
use bitcoin::Block;
<<<<<<< HEAD
use context::Owner;
use eyre::eyre;
use eyre::Context;
use futures::future::{join, join_all};
use kickoff::KickoffEvent;
=======
use futures::future::{self, join, join_all, Map};
>>>>>>> 9c74cf2b
use matcher::BlockMatcher;
use round::RoundEvent;
use statig::awaitable::{InitializedStateMachine, UninitializedStateMachine};
use statig::prelude::*;
use std::alloc::System;
use std::cmp::max;
use std::future::Future;
use std::sync::Arc;
<<<<<<< HEAD
=======
use tokio::sync::mpsc;
>>>>>>> 9c74cf2b

mod block_cache;
pub mod context;
pub mod kickoff;
mod matcher;
<<<<<<< HEAD
pub mod round;
=======
mod round;
pub mod syncer;

pub use context::Duty;
pub use context::Owner;
>>>>>>> 9c74cf2b

pub(crate) enum ContextProcessResult<
    T: Owner,
    M: IntoStateMachine,
    Fut: Future<Output = (InitializedStateMachine<M>, context::StateContext<T>)> + Send,
> {
    Unchanged(InitializedStateMachine<M>),
    Processing(Fut),
}

/// Utility trait to make processing generic
pub(crate) trait ContextProcessor<T: Owner, M: IntoStateMachine> {
    /// Processes the machine with the given state context (which contains the block cache)
    /// If the machine is unchanged, it is returned as is. Otherwise, the machine is processed
    /// and the result is returned as a future that processes the new events.
    fn process_with_ctx(
        self,
        block: &context::StateContext<T>,
    ) -> ContextProcessResult<
        T,
        M,
        impl Future<Output = (InitializedStateMachine<M>, context::StateContext<T>)> + Send,
    >;
}

/// Generic implementation for all state machines
impl<T, M> ContextProcessor<T, M> for InitializedStateMachine<M>
where
    T: Owner,
    for<'evt, 'ctx> M: IntoStateMachine<Event<'evt> = M::StateEvent, Context<'ctx> = context::StateContext<T>>
        + Send
        + BlockMatcher
        + Clone,
    M::State: awaitable::State<M> + 'static + Send,
    for<'sub> M::Superstate<'sub>: awaitable::Superstate<M> + Send,
    for<'evt> M::Event<'evt>: Send + Sync,
{
    fn process_with_ctx(
        mut self,
        block: &context::StateContext<T>,
    ) -> ContextProcessResult<T, M, impl Future<Output = (Self, context::StateContext<T>)> + Send>
    {
        let events = self.match_block(&block.cache);
        if events.is_empty() {
            ContextProcessResult::Unchanged(self)
        } else {
            let mut ctx = block.clone();
            ContextProcessResult::Processing(async move {
                for event in events {
                    self.handle_with_context(&event, &mut ctx).await;
                }
                (self, ctx)
            })
        }
    }
}

pub enum SystemEvent {
    NewBlock {
        block: bitcoin::Block,
        height: u32,
    },
    NewOperator {
        operator_data: OperatorData,
        operator_idx: u32,
    },
}

// New state manager to hold and coordinate state machines
#[derive(Debug)]
pub struct StateManager<T: Owner> {
    db: Database,
    owner: T,
    round_machines: Vec<InitializedStateMachine<round::RoundStateMachine<T>>>,
    kickoff_machines: Vec<InitializedStateMachine<kickoff::KickoffStateMachine<T>>>,
    context: context::StateContext<T>,
    paramset: &'static ProtocolParamset,
    consumer_handle: String,
    last_processed_block_height: u32,
    start_block_height: u32,
}

<<<<<<< HEAD
impl<T: Owner + std::fmt::Debug + 'static> StateManager<T> {
    pub fn new(db: Database, handler: T, paramset: &'static ProtocolParamset) -> Self {
=======
impl<T: Owner + 'static> StateManager<T> {
    pub fn new(
        db: Database,
        handler: T,
        paramset: &'static ProtocolParamset,
        consumer_handle: String,
        start_block_height: u32,
    ) -> Self {
>>>>>>> 9c74cf2b
        Self {
            context: context::StateContext::new(
                db.clone(),
                Arc::new(handler.clone()),
                Default::default(),
                paramset,
            ),
            db,
            owner: handler,
            paramset,
            round_machines: Vec::new(),
            kickoff_machines: Vec::new(),
            consumer_handle,
            last_processed_block_height: start_block_height,
            start_block_height,
        }
    }

<<<<<<< HEAD
    /// Loads the state machines from the database.
    /// This method should be called when initializing the StateManager.
    ///
    /// # Errors
    /// Returns a `BridgeError` if the database operation fails
    pub async fn load_from_db(&mut self) -> Result<(), BridgeError> {
        // Start a transaction
        let mut tx = self.db.begin_transaction().await?;

        // First, check if we have any state saved
        let status = self
            .db
            .get_last_processed_block_height(Some(&mut tx))
            .await?;

        // If no state is saved, return early
        let Some(block_height) = status else {
            tracing::info!("No state machines found in the database");
            tx.commit().await?;
            return Ok(());
        };

        tracing::info!("Loading state machines from block height {}", block_height);

        // Get the owner type from the context
        let owner_type = &self.context.owner_type;

        // Load kickoff machines
        let kickoff_machines = self
            .db
            .load_kickoff_machines(Some(&mut tx), owner_type)
            .await?;

        // Process and recreate kickoff machines
        for (state_json, kickoff_id, saved_block_height) in &kickoff_machines {
            tracing::debug!(
                "Loaded kickoff machine: state={}, block_height={}",
                state_json,
                saved_block_height
            );

            // Deserialize the machine state from JSON
            let machine: Result<UninitializedStateMachine<kickoff::KickoffStateMachine<T>>, _> =
                serde_json::from_str(state_json);

            match machine {
                Ok(uninitialized) => {
                    // Create a context for initialization
                    let mut ctx = context::StateContext::new(
                        self.db.clone(),
                        Arc::new(self.owner.clone()),
                        Default::default(),
                        self.paramset,
                    );

                    // Initialize the machine with the context
                    let initialized = uninitialized.init_with_context(&mut ctx).await;
                    self.kickoff_machines.push(initialized);
                }
                Err(e) => {
                    tracing::warn!(
                        "Failed to deserialize kickoff machine with ID {}: {}",
                        kickoff_id,
                        e
                    );
                }
            }
        }

        // Load round machines
        let round_machines = self
            .db
            .load_round_machines(Some(&mut tx), owner_type)
            .await?;

        // Process and recreate round machines
        for (state_json, operator_idx, saved_block_height) in &round_machines {
            tracing::debug!(
                "Loaded round machine: state={}, block_height={}",
                state_json,
                saved_block_height
            );

            // Deserialize the machine state from JSON
            let machine: Result<UninitializedStateMachine<round::RoundStateMachine<T>>, _> =
                serde_json::from_str(state_json);

            match machine {
                Ok(uninitialized) => {
                    // Create a context for initialization
                    let mut ctx = context::StateContext::new(
                        self.db.clone(),
                        Arc::new(self.owner.clone()),
                        Default::default(),
                        self.paramset,
                    );

                    // Initialize the machine with the context
                    let initialized = uninitialized.init_with_context(&mut ctx).await;
                    self.round_machines.push(initialized);
                }
                Err(e) => {
                    tracing::warn!(
                        "Failed to deserialize round machine with operator index {:?}: {}",
                        operator_idx,
                        e
                    );
                }
            }
        }

        tracing::info!(
            "Loaded {} kickoff machines and {} round machines from the database",
            kickoff_machines.len(),
            round_machines.len()
        );

        tx.commit().await?;
=======
    pub fn handle_event(event: SystemEvent) {}

    pub fn load_from_db(&mut self) -> Result<(), BridgeError> {
        // TODO: implement
>>>>>>> 9c74cf2b
        Ok(())
    }

    #[cfg(test)]
    #[doc(hidden)]
    pub fn round_machines(&self) -> Vec<InitializedStateMachine<round::RoundStateMachine<T>>> {
        self.round_machines.clone()
    }

    #[cfg(test)]
    #[doc(hidden)]
    pub fn kickoff_machines(
        &self,
    ) -> Vec<InitializedStateMachine<kickoff::KickoffStateMachine<T>>> {
        self.kickoff_machines.clone()
    }

    pub async fn track_operator(&mut self, operator_data: OperatorData, operator_idx: u32) {
        let machine = round::RoundStateMachine::new(operator_data, operator_idx)
            .uninitialized_state_machine()
            .init_with_context(&mut self.context)
            .await;
        self.round_machines.push(machine);
    }

    /// Saves the state machines to the database. Resets the dirty flag for all machines after successful save.
    ///
    /// # Errors
    /// Returns a `BridgeError` if the database operation fails.
    ///
    /// # TODO
    /// We should only save `dirty` machines but we currently save all of them.
    pub async fn save_state_to_db(&mut self, block_height: u32) -> eyre::Result<()> {
        // Start a database transaction
        let mut transaction = self.db.begin_transaction().await?;

        // Get the owner type from the context
        let owner_type = &self.context.owner_type;

        // Prepare kickoff machines data with direct serialization
        let kickoff_machines: eyre::Result<Vec<_>> = self
            .kickoff_machines
            .iter()
            .map(|machine| -> eyre::Result<_> {
                // Directly serialize the machine
                let state_json = serde_json::to_string(&machine).wrap_err_with(|| {
                    format!("Failed to serialize kickoff machine: {:?}", machine)
                })?;
                let kickoff_id =
                    serde_json::to_string(&machine.kickoff_id).wrap_err_with(|| {
                        format!("Failed to serialize kickoff id for machine: {:?}", machine)
                    })?;

                // Use the machine's dirty flag to determine if it needs updating
                Ok((state_json, (kickoff_id), owner_type.clone(), machine.dirty))
            })
            .collect();

        // Prepare round machines data with direct serialization
        let round_machines: eyre::Result<Vec<_>> = self
            .round_machines
            .iter()
            .map(|machine| -> eyre::Result<_> {
                let state_json = serde_json::to_string(machine).wrap_err_with(|| {
                    format!("Failed to serialize round machine: {:?}", machine)
                })?;
                let operator_idx = machine.operator_idx;

                // Use the machine's dirty flag to determine if it needs updating
                Ok((
                    state_json,
                    (operator_idx as i32),
                    owner_type.clone(),
                    machine.dirty,
                ))
            })
            .collect();

        // Use the database function to save the state machines
        self.db
            .save_state_machines(
                Some(&mut transaction),
                kickoff_machines?,
                round_machines?,
                block_height as i32,
            )
            .await?;

        // Commit the transaction
        transaction.commit().await?;

        // Reset the dirty flag for all machines after successful save
        for machine in &mut self.kickoff_machines {
            if machine.dirty {
                machine
                    .handle_with_context(&KickoffEvent::SavedToDb, &mut self.context)
                    .await;
            }
        }

        for machine in &mut self.round_machines {
            if machine.dirty {
                machine
                    .handle_with_context(&RoundEvent::SavedToDb, &mut self.context)
                    .await;
            }
        }

        Ok(())
    }

    fn create_context(
        handler: T,
        db: Database,
        cache: block_cache::BlockCache,
        paramset: &'static ProtocolParamset,
    ) -> context::StateContext<T> {
        let owner = Arc::new(handler);
        let owner_type = T::OWNER_TYPE.to_string();

        context::StateContext {
            db: db.clone(),
            owner,
            cache: Arc::new(cache),
            new_kickoff_machines: Vec::new(),
            new_round_machines: Vec::new(),
            errors: Vec::new(),
            paramset,
            owner_type,
        }
    }

    /// Updates the machines using the context and returns machines without
    /// events and futures that process new events for machines that changed.
    /// Empties the `machines` vector.
    ///
    /// # Parameters
    /// * `machines`: A mutable reference to the vector of state machines to update.
    /// * `base_context`: A reference to the base state context.
    ///
    /// # Returns
    /// A tuple of the unchanged machines and the futures that process new
    /// events for machines that generated events.
    ///
    /// # Type Parameters
    /// * `M`: The type of the state machine.
    /// * `a`: The lifetime of the state context reference (the future captures the context by reference).
    fn update_machines<'a, M>(
        machines: &mut Vec<InitializedStateMachine<M>>,
        base_context: &'a context::StateContext<T>,
    ) -> (
        Vec<InitializedStateMachine<M>>,
        Vec<
            impl Future<Output = (InitializedStateMachine<M>, context::StateContext<T>)> + Send + 'a,
        >,
    )
    where
        M: IntoStateMachine + Send + Sync + 'static,
        M::State: Send + Sync + 'static,
        InitializedStateMachine<M>: ContextProcessor<T, M>,
    {
        let mut new_machines = Vec::new();
        let mut processing_futures = Vec::new();

        for machine in std::mem::take(machines).into_iter() {
            match machine.process_with_ctx(base_context) {
                ContextProcessResult::Processing(future) => processing_futures.push(future),
                ContextProcessResult::Unchanged(machine) => new_machines.push(machine),
            }
        }

        (new_machines, processing_futures)
    }

    pub async fn process_states_from_height(
        &mut self,
        new_round_machines: Vec<InitializedStateMachine<round::RoundStateMachine<T>>>,
        new_kickoff_machines: Vec<InitializedStateMachine<kickoff::KickoffStateMachine<T>>>,
        start_height: u32,
    ) -> Result<(), BridgeError> {
        // save old round machines, only process new ones and then append old machines back
        let saved_round_machines = std::mem::take(&mut self.round_machines);
        let saved_kickoff_machines = std::mem::take(&mut self.kickoff_machines);

        self.round_machines = new_round_machines;
        self.kickoff_machines = new_kickoff_machines;

        for block_height in start_height..self.last_processed_block_height + 1 {
            let block = self.db.get_full_block(None, block_height).await?;
            if let Some(block) = block {
                self.process_block_parallel(&block, block_height).await?;
            } else {
                return Err(BridgeError::Error(format!(
                    "Block at height {} not found",
                    block_height
                )));
            }
        }

        // append saved states
        self.round_machines.extend(saved_round_machines);
        self.kickoff_machines.extend(saved_kickoff_machines);

        Ok(())
    }

    /// Processes the block and moves all state machines forward in parallel.
    /// The state machines are updated until all of them stabilize in their state (ie.
    /// the block does not generate any new events)
    ///
    /// # Errors
    /// If the state machines do not stabilize after 50 iterations, we return an error.
    pub async fn process_block_parallel(
        &mut self,
        block: &Block,
        block_height: u32,
    ) -> Result<(), eyre::Report> {
        let mut cache: block_cache::BlockCache = Default::default();
        cache.update_with_block(block, block_height);
        self.context.cache = Arc::new(cache);

        // Process all machines, for those unaffected collect them them, otherwise return
        // a future that processes the new events.
        let (mut final_kickoff_machines, mut kickoff_futures) =
            Self::update_machines(&mut self.kickoff_machines, &self.context);
        let (mut final_round_machines, mut round_futures) =
            Self::update_machines(&mut self.round_machines, &self.context);

        let mut iterations = 0;

        // On each iteration, we'll update the changed machines until all machines
        // stabilize in their state.
        while !kickoff_futures.is_empty() || !round_futures.is_empty() {
            // Execute all futures in parallel
            let (kickoff_results, round_results) =
                join(join_all(kickoff_futures), join_all(round_futures)).await;

            // Unzip the results into updated machines and state contexts
            let (mut changed_kickoff_machines, mut kickoff_contexts): (Vec<_>, Vec<_>) =
                kickoff_results.into_iter().unzip();
            let (mut changed_round_machines, mut round_contexts): (Vec<_>, Vec<_>) =
                round_results.into_iter().unzip();

            // Merge and handle errors
            let mut all_errors = Vec::new();
            for ctx in kickoff_contexts.iter_mut().chain(round_contexts.iter_mut()) {
                all_errors.extend(std::mem::take(&mut ctx.errors));
            }

            if !all_errors.is_empty() {
                // Return first error or create a combined error
                return Err(BridgeError::Error(
                    "Multiple errors occurred during state processing".into(),
                )
                .into());
            }

            // Append the newly generated state machines into the changed machines list
            for ctx in kickoff_contexts.iter_mut().chain(round_contexts.iter_mut()) {
                #[cfg(debug_assertions)]
                for machine in &ctx.new_round_machines {
                    if !machine.dirty {
                        panic!(
                            "Round machine not dirty despite having been newly created: {:?}",
                            machine.state()
                        );
                    }
                }
                #[cfg(debug_assertions)]
                for machine in &ctx.new_kickoff_machines {
                    if !machine.dirty {
                        panic!(
                            "Kickoff machine not dirty despite having been newly created: {:?}",
                            machine.state()
                        );
                    }
                }
                changed_round_machines.extend(std::mem::take(&mut ctx.new_round_machines));
                changed_kickoff_machines.extend(std::mem::take(&mut ctx.new_kickoff_machines));
            }

<<<<<<< HEAD
            if iterations > 50 {
                return Err(eyre!(format!(
                    r#"{}/{} kickoff and {}/{} round state machines did not stabilize after 50 iterations, debug repr of changed machines:
=======
            if iterations > 500 {
                return Err(BridgeError::Error(format!(
                    r#"{}/{} kickoff and {}/{} round state machines did not stabilize after 500 iterations, debug repr of changed machines:
>>>>>>> 9c74cf2b
                        ---- Kickoff machines ----
                        {:?}
                        ---- Round machines ----
                        {:?}
                        "#,
                    changed_kickoff_machines.len(),
                    final_kickoff_machines.len() + changed_kickoff_machines.len(),
                    changed_round_machines.len(),
                    final_round_machines.len() + changed_round_machines.len(),
                    changed_kickoff_machines
                        .iter()
                        .map(|m| m.state())
                        .collect::<Vec<_>>(),
                    changed_round_machines
                        .iter()
                        .map(|m| m.state())
                        .collect::<Vec<_>>(),
                )));
            }

            // Reprocess changed machines and commit these futures to be handled
            // in the next round If they're empty, we'll exit the loop.
            let (finalized_kickoff_machines, new_kickoff_futures) =
                Self::update_machines(&mut changed_kickoff_machines, &self.context);
            let (finalized_round_machines, new_round_futures) =
                Self::update_machines(&mut changed_round_machines, &self.context);
            final_kickoff_machines.extend(finalized_kickoff_machines);
            final_round_machines.extend(finalized_round_machines);

            // Update the futures to be processed
            kickoff_futures = new_kickoff_futures;
            round_futures = new_round_futures;
            iterations += 1;
        }

        // Set back the original machines
        self.round_machines = final_round_machines;
        self.kickoff_machines = final_kickoff_machines;
        self.last_processed_block_height = max(block_height, self.last_processed_block_height);

        // Save the state machines to the database with the current block height
        self.save_state_to_db(block_height).await?;

        Ok(())
    }

    pub fn add_new_round_machine(
        &mut self,
        machine: InitializedStateMachine<round::RoundStateMachine<T>>,
    ) {
        self.round_machines.push(machine);
    }

    pub fn add_new_kickoff_machine(
        &mut self,
        machine: InitializedStateMachine<kickoff::KickoffStateMachine<T>>,
    ) {
        self.kickoff_machines.push(machine);
    }
}<|MERGE_RESOLUTION|>--- conflicted
+++ resolved
@@ -3,15 +3,11 @@
 use crate::database::Database;
 use crate::errors::BridgeError;
 use bitcoin::Block;
-<<<<<<< HEAD
 use context::Owner;
 use eyre::eyre;
 use eyre::Context;
 use futures::future::{join, join_all};
 use kickoff::KickoffEvent;
-=======
-use futures::future::{self, join, join_all, Map};
->>>>>>> 9c74cf2b
 use matcher::BlockMatcher;
 use round::RoundEvent;
 use statig::awaitable::{InitializedStateMachine, UninitializedStateMachine};
@@ -20,24 +16,17 @@
 use std::cmp::max;
 use std::future::Future;
 use std::sync::Arc;
-<<<<<<< HEAD
-=======
 use tokio::sync::mpsc;
->>>>>>> 9c74cf2b
 
 mod block_cache;
 pub mod context;
 pub mod kickoff;
 mod matcher;
-<<<<<<< HEAD
 pub mod round;
-=======
-mod round;
 pub mod syncer;
 
 pub use context::Duty;
 pub use context::Owner;
->>>>>>> 9c74cf2b
 
 pub(crate) enum ContextProcessResult<
     T: Owner,
@@ -120,11 +109,7 @@
     start_block_height: u32,
 }
 
-<<<<<<< HEAD
 impl<T: Owner + std::fmt::Debug + 'static> StateManager<T> {
-    pub fn new(db: Database, handler: T, paramset: &'static ProtocolParamset) -> Self {
-=======
-impl<T: Owner + 'static> StateManager<T> {
     pub fn new(
         db: Database,
         handler: T,
@@ -132,7 +117,6 @@
         consumer_handle: String,
         start_block_height: u32,
     ) -> Self {
->>>>>>> 9c74cf2b
         Self {
             context: context::StateContext::new(
                 db.clone(),
@@ -151,7 +135,6 @@
         }
     }
 
-<<<<<<< HEAD
     /// Loads the state machines from the database.
     /// This method should be called when initializing the StateManager.
     ///
@@ -270,14 +253,11 @@
         );
 
         tx.commit().await?;
-=======
+
+        Ok(())
+    }
+
     pub fn handle_event(event: SystemEvent) {}
-
-    pub fn load_from_db(&mut self) -> Result<(), BridgeError> {
-        // TODO: implement
->>>>>>> 9c74cf2b
-        Ok(())
-    }
 
     #[cfg(test)]
     #[doc(hidden)]
@@ -557,15 +537,9 @@
                 changed_kickoff_machines.extend(std::mem::take(&mut ctx.new_kickoff_machines));
             }
 
-<<<<<<< HEAD
-            if iterations > 50 {
-                return Err(eyre!(format!(
-                    r#"{}/{} kickoff and {}/{} round state machines did not stabilize after 50 iterations, debug repr of changed machines:
-=======
             if iterations > 500 {
                 return Err(BridgeError::Error(format!(
                     r#"{}/{} kickoff and {}/{} round state machines did not stabilize after 500 iterations, debug repr of changed machines:
->>>>>>> 9c74cf2b
                         ---- Kickoff machines ----
                         {:?}
                         ---- Round machines ----
