use crate::config::protocol::ProtocolParamset;
use crate::database::{Database, DatabaseTransaction};
use crate::errors::BridgeError;
use eyre::Context;
use futures::future::{join, join_all};
use kickoff::KickoffEvent;
use matcher::BlockMatcher;
use pgmq::PGMQueueExt;
use round::RoundEvent;
use statig::awaitable::{InitializedStateMachine, UninitializedStateMachine};
use statig::prelude::*;
use std::cmp::max;
use std::future::Future;
use std::sync::Arc;
use thiserror::Error;
pub mod block_cache;
pub mod context;
mod event;
pub mod kickoff;
mod matcher;
pub mod round;
pub mod task;

pub use context::{Duty, Owner};
pub use event::SystemEvent;

#[derive(Debug, Error)]
pub enum StateMachineError {
    #[error("State machine received event that it doesn't know how to handle: {0}")]
    UnhandledEvent(String),

    #[error(transparent)]
    Other(#[from] eyre::Report),
}
pub(crate) enum ContextProcessResult<
    T: Owner,
    M: IntoStateMachine,
    Fut: Future<Output = (InitializedStateMachine<M>, context::StateContext<T>)> + Send,
> {
    Unchanged(InitializedStateMachine<M>),
    Processing(Fut),
}

/// Utility trait to make processing generic
pub(crate) trait ContextProcessor<T: Owner, M: IntoStateMachine> {
    /// Processes the machine with the given state context (which contains the block cache)
    /// If the machine is unchanged, it is returned as is. Otherwise, the machine is processed
    /// and the result is returned as a future that processes the new events.
    fn process_with_ctx(
        self,
        block: &context::StateContext<T>,
    ) -> ContextProcessResult<
        T,
        M,
        impl Future<Output = (InitializedStateMachine<M>, context::StateContext<T>)> + Send,
    >;
}

/// Generic implementation for all state machines
impl<T, M> ContextProcessor<T, M> for InitializedStateMachine<M>
where
    T: Owner,
    for<'evt, 'ctx> M: IntoStateMachine<Event<'evt> = M::StateEvent, Context<'ctx> = context::StateContext<T>>
        + Send
        + BlockMatcher
        + Clone,
    M::State: awaitable::State<M> + 'static + Send,
    for<'sub> M::Superstate<'sub>: awaitable::Superstate<M> + Send,
    for<'evt> M::Event<'evt>: Send + Sync,
{
    fn process_with_ctx(
        mut self,
        block: &context::StateContext<T>,
    ) -> ContextProcessResult<T, M, impl Future<Output = (Self, context::StateContext<T>)> + Send>
    {
        let events = self.match_block(&block.cache);
        if events.is_empty() {
            ContextProcessResult::Unchanged(self)
        } else {
            let mut ctx = block.clone();
            ContextProcessResult::Processing(async move {
                for event in events {
                    self.handle_with_context(&event, &mut ctx).await;
                }
                (self, ctx)
            })
        }
    }
}

// New state manager to hold and coordinate state machines
#[derive(Debug)]
pub struct StateManager<T: Owner> {
    pub db: Database,
    queue: PGMQueueExt,
    owner: T,
    round_machines: Vec<InitializedStateMachine<round::RoundStateMachine<T>>>,
    kickoff_machines: Vec<InitializedStateMachine<kickoff::KickoffStateMachine<T>>>,
    context: context::StateContext<T>,
    paramset: &'static ProtocolParamset,
    next_block_height: u32,
}

impl<T: Owner + std::fmt::Debug + 'static> StateManager<T> {
    pub fn queue_name() -> String {
        format!("{}_state_mgr_events", T::OWNER_TYPE)
    }

    pub async fn new(
        db: Database,
        owner: T,
        paramset: &'static ProtocolParamset,
    ) -> eyre::Result<Self> {
        let queue = PGMQueueExt::new_with_pool(db.get_pool()).await;

        queue.create(&Self::queue_name()).await.wrap_err_with(|| {
            format!("Error creating pqmq queue with name {}", Self::queue_name())
        })?;

        let mut mgr = Self {
            context: context::StateContext::new(
                db.clone(),
                Arc::new(owner.clone()),
                Default::default(),
                paramset,
            ),
            db,
            owner,
            paramset,
            round_machines: Vec::new(),
            kickoff_machines: Vec::new(),
            queue,
<<<<<<< HEAD
            next_block_height: paramset.start_height,
=======
            last_processed_block_height: paramset.start_height - 1,
>>>>>>> f647a7a4
        };

        mgr.load_from_db().await?;
        Ok(mgr)
    }

    /// Loads the state machines from the database.
    /// This method should be called when initializing the StateManager.
    ///
    /// # Errors
    /// Returns a `BridgeError` if the database operation fails
    pub async fn load_from_db(&mut self) -> Result<(), BridgeError> {
        // Start a transaction
        let mut tx = self.db.begin_transaction().await?;

        // First, check if we have any state saved
        let status = self
            .db
            .get_last_processed_block_height(Some(&mut tx))
            .await?;

        // If no state is saved, return early
        let Some(block_height) = status else {
            tracing::info!("No state machines found in the database");
            tx.commit().await?;
            return Ok(());
        };

        tracing::info!("Loading state machines from block height {}", block_height);

        // Get the owner type from the context
        let owner_type = &self.context.owner_type;

        // Load kickoff machines
        let kickoff_machines = self
            .db
            .load_kickoff_machines(Some(&mut tx), owner_type)
            .await?;

        // Process and recreate kickoff machines
        for (state_json, kickoff_id, saved_block_height) in &kickoff_machines {
            tracing::debug!(
                "Loaded kickoff machine: state={}, block_height={}",
                state_json,
                saved_block_height
            );

            // Deserialize the machine state from JSON
            let machine: Result<UninitializedStateMachine<kickoff::KickoffStateMachine<T>>, _> =
                serde_json::from_str(state_json);

            match machine {
                Ok(uninitialized) => {
                    // Create a context for initialization
                    let mut ctx = context::StateContext::new(
                        self.db.clone(),
                        Arc::new(self.owner.clone()),
                        Default::default(),
                        self.paramset,
                    );

                    // Initialize the machine with the context
                    let initialized = uninitialized.init_with_context(&mut ctx).await;
                    self.kickoff_machines.push(initialized);
                }
                Err(e) => {
                    tracing::warn!(
                        "Failed to deserialize kickoff machine with ID {}: {}",
                        kickoff_id,
                        e
                    );
                }
            }
        }

        // Load round machines
        let round_machines = self
            .db
            .load_round_machines(Some(&mut tx), owner_type)
            .await?;

        // Process and recreate round machines
        for (state_json, operator_xonly_pk, saved_block_height) in &round_machines {
            tracing::debug!(
                "Loaded round machine: state={}, block_height={}",
                state_json,
                saved_block_height
            );

            // Deserialize the machine state from JSON
            let machine: Result<UninitializedStateMachine<round::RoundStateMachine<T>>, _> =
                serde_json::from_str(state_json);

            match machine {
                Ok(uninitialized) => {
                    // Create a context for initialization
                    let mut ctx = context::StateContext::new(
                        self.db.clone(),
                        Arc::new(self.owner.clone()),
                        Default::default(),
                        self.paramset,
                    );

                    // Initialize the machine with the context
                    let initialized = uninitialized.init_with_context(&mut ctx).await;
                    self.round_machines.push(initialized);
                }
                Err(e) => {
                    tracing::warn!(
                        "Failed to deserialize round machine with operator index {:?}: {}",
                        operator_xonly_pk,
                        e
                    );
                }
            }
        }

        tracing::info!(
            "Loaded {} kickoff machines and {} round machines from the database",
            kickoff_machines.len(),
            round_machines.len()
        );

        tx.commit().await?;
        Ok(())
    }
    #[cfg(test)]
    #[doc(hidden)]
    pub fn round_machines(&self) -> Vec<InitializedStateMachine<round::RoundStateMachine<T>>> {
        self.round_machines.clone()
    }

    #[cfg(test)]
    #[doc(hidden)]
    pub fn kickoff_machines(
        &self,
    ) -> Vec<InitializedStateMachine<kickoff::KickoffStateMachine<T>>> {
        self.kickoff_machines.clone()
    }

    /// Saves the state machines to the database. Resets the dirty flag for all machines after successful save.
    ///
    /// # Errors
    /// Returns a `BridgeError` if the database operation fails.
    ///
    /// # TODO
    /// We should only save `dirty` machines but we currently save all of them.
    pub async fn save_state_to_db(
        &mut self,
        block_height: u32,
        dbtx: Option<DatabaseTransaction<'_, '_>>,
    ) -> eyre::Result<()> {
        // Get the owner type from the context
        let owner_type = &self.context.owner_type;

        // Prepare kickoff machines data with direct serialization
        let kickoff_machines: eyre::Result<Vec<_>> = self
            .kickoff_machines
            .iter()
            .map(|machine| -> eyre::Result<_> {
                // Directly serialize the machine
                let state_json = serde_json::to_string(&machine).wrap_err_with(|| {
                    format!("Failed to serialize kickoff machine: {:?}", machine)
                })?;
                let kickoff_id =
                    serde_json::to_string(&machine.kickoff_data).wrap_err_with(|| {
                        format!("Failed to serialize kickoff id for machine: {:?}", machine)
                    })?;

                // Use the machine's dirty flag to determine if it needs updating
                Ok((state_json, (kickoff_id), owner_type.clone(), machine.dirty))
            })
            .collect();

        // Prepare round machines data with direct serialization
        let round_machines: eyre::Result<Vec<_>> = self
            .round_machines
            .iter()
            .map(|machine| -> eyre::Result<_> {
                let state_json = serde_json::to_string(machine).wrap_err_with(|| {
                    format!("Failed to serialize round machine: {:?}", machine)
                })?;
                let operator_xonly_pk = machine.operator_data.xonly_pk;

                // Use the machine's dirty flag to determine if it needs updating
                Ok((
                    state_json,
                    (operator_xonly_pk),
                    owner_type.clone(),
                    machine.dirty,
                ))
            })
            .collect();

        // Use the database function to save the state machines
        self.db
            .save_state_machines(
                dbtx,
                kickoff_machines?,
                round_machines?,
                block_height as i32,
            )
            .await?;

        // Reset the dirty flag for all machines after successful save
        for machine in &mut self.kickoff_machines {
            if machine.dirty {
                machine
                    .handle_with_context(&KickoffEvent::SavedToDb, &mut self.context)
                    .await;
            }
        }

        for machine in &mut self.round_machines {
            if machine.dirty {
                machine
                    .handle_with_context(&RoundEvent::SavedToDb, &mut self.context)
                    .await;
            }
        }

        Ok(())
    }

    pub fn get_next_block_height(&self) -> u32 {
        self.next_block_height
    }

    /// Updates the machines using the context and returns machines without
    /// events and futures that process new events for machines that changed.
    /// Empties the `machines` vector.
    ///
    /// # Parameters
    /// * `machines`: A mutable reference to the vector of state machines to update.
    /// * `base_context`: A reference to the base state context.
    ///
    /// # Returns
    /// A tuple of the unchanged machines and the futures that process new
    /// events for machines that generated events.
    ///
    /// # Type Parameters
    /// * `M`: The type of the state machine.
    /// * `a`: The lifetime of the state context reference (the future captures the context by reference).
    #[allow(clippy::type_complexity)]
    fn update_machines<'a, M>(
        machines: &mut Vec<InitializedStateMachine<M>>,
        base_context: &'a context::StateContext<T>,
    ) -> (
        Vec<InitializedStateMachine<M>>,
        Vec<
            impl Future<Output = (InitializedStateMachine<M>, context::StateContext<T>)> + Send + 'a,
        >,
    )
    where
        M: IntoStateMachine + Send + Sync + 'static,
        M::State: Send + Sync + 'static,
        InitializedStateMachine<M>: ContextProcessor<T, M>,
    {
        let mut unchanged_machines = Vec::new();
        let mut processing_futures = Vec::new();

        for machine in std::mem::take(machines).into_iter() {
            match machine.process_with_ctx(base_context) {
                ContextProcessResult::Processing(future) => processing_futures.push(future),
                ContextProcessResult::Unchanged(machine) => unchanged_machines.push(machine),
            }
        }

        (unchanged_machines, processing_futures)
    }

    pub async fn process_and_add_new_states_from_height(
        &mut self,
        new_round_machines: Vec<InitializedStateMachine<round::RoundStateMachine<T>>>,
        new_kickoff_machines: Vec<InitializedStateMachine<kickoff::KickoffStateMachine<T>>>,
        start_height: u32,
    ) -> Result<(), eyre::Report> {
        // save old round machines, only process new ones and then append old machines back
        let saved_round_machines = std::mem::take(&mut self.round_machines);
        let saved_kickoff_machines = std::mem::take(&mut self.kickoff_machines);

        self.round_machines = new_round_machines;
        self.kickoff_machines = new_kickoff_machines;

        for block_height in start_height..self.next_block_height {
            let block = self.db.get_full_block(None, block_height).await?;
            if let Some(block) = block {
                self.update_block_cache(&block, block_height);
                self.process_block_parallel(block_height).await?;
            } else {
                return Err(eyre::eyre!("Block at height {} not found", block_height));
            }
        }

        // append saved states
        self.round_machines.extend(saved_round_machines);
        self.kickoff_machines.extend(saved_kickoff_machines);

        Ok(())
    }

    /// It requires that the block cache is updated before calling this function.
    /// Moves all state machines forward in parallel.
    /// The state machines are updated until all of them stabilize in their state (ie.
    /// the block does not generate any new events)
    ///
    /// # Errors
    /// If the state machines do not stabilize after some iterations, we return an error.
    pub async fn process_block_parallel(&mut self, block_height: u32) -> Result<(), eyre::Report> {
        eyre::ensure!(
            self.context.cache.block_height == block_height,
            "Block cache is not updated"
        );

        let kickoff_machines_checkpoint = self.kickoff_machines.clone();
        let round_machines_checkpoint = self.round_machines.clone();

        // Process all machines, for those unaffected collect them them, otherwise return
        // a future that processes the new events.
        let (mut final_kickoff_machines, mut kickoff_futures) =
            Self::update_machines(&mut self.kickoff_machines, &self.context);
        let (mut final_round_machines, mut round_futures) =
            Self::update_machines(&mut self.round_machines, &self.context);

        let mut iterations = 0;

        // On each iteration, we'll update the changed machines until all machines
        // stabilize in their state.
        while !kickoff_futures.is_empty() || !round_futures.is_empty() {
            // Execute all futures in parallel
            let (kickoff_results, round_results) =
                join(join_all(kickoff_futures), join_all(round_futures)).await;

            // Unzip the results into updated machines and state contexts
            let (mut changed_kickoff_machines, mut kickoff_contexts): (Vec<_>, Vec<_>) =
                kickoff_results.into_iter().unzip();
            let (mut changed_round_machines, mut round_contexts): (Vec<_>, Vec<_>) =
                round_results.into_iter().unzip();

            // Merge and handle errors
            let mut all_errors = Vec::new();
            for ctx in kickoff_contexts.iter_mut().chain(round_contexts.iter_mut()) {
                all_errors.extend(std::mem::take(&mut ctx.errors));
            }

            if !all_errors.is_empty() {
                tracing::warn!(
                    "Multiple errors occurred during state processing: owner: {:?}, errors: {:?}",
                    self.context.owner_type,
                    all_errors
                );
                // revert state machines to the saved state as the content of the machines might be changed before the error occurred
                self.kickoff_machines = kickoff_machines_checkpoint;
                self.round_machines = round_machines_checkpoint;
                // Return first error or create a combined error
                return Err(BridgeError::Error(format!(
                    "Multiple errors occurred during state processing: {:?}",
                    all_errors
                ))
                .into());
            }

            // Append the newly generated state machines into the changed machines list
            for ctx in kickoff_contexts.iter_mut().chain(round_contexts.iter_mut()) {
                #[cfg(debug_assertions)]
                for machine in &ctx.new_round_machines {
                    if !machine.dirty {
                        panic!(
                            "Round machine not dirty despite having been newly created: {:?}",
                            machine.state()
                        );
                    }
                }
                #[cfg(debug_assertions)]
                for machine in &ctx.new_kickoff_machines {
                    if !machine.dirty {
                        panic!(
                            "Kickoff machine not dirty despite having been newly created: {:?}",
                            machine.state()
                        );
                    }
                }
                changed_round_machines.extend(std::mem::take(&mut ctx.new_round_machines));
                changed_kickoff_machines.extend(std::mem::take(&mut ctx.new_kickoff_machines));
            }

            // If the machines do not stabilize after a while, we return an error
            // TODO: https://github.com/chainwayxyz/clementine/issues/675
            // I think something like max(2 * num_kickoffs_per_round, number of utxos in a kickoff * 2) is a safe value
            if iterations > 100000 {
                return Err(eyre::eyre!(
                    r#"{}/{} kickoff and {}/{} round state machines did not stabilize after 100000 iterations, debug repr of changed machines:
                        ---- Kickoff machines ----
                        {:?}
                        ---- Round machines ----
                        {:?}
                        "#,
                    changed_kickoff_machines.len(),
                    final_kickoff_machines.len() + changed_kickoff_machines.len(),
                    changed_round_machines.len(),
                    final_round_machines.len() + changed_round_machines.len(),
                    changed_kickoff_machines
                        .iter()
                        .map(|m| m.state())
                        .collect::<Vec<_>>(),
                    changed_round_machines
                        .iter()
                        .map(|m| m.state())
                        .collect::<Vec<_>>(),
                ));
            }

            // Reprocess changed machines and commit these futures to be handled
            // in the next round If they're empty, we'll exit the loop.
            let (finalized_kickoff_machines, new_kickoff_futures) =
                Self::update_machines(&mut changed_kickoff_machines, &self.context);
            let (finalized_round_machines, new_round_futures) =
                Self::update_machines(&mut changed_round_machines, &self.context);
            final_kickoff_machines.extend(finalized_kickoff_machines);
            final_round_machines.extend(finalized_round_machines);

            // Update the futures to be processed
            kickoff_futures = new_kickoff_futures;
            round_futures = new_round_futures;
            iterations += 1;
        }

        drop(kickoff_futures);
        drop(round_futures);

        // Set back the original machines
        self.round_machines = final_round_machines;
        self.kickoff_machines = final_kickoff_machines;
        self.next_block_height = max(block_height + 1, self.next_block_height);

        Ok(())
    }
}<|MERGE_RESOLUTION|>--- conflicted
+++ resolved
@@ -130,11 +130,7 @@
             round_machines: Vec::new(),
             kickoff_machines: Vec::new(),
             queue,
-<<<<<<< HEAD
             next_block_height: paramset.start_height,
-=======
-            last_processed_block_height: paramset.start_height - 1,
->>>>>>> f647a7a4
         };
 
         mgr.load_from_db().await?;
