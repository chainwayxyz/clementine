--- conflicted
+++ resolved
@@ -98,11 +98,7 @@
     kickoff_machines: Vec<InitializedStateMachine<kickoff::KickoffStateMachine<T>>>,
     context: context::StateContext<T>,
     paramset: &'static ProtocolParamset,
-<<<<<<< HEAD
     next_block_height: u32,
-=======
-    next_height_to_process: u32,
->>>>>>> 8bf9a46c
 }
 
 impl<T: Owner + std::fmt::Debug + 'static> StateManager<T> {
@@ -134,11 +130,7 @@
             round_machines: Vec::new(),
             kickoff_machines: Vec::new(),
             queue,
-<<<<<<< HEAD
             next_block_height: paramset.start_height,
-=======
-            next_height_to_process: paramset.start_height,
->>>>>>> 8bf9a46c
         };
 
         mgr.load_from_db().await?;
@@ -263,7 +255,7 @@
         );
 
         tx.commit().await?;
-        self.next_height_to_process =
+        self.next_block_height =
             u32::try_from(block_height).wrap_err(BridgeError::IntConversionError)?;
         Ok(())
     }
@@ -361,13 +353,8 @@
         Ok(())
     }
 
-<<<<<<< HEAD
     pub fn get_next_block_height(&self) -> u32 {
         self.next_block_height
-=======
-    pub fn get_next_height_to_process(&self) -> u32 {
-        self.next_height_to_process
->>>>>>> 8bf9a46c
     }
 
     /// Updates the machines using the context and returns machines without
@@ -426,11 +413,7 @@
         self.round_machines = new_round_machines;
         self.kickoff_machines = new_kickoff_machines;
 
-<<<<<<< HEAD
         for block_height in start_height..self.next_block_height {
-=======
-        for block_height in start_height..self.next_height_to_process {
->>>>>>> 8bf9a46c
             let block = self.db.get_full_block(None, block_height).await?;
             if let Some(block) = block {
                 self.update_block_cache(&block, block_height);
@@ -582,11 +565,7 @@
         // Set back the original machines
         self.round_machines = final_round_machines;
         self.kickoff_machines = final_kickoff_machines;
-<<<<<<< HEAD
         self.next_block_height = max(block_height + 1, self.next_block_height);
-=======
-        self.next_height_to_process = max(block_height + 1, self.next_height_to_process);
->>>>>>> 8bf9a46c
 
         Ok(())
     }
