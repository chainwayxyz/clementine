--- conflicted
+++ resolved
@@ -80,12 +80,7 @@
                 block,
                 height,
             } => {
-<<<<<<< HEAD
-                let handle_finalized_block_result = self
-                    .owner
-=======
                 self.owner
->>>>>>> 1219a8dc
                     .handle_finalized_block(dbtx, block_id, height, &block)
                     .await?;
                 self.process_block_parallel(&block, height).await?;
