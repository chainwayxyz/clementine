<<<<<<< HEAD
use bitcoin::{OutPoint, Txid};
=======
use std::cmp::Ordering;
>>>>>>> 11ada57f

use super::block_cache::BlockCache;
use bitcoin::{OutPoint, Txid};

pub(crate) trait BlockMatcher {
    type StateEvent;

    fn match_block(& self, block: &super::block_cache::BlockCache) -> Vec<Self::StateEvent>;
}

// Matcher for state machines to define what they're interested in
<<<<<<< HEAD
#[derive(Debug, Clone, PartialEq, Eq, Hash, serde::Serialize, serde::Deserialize)]
=======
#[derive(Debug, Clone, PartialEq, Eq, Hash, Ord, PartialOrd)]
>>>>>>> 11ada57f
pub enum Matcher {
    SentTx(Txid),
    SpentUtxo(OutPoint),
    // stuff like watchtower challenge utxos, operator asserts utxos, that can be sent as a timeout (thus nofn)
    // or by the entity themselves (meaning it is an winternitz assert)
    SpentUtxoButNotTimeout(OutPoint, Txid),
    BlockHeight(u32),
}

#[derive(Debug, Clone, PartialEq, Eq, Hash)]
pub enum MatcherOrd {
    TxIndex(usize),
    BlockHeight,
}

impl PartialOrd for MatcherOrd {
    fn partial_cmp(&self, other: &Self) -> Option<Ordering> {
        match (self, other) {
            (MatcherOrd::TxIndex(a), MatcherOrd::TxIndex(b)) => a.partial_cmp(b),
            (MatcherOrd::BlockHeight, MatcherOrd::BlockHeight) => Some(Ordering::Equal),
            (MatcherOrd::BlockHeight, _) => Some(Ordering::Less),
            (_, MatcherOrd::BlockHeight) => Some(Ordering::Greater),
        }
    }
}

impl Ord for MatcherOrd {
    fn cmp(&self, other: &Self) -> Ordering {
        self.partial_cmp(other)
            .expect("partial_cmp always returns Some")
    }
}

impl Matcher {
    pub fn matches(&self, block: &BlockCache) -> Option<MatcherOrd> {
        match self {
            Matcher::SentTx(txid) if block.contains_txid(txid) => Some(MatcherOrd::TxIndex(
                block.txids.get(txid).expect("txid is in cache").clone(),
            )),
            Matcher::SpentUtxo(outpoint) if (block.is_utxo_spent(outpoint)) => Some(
                MatcherOrd::TxIndex(*block.spent_utxos.get(outpoint).expect("utxo is in cache")),
            ),
            Matcher::BlockHeight(height) if *height <= block.block_height => {
                Some(MatcherOrd::BlockHeight)
            }
            Matcher::SpentUtxoButNotTimeout(outpoint, txid)
                if block.is_utxo_spent(outpoint) && !block.contains_txid(txid) =>
            {
                Some(MatcherOrd::TxIndex(
                    *block.spent_utxos.get(outpoint).expect("utxo is in cache"),
                ))
            }
            _ => None,
        }
    }
}<|MERGE_RESOLUTION|>--- conflicted
+++ resolved
@@ -1,8 +1,5 @@
-<<<<<<< HEAD
 use bitcoin::{OutPoint, Txid};
-=======
 use std::cmp::Ordering;
->>>>>>> 11ada57f
 
 use super::block_cache::BlockCache;
 use bitcoin::{OutPoint, Txid};
@@ -14,11 +11,7 @@
 }
 
 // Matcher for state machines to define what they're interested in
-<<<<<<< HEAD
-#[derive(Debug, Clone, PartialEq, Eq, Hash, serde::Serialize, serde::Deserialize)]
-=======
-#[derive(Debug, Clone, PartialEq, Eq, Hash, Ord, PartialOrd)]
->>>>>>> 11ada57f
+#[derive(Debug, Clone, PartialEq, Eq, Hash, Ord, PartialOrd,serde::Serialize, serde::Deserialize)]
 pub enum Matcher {
     SentTx(Txid),
     SpentUtxo(OutPoint),
