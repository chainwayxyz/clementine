--- conflicted
+++ resolved
@@ -33,11 +33,7 @@
     /// Queue name for this owner type
     queue_name: String,
     /// The next height to process
-<<<<<<< HEAD
     next_block_height: u32,
-=======
-    next_height: u32,
->>>>>>> 8bf9a46c
     /// Protocol parameters
     paramset: &'static ProtocolParamset,
     /// Owner type marker
@@ -47,11 +43,7 @@
 impl<T: Owner + std::fmt::Debug + 'static> BlockFetcherTask<T> {
     /// Creates a new block fetcher task
     pub async fn new(
-<<<<<<< HEAD
         next_block_height: u32,
-=======
-        next_height: u32,
->>>>>>> 8bf9a46c
         db: Database,
         paramset: &'static ProtocolParamset,
     ) -> Result<Self, BridgeError> {
@@ -61,22 +53,14 @@
         tracing::info!(
             "Creating block fetcher task for owner type {} starting from height {}",
             T::OWNER_TYPE,
-<<<<<<< HEAD
             next_block_height
-=======
-            next_height
->>>>>>> 8bf9a46c
         );
 
         Ok(Self {
             db,
             queue,
             queue_name,
-<<<<<<< HEAD
             next_block_height,
-=======
-            next_height,
->>>>>>> 8bf9a46c
             paramset,
             _phantom: std::marker::PhantomData,
         })
@@ -115,41 +99,24 @@
                 let mut new_tip = false;
 
                 // Update states to catch up to finalized chain
-<<<<<<< HEAD
                 while new_block_height >= self.paramset.start_height
                     && self.next_block_height <= new_block_height - self.paramset.finality_depth
-=======
-                while current_tip_height >= self.paramset.finality_depth
-                    && self.next_height <= current_tip_height - self.paramset.finality_depth
->>>>>>> 8bf9a46c
                 {
                     new_tip = true;
 
                     let block = self
                         .db
-<<<<<<< HEAD
                         .get_full_block(Some(&mut dbtx), self.next_block_height)
                         .await?
                         .ok_or(BridgeError::Error(format!(
                             "Block at height {} not found",
                             self.next_block_height
-=======
-                        .get_full_block(Some(&mut dbtx), self.next_height)
-                        .await?
-                        .ok_or(BridgeError::Error(format!(
-                            "Block at height {} not found in BlockFetcherTask, current tip height is {}",
-                            self.next_height, current_tip_height
->>>>>>> 8bf9a46c
                         )))?;
 
                     let event = SystemEvent::NewBlock {
                         block_id,
                         block,
-<<<<<<< HEAD
                         height: self.next_block_height,
-=======
-                        height: self.next_height,
->>>>>>> 8bf9a46c
                     };
 
                     self.queue
@@ -162,11 +129,7 @@
                             ))
                         })?;
 
-<<<<<<< HEAD
                     self.next_block_height += 1;
-=======
-                    self.next_height += 1;
->>>>>>> 8bf9a46c
                 }
 
                 new_tip
@@ -247,11 +210,7 @@
 impl<T: Owner + std::fmt::Debug + 'static> StateManager<T> {
     pub async fn block_fetcher_task(&self) -> Result<WithDelay<BlockFetcherTask<T>>, BridgeError> {
         Ok(
-<<<<<<< HEAD
             BlockFetcherTask::<T>::new(self.next_block_height, self.db.clone(), self.paramset)
-=======
-            BlockFetcherTask::<T>::new(self.next_height_to_process, self.db.clone(), self.paramset)
->>>>>>> 8bf9a46c
                 .await?
                 .with_delay(POLL_DELAY),
         )
