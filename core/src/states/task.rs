--- conflicted
+++ resolved
@@ -90,96 +90,7 @@
 
         let handler = QueueBlockHandler {
             queue,
-<<<<<<< HEAD
-            queue_name,
-            next_height,
-            paramset,
-            _phantom: std::marker::PhantomData,
-        })
-    }
-}
-
-#[async_trait]
-impl<T: Owner + std::fmt::Debug + 'static> Task for BlockFetcherTask<T> {
-    type Output = bool;
-
-    async fn run_once(&mut self) -> Result<Self::Output, BridgeError> {
-        let mut dbtx = self.db.begin_transaction().await?;
-
-        // Poll for the next bitcoin syncer event
-        let Some(event) = self
-            .db
-            .fetch_next_bitcoin_syncer_evt(&mut dbtx, &self.queue_name)
-            .await?
-        else {
-            // No event found, we can safely commit the transaction and return
-            dbtx.commit().await?;
-            return Ok(false);
-        };
-
-        // Process the event
-        let did_find_new_block = match event {
-            BitcoinSyncerEvent::NewBlock(block_id) => {
-                let current_tip_height = self
-                    .db
-                    .get_block_info_from_id(Some(&mut dbtx), block_id)
-                    .await?
-                    .ok_or(eyre::eyre!(
-                        "Block not found in BlockFetcherTask".to_string(),
-                    ))?
-                    .1;
-                let mut new_tip = false;
-
-                // Update states to catch up to finalized chain
-                while current_tip_height >= self.paramset.finality_depth
-                    && self.next_height <= current_tip_height - self.paramset.finality_depth
-                {
-                    new_tip = true;
-
-                    let block = self
-                        .db
-                        .get_full_block(Some(&mut dbtx), self.next_height)
-                        .await?
-                        .ok_or(eyre::eyre!(
-                            "Block at height {} not found in BlockFetcherTask, current tip height is {}",
-                            self.next_height, current_tip_height
-                        ))?;
-
-                    let new_block_id = self
-                        .db
-                        .get_canonical_block_id_from_height(Some(&mut dbtx), self.next_height)
-                        .await?;
-
-                    if new_block_id.is_none() {
-                        tracing::error!("Block at height {} not found in BlockFetcherTask, current tip height is {}", self.next_height, current_tip_height);
-                        return Err(eyre::eyre!(
-                            "Block at height {} not found in BlockFetcherTask, current tip height is {}",
-                            self.next_height, current_tip_height
-                        ).into());
-                    }
-
-                    let event = SystemEvent::NewBlock {
-                        block_id: new_block_id.expect("it must be some"),
-                        block,
-                        height: self.next_height,
-                    };
-
-                    self.queue
-                        .send_with_cxn(&self.queue_name, &event, &mut *dbtx)
-                        .await
-                        .map_err(|e| {
-                            eyre::eyre!("Error sending new block event to queue: {:?}", e)
-                        })?;
-
-                    self.next_height += 1;
-                }
-
-                new_tip
-            }
-            BitcoinSyncerEvent::ReorgedBlock(_) => false,
-=======
             queue_name: queue_name.clone(),
->>>>>>> c1781f0b
         };
 
         Ok(crate::bitcoin_syncer::FinalizedBlockFetcherTask::new(
