use crate::{
    bitcoin_syncer::BitcoinSyncerEvent,
    database::Database,
    task::{BufferedErrors, IntoTask, WithDelay},
};
use eyre::Context as _;
use pgmq::{Message, PGMQueueExt};
use std::time::Duration;
use tonic::async_trait;

use crate::{
    config::protocol::ProtocolParamset,
    errors::BridgeError,
    states::SystemEvent,
    task::{Task, TaskExt},
};

use super::{context::Owner, StateManager};

const POLL_DELAY: Duration = if cfg!(test) {
    Duration::from_millis(100)
} else {
    Duration::from_secs(1)
};

/// A task that fetches new blocks from Bitcoin and adds them to the state management queue
#[derive(Debug)]
pub struct BlockFetcherTask<T: Owner + std::fmt::Debug + 'static> {
    /// The database to fetch events from
    db: Database,
    /// Queue for sending events
    queue: PGMQueueExt,
    /// Queue name for this owner type
    queue_name: String,
    /// The last height that was processed
    last_sent_height: u32,
    /// Protocol parameters
    paramset: &'static ProtocolParamset,
    /// Owner type marker
    _phantom: std::marker::PhantomData<T>,
}

impl<T: Owner + std::fmt::Debug + 'static> BlockFetcherTask<T> {
    /// Creates a new block fetcher task
    pub async fn new(
        last_processed_block_height: u32,
        db: Database,
        paramset: &'static ProtocolParamset,
<<<<<<< HEAD
    ) -> JoinHandle<Result<(), eyre::Report>> {
        tokio::spawn(async move {
            let queue_name = Self::queue_name();
            tracing::info!(
                "Starting state manager block syncing with owner type {} starting from height {}",
                T::OWNER_TYPE,
                last_processed_block_height
            );

            // variable to store locally last sent height
            let mut last_sent_height = last_processed_block_height;
            let mut num_consecutive_errors = 0;
            let queue = PGMQueueExt::new_with_pool(db.get_pool()).await;
            loop {
                let result: Result<bool, eyre::Report> = async {
                    let mut dbtx = db.begin_transaction().await?;
                    let did_find_new_block = async {
                        let Some(event) = db
                            .fetch_next_bitcoin_syncer_evt(&mut dbtx, &queue_name)
                            .await?
                        else {
                            return Ok::<bool, eyre::Report>(false);
                        };

                        Ok(match event {
                            BitcoinSyncerEvent::NewBlock(block_id) => {
                                let current_tip_height = db
                                    .get_block_info_from_id(Some(&mut dbtx), block_id)
                                    .await?
                                    .ok_or(eyre::eyre!("Block not found"))?
                                    .1;

                                let mut new_tip = false;

                                // update states to catch up to finalized chain
                                while last_sent_height
                                    < current_tip_height - paramset.finality_depth + 1
                                {
                                    new_tip = true;

                                    let next_height = last_sent_height + 1;

                                    let block = db
                                        .get_full_block(Some(&mut dbtx), next_height)
                                        .await?
                                        .ok_or_eyre(format!(
                                            "Block at height {} not found",
                                            next_height
                                        ))?;

                                    let event = SystemEvent::NewBlock {
                                        block_id,
                                        block,
                                        height: next_height,
                                    };

                                    queue
                                        .send_with_cxn(&queue_name, &event, &mut *dbtx)
                                        .await
                                        .wrap_err("Error sending new block event to queue")?;

                                    last_sent_height += 1;
                                }

                                new_tip
                            }
                            BitcoinSyncerEvent::ReorgedBlock(_) => false,
                        })
                    }
                    .await?;

                    dbtx.commit().await?;

                    if did_find_new_block {
                        // Don't wait in new events
                        return Ok(true);
                    }

                    Ok(false)
                }
                .await;

                match result {
                    Ok(true) => {
                        num_consecutive_errors = 0;
                    }
                    Ok(false) => {
                        num_consecutive_errors = 0;
                        tokio::time::sleep(poll_delay).await;
                    }
                    Err(e) => {
                        tracing::error!("State manager block fetch error: {:?}", e);
                        num_consecutive_errors += 1;
                        if num_consecutive_errors > 50 {
                            return Err(e.wrap_err(
                                "Too many consecutive state machine block fetching errors. Last error is included in the cause chain.",
                            ));
                        }
                        tokio::time::sleep(poll_delay).await;
                    }
                }
            }
=======
    ) -> Result<Self, BridgeError> {
        let queue = PGMQueueExt::new_with_pool(db.get_pool()).await;
        let queue_name = StateManager::<T>::queue_name();

        tracing::info!(
            "Creating block fetcher task for owner type {} starting from height {}",
            T::OWNER_TYPE,
            last_processed_block_height
        );

        Ok(Self {
            db,
            queue,
            queue_name,
            last_sent_height: last_processed_block_height,
            paramset,
            _phantom: std::marker::PhantomData,
>>>>>>> 333865ee
        })
    }
}

#[async_trait]
impl<T: Owner + std::fmt::Debug + 'static> Task for BlockFetcherTask<T> {
    type Output = bool;

    async fn run_once(&mut self) -> Result<Self::Output, BridgeError> {
        let mut dbtx = self.db.begin_transaction().await?;

        // Poll for the next bitcoin syncer event
        let Some(event) = self
            .db
            .fetch_next_bitcoin_syncer_evt(&mut dbtx, &self.queue_name)
            .await?
        else {
            // No event found, we can safely commit the transaction and return
            dbtx.commit().await?;
            return Ok(false);
        };

        // Process the event
        let did_find_new_block = match event {
            BitcoinSyncerEvent::NewBlock(block_id) => {
                let current_tip_height = self
                    .db
                    .get_block_info_from_id(Some(&mut dbtx), block_id)
                    .await?
                    .ok_or(BridgeError::Error("Block not found".to_string()))?
                    .1;

                let mut new_tip = false;

                // Update states to catch up to finalized chain
                while self.last_sent_height < current_tip_height - self.paramset.finality_depth + 1
                {
                    new_tip = true;

                    let next_height = self.last_sent_height + 1;

                    let block = self
                        .db
                        .get_full_block(Some(&mut dbtx), next_height)
                        .await?
                        .ok_or(BridgeError::Error(format!(
                            "Block at height {} not found",
                            next_height
                        )))?;

                    let event = SystemEvent::NewBlock {
                        block,
                        height: next_height,
                    };

                    self.queue
                        .send_with_cxn(&self.queue_name, &event, &mut *dbtx)
                        .await
                        .map_err(|e| {
                            BridgeError::Error(format!(
                                "Error sending new block event to queue: {:?}",
                                e
                            ))
                        })?;

                    self.last_sent_height += 1;
                }

                new_tip
            }
            BitcoinSyncerEvent::ReorgedBlock(_) => false,
        };

        dbtx.commit().await?;
        // Return whether we found new blocks
        Ok(did_find_new_block)
    }
}

#[derive(Debug)]
pub struct MessageConsumerTask<T: Owner + std::fmt::Debug + 'static> {
    db: Database,
    inner: StateManager<T>,
    /// Queue name for this owner type (cached)
    queue_name: String,
}

#[async_trait]
impl<T: Owner + std::fmt::Debug + 'static> Task for MessageConsumerTask<T> {
    type Output = bool;

    async fn run_once(&mut self) -> Result<Self::Output, BridgeError> {
        let new_event_received = async {
            let mut dbtx = self.db.begin_transaction().await?;

            // Poll new event
            let Some(Message {
                msg_id, message, ..
            }): Option<Message<SystemEvent>> = self
                .inner
                .queue
                .read_with_cxn(&self.queue_name, 1, &mut *dbtx)
                .await
                .wrap_err("Reading event from queue")?
            else {
                dbtx.commit().await?;
                return Ok::<_, BridgeError>(false);
            };

            self.inner.handle_event(message, &mut dbtx).await?;

            // Delete event from queue
            self.inner
                .queue
                .archive_with_cxn(&self.queue_name, msg_id, &mut *dbtx)
                .await
                .wrap_err("Deleting event from queue")?;

            dbtx.commit().await?;
            Ok(true)
        }
        .await?;

        Ok(new_event_received)
    }
}

impl<T: Owner + std::fmt::Debug + 'static> IntoTask for StateManager<T> {
    type Task = WithDelay<BufferedErrors<MessageConsumerTask<T>>>;

    /// Converts the StateManager into the consumer task with a delay
    fn into_task(self) -> Self::Task {
        MessageConsumerTask {
            db: self.db.clone(),
            inner: self,
            queue_name: StateManager::<T>::queue_name(),
        }
        .into_buffered_errors(50)
        .with_delay(POLL_DELAY)
    }
}

impl<T: Owner + std::fmt::Debug + 'static> StateManager<T> {
    pub async fn block_fetcher_task(&self) -> Result<WithDelay<BlockFetcherTask<T>>, BridgeError> {
        Ok(BlockFetcherTask::<T>::new(
            self.last_processed_block_height,
            self.db.clone(),
            self.paramset,
        )
        .await?
        .with_delay(POLL_DELAY))
    }
}

#[cfg(test)]
mod tests {
    use std::collections::BTreeMap;

    use tokio::{sync::oneshot, task::JoinHandle, time::timeout};
    use tonic::async_trait;

    use crate::{
        builder::transaction::{ContractContext, TransactionType, TxHandler},
        config::{protocol::ProtocolParamsetName, BridgeConfig},
        database::DatabaseTransaction,
        states::Duty,
        test::common::create_test_config_with_thread_name,
    };

    use super::*;

    #[derive(Clone, Debug)]
    struct MockHandler;

    #[async_trait]
    impl Owner for MockHandler {
        const OWNER_TYPE: &'static str = "MockHandler";

        async fn handle_duty(&self, _: Duty) -> Result<(), BridgeError> {
            Ok(())
        }

        async fn create_txhandlers(
            &self,
            _: TransactionType,
            _: ContractContext,
        ) -> Result<BTreeMap<TransactionType, TxHandler>, BridgeError> {
            Ok(BTreeMap::new())
        }

        async fn handle_finalized_block(
            &self,
            _dbtx: DatabaseTransaction<'_, '_>,
            _block_id: u32,
            _block_height: u32,
            _block: &bitcoin::Block,
            _light_client_proof_wait_interval_secs: Option<u32>,
        ) -> Result<(), BridgeError> {
            Ok(())
        }
    }

    async fn create_state_manager(
        config: &mut BridgeConfig,
    ) -> (JoinHandle<Result<(), BridgeError>>, oneshot::Sender<()>) {
        let db = Database::new(config).await.unwrap();

        let state_manager =
            StateManager::new(db, MockHandler, ProtocolParamsetName::Regtest.into())
                .await
                .unwrap();
        let (t, shutdown) = state_manager.into_task().cancelable_loop();
        (t.into_bg(), shutdown)
    }

    #[tokio::test]
    async fn test_run_state_manager() {
        let mut config = create_test_config_with_thread_name(None).await;
        let (handle, shutdown) = create_state_manager(&mut config).await;

        drop(shutdown);

        timeout(Duration::from_secs(1), handle)
            .await
            .expect("state manager should exit after shutdown signal (timed out after 1s)")
            .expect("state manager should shutdown gracefully (thread panic should not happen)")
            .expect("state manager should shutdown gracefully");
    }

    #[tokio::test]
    async fn test_state_mgr_does_not_shutdown() {
        let mut config = create_test_config_with_thread_name(None).await;
        let (handle, shutdown) = create_state_manager(&mut config).await;

        timeout(Duration::from_secs(1), handle).await.expect_err(
            "state manager should not shutdown while shutdown handle is alive (timed out after 1s)",
        );

        drop(shutdown);
    }
}<|MERGE_RESOLUTION|>--- conflicted
+++ resolved
@@ -46,110 +46,6 @@
         last_processed_block_height: u32,
         db: Database,
         paramset: &'static ProtocolParamset,
-<<<<<<< HEAD
-    ) -> JoinHandle<Result<(), eyre::Report>> {
-        tokio::spawn(async move {
-            let queue_name = Self::queue_name();
-            tracing::info!(
-                "Starting state manager block syncing with owner type {} starting from height {}",
-                T::OWNER_TYPE,
-                last_processed_block_height
-            );
-
-            // variable to store locally last sent height
-            let mut last_sent_height = last_processed_block_height;
-            let mut num_consecutive_errors = 0;
-            let queue = PGMQueueExt::new_with_pool(db.get_pool()).await;
-            loop {
-                let result: Result<bool, eyre::Report> = async {
-                    let mut dbtx = db.begin_transaction().await?;
-                    let did_find_new_block = async {
-                        let Some(event) = db
-                            .fetch_next_bitcoin_syncer_evt(&mut dbtx, &queue_name)
-                            .await?
-                        else {
-                            return Ok::<bool, eyre::Report>(false);
-                        };
-
-                        Ok(match event {
-                            BitcoinSyncerEvent::NewBlock(block_id) => {
-                                let current_tip_height = db
-                                    .get_block_info_from_id(Some(&mut dbtx), block_id)
-                                    .await?
-                                    .ok_or(eyre::eyre!("Block not found"))?
-                                    .1;
-
-                                let mut new_tip = false;
-
-                                // update states to catch up to finalized chain
-                                while last_sent_height
-                                    < current_tip_height - paramset.finality_depth + 1
-                                {
-                                    new_tip = true;
-
-                                    let next_height = last_sent_height + 1;
-
-                                    let block = db
-                                        .get_full_block(Some(&mut dbtx), next_height)
-                                        .await?
-                                        .ok_or_eyre(format!(
-                                            "Block at height {} not found",
-                                            next_height
-                                        ))?;
-
-                                    let event = SystemEvent::NewBlock {
-                                        block_id,
-                                        block,
-                                        height: next_height,
-                                    };
-
-                                    queue
-                                        .send_with_cxn(&queue_name, &event, &mut *dbtx)
-                                        .await
-                                        .wrap_err("Error sending new block event to queue")?;
-
-                                    last_sent_height += 1;
-                                }
-
-                                new_tip
-                            }
-                            BitcoinSyncerEvent::ReorgedBlock(_) => false,
-                        })
-                    }
-                    .await?;
-
-                    dbtx.commit().await?;
-
-                    if did_find_new_block {
-                        // Don't wait in new events
-                        return Ok(true);
-                    }
-
-                    Ok(false)
-                }
-                .await;
-
-                match result {
-                    Ok(true) => {
-                        num_consecutive_errors = 0;
-                    }
-                    Ok(false) => {
-                        num_consecutive_errors = 0;
-                        tokio::time::sleep(poll_delay).await;
-                    }
-                    Err(e) => {
-                        tracing::error!("State manager block fetch error: {:?}", e);
-                        num_consecutive_errors += 1;
-                        if num_consecutive_errors > 50 {
-                            return Err(e.wrap_err(
-                                "Too many consecutive state machine block fetching errors. Last error is included in the cause chain.",
-                            ));
-                        }
-                        tokio::time::sleep(poll_delay).await;
-                    }
-                }
-            }
-=======
     ) -> Result<Self, BridgeError> {
         let queue = PGMQueueExt::new_with_pool(db.get_pool()).await;
         let queue_name = StateManager::<T>::queue_name();
@@ -167,7 +63,6 @@
             last_sent_height: last_processed_block_height,
             paramset,
             _phantom: std::marker::PhantomData,
->>>>>>> 333865ee
         })
     }
 }
@@ -218,10 +113,11 @@
                             next_height
                         )))?;
 
-                    let event = SystemEvent::NewBlock {
-                        block,
-                        height: next_height,
-                    };
+                                    let event = SystemEvent::NewBlock {
+                                        block_id,
+                                        block,
+                                        height: next_height,
+                                    };
 
                     self.queue
                         .send_with_cxn(&self.queue_name, &event, &mut *dbtx)
