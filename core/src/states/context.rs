--- conflicted
+++ resolved
@@ -55,7 +55,6 @@
 
 /// Owner trait with async handling and tx handler creation
 #[async_trait]
-<<<<<<< HEAD
 pub trait Owner: Send + Sync + Clone + Default {
     /// A string identifier for this owner type used to distinguish between
     /// state machines with different owners in the database.
@@ -64,9 +63,6 @@
     /// "operator", "watchtower", "verifier", "user"
     const OWNER_TYPE: &'static str;
 
-=======
-pub trait Owner: Send + Sync + Clone {
->>>>>>> 9c74cf2b
     /// Handle a duty
     async fn handle_duty(&self, duty: Duty) -> Result<(), BridgeError>;
     async fn create_txhandlers(
