--- conflicted
+++ resolved
@@ -17,11 +17,9 @@
     Owner,
 };
 
-<<<<<<< HEAD
-#[derive(Debug, Clone, serde::Serialize, serde::Deserialize)]
-=======
-#[derive(Debug, Clone, Eq, PartialEq, Hash, Ord, PartialOrd)]
->>>>>>> 11ada57f
+#[derive(
+    Debug, Clone, Eq, PartialEq, Hash, Ord, PartialOrd, serde::Serialize, serde::Deserialize,
+)]
 pub enum RoundEvent {
     KickoffUtxoUsed {
         kickoff_idx: usize,
@@ -110,21 +108,17 @@
         _state: StateOrSuperstate<'_, '_, Self>,
         evt: &RoundEvent,
     ) {
-<<<<<<< HEAD
         if matches!(evt, RoundEvent::SavedToDb) {
             self.dirty = false;
         } else {
             tracing::debug!(?self.operator_data, ?self.operator_idx, "Dispatching event {:?}", evt);
             self.dirty = true;
-=======
-        tracing::debug!(?self.operator_data, ?self.operator_idx, "Dispatching event {:?}", evt);
-        self.dirty = true;
-
-        // Remove the matcher corresponding to the event.
-        if let Some((matcher, _)) = self.matchers.iter().find(|(_, ev)| ev == &evt) {
-            let matcher = matcher.clone();
-            self.matchers.remove(&matcher);
->>>>>>> 11ada57f
+
+            // Remove the matcher corresponding to the event.
+            if let Some((matcher, _)) = self.matchers.iter().find(|(_, ev)| ev == &evt) {
+                let matcher = matcher.clone();
+                self.matchers.remove(&matcher);
+            }
         }
     }
 
