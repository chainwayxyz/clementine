use statig::prelude::*;
use std::collections::{HashMap, HashSet};

use crate::{
    builder::transaction::{ContractContext, OperatorData, TransactionType},
    errors::{BridgeError, TxError},
};
use bitcoin::OutPoint;
use serde_with::serde_as;

use super::{
    block_cache::BlockCache,
    context::{Duty, DutyResult, StateContext},
    matcher::{self, BlockMatcher},
    Owner, StateMachineError,
};

#[derive(
    Debug, Clone, Eq, PartialEq, Hash, Ord, PartialOrd, serde::Serialize, serde::Deserialize,
)]
pub enum RoundEvent {
    KickoffUtxoUsed {
        kickoff_idx: usize,
        kickoff_outpoint: OutPoint,
    },
    ReadyToReimburseSent {
        round_idx: u32,
    },
    RoundSent {
        round_idx: u32,
    },
    /// This event is sent if operators collateral was spent in any way other than default behaviour (default is round -> ready to reimburse -> round ...)
    /// It means operator stopped participating in the protocol and can no longer withdraw.
    OperatorExit,
    /// Special event that is used to indicate that the state machine has been saved to the database and the dirty flag should be reset
    SavedToDb,
}

#[serde_as]
#[derive(Debug, Clone, PartialEq, Eq, serde::Serialize, serde::Deserialize)]
pub struct RoundStateMachine<T: Owner> {
    #[serde_as(as = "Vec<(_, _)>")]
    pub(crate) matchers: HashMap<matcher::Matcher, RoundEvent>,
    pub(crate) operator_data: OperatorData,
    pub(crate) dirty: bool,
    phantom: std::marker::PhantomData<T>,
}

impl<T: Owner> BlockMatcher for RoundStateMachine<T> {
    type StateEvent = RoundEvent;

    fn match_block(&self, block: &BlockCache) -> Vec<Self::StateEvent> {
        self.matchers
            .iter()
            .filter_map(|(matcher, round_event)| {
                matcher.matches(block).map(|ord| (ord, round_event))
            })
            .min()
            .map(|(_, round_event)| round_event)
            .into_iter()
            .cloned()
            .collect()
    }
}

impl<T: Owner> RoundStateMachine<T> {
    pub fn new(operator_data: OperatorData) -> Self {
        Self {
            matchers: HashMap::new(),
            operator_data,
            dirty: true,
            phantom: std::marker::PhantomData,
        }
    }
}
use eyre::Context;

#[state_machine(
    initial = "State::initial_collateral()",
    on_dispatch = "Self::on_dispatch",
    on_transition = "Self::on_transition",
    state(derive(Debug, Clone, PartialEq, Eq, serde::Serialize, serde::Deserialize))
)]
impl<T: Owner> RoundStateMachine<T> {
    #[action]
    pub(crate) fn on_transition(&mut self, state_a: &State, state_b: &State) {
        tracing::trace!(?self.operator_data, "Transitioning from {:?} to {:?}", state_a, state_b);
        self.dirty = true;
    }

    pub fn round_meta(&self, method: &'static str) -> StateMachineError {
        eyre::eyre!(
            "Error in round state machine for operator {} in {}",
            self.operator_data.xonly_pk,
            method
        )
        .into()
    }

    async fn unhandled_event(&mut self, context: &mut StateContext<T>, event: &RoundEvent) {
        context
            .capture_error(async |_context| {
                let event_str = format!("{:?}", event);
                Err(StateMachineError::UnhandledEvent(event_str))
                    .wrap_err(self.round_meta("round unhandled event"))
            })
            .await;
    }

    #[action]
    pub(crate) fn on_dispatch(
        &mut self,
        _state: StateOrSuperstate<'_, '_, Self>,
        evt: &RoundEvent,
    ) {
        if matches!(evt, RoundEvent::SavedToDb) {
            self.dirty = false;
        } else {
            tracing::debug!(?self.operator_data, "Dispatching event {:?}", evt);
            self.dirty = true;

            // Remove the matcher corresponding to the event.
            if let Some((matcher, _)) = self.matchers.iter().find(|(_, ev)| ev == &evt) {
                let matcher = matcher.clone();
                self.matchers.remove(&matcher);
            }
        }
    }

    #[state(entry_action = "on_initial_collateral_entry")]
    pub(crate) async fn initial_collateral(
        &mut self,
        event: &RoundEvent,
        context: &mut StateContext<T>,
    ) -> Response<State> {
        match event {
            RoundEvent::RoundSent { round_idx } => {
                Transition(State::round_tx(*round_idx, HashSet::new(), false))
            }
            RoundEvent::SavedToDb => Handled,
            RoundEvent::OperatorExit => Transition(State::operator_exit()),
            _ => {
                self.unhandled_event(context, event).await;
                Handled
            }
        }
    }

    #[action]
    #[allow(unused_variables)]
    pub(crate) async fn on_initial_collateral_entry(&mut self, context: &mut StateContext<T>) {
        context
            .capture_error(async |context| {
                {
                    self.matchers = HashMap::new();
                    self.matchers.insert(
                        matcher::Matcher::SpentUtxo(self.operator_data.collateral_funding_outpoint),
                        RoundEvent::RoundSent { round_idx: 0 },
                    );

                    // To determine if operator exited the protocol, we check if collateral was not spent in the first round tx.
                    let contract_context = ContractContext::new_context_for_rounds(
                        self.operator_idx,
                        0,
                        context.paramset,
                    );
                    let round_txhandlers = context
                        .owner
                        .create_txhandlers(TransactionType::Round, contract_context)
                        .await?;
                    let round_txid = round_txhandlers
                        .get(&TransactionType::Round)
                        .ok_or(TxError::TxHandlerNotFound(TransactionType::Round))?
                        .get_txid();
                    self.matchers.insert(
                        matcher::Matcher::SpentUtxoButNotTxid(
                            self.operator_data.collateral_funding_outpoint,
                            *round_txid,
                        ),
                        RoundEvent::OperatorExit,
                    );
                    Ok::<(), BridgeError>(())
                }
                .wrap_err(self.round_meta("on_initial_collateral_entry"))
            })
            .await;
    }

    #[state(entry_action = "on_round_tx_entry", exit_action = "on_round_tx_exit")]
    #[allow(unused_variables)]
    pub(crate) async fn round_tx(
        &mut self,
        event: &RoundEvent,
        round_idx: &mut u32,
        used_kickoffs: &mut HashSet<usize>,
        challenged_before: &mut bool,
        context: &mut StateContext<T>,
    ) -> Response<State> {
        match event {
            RoundEvent::KickoffUtxoUsed {
                kickoff_idx,
                kickoff_outpoint,
            } => {
                used_kickoffs.insert(*kickoff_idx);
                let txid = context
                    .cache
                    .get_txid_of_utxo(kickoff_outpoint)
                    .expect("UTXO should be in block");

                context
                    .capture_error(async |context| {
                        {
                            let duty_result = context
                                .owner
                                .handle_duty(Duty::CheckIfKickoff {
                                    txid,
                                    block_height: context.cache.block_height,
                                    witness: context
                                        .cache
                                        .get_witness_of_utxo(kickoff_outpoint)
                                        .expect("UTXO should be in block"),
                                    challenged_before: *challenged_before,
                                })
                                .await?;
                            if let DutyResult::CheckIfKickoff { challenged } = duty_result {
                                *challenged_before |= challenged;
                            }
                            Ok::<(), BridgeError>(())
                        }
                        .wrap_err(self.round_meta("round_tx kickoff_utxo_used"))
                    })
                    .await;
                Handled
            }
            RoundEvent::ReadyToReimburseSent { round_idx } => {
                Transition(State::ready_to_reimburse(*round_idx))
            }
            RoundEvent::SavedToDb => Handled,
            RoundEvent::OperatorExit => Transition(State::operator_exit()),
            _ => {
                self.unhandled_event(context, event).await;
                Handled
            }
        }
    }

    #[state(entry_action = "on_operator_exit_entry")]
    pub(crate) async fn operator_exit(
        &mut self,
        event: &RoundEvent,
        context: &mut StateContext<T>,
    ) -> Response<State> {
        match event {
            RoundEvent::SavedToDb => Handled,
            _ => {
                self.unhandled_event(context, event).await;
                Handled
            }
        }
    }

    #[action]
    pub(crate) async fn on_operator_exit_entry(&mut self) {
        self.matchers = HashMap::new();
        tracing::warn!(?self.operator_data, "Operator exited the protocol.");
    }

    #[action]
    pub(crate) async fn on_round_tx_exit(
        &mut self,
        round_idx: &mut u32,
        used_kickoffs: &mut HashSet<usize>,
        context: &mut StateContext<T>,
    ) {
        context
            .capture_error(async |context| {
                {
                    context
                        .owner
                        .handle_duty(Duty::NewReadyToReimburse {
                            round_idx: *round_idx,
                            used_kickoffs: used_kickoffs.clone(),
                            operator_xonly_pk: self.operator_data.xonly_pk,
                        })
                        .await?;
                    Ok::<(), BridgeError>(())
                }
                .wrap_err(self.round_meta("on_round_tx_exit"))
            })
            .await;
    }

    #[action]
    pub(crate) async fn on_round_tx_entry(
        &mut self,
        round_idx: &mut u32,
        challenged_before: &mut bool,
        context: &mut StateContext<T>,
    ) {
        // ensure challenged_before starts at false for each round
        *challenged_before = false;
        context
            .capture_error(async |context| {
                {
                    self.matchers = HashMap::new();
                    let contract_context = ContractContext::new_context_for_rounds(
                        self.operator_data.xonly_pk,
                        *round_idx,
                        context.paramset,
                    );
                    let mut txhandlers = context
                        .owner
                        .create_txhandlers(TransactionType::Round, contract_context)
                        .await?;
                    let round_txhandler = txhandlers
                        .remove(&TransactionType::Round)
                        .ok_or(TxError::TxHandlerNotFound(TransactionType::Round))?;
                    let ready_to_reimburse_txhandler = txhandlers
                        .remove(&TransactionType::ReadyToReimburse)
                        .ok_or(TxError::TxHandlerNotFound(
                            TransactionType::ReadyToReimburse,
                        ))?;
                    self.matchers.insert(
                        matcher::Matcher::SentTx(*ready_to_reimburse_txhandler.get_txid()),
                        RoundEvent::ReadyToReimburseSent {
                            round_idx: *round_idx,
                        },
                    );
                    // To determine if operator exited the protocol, we check if collateral was not spent in ready to reimburse tx.
                    self.matchers.insert(
                        matcher::Matcher::SpentUtxoButNotTxid(
                            OutPoint::new(*round_txhandler.get_txid(), 0),
                            *ready_to_reimburse_txhandler.get_txid(),
                        ),
                        RoundEvent::OperatorExit,
                    );
                    for idx in 0..context.paramset.num_kickoffs_per_round {
                        let outpoint = *round_txhandler
                            .get_spendable_output(idx + 1)?
                            .get_prev_outpoint();
                        self.matchers.insert(
                            matcher::Matcher::SpentUtxo(outpoint),
                            RoundEvent::KickoffUtxoUsed {
                                kickoff_idx: idx,
                                kickoff_outpoint: outpoint,
                            },
                        );
                    }
                    Ok::<(), BridgeError>(())
                }
                .wrap_err(self.round_meta("on_round_tx_entry"))
            })
            .await;
    }

    #[state(entry_action = "on_ready_to_reimburse_entry")]
    #[allow(unused_variables)]
    pub(crate) async fn ready_to_reimburse(
        &mut self,
        event: &RoundEvent,
        context: &mut StateContext<T>,
        round_idx: &mut u32,
    ) -> Response<State> {
        match event {
            RoundEvent::RoundSent {
                round_idx: next_round_idx,
            } => Transition(State::round_tx(*next_round_idx, HashSet::new(), false)),
            RoundEvent::SavedToDb => Handled,
            RoundEvent::OperatorExit => Transition(State::operator_exit()),
            _ => {
                self.unhandled_event(context, event).await;
                Handled
            }
        }
    }

    #[action]
    pub(crate) async fn on_ready_to_reimburse_entry(
        &mut self,
        context: &mut StateContext<T>,
        round_idx: &mut u32,
    ) {
        context
            .capture_error(async |context| {
                {
                    self.matchers = HashMap::new();
                    // get next rounds Round tx
<<<<<<< HEAD
                    let next_round_context = ContractContext::new_context_for_rounds(
                        self.operator_idx,
=======
                    let contract_context = ContractContext::new_context_for_rounds(
                        self.operator_data.xonly_pk,
>>>>>>> 4cb874f2
                        *round_idx + 1,
                        context.paramset,
                    );
                    let next_round_txhandlers = context
                        .owner
                        .create_txhandlers(TransactionType::Round, next_round_context)
                        .await?;
                    let next_round_txid = next_round_txhandlers
                        .get(&TransactionType::Round)
                        .ok_or(TxError::TxHandlerNotFound(TransactionType::Round))?
                        .get_txid();
                    self.matchers.insert(
                        matcher::Matcher::SentTx(*next_round_txid),
                        RoundEvent::RoundSent {
                            round_idx: *round_idx + 1,
                        },
                    );
                    let current_round_context = ContractContext::new_context_for_rounds(
                        self.operator_idx,
                        *round_idx,
                        context.paramset,
                    );
                    let current_round_txhandlers = context
                        .owner
                        .create_txhandlers(TransactionType::Round, current_round_context)
                        .await?;
                    let current_round_txid = current_round_txhandlers
                        .get(&TransactionType::Round)
                        .ok_or(TxError::TxHandlerNotFound(TransactionType::Round))?
                        .get_txid();
                    // To determine if operator exited the protocol, we check if collateral was not spent in the next round tx.
                    self.matchers.insert(
                        matcher::Matcher::SpentUtxoButNotTxid(
                            OutPoint::new(*current_round_txid, 0),
                            *next_round_txid,
                        ),
                        RoundEvent::OperatorExit,
                    );
                    Ok::<(), BridgeError>(())
                }
                .wrap_err(self.round_meta("on_ready_to_reimburse_entry"))
            })
            .await;
    }
}<|MERGE_RESOLUTION|>--- conflicted
+++ resolved
@@ -160,7 +160,7 @@
 
                     // To determine if operator exited the protocol, we check if collateral was not spent in the first round tx.
                     let contract_context = ContractContext::new_context_for_rounds(
-                        self.operator_idx,
+                        self.operator_data.xonly_pk,
                         0,
                         context.paramset,
                     );
@@ -385,13 +385,8 @@
                 {
                     self.matchers = HashMap::new();
                     // get next rounds Round tx
-<<<<<<< HEAD
                     let next_round_context = ContractContext::new_context_for_rounds(
-                        self.operator_idx,
-=======
-                    let contract_context = ContractContext::new_context_for_rounds(
                         self.operator_data.xonly_pk,
->>>>>>> 4cb874f2
                         *round_idx + 1,
                         context.paramset,
                     );
@@ -410,7 +405,7 @@
                         },
                     );
                     let current_round_context = ContractContext::new_context_for_rounds(
-                        self.operator_idx,
+                        self.operator_data.xonly_pk,
                         *round_idx,
                         context.paramset,
                     );
