use super::status_monitor::{TaskStatusMonitorTask, TASK_STATUS_MONITOR_POLL_DELAY};
use super::{IntoTask, Task, TaskExt, TaskVariant};
use crate::errors::BridgeError;
use crate::rpc::clementine::StoppedTasks;
use futures::future::join_all;
use std::collections::HashMap;
use std::sync::Arc;
use std::time::Duration;
use tokio::sync::{oneshot, RwLock};
use tokio::task::{AbortHandle, JoinHandle};
use tokio::time::sleep;

#[derive(Debug, Clone, PartialEq, Eq, Hash)]
pub enum TaskStatus {
    Running,
    NotRunning(String),
}

pub type TaskRegistry =
    HashMap<TaskVariant, (TaskStatus, AbortHandle, Option<oneshot::Sender<()>>)>;

/// A background task manager that can hold and manage multiple tasks When
/// dropped, it will abort all tasks. Graceful shutdown can be performed with
/// `graceful_shutdown`
#[derive(Debug)]
pub struct BackgroundTaskManager {
    task_registry: Arc<RwLock<TaskRegistry>>,
}

impl Default for BackgroundTaskManager {
    fn default() -> Self {
        Self {
            task_registry: Arc::new(RwLock::new(HashMap::new())),
        }
    }
}

impl BackgroundTaskManager {
    /// Monitors the spawned task. If any task stops running, logs the reason
    /// why and updates the task registry to register the task as not running.
    fn monitor_spawned_task(
        &self,
        handle: JoinHandle<Result<(), BridgeError>>,
        task_variant: TaskVariant,
    ) {
        let task_registry = Arc::downgrade(&self.task_registry);

        tokio::spawn(async move {
            let exit_reason = match handle.await {
                Ok(Ok(_)) => {
                    // Task completed successfully
                    tracing::debug!("Task {:?} completed successfully", task_variant);
                    "Completed successfully".to_owned()
                }
                Ok(Err(e)) => {
                    // Task returned an error
                    tracing::error!("Task {:?} failed with error: {:?}", task_variant, e);
                    format!("Failed due to error: {:?}", e)
                }
                Err(e) => {
                    if e.is_cancelled() {
                        // Task was cancelled, which is expected during cleanup
                        tracing::debug!("Task {:?} was cancelled", task_variant);
                        "Cancelled".to_owned()
                    } else {
                        // Task panicked or was aborted
                        tracing::error!("Task {:?} panicked: {:?}", task_variant, e);
                        format!("Panicked due to {:?}", e)
                    }
                }
            };

            let Some(task_registry) = task_registry.upgrade() else {
                tracing::debug!(
                    "Task manager has been dropped, task {:?} no longer monitored",
                    task_variant
                );
                return;
            };

            let mut task_registry = task_registry.write().await;

            if !task_registry.contains_key(&task_variant) {
                tracing::error!(
                    "Invariant violated: Monitored task {:?} not registered in the task registry",
                    task_variant
                );
                return;
            }

            task_registry
                .entry(task_variant)
                .and_modify(|(status, _, _)| {
                    *status = TaskStatus::NotRunning(exit_reason);
                });
        });
    }

    /// Checks if a task is running by checking the task registry
    async fn is_task_running(&self, variant: TaskVariant) -> bool {
        self.task_registry
            .read()
            .await
            .get(&variant)
            .map(|(status, _, _)| status == &TaskStatus::Running)
            .unwrap_or(false)
    }

    /// Gets all tasks that are not running
    pub async fn get_stopped_tasks(&self) -> StoppedTasks {
        let mut stopped_tasks = vec![];
        let task_registry = self.task_registry.read().await;
        for (variant, (status, _, _)) in task_registry.iter() {
            match status {
                TaskStatus::Running => {}
                TaskStatus::NotRunning(reason) => {
                    stopped_tasks.push(format!("{:?}: {}", variant, reason));
                }
            }
        }
        StoppedTasks { stopped_tasks }
    }

    /// Gets the status of a single task by checking the task registry
    pub async fn get_task_status(&self, variant: TaskVariant) -> Option<TaskStatus> {
        self.task_registry
            .read()
            .await
            .get(&variant)
            .map(|(status, _, _)| status.clone())
    }

    /// Wraps the task in a cancelable loop and spawns it, registers it in the
    /// task registry. If a task with the same TaskVariant is already running,
    /// it will not be started.
    pub async fn ensure_task_looping<S, U: IntoTask<Task = S>>(&self, task: U)
    where
        S: Task + Sized + std::fmt::Debug,
        <S as Task>::Output: Into<bool>,
    {
        self.ensure_monitor_running().await;

        let variant = S::VARIANT;

        // do not start the same task if it is already running
        if self.is_task_running(variant).await {
            tracing::debug!("Task {:?} is already running, skipping", variant);
            return;
        }

        let task = task.into_task();
        let (task, cancel_tx) = task.cancelable_loop();

        let join_handle = task.into_bg();
        let abort_handle = join_handle.abort_handle();

        self.task_registry.write().await.insert(
            variant,
            (TaskStatus::Running, abort_handle, Some(cancel_tx)),
        );

        self.monitor_spawned_task(join_handle, variant);
    }

    async fn ensure_monitor_running(&self) {
        if !self.is_task_running(TaskVariant::TaskStatusMonitor).await {
            let task = TaskStatusMonitorTask::new(self.task_registry.clone())
                .with_delay(TASK_STATUS_MONITOR_POLL_DELAY);

            let variant = TaskVariant::TaskStatusMonitor;
            let (task, cancel_tx) = task.cancelable_loop();
            let bg_task = task.into_bg();
            let abort_handle = bg_task.abort_handle();

<<<<<<< HEAD
        self.task_registry.write().await.insert(
            variant,
            (TaskStatus::Running, abort_handle, Some(cancel_tx)),
        );

        self.monitor_spawned_task(bg_task, variant);
    }

    async fn ensure_monitor_running(&self) {
        if !self.is_task_running(TaskVariant::TaskStatusMonitor).await {
            let task = TaskStatusMonitorTask::new(self.task_registry.clone())
                .with_delay(TASK_STATUS_MONITOR_POLL_DELAY);

            let variant = TaskVariant::TaskStatusMonitor;
            let (task, cancel_tx) = task.cancelable_loop();
            let bg_task = task.into_bg();
            let abort_handle = bg_task.abort_handle();

            self.task_registry.write().await.insert(
                variant,
                (TaskStatus::Running, abort_handle, Some(cancel_tx)),
            );

            self.monitor_spawned_task(bg_task, variant);
        }
    }

    /// Sends cancel signals to all tasks that have a cancel_tx
    async fn send_cancel_signals(&self) {
        let mut task_registry = self.task_registry.write().await;
        for (_, (_, _, cancel_tx)) in task_registry.iter_mut() {
            let oneshot_tx = cancel_tx.take();
            if let Some(oneshot_tx) = oneshot_tx {
                // send can fail, but if it fails the task is dropped.
                let _ = oneshot_tx.send(());
            }
        }
    }

    /// Abort all tasks by dropping their cancellation senders
    pub fn abort_all(&mut self) {
        // only one thread must have &mut self, so lock should be able to be acquired
        if let Ok(task_registry) = self.task_registry.try_read() {
            for (_, (_, abort_handle, _)) in task_registry.iter() {
                abort_handle.abort();
            }
        }
=======
            self.task_registry.write().await.insert(
                variant,
                (TaskStatus::Running, abort_handle, Some(cancel_tx)),
            );

            self.monitor_spawned_task(bg_task, variant);
        }
    }

    /// Sends cancel signals to all tasks that have a cancel_tx
    async fn send_cancel_signals(&self) {
        let mut task_registry = self.task_registry.write().await;
        for (_, (_, _, cancel_tx)) in task_registry.iter_mut() {
            let oneshot_tx = cancel_tx.take();
            if let Some(oneshot_tx) = oneshot_tx {
                // send can fail, but if it fails the task is dropped.
                let _ = oneshot_tx.send(());
            }
        }
    }

    /// Abort all tasks by dropping their cancellation senders
    pub fn abort_all(&mut self) {
        tracing::info!("Aborting all tasks");

        // only one thread must have &mut self, so lock should be able to be acquired
        if let Ok(task_registry) = self.task_registry.try_read() {
            for (_, (_, abort_handle, _)) in task_registry.iter() {
                abort_handle.abort();
            }
        }
>>>>>>> 39e2e9e8
    }

    /// Graceful shutdown of all tasks
    ///
    /// This function does not have any timeout, please use
    /// `graceful_shutdown_with_timeout` instead for cases where you need a
    /// timeout. The function polls tasks until they are finished with a 100ms
    /// poll interval.
    pub async fn graceful_shutdown(&mut self) {
<<<<<<< HEAD
=======
        tracing::info!("Gracefully shutting down all tasks");

>>>>>>> 39e2e9e8
        self.send_cancel_signals().await;

        let mut task_registry = self.task_registry.write().await;
        join_all(
            task_registry
                .iter_mut()
                .map(|(_, (_, abort_handle, _))| async move {
                    loop {
                        if abort_handle.is_finished() {
                            break;
                        }
                        sleep(Duration::from_millis(100)).await;
                    }
                }),
        )
        .await;
    }

    /// Graceful shutdown of all tasks with a timeout. All tasks will be aborted
    /// if the timeout is reached.
    ///
    /// # Arguments
    ///
    /// * `timeout` - The timeout duration for the graceful shutdown. Since the
    ///   `graceful_shutdown` function polls tasks until they are finished with a
    ///   100ms poll interval, the timeout should be at least 100ms for the
    ///   timeout to be effective.
    pub async fn graceful_shutdown_with_timeout(&mut self, timeout: Duration) {
        let timeout_handle = tokio::time::timeout(timeout, self.graceful_shutdown());

        if timeout_handle.await.is_err() {
            self.abort_all();
        }
    }
}

impl Drop for BackgroundTaskManager {
    fn drop(&mut self) {
        tracing::info!("Dropping BackgroundTaskManager, aborting all tasks");

        self.abort_all();
    }
}<|MERGE_RESOLUTION|>--- conflicted
+++ resolved
@@ -172,25 +172,6 @@
             let bg_task = task.into_bg();
             let abort_handle = bg_task.abort_handle();
 
-<<<<<<< HEAD
-        self.task_registry.write().await.insert(
-            variant,
-            (TaskStatus::Running, abort_handle, Some(cancel_tx)),
-        );
-
-        self.monitor_spawned_task(bg_task, variant);
-    }
-
-    async fn ensure_monitor_running(&self) {
-        if !self.is_task_running(TaskVariant::TaskStatusMonitor).await {
-            let task = TaskStatusMonitorTask::new(self.task_registry.clone())
-                .with_delay(TASK_STATUS_MONITOR_POLL_DELAY);
-
-            let variant = TaskVariant::TaskStatusMonitor;
-            let (task, cancel_tx) = task.cancelable_loop();
-            let bg_task = task.into_bg();
-            let abort_handle = bg_task.abort_handle();
-
             self.task_registry.write().await.insert(
                 variant,
                 (TaskStatus::Running, abort_handle, Some(cancel_tx)),
@@ -214,45 +195,14 @@
 
     /// Abort all tasks by dropping their cancellation senders
     pub fn abort_all(&mut self) {
+        tracing::info!("Aborting all tasks");
+
         // only one thread must have &mut self, so lock should be able to be acquired
         if let Ok(task_registry) = self.task_registry.try_read() {
             for (_, (_, abort_handle, _)) in task_registry.iter() {
                 abort_handle.abort();
             }
         }
-=======
-            self.task_registry.write().await.insert(
-                variant,
-                (TaskStatus::Running, abort_handle, Some(cancel_tx)),
-            );
-
-            self.monitor_spawned_task(bg_task, variant);
-        }
-    }
-
-    /// Sends cancel signals to all tasks that have a cancel_tx
-    async fn send_cancel_signals(&self) {
-        let mut task_registry = self.task_registry.write().await;
-        for (_, (_, _, cancel_tx)) in task_registry.iter_mut() {
-            let oneshot_tx = cancel_tx.take();
-            if let Some(oneshot_tx) = oneshot_tx {
-                // send can fail, but if it fails the task is dropped.
-                let _ = oneshot_tx.send(());
-            }
-        }
-    }
-
-    /// Abort all tasks by dropping their cancellation senders
-    pub fn abort_all(&mut self) {
-        tracing::info!("Aborting all tasks");
-
-        // only one thread must have &mut self, so lock should be able to be acquired
-        if let Ok(task_registry) = self.task_registry.try_read() {
-            for (_, (_, abort_handle, _)) in task_registry.iter() {
-                abort_handle.abort();
-            }
-        }
->>>>>>> 39e2e9e8
     }
 
     /// Graceful shutdown of all tasks
@@ -262,11 +212,8 @@
     /// timeout. The function polls tasks until they are finished with a 100ms
     /// poll interval.
     pub async fn graceful_shutdown(&mut self) {
-<<<<<<< HEAD
-=======
         tracing::info!("Gracefully shutting down all tasks");
 
->>>>>>> 39e2e9e8
         self.send_cancel_signals().await;
 
         let mut task_registry = self.task_registry.write().await;
