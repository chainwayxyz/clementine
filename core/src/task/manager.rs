--- conflicted
+++ resolved
@@ -2,10 +2,6 @@
 use super::{IntoTask, Task, TaskExt, TaskVariant};
 use crate::errors::BridgeError;
 use crate::rpc::clementine::StoppedTasks;
-<<<<<<< HEAD
-use futures::future::join_all;
-=======
->>>>>>> 2bbf42b8
 use std::collections::HashMap;
 use std::sync::Arc;
 use std::time::Duration;
@@ -174,7 +170,6 @@
             let (task, cancel_tx) = task.cancelable_loop();
             let bg_task = task.into_bg();
             let abort_handle = bg_task.abort_handle();
-<<<<<<< HEAD
 
             self.task_registry.write().await.insert(
                 variant,
@@ -185,18 +180,6 @@
         }
     }
 
-=======
-
-            self.task_registry.write().await.insert(
-                variant,
-                (TaskStatus::Running, abort_handle, Some(cancel_tx)),
-            );
-
-            self.monitor_spawned_task(bg_task, variant);
-        }
-    }
-
->>>>>>> 2bbf42b8
     /// Sends cancel signals to all tasks that have a cancel_tx
     async fn send_cancel_signals(&self) {
         let mut task_registry = self.task_registry.write().await;
@@ -229,25 +212,6 @@
     /// poll interval.
     pub async fn graceful_shutdown(&mut self) {
         tracing::info!("Gracefully shutting down all tasks");
-<<<<<<< HEAD
-
-        self.send_cancel_signals().await;
-
-        let mut task_registry = self.task_registry.write().await;
-        join_all(
-            task_registry
-                .iter_mut()
-                .map(|(_, (_, abort_handle, _))| async move {
-                    loop {
-                        if abort_handle.is_finished() {
-                            break;
-                        }
-                        sleep(Duration::from_millis(100)).await;
-                    }
-                }),
-        )
-        .await;
-=======
 
         self.send_cancel_signals().await;
 
@@ -268,7 +232,6 @@
 
             sleep(Duration::from_millis(100)).await;
         }
->>>>>>> 2bbf42b8
     }
 
     /// Graceful shutdown of all tasks with a timeout. All tasks will be aborted
