--- conflicted
+++ resolved
@@ -180,13 +180,11 @@
     #[error("Musig2 error: {0}")]
     Musig2Error(#[from] musig2::secp256k1::Error),
 
-<<<<<<< HEAD
     #[error("Proving error: {0}")]
     ProveError(String),
-=======
+
     #[error("ERROR: {0}")]
     Error(String),
->>>>>>> 425e85ca
 }
 
 impl From<BridgeError> for ErrorObject<'static> {
