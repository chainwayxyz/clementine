--- conflicted
+++ resolved
@@ -131,6 +131,11 @@
     AlloyRpc(#[from] alloy::transports::RpcError<alloy::transports::TransportErrorKind>),
     #[error("Error while encoding/decoding EVM type")]
     AlloySolTypes(#[from] alloy::sol_types::Error),
+
+    #[error("N-of-N not set, yet")]
+    NofNNotSet,
+    #[error("Verifier index is not set, yet")]
+    VerifierIndexNotSet,
     #[error("Tonic status")]
     TonicStatus(#[from] tonic::Status),
 
@@ -158,17 +163,6 @@
     fn into_status(self) -> tonic::Status;
 }
 
-<<<<<<< HEAD
-    #[error("Environment variable {1}: {0}")]
-    EnvVarNotSet(std::env::VarError, &'static str),
-    #[error("Environment variable {0} is malformed: {1}")]
-    EnvVarMalformed(&'static str, String),
-
-    #[error("N-of-N not set, yet")]
-    NofNNotSet,
-    #[error("Verifier index is not set, yet")]
-    VerifierIndexNotSet,
-=======
 /// Extension traits for results to easily convert them to eyre::Report and
 /// tonic::Status through BridgeError.
 pub trait ResultExt: Sized {
@@ -176,7 +170,6 @@
 
     fn map_to_eyre(self) -> Result<Self::Output, eyre::Report>;
     fn map_to_status(self) -> Result<Self::Output, tonic::Status>;
->>>>>>> ea28df92
 }
 
 impl<T: Into<BridgeError>> ErrorExt for T {
