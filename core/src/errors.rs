--- conflicted
+++ resolved
@@ -170,7 +170,6 @@
     #[error("FromSliceError: {0}")]
     FromSliceError(#[from] bitcoin::hashes::FromSliceError),
 
-<<<<<<< HEAD
     #[error("InvalidInputUTXO: {0}, {1}")]
     InvalidInputUTXO(Txid, Txid),
 
@@ -179,11 +178,10 @@
 
     #[error("NotEnoughFeeForOperator")]
     NotEnoughFeeForOperator,
-=======
+  
     #[error("Musig2 error: {0}")]
     Musig2Error(#[from] musig2::secp256k1::Error),
->>>>>>> 70c294d2
-}
+
 
 impl From<BridgeError> for ErrorObject<'static> {
     fn from(val: BridgeError) -> Self {
