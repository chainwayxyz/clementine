//! # Errors
//!
//! This module defines errors, returned by the library.

use crate::builder::transaction::TransactionType;
use bitcoin::{BlockHash, FeeRate, OutPoint, Txid};
use core::fmt::Debug;
use hex::FromHexError;
use jsonrpsee::types::ErrorObject;
use thiserror::Error;

#[derive(Debug, Error)]
pub enum TxError {
    /// TxInputNotFound is returned when the input is not found in the transaction
    #[error("Could not find input of transaction")]
    TxInputNotFound,
    #[error("Could not find output of transaction")]
    TxOutputNotFound,
    #[error("Attempted to set witness when it's already set")]
    WitnessAlreadySet,
    #[error("Script with index {0} not found for transaction")]
    ScriptNotFound(usize),
    #[error("Insufficient Context data for the requested TxHandler")]
    InsufficientContext,
    #[error("No scripts in TxHandler for the TxIn with index {0}")]
    NoScriptsForTxIn(usize),
    #[error("No script in TxHandler for the index {0}")]
    NoScriptAtIndex(usize),
    #[error("Spend Path in SpentTxIn in TxHandler not specified")]
    SpendPathNotSpecified,
    #[error("Actor does not own the key needed in P2TR keypath")]
    NotOwnKeyPath,
    #[error("public key of Checksig in script is not owned by Actor")]
    NotOwnedScriptPath,
    #[error("Couldn't find needed signature from database for tx: {:?}", _0)]
    SignatureNotFound(TransactionType),
    #[error("Couldn't find needed txhandler during creation for tx: {:?}", _0)]
    TxHandlerNotFound(TransactionType),
    #[error("BitvmSetupNotFound for operator {0}, deposit_txid {1}")]
    BitvmSetupNotFound(i32, Txid),
    #[error("Transaction input is missing spend info")]
    MissingSpendInfo,
}

/// Errors returned by the bridge.
#[derive(Debug, Error)]
#[non_exhaustive]
pub enum BridgeError {
    /// ConfigError is returned when the configuration is invalid
    #[error("Invalid configuration: {0}")]
    ConfigError(String),

    #[error("Operator idx {0} was not found in the DB")]
    OperatorNotFound(u32),

    // State Manager errors
    #[error("State machine received event that it doesn't know how to handle: {0}")]
    UnhandledEvent(String),

    // Header chain prover errors
    #[error("Prover returned an error: {0}")]
    ProverError(String),
    #[error("Error while de/serializing object: {0}")]
    ProverDeSerializationError(std::io::Error),
    #[error("Blockgazer can't synchronize database with active blockchain; Too deep {0}")]
    BlockgazerTooDeep(u64),
    #[error("No header chain proofs for hash {0}")]
    NoHeaderChainProof(BlockHash),

    #[error("ConversionError: {0}")]
    ConversionError(String),

    #[error("ERROR: {0}")]
    Error(String),

    #[error("Can't encode/decode data using borsh: {0}")]
    BorshError(std::io::Error),

    #[error("Failed to build transactions: {0}")]
    Transaction(#[from] TxError),

    // TxSender errors
    #[error("Can't bump fee for Txid of {0} and feerate of {1}: {2}")]
    BumpFeeError(Txid, FeeRate, String),
    #[error("Cannot bump fee - UTXO is already spent")]
    BumpFeeUTXOSpent(OutPoint),
    #[error("Transaction is already in block: {0}")]
    TransactionAlreadyInBlock(BlockHash),

    // Aggregator errors
    #[error("Sighash stream ended prematurely")]
    SighashStreamEndedPrematurely,
    #[error("{0} input channel for {1} ended prematurely")]
    ChannelEndedPrematurely(&'static str, &'static str),

    // TODO: Couldn't put `from[SendError<T>]` because of generics, find a way
    /// 0: Data name, 1: Error message
    #[error("Error while sending {0} data: {1}")]
    SendError(&'static str, String),

    // Wrappers
    #[error("DatabaseError: {0}")]
    DatabaseError(#[from] sqlx::Error),
    #[error("FromHexError: {0}")]
    FromHexError(#[from] FromHexError),
    #[error("FromSliceError: {0}")]
    FromSliceError(#[from] bitcoin::hashes::FromSliceError),

    // Base wrapper for eyre
    #[error("{0:?}")]
    Eyre(#[from] eyre::Report),
}

<<<<<<< HEAD
impl BridgeError {
    pub fn into_eyre(self) -> eyre::Report {
        match self {
            BridgeError::Eyre(report) => report,
            _ => eyre::Report::new(self),
        }
    }
=======
    #[error("User's withdrawal UTXO not set for withdrawal index: {0}")]
    UsersWithdrawalUtxoNotSetForWithdrawalIndex(u32),

    #[error("Environment variable {1}: {0}")]
    EnvVarNotSet(std::env::VarError, &'static str),
    #[error("Environment variable {0} is malformed: {1}")]
    EnvVarMalformed(&'static str, String),
>>>>>>> 8e7b16ec
}

impl From<BridgeError> for ErrorObject<'static> {
    fn from(val: BridgeError) -> Self {
        ErrorObject::owned(-30000, format!("{:?}", val), Some(1))
    }
}

impl From<BridgeError> for tonic::Status {
    fn from(val: BridgeError) -> Self {
        // TODO: we need a better solution for user-facing errors.
        // This exposes our internal errors to the user. What we want here is:
        // 1. We don't want to expose internal errors to the user.
        // 2. We want lower-level errors to be able to define whether and how they want to be exposed to the user.
        tracing::error!(
            "Casting BridgeError to Status message (possibly lossy): {:?}",
            val
        );
        tonic::Status::from_error(Box::new(val))
    }
}<|MERGE_RESOLUTION|>--- conflicted
+++ resolved
@@ -109,9 +109,26 @@
     // Base wrapper for eyre
     #[error("{0:?}")]
     Eyre(#[from] eyre::Report),
+
+    #[error("Error while calling EVM contract: {0}")]
+    AlloyContract(#[from] alloy::contract::Error),
+    #[error("Error while calling EVM RPC function: {0}")]
+    AlloyRpc(#[from] alloy::transports::RpcError<alloy::transports::TransportErrorKind>),
+    #[error("Error while encoding/decoding EVM type: {0}")]
+    AlloySolTypes(#[from] alloy::sol_types::Error),
+
+    #[error("User's withdrawal UTXO not set for withdrawal index: {0}")]
+    UsersWithdrawalUtxoNotSetForWithdrawalIndex(u32),
+
+    #[error("Environment variable {1}: {0}")]
+    EnvVarNotSet(std::env::VarError, &'static str),
+    #[error("Environment variable {0} is malformed: {1}")]
+    EnvVarMalformed(&'static str, String),
+
+    #[error("{0}")]
+    TonicStatus(#[from] tonic::Status),
 }
 
-<<<<<<< HEAD
 impl BridgeError {
     pub fn into_eyre(self) -> eyre::Report {
         match self {
@@ -119,15 +136,6 @@
             _ => eyre::Report::new(self),
         }
     }
-=======
-    #[error("User's withdrawal UTXO not set for withdrawal index: {0}")]
-    UsersWithdrawalUtxoNotSetForWithdrawalIndex(u32),
-
-    #[error("Environment variable {1}: {0}")]
-    EnvVarNotSet(std::env::VarError, &'static str),
-    #[error("Environment variable {0} is malformed: {1}")]
-    EnvVarMalformed(&'static str, String),
->>>>>>> 8e7b16ec
 }
 
 impl From<BridgeError> for ErrorObject<'static> {
