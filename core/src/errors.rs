//! # Errors
//!
//! This module defines errors, returned by the library.

use bitcoin::{consensus::encode::FromHexError, merkle_tree::MerkleBlockError, BlockHash, Txid};
use core::fmt::Debug;
use jsonrpsee::types::ErrorObject;
use secp256k1::musig;
use std::path::PathBuf;
use thiserror::Error;
use crate::builder::transaction::TransactionType;

/// Errors returned by the bridge.
#[derive(Debug, Error)]
#[non_exhaustive]
pub enum BridgeError {
    /// Returned when the bitcoin::secp256k1 crate returns an error
    #[error("Secpk256Error: {0}")]
    BitcoinSecp256k1Error(#[from] bitcoin::secp256k1::Error),
    /// Returned when the bitcoin crate returns an error in the sighash taproot module
    #[error("BitcoinSighashTaprootError: {0}")]
    BitcoinSighashTaprootError(#[from] bitcoin::sighash::TaprootError),

    #[error("Secp256k1 returned an error: {0}")]
    Secp256k1Error(#[from] secp256k1::Error),
    #[error("Scalar can't be build: {0}")]
    Secp256k1ScalarOutOfRange(#[from] secp256k1::scalar::OutOfRangeError),

    /// Returned when a non finalized deposit request is found
    #[error("DepositNotFinalized")]
    DepositNotFinalized,
    /// Returned when an invalid deposit UTXO is found
    #[error("InvalidDepositUTXO")]
    InvalidDepositUTXO,
    /// Returned when a UTXO is already spent
    #[error("UTXOSpent")]
    UTXOSpent,
    /// Returned when it fails to get FailedToGetPresigns
    #[error("FailedToGetPresigns")]
    FailedToGetPresigns,
    /// Returned when it fails to find the txid in the block
    #[error("TxidNotFound")]
    TxidNotFound,
    /// Returned in RPC error
    #[error("BitcoinCoreRPCError: {0}")]
    BitcoinRpcError(#[from] bitcoincore_rpc::Error),
    /// Returned if there is no confirmation data
    #[error("NoConfirmationData")]
    NoConfirmationData,
    /// For Vec<u8> conversion
    #[error("VecConversionError")]
    VecConversionError,
    /// For TryFromSliceError
    #[error("TryFromSliceError")]
    TryFromSliceError,
    /// Returned when bitcoin::Transaction error happens, also returns the error
    #[error("BitcoinTransactionError: {0}")]
    BitcoinConsensusEncodeError(#[from] bitcoin::consensus::encode::Error),
    /// TxInputNotFound is returned when the input is not found in the transaction
    #[error("TxInputNotFound")]
    TxInputNotFound,
    #[error("TxOutputNotFound")]
    TxOutputNotFound,
    #[error("WitnessAlreadySet")]
    WitnessAlreadySet,
    #[error("Script with index {0} not found for transaction")]
    ScriptNotFound(usize),
    /// PreimageNotFound is returned when the preimage is not found in the the connector tree or claim proof
    #[error("PreimageNotFound")]
    PreimageNotFound,
    /// TaprootBuilderError is returned when the taproot builder returns an error
    /// Errors if the leaves are not provided in DFS walk order
    #[error("TaprootBuilderError")]
    TaprootBuilderError,
    #[error("TaprootScriptError")]
    TaprootScriptError,
    /// ControlBlockError is returned when the control block is not found
    #[error("ControlBlockError")]
    ControlBlockError,
    /// PkSkLengthMismatch is returned when the public key and secret key length do not match
    #[error("PkSkLengthMismatch")]
    PkSkLengthMismatch,
    /// PublicKeyNotFound is returned when the public key is not found in all public keys
    #[error("PublicKeyNotFound")]
    PublicKeyNotFound,
    /// InvalidOperatorKey
    #[error("InvalidOperatorKey")]
    InvalidOperatorKey,
    /// AlreadyInitialized is returned when the operator is already initialized
    #[error("AlreadyInitialized")]
    AlreadyInitialized,
    /// Blockhash not found
    #[error("Blockhash not found")]
    BlockhashNotFound,
    /// Block not found
    #[error("Block not found")]
    BlockNotFound,
    /// Merkle Block Error
    #[error("MerkleBlockError: {0}")]
    MerkleBlockError(#[from] MerkleBlockError),
    /// Merkle Proof Error
    #[error("MerkleProofError")]
    MerkleProofError,

    #[error("JsonRpcError: {0}")]
    JsonRpcError(#[from] jsonrpsee::core::client::Error),
    #[error("RPC function field {0} is required!")]
    RPCRequiredParam(&'static str),
    #[error("RPC function parameter {0} is malformed: {1}")]
    RPCParamMalformed(String, String),
    #[error("RPC stream ended unexpectedly: {0}")]
    RPCStreamEndedUnexpectedly(String),
    #[error("Invalid response from an RPC endpoint: {0}")]
    RPCInvalidResponse(String),
    #[error("RPC broadcast receiver failed: {0}")]
    RPCBroadcastRecvError(#[from] tokio::sync::broadcast::error::RecvError),
    /// ConfigError is returned when the configuration is invalid
    #[error("ConfigError: {0}")]
    ConfigError(String),
    /// Bitcoin Address Parse Error, probably given address network is invalid
    #[error("BitcoinAddressParseError: {0}")]
    BitcoinAddressParseError(#[from] bitcoin::address::ParseError),
    /// Port error for tests
    #[error("PortError: {0}")]
    PortError(String),
    /// Database error
    #[error("DatabaseError: {0}")]
    DatabaseError(#[from] sqlx::Error),
    /// Database error
    #[error("PgDatabaseError: {0}")]
    PgDatabaseError(String),
    /// Operator tries to claim with different bridge funds with the same withdrawal idx
    #[error("AlreadySpentWithdrawal")]
    AlreadySpentWithdrawal,
    /// There was an error while creating a server.
    #[error("RPC server can't be created: {0}")]
    ServerError(std::io::Error),
    /// Invalid binding address given in config file
    #[error("Invalid server address: {0}")]
    InvalidServerAddress(#[from] core::net::AddrParseError),
    /// When the operators funding utxo is not found
    #[error("OperatorFundingUtxoNotFound: Funding utxo not found, pls send some amount here: {0}, then call the set_operator_funding_utxo RPC")]
    OperatorFundingUtxoNotFound(bitcoin::Address),
    /// OperatorFundingUtxoAmountNotEnough is returned when the operator funding utxo amount is not enough
    #[error("OperatorFundingUtxoAmountNotEnough: Operator funding utxo amount is not enough, pls send some amount here: {0}, then call the set_operator_funding_utxo RPC")]
    OperatorFundingUtxoAmountNotEnough(bitcoin::Address),
    /// OperatorWithdrawalFeeNotSet is returned when the operator withdrawal fee is not set
    #[error("OperatorWithdrawalFeeNotSet")]
    OperatorWithdrawalFeeNotSet,
    /// InvalidKickoffUtxo is returned when the kickoff utxo is invalid
    #[error("InvalidKickoffUtxo")]
    InvalidKickoffUtxo,

    #[error("Error while generating musig nonces: {0}")]
    MusigNonceGenFailed(#[from] musig::MusigNonceGenError),
    #[error("Error while signing a musig member: {0}")]
    MusigSignFailed(#[from] musig::MusigSignError),
    #[error("Error while tweaking a musig member: {0}")]
    MusigTweakFailed(#[from] musig::MusigTweakErr),
    #[error("Error while parsing a musig member: {0}")]
    MusigParseError(#[from] musig::ParseError),

    #[error("NoncesNotFound")]
    NoncesNotFound,

    #[error("KickoffOutpointsNotFound")]
    KickoffOutpointsNotFound,
    #[error("DepositInfoNotFound")]
    DepositInfoNotFound,

    #[error("FromHexError: {0}")]
    FromHexError(#[from] FromHexError),

    #[error("FromSliceError: {0}")]
    FromSliceError(#[from] bitcoin::hashes::FromSliceError),

    #[error("InvalidInputUTXO: {0}, {1}")]
    InvalidInputUTXO(Txid, Txid),

    #[error("InvalidOperatorIndex: {0}, {1}")]
    InvalidOperatorIndex(usize, usize),

    #[error("InvalidDepositOutpointGiven: {0}, {1}")]
    InvalidDepositOutpointGiven(usize, usize),

    #[error("NotEnoughFeeForOperator")]
    NotEnoughFeeForOperator,

    #[error("KickoffGeneratorTxNotFound")]
    KickoffGeneratorTxNotFound,

    #[error("KickoffGeneratorTxsTooManyIterations")]
    KickoffGeneratorTxsTooManyIterations,

    #[error("OperatorSlashOrTakeSigNotFound")]
    OperatorSlashOrTakeSigNotFound,

    #[error("OperatorTakesSigNotFound")]
    OperatorTakesSigNotFound,

    #[error("Prover returned an error: {0}")]
    ProverError(String),
    #[error("Blockgazer can't synchronize database with active blockchain; Too deep {0}")]
    BlockgazerTooDeep(u64),
    #[error("Fork has happened and it's not recoverable by blockgazer.")]
    BlockgazerFork,
    #[error("Error while de/serializing object: {0}")]
    ProverDeSerializationError(std::io::Error),
    #[error("No header chain proofs for hash {0}")]
    NoHeaderChainProof(BlockHash),
    #[error("Can't read proof assumption receipt from file {0}: {1}")]
    WrongProofAssumption(PathBuf, std::io::Error),

    #[error("ERROR: {0}")]
    Error(String),

    #[error("RPC endpoint returned an error: {0}")]
    TonicError(#[from] tonic::Status),
    #[error("RPC client couldn't start: {0}")]
    RPCClientCouldntStart(#[from] tonic::transport::Error),

    #[error("No root Winternitz secret key is provided in configuration file")]
    NoWinternitzSecretKey,

    #[error("Can't encode/decode data using borsh: {0}")]
    BorshError(std::io::Error),

    #[error("No scripts in TxHandler for the TxIn with index {0}")]
    NoScriptsForTxIn(usize),
    #[error("No script in TxHandler for the index {0}")]
    NoScriptAtIndex(usize),
    #[error("Spend Path in SpentTxIn in TxHandler not specified")]
    SpendPathNotSpecified,
    #[error("Actor does not own the key needed in P2TR keypath")]
    NotOwnKeyPath,
    #[error("public key of Checksig in script is not owned by Actor")]
    NotOwnedScriptPath,
<<<<<<< HEAD
    #[error("Couldn't find needed signature from database for tx: {:?}", _0)]
    SignatureNotFound(TransactionType),
    #[error("Couldn't find needed txhandler during creation for tx: {:?}", _0)]
    TxHandlerNotFound(TransactionType),
=======
    #[error("Couldn't find needed signature from database")]
    SignatureNotFound,
>>>>>>> 4541246f

    #[error("BitvmSetupNotFound for operator {0}, sequential_collateral_tx {1}, kickoff {2}")]
    BitvmSetupNotFound(i32, i32, i32),

    #[error("WatchtowerPublicHashesNotFound for operator {0}, sequential_collateral_tx {1}, kickoff {2}")]
    WatchtowerPublicHashesNotFound(i32, i32, i32),

    #[error("Challenge addresses of the watchtower {0} for the operator {1} not found")]
    WatchtowerChallengeAddressesNotFound(u32, u32),

    #[error("MissingWitnessData")]
    MissingWitnessData,
    #[error("MissingSpendInfo")]
    MissingSpendInfo,

    #[error("InvalidAssertTxAddrs")]
    InvalidAssertTxAddrs,
    #[error("Not enough assert tx scripts given")]
    InvalidAssertTxScripts,
    #[error("Invalid response from Citrea: {0}")]
    InvalidCitreaResponse(String),

    #[error("Not enough operators")]
    NotEnoughOperators,

    #[error("Encountered multiple winternitz scripts when attempting to commit to only one.")]
    MultipleWinternitzScripts,
<<<<<<< HEAD
=======
    #[error("Encountered multiple preimage reveal scripts when attempting to commit to only one.")]
    MultiplePreimageRevealScripts,
>>>>>>> 4541246f
}

impl From<BridgeError> for ErrorObject<'static> {
    fn from(val: BridgeError) -> Self {
        ErrorObject::owned(-30000, format!("{:?}", val), Some(1))
    }
}

impl From<BridgeError> for tonic::Status {
    fn from(val: BridgeError) -> Self {
        tonic::Status::from_error(Box::new(val))
    }
}<|MERGE_RESOLUTION|>--- conflicted
+++ resolved
@@ -235,15 +235,10 @@
     NotOwnKeyPath,
     #[error("public key of Checksig in script is not owned by Actor")]
     NotOwnedScriptPath,
-<<<<<<< HEAD
     #[error("Couldn't find needed signature from database for tx: {:?}", _0)]
     SignatureNotFound(TransactionType),
     #[error("Couldn't find needed txhandler during creation for tx: {:?}", _0)]
     TxHandlerNotFound(TransactionType),
-=======
-    #[error("Couldn't find needed signature from database")]
-    SignatureNotFound,
->>>>>>> 4541246f
 
     #[error("BitvmSetupNotFound for operator {0}, sequential_collateral_tx {1}, kickoff {2}")]
     BitvmSetupNotFound(i32, i32, i32),
@@ -271,11 +266,8 @@
 
     #[error("Encountered multiple winternitz scripts when attempting to commit to only one.")]
     MultipleWinternitzScripts,
-<<<<<<< HEAD
-=======
     #[error("Encountered multiple preimage reveal scripts when attempting to commit to only one.")]
     MultiplePreimageRevealScripts,
->>>>>>> 4541246f
 }
 
 impl From<BridgeError> for ErrorObject<'static> {
