--- conflicted
+++ resolved
@@ -1,10 +1,7 @@
 //! # Transaction Builder
 
-<<<<<<< HEAD
-=======
 use crate::errors::BridgeError;
 use crate::musig2::create_key_agg_ctx;
->>>>>>> 05cba061
 use crate::{script_builder, utils, EVMAddress};
 use bitcoin::address::NetworkUnchecked;
 use bitcoin::Network;
@@ -93,18 +90,9 @@
         user_evm_address: &EVMAddress,
         amount: u64,
         user_takes_after: u32,
-<<<<<<< HEAD
     ) -> CreateAddressOutputs {
         let deposit_script =
             script_builder::create_deposit_script(verifiers_pks, user_evm_address, amount);
-=======
-    ) -> Result<CreateAddressOutputs, BridgeError> {
-        let deposit_script = script_builder::create_deposit_script(
-            &self.verifiers_xonly_pks,
-            user_evm_address,
-            amount,
-        );
->>>>>>> 05cba061
 
         let script_timelock =
             script_builder::generate_timelock_script(recovery_taproot_address, user_takes_after);
@@ -138,25 +126,9 @@
         )
     }
 
-<<<<<<< HEAD
     pub fn generate_musig_address(verifiers_pks: &[XOnlyPublicKey]) -> CreateAddressOutputs {
         // TODO: Fix this to use key spend path with Musig2 agg pubkey
         let script_n_of_n = script_builder::generate_script_n_of_n(verifiers_pks);
-=======
-    /// Generates bridge address. N-of-N script can be used to spend the funds.
-    pub fn generate_bridge_address(&self) -> Result<CreateAddressOutputs, BridgeError> {
-        let script_n_of_n = script_builder::generate_script_n_of_n(&self.verifiers_xonly_pks);
-
-        let taproot = TaprootBuilder::new().add_leaf(0, script_n_of_n.clone())?;
-        let tree_info = taproot.finalize(&utils::SECP, *utils::UNSPENDABLE_XONLY_PUBKEY)?;
-
-        let address = Address::p2tr(
-            &utils::SECP,
-            *utils::UNSPENDABLE_XONLY_PUBKEY,
-            tree_info.merkle_root(),
-            self.network,
-        );
->>>>>>> 05cba061
 
         TransactionBuilder::create_taproot_address(&[script_n_of_n], bitcoin::Network::Regtest)
     }
@@ -210,11 +182,7 @@
         }];
 
         let deposit_script = vec![script_builder::create_deposit_script(
-<<<<<<< HEAD
             verifiers_pks,
-=======
-            &self.verifiers_xonly_pks,
->>>>>>> 05cba061
             evm_address,
             BRIDGE_AMOUNT_SATS,
         )];
@@ -264,15 +232,10 @@
             value: Amount::from_sat(BRIDGE_AMOUNT_SATS),
         }];
 
-<<<<<<< HEAD
         let move_commit_script = vec![script_builder::create_kickoff_commit_script(
             verifiers_pks,
             evm_address,
             kickoff_utxos,
-=======
-        let bridge_spend_script = vec![script_builder::generate_script_n_of_n(
-            &self.verifiers_xonly_pks,
->>>>>>> 05cba061
         )];
 
         CreateTxOutputs {
@@ -396,8 +359,7 @@
 
         tx_outs
     }
-<<<<<<< HEAD
-=======
+
 
     fn create_taproot_spend_info(
         internal_key: Option<XOnlyPublicKey>,
@@ -487,65 +449,11 @@
 
         Ok((address, tree_info))
     }
->>>>>>> 05cba061
 }
 
 #[cfg(test)]
 mod tests {
-<<<<<<< HEAD
-    // use crate::{config::BridgeConfig, transaction_builder::TransactionBuilder};
-    // use bitcoin::{Address, XOnlyPublicKey};
-    // use std::str::FromStr;
-
-    #[test]
-    fn deposit_address() {
-        // TODO: Add tests
-        // let config = BridgeConfig::new();
-
-        // let secp = secp256k1::Secp256k1::new();
-
-        // let verifier_pks_hex: Vec<&str> = vec![
-        //     "9bef8d556d80e43ae7e0becb3a7e6838b95defe45896ed6075bb9035d06c9964",
-        //     "e37d58a1aae4ba059fd2503712d998470d3a2522f7e2335f544ef384d2199e02",
-        //     "688466442a134ee312299bafb37058e385c98dd6005eaaf0f538f533efe5f91f",
-        //     "337cca2171fdbfcfd657fa59881f46269f1e590b5ffab6023686c7ad2ecc2c1c",
-        //     "a1f9821c983cfe80558fb0b56385c67c8df6824c17aed048c7cbd031549a2fa8",
-        // ];
-        // let verifier_pks: Vec<XOnlyPublicKey> = verifier_pks_hex
-        //     .iter()
-        //     .map(|pk| XOnlyPublicKey::from_str(pk).unwrap())
-        //     .collect();
-
-        // let tx_builder = TransactionBuilder::new(verifier_pks, config.network);
-
-        // let evm_address: [u8; 20] = hex::decode("1234567890123456789012345678901234567890")
-        //     .unwrap()
-        //     .try_into()
-        //     .unwrap();
-
-        // let user_xonly_pk: XOnlyPublicKey = XOnlyPublicKey::from_str(
-        //     "93c7378d96518a75448821c4f7c8f4bae7ce60f804d03d1f0628dd5dd0f5de51",
-        // )
-        // .unwrap();
-
-        // let recovery_taproot_address =
-        //     Address::p2tr(&secp, user_xonly_pk, None, bitcoin::Network::Regtest);
-
-        // let deposit_address = tx_builder
-        //     .generate_deposit_address(
-        //         recovery_taproot_address.as_unchecked(),
-        //         &crate::EVMAddress(evm_address),
-        //         10_000,
-        //         200,
-        //     )
-        //     .unwrap();
-        // println!("deposit_address: {:?}", deposit_address.0);
-
-        // assert_eq!(
-        //     deposit_address.0.to_string(),
-        //     "bcrt1prqxsjz7h5wt40w54vhmpvn6l2hu8mefmez6ld4p59vksllumskvqs8wvkh" // check this later
-        // ) // Comparing it to the taproot address generated in bridge backend repo (using js)
-=======
+
     use bitcoin::{Address, XOnlyPublicKey};
     use secp256k1::PublicKey;
 
@@ -929,6 +837,5 @@
             utxo_binary_tree.push(utxo_tree_current_level);
         }
         Ok(utxo_binary_tree)
->>>>>>> 05cba061
     }
 }