<<<<<<< HEAD
//! # Transaction Sender Task
//!
//! This module provides [`Task`] implementation for [`TxSender`].
//!
//! This task will fetch block events from Bitcoin Syncer and confirms or
//! unconfirms transaction based on the event. Finally, it will try to send
//! candidate transactions.
=======
use std::time::Duration;

use tonic::async_trait;
>>>>>>> b95bc5a9

use super::TxSender;
use crate::errors::ResultExt;
<<<<<<< HEAD
use crate::task::{IgnoreError, WithDelay};
=======

use crate::task::{IgnoreError, TaskVariant, WithDelay};
>>>>>>> b95bc5a9
use crate::{
    bitcoin_syncer::BitcoinSyncerEvent,
    database::Database,
    errors::BridgeError,
    task::{IntoTask, Task, TaskExt},
};
use bitcoin::FeeRate;
use std::time::Duration;
use tonic::async_trait;

const POLL_DELAY: Duration = if cfg!(test) {
    Duration::from_millis(250)
} else {
    Duration::from_secs(30)
};

#[derive(Debug)]
pub struct TxSenderTask {
    db: Database,
    current_tip_height: u32,
    inner: TxSender,
}

#[async_trait]
impl Task for TxSenderTask {
    type Output = bool;
    const VARIANT: TaskVariant = TaskVariant::TxSender;

    #[tracing::instrument(skip(self), name = "tx_sender_task")]
    async fn run_once(&mut self) -> std::result::Result<Self::Output, BridgeError> {
        let mut dbtx = self.db.begin_transaction().await.map_to_eyre()?;

        let is_block_update = async {
            let Some(event) = self
                .db
                .fetch_next_bitcoin_syncer_evt(&mut dbtx, &self.inner.btc_syncer_consumer_id)
                .await?
            else {
                return Ok(false);
            };
            tracing::info!("Received Bitcoin syncer event: {:?}", event);

<<<<<<< HEAD
=======
            tracing::debug!("TXSENDER: Event: {:?}", event);
>>>>>>> b95bc5a9
            Ok::<_, BridgeError>(match event {
                BitcoinSyncerEvent::NewBlock(block_id) => {
                    self.current_tip_height = self
                        .db
                        .get_block_info_from_id(Some(&mut dbtx), block_id)
                        .await?
                        .ok_or(eyre::eyre!("Block not found in TxSenderTask"))?
                        .1;
                    tracing::info!(
                        height = self.current_tip_height,
                        block_id = %block_id,
                        "Block mined, confirming transactions..."
                    );

                    self.db.confirm_transactions(&mut dbtx, block_id).await?;

                    dbtx.commit().await?;
                    true
                }
                BitcoinSyncerEvent::ReorgedBlock(block_id) => {
                    let height = self
                        .db
                        .get_block_info_from_id(Some(&mut dbtx), block_id)
                        .await?
                        .ok_or(eyre::eyre!("Block not found in TxSenderTask"))?
                        .1;
                    tracing::info!(
                        height = height,
                        block_id = %block_id,
                        "Reorged happened, unconfirming transactions..."
                    );

                    self.db.unconfirm_transactions(&mut dbtx, block_id).await?;

                    dbtx.commit().await?;
                    true
                }
            })
        }
        .await?;

        // If there is a block update, it is possible that there are more.
        // Before sending, fetch all events and process them without waiting.
        if is_block_update {
            return Ok(true);
        }

<<<<<<< HEAD
        // TODO: Get actual fee rate.
        // tracing::info!("TXSENDER: Getting fee rate");
        // let fee_rate_result = self.inner.get_fee_rate().await;
        // tracing::info!("TXSENDER: Fee rate result: {:?}", fee_rate_result);
        // let fee_rate = fee_rate_result?;
        // tracing::info!("TXSENDER: Trying to send unconfirmed txs");
        let fee_rate = FeeRate::from_sat_per_vb_unchecked(1);
=======
        tracing::info!("TXSENDER: Getting fee rate");
        let fee_rate_result = self.inner.get_fee_rate().await;
        tracing::info!("TXSENDER: Fee rate result: {:?}", fee_rate_result);
        let fee_rate = fee_rate_result?;
>>>>>>> b95bc5a9

        self.inner
            .try_to_send_unconfirmed_txs(fee_rate, self.current_tip_height)
            .await?;

        Ok(false)
    }
}

impl IntoTask for TxSender {
    type Task = WithDelay<IgnoreError<TxSenderTask>>;

    fn into_task(self) -> Self::Task {
        TxSenderTask {
            db: self.db.clone(),
            current_tip_height: 0,
            inner: self,
        }
        .ignore_error()
        .with_delay(POLL_DELAY)
    }
}<|MERGE_RESOLUTION|>--- conflicted
+++ resolved
@@ -1,4 +1,3 @@
-<<<<<<< HEAD
 //! # Transaction Sender Task
 //!
 //! This module provides [`Task`] implementation for [`TxSender`].
@@ -6,20 +5,10 @@
 //! This task will fetch block events from Bitcoin Syncer and confirms or
 //! unconfirms transaction based on the event. Finally, it will try to send
 //! candidate transactions.
-=======
-use std::time::Duration;
-
-use tonic::async_trait;
->>>>>>> b95bc5a9
 
 use super::TxSender;
 use crate::errors::ResultExt;
-<<<<<<< HEAD
-use crate::task::{IgnoreError, WithDelay};
-=======
-
 use crate::task::{IgnoreError, TaskVariant, WithDelay};
->>>>>>> b95bc5a9
 use crate::{
     bitcoin_syncer::BitcoinSyncerEvent,
     database::Database,
@@ -62,10 +51,7 @@
             };
             tracing::info!("Received Bitcoin syncer event: {:?}", event);
 
-<<<<<<< HEAD
-=======
             tracing::debug!("TXSENDER: Event: {:?}", event);
->>>>>>> b95bc5a9
             Ok::<_, BridgeError>(match event {
                 BitcoinSyncerEvent::NewBlock(block_id) => {
                     self.current_tip_height = self
@@ -113,20 +99,10 @@
             return Ok(true);
         }
 
-<<<<<<< HEAD
-        // TODO: Get actual fee rate.
-        // tracing::info!("TXSENDER: Getting fee rate");
-        // let fee_rate_result = self.inner.get_fee_rate().await;
-        // tracing::info!("TXSENDER: Fee rate result: {:?}", fee_rate_result);
-        // let fee_rate = fee_rate_result?;
-        // tracing::info!("TXSENDER: Trying to send unconfirmed txs");
-        let fee_rate = FeeRate::from_sat_per_vb_unchecked(1);
-=======
         tracing::info!("TXSENDER: Getting fee rate");
         let fee_rate_result = self.inner.get_fee_rate().await;
         tracing::info!("TXSENDER: Fee rate result: {:?}", fee_rate_result);
         let fee_rate = fee_rate_result?;
->>>>>>> b95bc5a9
 
         self.inner
             .try_to_send_unconfirmed_txs(fee_rate, self.current_tip_height)
