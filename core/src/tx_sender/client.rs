//! # Transaction Sender Client
//!
//! This module is provides a client which is responsible for inserting
//! transactions into the sending queue.

use super::Result;
use super::{ActivatedWithOutpoint, ActivatedWithTxid};
use crate::builder::transaction::input::UtxoVout;
use crate::errors::ResultExt;
use crate::operator::RoundIndex;
use crate::rpc;
use crate::utils::{FeePayingType, RbfSigningInfo, TxMetadata};
use crate::{
    builder::transaction::TransactionType,
    config::BridgeConfig,
    database::{Database, DatabaseTransaction},
};
use bitcoin::hashes::Hash;
use bitcoin::{OutPoint, Transaction, Txid};
use std::collections::BTreeMap;

#[derive(Debug, Clone)]
pub struct TxSenderClient {
    pub(super) db: Database,
    pub(super) tx_sender_consumer_id: String,
}

impl TxSenderClient {
    pub fn new(db: Database, tx_sender_consumer_id: String) -> Self {
        Self {
            db,
            tx_sender_consumer_id,
        }
    }

    /// Saves a transaction to the database queue for sending/fee bumping.
    ///
    /// This function determines the initial parameters for a transaction send attempt,
    /// including its [`FeePayingType`], associated metadata, and dependencies (cancellations/activations).
    /// It then persists this information in the database via [`Database::save_tx`] and related functions.
    /// The actual sending logic (CPFP/RBF) is handled later by the transaction sender's task loop.
    ///
    /// # Default Activation and Cancellation Conditions
    ///
    /// By default, this function automatically adds cancellation conditions for all outpoints
    /// spent by the `signed_tx` itself. If `signed_tx` confirms, these input outpoints
    /// are marked as spent/cancelled in the database.
    ///
    /// There are no default activation conditions added implicitly; all activation prerequisites
    /// must be explicitly provided via the `activate_txids` and `activate_outpoints` arguments.
    ///
    /// # Arguments
    /// * `dbtx` - An active database transaction.
    /// * `tx_metadata` - Optional metadata about the transaction's purpose.
    /// * `signed_tx` - The transaction to be potentially sent.
    /// * `fee_paying_type` - Whether to use CPFP or RBF for fee management.
    /// * `cancel_outpoints` - Outpoints that should be marked invalid if this tx confirms (in addition to the tx's own inputs).
    /// * `cancel_txids` - Txids that should be marked invalid if this tx confirms.
    /// * `activate_txids` - Txids that are prerequisites for this tx, potentially with a relative timelock.
    /// * `activate_outpoints` - Outpoints that are prerequisites for this tx, potentially with a relative timelock.
    ///
    /// # Returns
    ///
    /// - [`u32`]: The database ID (`try_to_send_id`) assigned to this send attempt.
    #[tracing::instrument(err(level = tracing::Level::ERROR), ret(level = tracing::Level::TRACE), skip_all, fields(?tx_metadata, consumer = self.tx_sender_consumer_id))]
    #[allow(clippy::too_many_arguments)]
    pub async fn insert_try_to_send(
        &self,
        dbtx: DatabaseTransaction<'_, '_>,
        tx_metadata: Option<TxMetadata>,
        signed_tx: &Transaction,
        fee_paying_type: FeePayingType,
        rbf_signing_info: Option<RbfSigningInfo>,
        cancel_outpoints: &[OutPoint],
        cancel_txids: &[Txid],
        activate_txids: &[ActivatedWithTxid],
        activate_outpoints: &[ActivatedWithOutpoint],
    ) -> Result<u32> {
        let txid = signed_tx.compute_txid();

        tracing::debug!(
            "{} added tx {} with txid {} to the queue",
            self.tx_sender_consumer_id,
            tx_metadata
                .map(|data| format!("{:?}", data.tx_type))
                .unwrap_or("N/A".to_string()),
            txid
        );

<<<<<<< HEAD
=======
        let txid = signed_tx.compute_txid();

        // do not add duplicate transactions to the txsender
        let tx_exists = self
            .db
            .check_if_tx_exists_on_txsender(Some(dbtx), txid)
            .await
            .map_to_eyre()?;
        if let Some(try_to_send_id) = tx_exists {
            return Ok(try_to_send_id);
        }

>>>>>>> 00832f1a
        let try_to_send_id = self
            .db
            .save_tx(
                Some(dbtx),
                tx_metadata,
                signed_tx,
                fee_paying_type,
                txid,
                rbf_signing_info,
            )
            .await
            .map_to_eyre()?;

        for input_outpoint in signed_tx.input.iter().map(|input| input.previous_output) {
            self.db
                .save_cancelled_outpoint(Some(dbtx), try_to_send_id, input_outpoint)
                .await
                .map_to_eyre()?;
        }

        for outpoint in cancel_outpoints {
            self.db
                .save_cancelled_outpoint(Some(dbtx), try_to_send_id, *outpoint)
                .await
                .map_to_eyre()?;
        }

        for txid in cancel_txids {
            self.db
                .save_cancelled_txid(Some(dbtx), try_to_send_id, *txid)
                .await
                .map_to_eyre()?;
        }

        let mut max_timelock_of_activated_txids = BTreeMap::new();

        for activated_txid in activate_txids {
            let timelock = max_timelock_of_activated_txids
                .entry(activated_txid.txid)
                .or_insert(activated_txid.relative_block_height);
            if *timelock < activated_txid.relative_block_height {
                *timelock = activated_txid.relative_block_height;
            }
        }

        for input in signed_tx.input.iter() {
            let relative_block_height = if input.sequence.is_relative_lock_time() {
                let relative_locktime = input
                    .sequence
                    .to_relative_lock_time()
                    .expect("Invalid relative locktime");
                match relative_locktime {
                    bitcoin::relative::LockTime::Blocks(height) => height.value() as u32,
                    _ => {
                        return Err(eyre::eyre!("Invalid relative locktime").into());
                    }
                }
            } else {
                0
            };
            let timelock = max_timelock_of_activated_txids
                .entry(input.previous_output.txid)
                .or_insert(relative_block_height);
            if *timelock < relative_block_height {
                *timelock = relative_block_height;
            }
        }

        for (txid, timelock) in max_timelock_of_activated_txids {
            self.db
                .save_activated_txid(
                    Some(dbtx),
                    try_to_send_id,
                    &ActivatedWithTxid {
                        txid,
                        relative_block_height: timelock,
                    },
                )
                .await
                .map_to_eyre()?;
        }

        for activated_outpoint in activate_outpoints {
            self.db
                .save_activated_outpoint(Some(dbtx), try_to_send_id, activated_outpoint)
                .await
                .map_to_eyre()?;
        }

        Ok(try_to_send_id)
    }

    /// Adds a transaction to the sending queue based on its type and configuration.
    ///
    /// This is a higher-level wrapper around [`Self::insert_try_to_send`]. It determines the
    /// appropriate `FeePayingType` (CPFP or RBF) and any specific cancellation or activation
    /// dependencies based on the `tx_type` and `config`.
    ///
    /// For example:
    /// - `Challenge` transactions use `RBF`.
    /// - Most other transactions default to `CPFP`.
    /// - Specific types like `OperatorChallengeAck` might activate certain outpoints
    ///   based on related transactions (`kickoff_txid`).
    ///
    /// # Arguments
    /// * `dbtx` - An active database transaction.
    /// * `tx_type` - The semantic type of the transaction.
    /// * `signed_tx` - The transaction itself.
    /// * `related_txs` - Other transactions potentially related (e.g., the kickoff for a challenge ack).
    /// * `tx_metadata` - Optional metadata, `tx_type` will be added/overridden.
    /// * `config` - Bridge configuration providing parameters like finality depth.
    ///
    /// # Returns
    ///
    /// - [`u32`]: The database ID (`try_to_send_id`) assigned to this send attempt.
    #[allow(clippy::too_many_arguments)]
    pub async fn add_tx_to_queue<'a>(
        &'a self,
        dbtx: DatabaseTransaction<'a, '_>,
        tx_type: TransactionType,
        signed_tx: &Transaction,
        related_txs: &[(TransactionType, Transaction)],
        tx_metadata: Option<TxMetadata>,
        config: &BridgeConfig,
        rbf_info: Option<RbfSigningInfo>,
    ) -> Result<u32> {
        let tx_metadata = tx_metadata.map(|mut data| {
            data.tx_type = tx_type;
            data
        });
        match tx_type {
            TransactionType::Kickoff
            | TransactionType::Dummy
            | TransactionType::ChallengeTimeout
            | TransactionType::DisproveTimeout
            | TransactionType::Reimburse
            | TransactionType::Round
            | TransactionType::OperatorChallengeNack(_)
            | TransactionType::UnspentKickoff(_)
            | TransactionType::MoveToVault
            | TransactionType::BurnUnusedKickoffConnectors
            | TransactionType::KickoffNotFinalized
            | TransactionType::MiniAssert(_)
            | TransactionType::LatestBlockhashTimeout
            | TransactionType::LatestBlockhash
            | TransactionType::EmergencyStop
            | TransactionType::OptimisticPayout
            | TransactionType::ReadyToReimburse
            | TransactionType::ReplacementDeposit
            | TransactionType::AssertTimeout(_) => {
                // no_dependency and cpfp
                self.insert_try_to_send(
                    dbtx,
                    tx_metadata,
                    signed_tx,
                    FeePayingType::CPFP,
                    rbf_info,
                    &[],
                    &[],
                    &[],
                    &[],
                )
                .await
            }
            TransactionType::Challenge
            | TransactionType::WatchtowerChallenge(_)
            | TransactionType::Payout => {
                self.insert_try_to_send(
                    dbtx,
                    tx_metadata,
                    signed_tx,
                    FeePayingType::RBF,
                    rbf_info,
                    &[],
                    &[],
                    &[],
                    &[],
                )
                .await
            }
            TransactionType::WatchtowerChallengeTimeout(_) => {
                // do not send watchtowet timeout if kickoff is already finalized
                // which is done by adding kickoff finalizer utxo to cancel_outpoints
                // this is not needed for any timeouts that spend the kickoff finalizer utxo like AssertTimeout
                let kickoff_txid = related_txs
                    .iter()
                    .find_map(|(tx_type, tx)| {
                        if let TransactionType::Kickoff = tx_type {
                            Some(tx.compute_txid())
                        } else {
                            None
                        }
                    })
                    .ok_or(eyre::eyre!("Couldn't find kickoff tx in related_txs"))?;
                self.insert_try_to_send(
                    dbtx,
                    tx_metadata,
                    signed_tx,
                    FeePayingType::CPFP,
                    rbf_info,
                    &[OutPoint {
                        txid: kickoff_txid,
                        vout: UtxoVout::KickoffFinalizer.get_vout(),
                    }],
                    &[],
                    &[],
                    &[],
                )
                .await
            }
            TransactionType::OperatorChallengeAck(watchtower_idx) => {
                let kickoff_txid = related_txs
                    .iter()
                    .find_map(|(tx_type, tx)| {
                        if let TransactionType::Kickoff = tx_type {
                            Some(tx.compute_txid())
                        } else {
                            None
                        }
                    })
                    .ok_or(eyre::eyre!("Couldn't find kickoff tx in related_txs"))?;
                self.insert_try_to_send(
                    dbtx,
                    tx_metadata,
                    signed_tx,
                    FeePayingType::CPFP,
                    rbf_info,
                    &[],
                    &[],
                    &[],
                    &[ActivatedWithOutpoint {
                        // only send OperatorChallengeAck if corresponding watchtower challenge is sent
                        outpoint: OutPoint {
                            txid: kickoff_txid,
                            vout: UtxoVout::WatchtowerChallenge(watchtower_idx).get_vout(),
                        },
                        relative_block_height: config.protocol_paramset().finality_depth,
                    }],
                )
                .await
            }
            TransactionType::Disprove => {
                self.insert_try_to_send(
                    dbtx,
                    tx_metadata,
                    signed_tx,
                    FeePayingType::NoFunding,
                    rbf_info,
                    &[],
                    &[],
                    &[],
                    &[],
                )
                .await
            }
            TransactionType::AllNeededForDeposit | TransactionType::YieldKickoffTxid => {
                unreachable!()
            }
        }
    }

    /// Returns debugging information for a transaction
    ///
    /// This function gathers all debugging information about a transaction from the database,
    /// including its state history, fee payer UTXOs, submission errors, and current state.
    ///
    /// # Arguments
    /// * `id` - The ID of the transaction to debug
    ///
    /// # Returns
    /// A comprehensive debug info structure with all available information about the transaction
    pub async fn debug_tx(&self, id: u32) -> Result<crate::rpc::clementine::TxDebugInfo> {
        use crate::rpc::clementine::{TxDebugFeePayerUtxo, TxDebugInfo, TxDebugSubmissionError};

        let (tx_metadata, tx, fee_paying_type, seen_block_id, _) =
            self.db.get_try_to_send_tx(None, id).await.map_to_eyre()?;

        let submission_errors = self
            .db
            .get_tx_debug_submission_errors(None, id)
            .await
            .map_to_eyre()?;

        let submission_errors = submission_errors
            .into_iter()
            .map(|(error_message, timestamp)| TxDebugSubmissionError {
                error_message,
                timestamp,
            })
            .collect();

        let current_state = self.db.get_tx_debug_info(None, id).await.map_to_eyre()?;

        let fee_payer_utxos = self
            .db
            .get_tx_debug_fee_payer_utxos(None, id)
            .await
            .map_to_eyre()?;

        let fee_payer_utxos = fee_payer_utxos
            .into_iter()
            .map(|(txid, vout, amount, confirmed)| {
                Ok(TxDebugFeePayerUtxo {
                    txid: Some(txid.into()),
                    vout,
                    amount: amount.to_sat(),
                    confirmed,
                })
            })
            .collect::<Result<Vec<_>>>()?;

        let txid = match fee_paying_type {
            FeePayingType::CPFP | FeePayingType::NoFunding => tx.compute_txid(),
            FeePayingType::RBF => self
                .db
                .get_last_rbf_txid(None, id)
                .await
                .map_to_eyre()?
                .unwrap_or(Txid::all_zeros()),
        };
        let debug_info = TxDebugInfo {
            id,
            is_active: seen_block_id.is_none(),
            current_state: current_state.unwrap_or_else(|| "unknown".to_string()),
            submission_errors,
            created_at: "".to_string(),
            txid: Some(txid.into()),
            fee_paying_type: format!("{:?}", fee_paying_type),
            fee_payer_utxos_count: fee_payer_utxos.len() as u32,
            fee_payer_utxos_confirmed_count: fee_payer_utxos
                .iter()
                .filter(|TxDebugFeePayerUtxo { confirmed, .. }| *confirmed)
                .count() as u32,
            fee_payer_utxos,
            raw_tx: bitcoin::consensus::serialize(&tx),
            metadata: tx_metadata.map(|metadata| rpc::clementine::TxMetadata {
                deposit_outpoint: metadata.deposit_outpoint.map(Into::into),
                operator_xonly_pk: metadata.operator_xonly_pk.map(Into::into),

                round_idx: metadata
                    .round_idx
                    .unwrap_or(RoundIndex::Round(0))
                    .to_index() as u32,
                kickoff_idx: metadata.kickoff_idx.unwrap_or(0),
                tx_type: Some(metadata.tx_type.into()),
            }),
        };

        Ok(debug_info)
    }
}<|MERGE_RESOLUTION|>--- conflicted
+++ resolved
@@ -87,10 +87,6 @@
             txid
         );
 
-<<<<<<< HEAD
-=======
-        let txid = signed_tx.compute_txid();
-
         // do not add duplicate transactions to the txsender
         let tx_exists = self
             .db
@@ -101,7 +97,6 @@
             return Ok(try_to_send_id);
         }
 
->>>>>>> 00832f1a
         let try_to_send_id = self
             .db
             .save_tx(
