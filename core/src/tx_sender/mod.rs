use crate::config::protocol::ProtocolParamset;
use crate::errors::ResultExt;
use crate::utils::FeePayingType;
use crate::{
    actor::Actor,
    builder::{self},
    database::Database,
    extended_rpc::ExtendedRpc,
    utils::TxMetadata,
};
use alloy::transports::http::reqwest;
use bitcoin::taproot::TaprootSpendInfo;
use bitcoin::{Amount, FeeRate, Network, OutPoint, Transaction, TxOut, Txid, Weight};
use bitcoincore_rpc::RpcApi;
use eyre::eyre;
use eyre::ContextCompat;
use eyre::OptionExt;
use eyre::WrapErr;

#[cfg(test)]
use std::env;

mod client;
mod cpfp;
mod nonstandard;
mod rbf;
mod task;

pub use client::TxSenderClient;
pub use task::TxSenderTask;

// Define a macro for logging errors and saving them to the database
macro_rules! log_error_for_tx {
    ($db:expr, $try_to_send_id:expr, $err:expr) => {{
        let db = $db.clone();
        let try_to_send_id = $try_to_send_id;
        let err = $err.to_string();
        tracing::warn!(try_to_send_id, "{}", err);
        tokio::spawn(async move {
            let _ = db
                .save_tx_debug_submission_error(try_to_send_id, &err)
                .await;
        });
    }};
}

// Exports to this module.
use log_error_for_tx;

/// Manages the process of sending Bitcoin transactions, including handling fee bumping
/// strategies like Replace-By-Fee (RBF) and Child-Pays-For-Parent (CPFP).
///
/// It interacts with a Bitcoin Core RPC endpoint (`ExtendedRpc`) to query network state
/// (like fee rates) and submit transactions. It uses a `Database` to persist transaction
/// state, track confirmation status, and manage associated data like fee payer UTXOs.
/// The `Actor` provides signing capabilities for transactions controlled by this service.
#[derive(Clone, Debug)]
pub struct TxSender {
    pub signer: Actor,
    pub rpc: ExtendedRpc,
    pub db: Database,
    pub btc_syncer_consumer_id: String,
    paramset: &'static ProtocolParamset,
    cached_spendinfo: TaprootSpendInfo,
<<<<<<< HEAD
    http_client: reqwest::Client,
=======
    pub mempool_api_host: Option<String>,
    pub mempool_api_endpoint: Option<String>,
>>>>>>> 9eda9c0e
}

#[derive(Copy, Clone, Debug, Eq, Hash, PartialEq, PartialOrd, Ord)]
pub struct ActivatedWithTxid {
    pub txid: Txid,
    pub relative_block_height: u32,
}

#[derive(Copy, Clone, Debug, Eq, Hash, PartialEq, PartialOrd, Ord)]
pub struct ActivatedWithOutpoint {
    pub outpoint: OutPoint,
    pub relative_block_height: u32,
}

#[derive(Debug, thiserror::Error)]
pub enum SendTxError {
    #[error("Unconfirmed fee payer UTXOs left")]
    UnconfirmedFeePayerUTXOsLeft,
    #[error("Insufficient fee payer amount")]
    InsufficientFeePayerAmount,

    #[error("Failed to create a PSBT for fee bump")]
    PsbtError(String),

    #[error("Network error: {0}")]
    NetworkError(String),

    #[error(transparent)]
    Other(#[from] eyre::Report),
}

type Result<T> = std::result::Result<T, SendTxError>;

impl TxSender {
    pub fn new(
        signer: Actor,
        rpc: ExtendedRpc,
        db: Database,
        btc_syncer_consumer_id: String,
        paramset: &'static ProtocolParamset,
        mempool_api_host: Option<String>,
        mempool_api_endpoint: Option<String>,
    ) -> Self {
        Self {
            cached_spendinfo: builder::address::create_taproot_address(
                &[],
                Some(signer.xonly_public_key),
                paramset.network,
            )
            .1,
            signer,
            rpc,
            db,
            btc_syncer_consumer_id,
            paramset,
<<<<<<< HEAD
            http_client: reqwest::Client::new(),
=======
            mempool_api_host,
            mempool_api_endpoint,
>>>>>>> 9eda9c0e
        }
    }

    /// Gets the current recommended fee rate in sat/vb from Mempool Space or Bitcoin Core.
    async fn get_fee_rate(&self) -> Result<FeeRate> {
        match self.paramset.network {
            // Regtest and Signet use a fixed, low fee rate.
            Network::Regtest | Network::Signet => {
                tracing::debug!(
                    "Using fixed fee rate of 1 sat/vB for {} network",
                    self.paramset.network
                );
                Ok(FeeRate::from_sat_per_vb_unchecked(1))
            }

            // Mainnet and Testnet4 fetch fees from Mempool Space or Bitcoin Core RPC.
            Network::Bitcoin | Network::Testnet4 => {
                tracing::debug!("Fetching fee rate for {} network...", self.paramset.network);

                // Fetch fee from RPC provider with a fallback to the RPC node.
                let mempool_fee = get_fee_rate_from_mempool_space(
                    &self.mempool_api_host,
                    &self.mempool_api_endpoint,
                    self.paramset.network,
                )
                .await;

                let smart_fee_result: Result<Amount> = if let Ok(fee_rate) = mempool_fee {
                    Ok(fee_rate)
                } else {
                    if let Err(e) = &mempool_fee {
                        tracing::warn!(
                        "Mempool.space fee fetch failed, falling back to Bitcoin Core RPC: {:#}",
                        e
                    );
                    }

                    let fee_estimate = self
                        .rpc
                        .client
                        .estimate_smart_fee(1, None)
                        .await
                        .wrap_err("Failed to estimate smart fee using Bitcoin Core RPC")?;

                    Ok(fee_estimate
                        .fee_rate
                        .wrap_err("Failed to extract fee rate from Bitcoin Core RPC response")?)
                };

                let sat_vkb = smart_fee_result.map_or_else(
                    |err| {
                        tracing::warn!(
                            "Smart fee estimation failed, using default of 1 sat/vB. Error: {:#}",
                            err
                        );
                        1000
                    },
                    |rate| rate.to_sat(),
                );

                // Convert sat/kvB to sat/vB.
                let fee_sat_vb = sat_vkb / 1000;

                tracing::info!("Using fee rate: {} sat/vb", fee_sat_vb);
                Ok(FeeRate::from_sat_per_vb(fee_sat_vb)
                    .wrap_err("Failed to create FeeRate from calculated sat/vb")?)
            }

            // All other network types are unsupported.
            _ => Err(eyre!(
                "Fee rate estimation is not supported for network: {:?}",
                self.paramset.network
            )
            .into()),
        }
    }

    /// Calculates the total fee required for a transaction package based on the fee bumping strategy.
    ///
    /// # Arguments
    /// * `parent_tx_weight` - The weight of the main transaction being bumped.
    /// * `num_fee_payer_utxos` - The number of fee payer UTXOs used (relevant for child tx size in CPFP).
    /// * `fee_rate` - The target fee rate (sat/kwu or similar).
    /// * `fee_paying_type` - The strategy being used (CPFP or RBF).
    ///
    /// # Calculation Logic
    /// *   **CPFP:** Calculates the weight of the hypothetical child transaction based on the
    ///     number of fee payer inputs and standard P2TR output sizes. It then calculates the
    ///     fee based on the *combined virtual size* (vbytes) of the parent and child transactions,
    ///     as miners evaluate the package deal.
    /// *   **RBF:** Calculates the weight of the replacement transaction itself (assuming inputs
    ///     and potentially outputs change slightly). The fee is calculated based on the weight
    ///     of this single replacement transaction.
    ///
    /// Reference for weight estimates: <https://bitcoin.stackexchange.com/a/116959>
    fn calculate_required_fee(
        parent_tx_weight: Weight,
        num_fee_payer_utxos: usize,
        fee_rate: FeeRate,
        fee_paying_type: FeePayingType,
    ) -> Result<Amount> {
        tracing::info!(
            "Calculating required fee for {} fee payer utxos",
            num_fee_payer_utxos
        );
        // Estimate the weight of the child transaction (for CPFP) or the RBF replacement.
        // P2TR input witness adds ~57.5vbytes (230 WU). P2TR output adds 43 vbytes (172 WU).
        // Base transaction overhead (version, locktime, input/output counts) ~ 10.5 vBytes (42 WU)
        // Anchor input marker (OP_FALSE OP_RETURN ..) adds overhead. Exact WU TBD.
        // For CPFP child: (N fee payer inputs) + (1 anchor input) + (1 change output)
        // For RBF replacement: (N fee payer inputs) + (1 change output) - assuming it replaces a tx with an anchor.
        // TODO: Refine these weight estimations.
        let child_tx_weight = match fee_paying_type {
            // CPFP Child: N fee payer inputs + 1 anchor input + 1 change output + base overhead.
            // Approx WU: (230 * num_fee_payer_utxos) + 230 + 172 + base_overhead_wu
            // Simplified calculation used here needs verification.
            FeePayingType::CPFP => Weight::from_wu_usize(230 * num_fee_payer_utxos + 207 + 172), // TODO: Verify 207 WU for anchor input + overhead
            // RBF Replacement: N fee payer inputs + 1 change output + base overhead.
            // Assumes it replaces a tx of similar structure but potentially different inputs/fees.
            // Simplified calculation used here needs verification.
            FeePayingType::RBF => Weight::from_wu_usize(230 * num_fee_payer_utxos + 172), // TODO: Verify WU for RBF structure
            FeePayingType::NoFunding => Weight::from_wu_usize(0),
        };

        // Calculate total weight for fee calculation.
        // For CPFP, miners consider the effective fee rate over the combined *vbytes* of parent + child.
        // For RBF, miners consider the fee rate of the single replacement transaction's weight.
        let total_weight = match fee_paying_type {
            FeePayingType::CPFP => Weight::from_vb_unchecked(
                child_tx_weight.to_vbytes_ceil() + parent_tx_weight.to_vbytes_ceil(),
            ),
            FeePayingType::RBF => child_tx_weight + parent_tx_weight, // Should likely just be the RBF tx weight? Check RBF rules.
            FeePayingType::NoFunding => parent_tx_weight,
        };

        fee_rate
            .checked_mul_by_weight(total_weight)
            .ok_or_eyre("Fee calculation overflow")
            .map_err(Into::into)
    }

    fn is_p2a_anchor(&self, output: &TxOut) -> bool {
        output.script_pubkey
            == builder::transaction::anchor_output(self.paramset.anchor_amount()).script_pubkey
    }

    fn find_p2a_vout(&self, tx: &Transaction) -> Result<usize> {
        let p2a_anchor = tx
            .output
            .iter()
            .enumerate()
            .find(|(_, output)| self.is_p2a_anchor(output));
        if let Some((vout, _)) = p2a_anchor {
            Ok(vout)
        } else {
            Err(eyre::eyre!("P2A anchor output not found in transaction").into())
        }
    }

    /// Submit package returns the effective fee rate in btc/kvb.
    /// This function converts the btc/kvb to a fee rate in sat/vb.
    #[allow(dead_code)]
    fn btc_per_kvb_to_fee_rate(btc_per_kvb: f64) -> FeeRate {
        FeeRate::from_sat_per_vb_unchecked((btc_per_kvb * 100000.0) as u64)
    }

    /// The main loop for processing transactions requiring fee bumps or initial sending.
    ///
    /// Fetches transactions from the database that are eligible to be sent or bumped
    /// based on the `new_fee_rate` and `current_tip_height`.
    ///
    /// For each eligible transaction (`id`):
    /// 1.  **Bump Fee Payers:** Calls `bump_fees_of_fee_payer_txs` to ensure any associated,
    ///     unconfirmed fee payer UTXOs (used for CPFP) are themselves confirmed.
    /// 2.  **Send/Bump Main Tx:** Calls `send_tx` to either perform RBF or CPFP on the main
    ///     transaction (`id`) using the `new_fee_rate`.
    /// 3.  **Handle Errors:**
    ///     - `UnconfirmedFeePayerUTXOsLeft`: Skips the current tx, waiting for fee payers to confirm.
    ///     - `InsufficientFeePayerAmount`: Calls `create_fee_payer_utxo` to provision more funds
    ///       for a future CPFP attempt.
    ///     - Other errors are logged.
    ///
    /// # Arguments
    /// * `new_fee_rate` - The current target fee rate based on network conditions.
    /// * `current_tip_height` - The current blockchain height, used for time-lock checks.
    #[tracing::instrument(skip_all, fields(sender = self.btc_syncer_consumer_id, new_fee_rate, current_tip_height))]
    async fn try_to_send_unconfirmed_txs(
        &self,
        new_fee_rate: FeeRate,
        current_tip_height: u32,
    ) -> Result<()> {
        // tracing::info!("Trying to send unconfirmed txs with new fee rate: {new_fee_rate:?}, current tip height: {current_tip_height:?}");
        let txs = self
            .db
            .get_sendable_txs(None, new_fee_rate, current_tip_height)
            .await
            .map_to_eyre()?;

        if !txs.is_empty() {
            tracing::debug!("Trying to send {} sendable txs ", txs.len());
        }

        #[cfg(test)]
        {
            if env::var("TXSENDER_DBG_INACTIVE_TXS").is_ok() {
                self.db
                    .debug_inactive_txs(new_fee_rate, current_tip_height)
                    .await;
            }
        }

        for id in txs {
            // Update debug state
            tracing::debug!(
                try_to_send_id = id,
                "Processing TX in try_to_send_unconfirmed_txs with fee rate {new_fee_rate}",
            );

            let (tx_metadata, tx, fee_paying_type, seen_block_id, rbf_signing_info) =
                match self.db.get_try_to_send_tx(None, id).await {
                    Ok(res) => res,
                    Err(e) => {
                        log_error_for_tx!(self.db, id, format!("Failed to get tx details: {}", e));
                        continue;
                    }
                };

            // Check if the transaction is already confirmed (only happens if it was confirmed after this loop started)
            if let Some(block_id) = seen_block_id {
                tracing::debug!(
                    try_to_send_id = id,
                    "Transaction confirmed in block {}",
                    block_id
                );

                // Update sending state
                let _ = self
                    .db
                    .update_tx_debug_sending_state(id, "confirmed", true)
                    .await;

                continue;
            }

            let result = match fee_paying_type {
                // Send nonstandard transactions to testnet4 using the mempool.space accelerator.
                // As mempool uses out of band payment, we don't need to do cpfp or rbf.
                _ if self.paramset.network == bitcoin::Network::Testnet4
                    && self.is_bridge_tx_nonstandard(&tx) =>
                {
                    self.send_testnet4_nonstandard_tx(&tx, id).await
                }
                FeePayingType::CPFP => self.send_cpfp_tx(id, tx, tx_metadata, new_fee_rate).await,
                FeePayingType::RBF => {
                    self.send_rbf_tx(id, tx, tx_metadata, new_fee_rate, rbf_signing_info)
                        .await
                }
                FeePayingType::NoFunding => self.send_no_funding_tx(id, tx, tx_metadata).await,
            };

            if let Err(e) = result {
                log_error_for_tx!(self.db, id, format!("Failed to send tx: {:?}", e));
            }
        }

        Ok(())
    }

    pub fn client(&self) -> TxSenderClient {
        TxSenderClient::new(self.db.clone(), self.btc_syncer_consumer_id.clone())
    }

    /// Sends a transaction that is already fully funded and signed.
    ///
    /// This function is used for transactions that do not require fee bumping strategies
    /// like RBF or CPFP. The transaction is submitted directly to the Bitcoin network
    /// without any modifications.
    ///
    /// # Arguments
    /// * `try_to_send_id` - The database ID tracking this send attempt.
    /// * `tx` - The fully funded and signed transaction ready for broadcast.
    /// * `tx_metadata` - Optional metadata associated with the transaction for debugging.
    ///
    /// # Behavior
    /// 1. Attempts to broadcast the transaction using `send_raw_transaction` RPC.
    /// 2. Updates the database with success/failure state for debugging purposes.
    /// 3. Logs appropriate messages for monitoring and troubleshooting.
    ///
    /// # Returns
    /// * `Ok(())` - If the transaction was successfully broadcast.
    /// * `Err(SendTxError)` - If the broadcast failed.
    #[tracing::instrument(skip_all, fields(sender = self.btc_syncer_consumer_id, try_to_send_id, tx_meta=?tx_metadata))]
    pub(super) async fn send_no_funding_tx(
        &self,
        try_to_send_id: u32,
        tx: Transaction,
        tx_metadata: Option<TxMetadata>,
    ) -> Result<()> {
        tracing::debug!(target: "ci", "Sending no funding tx, raw tx: {:?}", hex::encode(bitcoin::consensus::serialize(&tx)));
        match self.rpc.client.send_raw_transaction(&tx).await {
            Ok(sent_txid) => {
                tracing::debug!(
                    try_to_send_id,
                    "Successfully sent no funding tx with txid {}",
                    sent_txid
                );
                let _ = self
                    .db
                    .update_tx_debug_sending_state(try_to_send_id, "no_funding_send_success", true)
                    .await;
            }
            Err(e) => {
                tracing::error!(
                    "Failed to send no funding tx with try_to_send_id: {:?} and metadata: {:?}",
                    try_to_send_id,
                    tx_metadata
                );
                let err_msg = format!("send_raw_transaction error for no funding tx: {}", e);
                log_error_for_tx!(self.db, try_to_send_id, err_msg);
                let _ = self
                    .db
                    .update_tx_debug_sending_state(try_to_send_id, "no_funding_send_failed", true)
                    .await;
                return Err(SendTxError::Other(eyre::eyre!(e)));
            }
        };

        Ok(())
    }
}

/// Fetches the current recommended fee rate from RPC provider. Currently only supports
/// Mempool Space API.
/// This function is used to get the fee rate in sat/vkb (satoshis per kilovbyte).
/// See [Mempool Space API](https://mempool.space/docs/api/rest#get-recommended-fees) for more details.
#[allow(dead_code)]
async fn get_fee_rate_from_mempool_space(
    rpc_url: &Option<String>,
    rpc_endpoint: &Option<String>,
    network: Network,
) -> Result<Amount> {
    let rpc_url = rpc_url
        .as_ref()
        .ok_or_else(|| eyre!("Fee rate API host is not configured"))?;

    let rpc_endpoint = rpc_endpoint
        .as_ref()
        .ok_or_else(|| eyre!("Fee rate API endpoint is not configured"))?;
    let url = match network {
        Network::Bitcoin => format!(
            // If the variables are not, return Error to fallback to Bitcoin Core RPC.
            "{}{}",
            rpc_url, rpc_endpoint
        ),
        Network::Testnet4 => format!("{}testnet4/{}", rpc_url, rpc_endpoint),
        // Return early with error for unsupported networks
        _ => return Err(eyre!("Unsupported network for mempool.space: {:?}", network).into()),
    };

    let fee_sat_per_vb = reqwest::get(&url)
        .await
        .wrap_err_with(|| format!("GET request to {} failed", url))?
        .json::<serde_json::Value>()
        .await
        .wrap_err_with(|| format!("Failed to parse JSON response from {}", url))?
        .get("fastestFee")
        .and_then(|fee| fee.as_u64())
        .ok_or_else(|| eyre!("'fastestFee' field not found or invalid in API response"))?;

    // The API returns the fee rate in sat/vB. We multiply by 1000 to get sat/kvB.
    let fee_rate = Amount::from_sat(fee_sat_per_vb * 1000);

    Ok(fee_rate)
}

#[cfg(test)]
mod tests {
    use super::*;
    use crate::actor::TweakCache;
    use crate::bitcoin_syncer::BitcoinSyncer;
    use crate::bitvm_client::SECP;
    use crate::builder::script::{CheckSig, SpendPath, SpendableScript};
    use crate::builder::transaction::input::SpendableTxIn;
    use crate::builder::transaction::output::UnspentTxOut;
    use crate::builder::transaction::{TransactionType, TxHandlerBuilder, DEFAULT_SEQUENCE};
    use crate::constants::{MIN_TAPROOT_AMOUNT, NON_EPHEMERAL_ANCHOR_AMOUNT};
    use crate::errors::BridgeError;
    use crate::rpc::clementine::tagged_signature::SignatureId;
    use crate::rpc::clementine::{NormalSignatureKind, NumberedSignatureKind};
    use crate::task::{IntoTask, TaskExt};
    use crate::{database::Database, test::common::*};
    use bitcoin::hashes::Hash;
    use bitcoin::secp256k1::rand;
    use bitcoin::secp256k1::SecretKey;
    use bitcoin::transaction::Version;
    use std::result::Result;
    use std::sync::Arc;
    use std::time::Duration;
    use tokio::sync::oneshot;

    impl TxSenderClient {
        pub async fn test_dbtx(
            &self,
        ) -> Result<sqlx::Transaction<'_, sqlx::Postgres>, BridgeError> {
            self.db.begin_transaction().await
        }
    }

    pub(super) async fn create_tx_sender(
        rpc: ExtendedRpc,
    ) -> (
        TxSender,
        BitcoinSyncer,
        ExtendedRpc,
        Database,
        Actor,
        bitcoin::Network,
    ) {
        let sk = SecretKey::new(&mut rand::thread_rng());
        let network = bitcoin::Network::Regtest;
        let actor = Actor::new(sk, None, network);

        let config = create_test_config_with_thread_name().await;

        let db = Database::new(&config).await.unwrap();

        let tx_sender = TxSender::new(
            actor.clone(),
            rpc.clone(),
            db.clone(),
            "tx_sender".into(),
            config.protocol_paramset(),
            config.mempool_api_host.clone(),
            config.mempool_api_endpoint.clone(),
        );

        (
            tx_sender,
            BitcoinSyncer::new(db.clone(), rpc.clone(), config.protocol_paramset())
                .await
                .unwrap(),
            rpc,
            db,
            actor,
            network,
        )
    }

    pub(super) async fn create_bg_tx_sender(
        rpc: ExtendedRpc,
    ) -> (
        TxSenderClient,
        TxSender,
        Vec<oneshot::Sender<()>>,
        ExtendedRpc,
        Database,
        Actor,
        bitcoin::Network,
    ) {
        let (tx_sender, syncer, rpc, db, actor, network) = create_tx_sender(rpc).await;

        let sender_task = tx_sender.clone().into_task().cancelable_loop();
        sender_task.0.into_bg();

        let syncer_task = syncer.into_task().cancelable_loop();
        syncer_task.0.into_bg();

        (
            tx_sender.client(),
            tx_sender,
            vec![sender_task.1, syncer_task.1],
            rpc,
            db,
            actor,
            network,
        )
    }

    async fn create_bumpable_tx(
        rpc: &ExtendedRpc,
        signer: &Actor,
        network: bitcoin::Network,
        fee_paying_type: FeePayingType,
        requires_rbf_signing_info: bool,
    ) -> Result<Transaction, BridgeError> {
        let (address, spend_info) =
            builder::address::create_taproot_address(&[], Some(signer.xonly_public_key), network);

        let amount = Amount::from_sat(100000);
        let outpoint = rpc.send_to_address(&address, amount).await?;
        rpc.mine_blocks(1).await?;

        let version = match fee_paying_type {
            FeePayingType::CPFP => Version::non_standard(3),
            FeePayingType::RBF | FeePayingType::NoFunding => Version::TWO,
        };

        let mut txhandler = TxHandlerBuilder::new(TransactionType::Dummy)
            .with_version(version)
            .add_input(
                match fee_paying_type {
                    FeePayingType::CPFP => {
                        SignatureId::from(NormalSignatureKind::OperatorSighashDefault)
                    }
                    FeePayingType::RBF if !requires_rbf_signing_info => {
                        NormalSignatureKind::Challenge.into()
                    }
                    FeePayingType::RBF => (NumberedSignatureKind::WatchtowerChallenge, 0i32).into(),
                    FeePayingType::NoFunding => {
                        unreachable!("AlreadyFunded should not be used for bumpable txs")
                    }
                },
                SpendableTxIn::new(
                    outpoint,
                    TxOut {
                        value: amount,
                        script_pubkey: address.script_pubkey(),
                    },
                    vec![],
                    Some(spend_info),
                ),
                SpendPath::KeySpend,
                DEFAULT_SEQUENCE,
            )
            .add_output(UnspentTxOut::from_partial(TxOut {
                value: amount - NON_EPHEMERAL_ANCHOR_AMOUNT - MIN_TAPROOT_AMOUNT * 3, // buffer so that rbf works without adding inputs
                script_pubkey: address.script_pubkey(), // In practice, should be the wallet address, not the signer address
            }))
            .add_output(UnspentTxOut::from_partial(
                builder::transaction::non_ephemeral_anchor_output(),
            ))
            .finalize();

        signer
            .tx_sign_and_fill_sigs(&mut txhandler, &[], None)
            .unwrap();

        let tx = txhandler.get_cached_tx().clone();
        Ok(tx)
    }

    #[tokio::test]
    async fn test_try_to_send_duplicate() -> Result<(), BridgeError> {
        let mut config = create_test_config_with_thread_name().await;
        let regtest = create_regtest_rpc(&mut config).await;
        let rpc = regtest.rpc().clone();

        rpc.mine_blocks(1).await.unwrap();

        let (client, _tx_sender, _cancel_txs, rpc, db, signer, network) =
            create_bg_tx_sender(rpc).await;

        let tx = create_bumpable_tx(&rpc, &signer, network, FeePayingType::CPFP, false)
            .await
            .unwrap();

        let mut dbtx = db.begin_transaction().await.unwrap();
        let tx_id1 = client
            .insert_try_to_send(
                &mut dbtx,
                None,
                &tx,
                FeePayingType::CPFP,
                None,
                &[],
                &[],
                &[],
                &[],
            )
            .await
            .unwrap();
        let tx_id2 = client
            .insert_try_to_send(
                &mut dbtx,
                None,
                &tx,
                FeePayingType::CPFP,
                None,
                &[],
                &[],
                &[],
                &[],
            )
            .await
            .unwrap(); // It is ok to call this twice
        dbtx.commit().await.unwrap();

        poll_until_condition(
            async || {
                rpc.mine_blocks(1).await.unwrap();

                match rpc
                    .client
                    .get_raw_transaction_info(&tx.compute_txid(), None)
                    .await
                {
                    Ok(tx_result) => {
                        if let Some(conf) = tx_result.confirmations {
                            return Ok(conf > 0);
                        }
                        Ok(false)
                    }
                    Err(_) => Ok(false),
                }
            },
            Some(Duration::from_secs(30)),
            Some(Duration::from_millis(100)),
        )
        .await
        .expect("Tx was not confirmed in time");

        poll_until_condition(
            async || {
                let (_, _, _, tx_id1_seen_block_id, _) =
                    db.get_try_to_send_tx(None, tx_id1).await.unwrap();
                let (_, _, _, tx_id2_seen_block_id, _) =
                    db.get_try_to_send_tx(None, tx_id2).await.unwrap();

                // Wait for tx sender to catch up to bitcoin syncer
                Ok(tx_id2_seen_block_id.is_some() && tx_id1_seen_block_id.is_some())
            },
            Some(Duration::from_secs(5)),
            Some(Duration::from_millis(100)),
        )
        .await
        .expect("Tx was not confirmed in time");

        Ok(())
    }

    #[tokio::test]
    async fn get_fee_rate() {
        let mut config = create_test_config_with_thread_name().await;
        let regtest = create_regtest_rpc(&mut config).await;
        let rpc = regtest.rpc().clone();
        let db = Database::new(&config).await.unwrap();

        let amount = Amount::from_sat(100_000);
        let signer = Actor::new(
            config.secret_key,
            config.winternitz_secret_key,
            config.protocol_paramset().network,
        );
        let (xonly_pk, _) = config.secret_key.public_key(&SECP).x_only_public_key();

        let tx_sender = TxSender::new(
            signer.clone(),
            rpc.clone(),
            db,
            "tx_sender".into(),
            config.protocol_paramset(),
            config.mempool_api_host.clone(),
            config.mempool_api_endpoint.clone(),
        );

        let scripts: Vec<Arc<dyn SpendableScript>> =
            vec![Arc::new(CheckSig::new(xonly_pk)).clone()];
        let (taproot_address, taproot_spend_info) = builder::address::create_taproot_address(
            &scripts
                .iter()
                .map(|s| s.to_script_buf())
                .collect::<Vec<_>>(),
            None,
            config.protocol_paramset().network,
        );

        let input_utxo = rpc.send_to_address(&taproot_address, amount).await.unwrap();

        let builder = TxHandlerBuilder::new(TransactionType::Dummy).add_input(
            NormalSignatureKind::NotStored,
            SpendableTxIn::new(
                input_utxo,
                TxOut {
                    value: amount,
                    script_pubkey: taproot_address.script_pubkey(),
                },
                scripts.clone(),
                Some(taproot_spend_info.clone()),
            ),
            SpendPath::ScriptSpend(0),
            DEFAULT_SEQUENCE,
        );

        let mut will_fail_handler = builder
            .clone()
            .add_output(UnspentTxOut::new(
                TxOut {
                    value: amount,
                    script_pubkey: taproot_address.script_pubkey(),
                },
                scripts.clone(),
                Some(taproot_spend_info.clone()),
            ))
            .finalize();

        let mut tweak_cache = TweakCache::default();
        signer
            .tx_sign_and_fill_sigs(&mut will_fail_handler, &[], Some(&mut tweak_cache))
            .unwrap();

        rpc.mine_blocks(1).await.unwrap();
        let mempool_info = rpc.client.get_mempool_info().await.unwrap();
        tracing::info!("Mempool info: {:?}", mempool_info);

        let will_fail_tx = will_fail_handler.get_cached_tx();

        if mempool_info.mempool_min_fee.to_sat() > 0 {
            assert!(rpc.client.send_raw_transaction(will_fail_tx).await.is_err());
        }

        // Calculate and send with fee.
        let fee_rate = tx_sender.get_fee_rate().await.unwrap();
        let fee = TxSender::calculate_required_fee(
            will_fail_tx.weight(),
            1,
            fee_rate,
            FeePayingType::CPFP,
        )
        .unwrap();
        tracing::info!("Fee rate: {:?}, fee: {}", fee_rate, fee);

        let mut will_successful_handler = builder
            .add_output(UnspentTxOut::new(
                TxOut {
                    value: amount - fee,
                    script_pubkey: taproot_address.script_pubkey(),
                },
                scripts,
                Some(taproot_spend_info),
            ))
            .finalize();
        signer
            .tx_sign_and_fill_sigs(&mut will_successful_handler, &[], Some(&mut tweak_cache))
            .unwrap();

        rpc.mine_blocks(1).await.unwrap();

        rpc.client
            .send_raw_transaction(will_successful_handler.get_cached_tx())
            .await
            .unwrap();
    }

    #[tokio::test]
    async fn test_send_no_funding_tx() -> Result<(), BridgeError> {
        // Initialize RPC, tx_sender and other components
        let mut config = create_test_config_with_thread_name().await;
        let rpc = create_regtest_rpc(&mut config).await;

        let (tx_sender, btc_sender, rpc, db, signer, network) =
            create_tx_sender(rpc.rpc().clone()).await;
        let pair = btc_sender.into_task().cancelable_loop();
        pair.0.into_bg();

        // Create a transaction that doesn't need funding
        let tx = rbf::tests::create_rbf_tx(&rpc, &signer, network, false).await?;

        // Insert the transaction into the database
        let mut dbtx = db.begin_transaction().await?;
        let try_to_send_id = tx_sender
            .client()
            .insert_try_to_send(
                &mut dbtx,
                None, // No metadata
                &tx,
                FeePayingType::NoFunding,
                None,
                &[], // No cancel outpoints
                &[], // No cancel txids
                &[], // No activate txids
                &[], // No activate outpoints
            )
            .await?;
        dbtx.commit().await?;

        // Test send_rbf_tx
        tx_sender
            .send_no_funding_tx(try_to_send_id, tx.clone(), None)
            .await
            .expect("Already funded should succeed");

        tx_sender
            .send_no_funding_tx(try_to_send_id, tx.clone(), None)
            .await
            .expect("Should not return error if sent again");

        // Verify that the transaction was fee-bumped
        let tx_debug_info = tx_sender
            .client()
            .debug_tx(try_to_send_id)
            .await
            .expect("Transaction should be have debug info");

        // Get the actual transaction from the mempool
        rpc.get_tx_of_txid(&bitcoin::Txid::from_byte_array(
            tx_debug_info.txid.unwrap().txid.try_into().unwrap(),
        ))
        .await
        .expect("Transaction should be in mempool");

        tx_sender
            .send_no_funding_tx(try_to_send_id, tx.clone(), None)
            .await
            .expect("Should not return error if sent again but still in mempool");

        Ok(())
    }

    #[tokio::test]
    async fn test_mempool_space_fee_rate_mainnet() {
        get_fee_rate_from_mempool_space(
            &Some("https://mempool.space/".to_string()),
            &Some("api/v1/fees/recommended".to_string()),
            bitcoin::Network::Bitcoin,
        )
        .await
        .unwrap();
    }

    #[tokio::test]
    async fn test_mempool_space_fee_rate_testnet4() {
        get_fee_rate_from_mempool_space(
            &Some("https://mempool.space/".to_string()),
            &Some("api/v1/fees/recommended".to_string()),
            bitcoin::Network::Testnet4,
        )
        .await
        .unwrap();
    }

    #[tokio::test]
    #[should_panic(expected = "Unsupported network for mempool.space: Regtest")]
    async fn test_mempool_space_fee_rate_regtest() {
        get_fee_rate_from_mempool_space(
            &Some("https://mempool.space/".to_string()),
            &Some("api/v1/fees/recommended".to_string()),
            bitcoin::Network::Regtest,
        )
        .await
        .unwrap();
    }

    #[tokio::test]
    #[should_panic(expected = "Unsupported network for mempool.space: Signet")]
    async fn test_mempool_space_fee_rate_signet() {
        get_fee_rate_from_mempool_space(
            &Some("https://mempool.space/".to_string()),
            &Some("api/v1/fees/recommended".to_string()),
            bitcoin::Network::Signet,
        )
        .await
        .unwrap();
    }
}<|MERGE_RESOLUTION|>--- conflicted
+++ resolved
@@ -62,12 +62,9 @@
     pub btc_syncer_consumer_id: String,
     paramset: &'static ProtocolParamset,
     cached_spendinfo: TaprootSpendInfo,
-<<<<<<< HEAD
     http_client: reqwest::Client,
-=======
     pub mempool_api_host: Option<String>,
     pub mempool_api_endpoint: Option<String>,
->>>>>>> 9eda9c0e
 }
 
 #[derive(Copy, Clone, Debug, Eq, Hash, PartialEq, PartialOrd, Ord)]
@@ -123,12 +120,9 @@
             db,
             btc_syncer_consumer_id,
             paramset,
-<<<<<<< HEAD
             http_client: reqwest::Client::new(),
-=======
             mempool_api_host,
             mempool_api_endpoint,
->>>>>>> 9eda9c0e
         }
     }
 
