<<<<<<< HEAD
//! # Transaction Sender
//!
//! Transaction sender is responsible for sending Bitcoin transactions, bumping
//! fees and making sure that transactions are finalized until the deadline, all
//! in background.
//!
//! ## Concepts
//!
//! ### Transaction/UTXO Activation and Cancelation
//!
//! Transactions and UTXOs can be marked as active, non-active or cancelled.
//!
//! Transactions/UTXOS that are marked as active are candidate transactions for
//! transaction sender. Non-active transactions/UTXOS on the other hand are, not
//! yet processed by the transaction sender.
//!
//! If a transaction/UTXO is marked as cancelled, it can't be used in
//! transaction sender anymore. Spent transactions/UTXOs are examples for that.
//!
//! An active transaction can be send if its UTXOs are also marked as active
//! and doesn't have any cancelled UTXO bounds which is specified when the send
//! transaction call is issued.
//!
//! ### Confirmed and Unconfirmed Blocks
//!
//! Blocks are marked as confirmed when they are confirmed in the Bitcoin. And
//! if a reorg happens, the blocks are marked as unconfirmed.
//!
//! After a block is confirmed, all of the transactions and UTXOs in that block
//! gets assigned with the corresponding block id. Similarly, when a block is
//! unconfirmed, all of the transactions and UTXOs in that block gets their
//! block id removed.
//!
//! ## Debugging Transaction Sender
//!
//! There are several database tables that saves the transaction states. Please
//! look for [`core/src/database/tx_sender.rs`] for more information.

=======
>>>>>>> b95bc5a9
use crate::config::protocol::ProtocolParamset;
use crate::errors::ResultExt;
use crate::utils::FeePayingType;
use crate::{
    actor::Actor,
    builder::{self},
    database::Database,
    extended_rpc::ExtendedRpc,
    utils::TxMetadata,
};
use bitcoin::taproot::TaprootSpendInfo;
<<<<<<< HEAD
use bitcoin::TapNodeHash;
use bitcoin::XOnlyPublicKey;
use bitcoin::{Amount, FeeRate, OutPoint, Transaction, TxOut, Txid, Weight};
use bitcoincore_rpc::{json::EstimateMode, RpcApi};
use eyre::OptionExt;
use serde::{Deserialize, Serialize};
=======
use bitcoin::{Amount, FeeRate, Network, OutPoint, Transaction, TxOut, Txid, Weight};
use bitcoincore_rpc::RpcApi;
use eyre::eyre;
use eyre::ContextCompat;
use eyre::OptionExt;
use eyre::WrapErr;
>>>>>>> b95bc5a9

#[cfg(test)]
use std::env;

mod client;
mod cpfp;
mod rbf;
mod task;

pub use client::TxSenderClient;
pub use task::TxSenderTask;

// Define a macro for logging errors and saving them to the database
macro_rules! log_error_for_tx {
    ($db:expr, $try_to_send_id:expr, $err:expr) => {{
        let db = $db.clone();
        let try_to_send_id = $try_to_send_id;
        let err = $err.to_string();
        tracing::warn!(try_to_send_id, "{}", err);
        tokio::spawn(async move {
            let _ = db
                .save_tx_debug_submission_error(try_to_send_id, &err)
                .await;
        });
    }};
}

// Exports to this module.
use log_error_for_tx;

/// Manages the process of sending Bitcoin transactions, including handling fee bumping
/// strategies like Replace-By-Fee (RBF) and Child-Pays-For-Parent (CPFP).
///
/// It interacts with a Bitcoin Core RPC endpoint (`ExtendedRpc`) to query network state
/// (like fee rates) and submit transactions. It uses a `Database` to persist transaction
/// state, track confirmation status, and manage associated data like fee payer UTXOs.
/// The `Actor` provides signing capabilities for transactions controlled by this service.
#[derive(Clone, Debug)]
pub struct TxSender {
    pub signer: Actor,
    pub rpc: ExtendedRpc,
    pub db: Database,
    pub btc_syncer_consumer_id: String,
    paramset: &'static ProtocolParamset,
    cached_spendinfo: TaprootSpendInfo,
    pub mempool_api_host: Option<String>,
    pub mempool_api_endpoint: Option<String>,
}

#[derive(Copy, Clone, Debug, Eq, Hash, PartialEq, PartialOrd, Ord)]
pub struct ActivatedWithTxid {
    pub txid: Txid,
    pub relative_block_height: u32,
}

#[derive(Copy, Clone, Debug, Eq, Hash, PartialEq, PartialOrd, Ord)]
pub struct ActivatedWithOutpoint {
    pub outpoint: OutPoint,
    pub relative_block_height: u32,
}

#[derive(Debug, thiserror::Error)]
pub enum SendTxError {
    #[error("Unconfirmed fee payer UTXOs left")]
    UnconfirmedFeePayerUTXOsLeft,
    #[error("Insufficient fee payer amount")]
    InsufficientFeePayerAmount,

    #[error("Failed to create a PSBT for fee bump")]
    PsbtError(String),

    #[error(transparent)]
    Other(#[from] eyre::Report),
}

type Result<T> = std::result::Result<T, SendTxError>;

impl TxSender {
    pub fn new(
        signer: Actor,
        rpc: ExtendedRpc,
        db: Database,
        btc_syncer_consumer_id: String,
        paramset: &'static ProtocolParamset,
        mempool_api_host: Option<String>,
        mempool_api_endpoint: Option<String>,
    ) -> Self {
        Self {
            cached_spendinfo: builder::address::create_taproot_address(
                &[],
                Some(signer.xonly_public_key),
                paramset.network,
            )
            .1,
            signer,
            rpc,
            db,
            btc_syncer_consumer_id,
            paramset,
            mempool_api_host,
            mempool_api_endpoint,
        }
    }

    /// Gets the current recommended fee rate in sat/vb from Mempool Space or Bitcoin Core.
    async fn get_fee_rate(&self) -> Result<FeeRate> {
        match self.paramset.network {
            // Regtest and Signet use a fixed, low fee rate.
            Network::Regtest | Network::Signet => {
                tracing::debug!(
                    "Using fixed fee rate of 1 sat/vB for {} network",
                    self.paramset.network
                );
                Ok(FeeRate::from_sat_per_vb_unchecked(1))
            }

            // Mainnet and Testnet4 fetch fees from Mempool Space or Bitcoin Core RPC.
            Network::Bitcoin | Network::Testnet4 => {
                tracing::debug!("Fetching fee rate for {} network...", self.paramset.network);

                // Fetch fee from RPC provider with a fallback to the RPC node.
                let mempool_fee = get_fee_rate_from_mempool_space(
                    &self.mempool_api_host,
                    &self.mempool_api_endpoint,
                    self.paramset.network,
                )
                .await;

                let smart_fee_result: Result<Amount> = if let Ok(fee_rate) = mempool_fee {
                    Ok(fee_rate)
                } else {
                    if let Err(e) = &mempool_fee {
                        tracing::warn!(
                        "Mempool.space fee fetch failed, falling back to Bitcoin Core RPC: {:#}",
                        e
                    );
                    }

                    let fee_estimate = self
                        .rpc
                        .client
                        .estimate_smart_fee(1, None)
                        .await
                        .wrap_err("Failed to estimate smart fee using Bitcoin Core RPC")?;

                    Ok(fee_estimate
                        .fee_rate
                        .wrap_err("Failed to extract fee rate from Bitcoin Core RPC response")?)
                };

                let sat_vkb = smart_fee_result.map_or_else(
                    |err| {
                        tracing::warn!(
                            "Smart fee estimation failed, using default of 1 sat/vB. Error: {:#}",
                            err
                        );
                        1000
                    },
                    |rate| rate.to_sat(),
                );

                // Convert sat/kvB to sat/vB.
                let fee_sat_vb = sat_vkb / 1000;

                tracing::info!("Using fee rate: {} sat/vb", fee_sat_vb);
                Ok(FeeRate::from_sat_per_vb(fee_sat_vb)
                    .wrap_err("Failed to create FeeRate from calculated sat/vb")?)
            }

            // All other network types are unsupported.
            _ => Err(eyre!(
                "Fee rate estimation is not supported for network: {:?}",
                self.paramset.network
            )
            .into()),
        }
    }

    /// Calculates the total fee required for a transaction package based on the fee bumping strategy.
    ///
    /// # Arguments
    /// * `parent_tx_weight` - The weight of the main transaction being bumped.
    /// * `num_fee_payer_utxos` - The number of fee payer UTXOs used (relevant for child tx size in CPFP).
    /// * `fee_rate` - The target fee rate (sat/kwu or similar).
    /// * `fee_paying_type` - The strategy being used (CPFP or RBF).
    ///
    /// # Calculation Logic
    /// *   **CPFP:** Calculates the weight of the hypothetical child transaction based on the
    ///     number of fee payer inputs and standard P2TR output sizes. It then calculates the
    ///     fee based on the *combined virtual size* (vbytes) of the parent and child transactions,
    ///     as miners evaluate the package deal.
    /// *   **RBF:** Calculates the weight of the replacement transaction itself (assuming inputs
    ///     and potentially outputs change slightly). The fee is calculated based on the weight
    ///     of this single replacement transaction.
    ///
    /// Reference for weight estimates: <https://bitcoin.stackexchange.com/a/116959>
    fn calculate_required_fee(
        parent_tx_weight: Weight,
        num_fee_payer_utxos: usize,
        fee_rate: FeeRate,
        fee_paying_type: FeePayingType,
    ) -> Result<Amount> {
        tracing::info!(
            "Calculating required fee for {} fee payer utxos",
            num_fee_payer_utxos
        );
        // Estimate the weight of the child transaction (for CPFP) or the RBF replacement.
        // P2TR input witness adds ~57.5vbytes (230 WU). P2TR output adds 43 vbytes (172 WU).
        // Base transaction overhead (version, locktime, input/output counts) ~ 10.5 vBytes (42 WU)
        // Anchor input marker (OP_FALSE OP_RETURN ..) adds overhead. Exact WU TBD.
        // For CPFP child: (N fee payer inputs) + (1 anchor input) + (1 change output)
        // For RBF replacement: (N fee payer inputs) + (1 change output) - assuming it replaces a tx with an anchor.
        // TODO: Refine these weight estimations.
        let child_tx_weight = match fee_paying_type {
            // CPFP Child: N fee payer inputs + 1 anchor input + 1 change output + base overhead.
            // Approx WU: (230 * num_fee_payer_utxos) + 230 + 172 + base_overhead_wu
            // Simplified calculation used here needs verification.
            FeePayingType::CPFP => Weight::from_wu_usize(230 * num_fee_payer_utxos + 207 + 172), // TODO: Verify 207 WU for anchor input + overhead
            // RBF Replacement: N fee payer inputs + 1 change output + base overhead.
            // Assumes it replaces a tx of similar structure but potentially different inputs/fees.
            // Simplified calculation used here needs verification.
            FeePayingType::RBF => Weight::from_wu_usize(230 * num_fee_payer_utxos + 172), // TODO: Verify WU for RBF structure
            FeePayingType::NoFunding => Weight::from_wu_usize(0),
        };

        // Calculate total weight for fee calculation.
        // For CPFP, miners consider the effective fee rate over the combined *vbytes* of parent + child.
        // For RBF, miners consider the fee rate of the single replacement transaction's weight.
        let total_weight = match fee_paying_type {
            FeePayingType::CPFP => Weight::from_vb_unchecked(
                child_tx_weight.to_vbytes_ceil() + parent_tx_weight.to_vbytes_ceil(),
            ),
            FeePayingType::RBF => child_tx_weight + parent_tx_weight, // Should likely just be the RBF tx weight? Check RBF rules.
            FeePayingType::NoFunding => parent_tx_weight,
        };

        fee_rate
            .checked_mul_by_weight(total_weight)
            .ok_or_eyre("Fee calculation overflow")
            .map_err(Into::into)
    }

    fn is_p2a_anchor(&self, output: &TxOut) -> bool {
        output.script_pubkey
            == builder::transaction::anchor_output(self.paramset.anchor_amount()).script_pubkey
    }

    fn find_p2a_vout(&self, tx: &Transaction) -> Result<usize> {
        let p2a_anchor = tx
            .output
            .iter()
            .enumerate()
            .find(|(_, output)| self.is_p2a_anchor(output));
        if let Some((vout, _)) = p2a_anchor {
            Ok(vout)
        } else {
            Err(eyre::eyre!("P2A anchor output not found in transaction").into())
        }
    }

    /// Submit package returns the effective fee rate in btc/kvb.
    /// This function converts the btc/kvb to a fee rate in sat/vb.
    #[allow(dead_code)]
    fn btc_per_kvb_to_fee_rate(btc_per_kvb: f64) -> FeeRate {
        FeeRate::from_sat_per_vb_unchecked((btc_per_kvb * 100000.0) as u64)
    }

    /// Fetches transactions that are eligible to be sent or bumped from
    /// database based on the given fee rate and tip height. Then, places a send
    /// transaction request to the Bitcoin based on the fee strategy.
    ///
    /// For each eligible transaction (`id`):
    ///
    /// 1.  **Send/Bump Main Tx:** Calls `send_tx` to either perform RBF or CPFP on the main
    ///     transaction (`id`) using the `new_fee_rate`.
    /// 2.  **Handle Errors:**    ///     - `UnconfirmedFeePayerUTXOsLeft`: Skips the current tx, waiting for fee payers to confirm.
    ///     - `InsufficientFeePayerAmount`: Calls `create_fee_payer_utxo` to provision more funds
    ///       for a future CPFP attempt.
    ///     - Other errors are logged.
    ///
    /// # Arguments
    /// * `new_fee_rate` - The current target fee rate based on network conditions.
    /// * `current_tip_height` - The current blockchain height, used for time-lock checks.
    #[tracing::instrument(skip_all, fields(sender = self.btc_syncer_consumer_id, new_fee_rate, current_tip_height))]
    async fn try_to_send_unconfirmed_txs(
        &self,
        new_fee_rate: FeeRate,
        current_tip_height: u32,
    ) -> Result<()> {
        let txs = self
            .db
            .get_sendable_txs(None, new_fee_rate, current_tip_height)
            .await
            .map_to_eyre()?;

        if !txs.is_empty() {
            tracing::debug!("Trying to send {} sendable txs ", txs.len());
        }

        #[cfg(test)]
        {
            if env::var("TXSENDER_DBG_INACTIVE_TXS").is_ok() {
                self.db
                    .debug_inactive_txs(new_fee_rate, current_tip_height)
                    .await;
            }
        }

        for id in txs {
            // Update debug state
            tracing::debug!(
                try_to_send_id = id,
                "Processing TX in try_to_send_unconfirmed_txs with fee rate {new_fee_rate}",
            );

            let (tx_metadata, tx, fee_paying_type, seen_block_id, rbf_signing_info) =
                match self.db.get_try_to_send_tx(None, id).await {
                    Ok(res) => res,
                    Err(e) => {
                        log_error_for_tx!(self.db, id, format!("Failed to get tx details: {}", e));
                        continue;
                    }
                };

            // Check if the transaction is already confirmed (only happens if it was confirmed after this loop started)
            if let Some(block_id) = seen_block_id {
                tracing::debug!(
                    try_to_send_id = id,
                    "Transaction already confirmed in block with block id of {}",
                    block_id
                );

                // Update sending state
                let _ = self
                    .db
                    .update_tx_debug_sending_state(id, "confirmed", true)
                    .await;

                continue;
            }

            let result = match fee_paying_type {
                FeePayingType::CPFP => self.send_cpfp_tx(id, tx, tx_metadata, new_fee_rate).await,
                FeePayingType::RBF => {
                    self.send_rbf_tx(id, tx, tx_metadata, new_fee_rate, rbf_signing_info)
                        .await
                }
                FeePayingType::NoFunding => self.send_no_funding_tx(id, tx, tx_metadata).await,
            };

            if let Err(e) = result {
                log_error_for_tx!(self.db, id, format!("Failed to send tx: {:?}", e));
            }
        }

        Ok(())
    }

    pub fn client(&self) -> TxSenderClient {
        TxSenderClient::new(self.db.clone(), self.btc_syncer_consumer_id.clone())
    }

    /// Sends a transaction that is already fully funded and signed.
    ///
    /// This function is used for transactions that do not require fee bumping strategies
    /// like RBF or CPFP. The transaction is submitted directly to the Bitcoin network
    /// without any modifications.
    ///
    /// # Arguments
    /// * `try_to_send_id` - The database ID tracking this send attempt.
    /// * `tx` - The fully funded and signed transaction ready for broadcast.
    /// * `tx_metadata` - Optional metadata associated with the transaction for debugging.
    ///
    /// # Behavior
    /// 1. Attempts to broadcast the transaction using `send_raw_transaction` RPC.
    /// 2. Updates the database with success/failure state for debugging purposes.
    /// 3. Logs appropriate messages for monitoring and troubleshooting.
    ///
    /// # Returns
    /// * `Ok(())` - If the transaction was successfully broadcast.
    /// * `Err(SendTxError)` - If the broadcast failed.
    #[tracing::instrument(skip_all, fields(sender = self.btc_syncer_consumer_id, try_to_send_id, tx_meta=?tx_metadata))]
    pub(super) async fn send_no_funding_tx(
        &self,
        try_to_send_id: u32,
        tx: Transaction,
        tx_metadata: Option<TxMetadata>,
    ) -> Result<()> {
        tracing::debug!(target: "ci", "Sending no funding tx, raw tx: {:?}", hex::encode(bitcoin::consensus::serialize(&tx)));
        match self.rpc.client.send_raw_transaction(&tx).await {
            Ok(sent_txid) => {
                tracing::debug!(
                    try_to_send_id,
                    "Successfully sent no funding tx with txid {}",
                    sent_txid
                );
                let _ = self
                    .db
                    .update_tx_debug_sending_state(try_to_send_id, "no_funding_send_success", true)
                    .await;
            }
            Err(e) => {
                tracing::error!(
                    "Failed to send no funding tx with try_to_send_id: {:?} and metadata: {:?}",
                    try_to_send_id,
                    tx_metadata
                );
                let err_msg = format!("send_raw_transaction error for no funding tx: {}", e);
                log_error_for_tx!(self.db, try_to_send_id, err_msg);
                let _ = self
                    .db
                    .update_tx_debug_sending_state(try_to_send_id, "no_funding_send_failed", true)
                    .await;
                return Err(SendTxError::Other(eyre::eyre!(e)));
            }
        };

        Ok(())
    }
}

/// Fetches the current recommended fee rate from RPC provider. Currently only supports
/// Mempool Space API.
/// This function is used to get the fee rate in sat/vkb (satoshis per kilovbyte).
/// See [Mempool Space API](https://mempool.space/docs/api/rest#get-recommended-fees) for more details.
#[allow(dead_code)]
async fn get_fee_rate_from_mempool_space(
    rpc_url: &Option<String>,
    rpc_endpoint: &Option<String>,
    network: Network,
) -> Result<Amount> {
    let rpc_url = rpc_url
        .as_ref()
        .ok_or_else(|| eyre!("Fee rate API host is not configured"))?;

    let rpc_endpoint = rpc_endpoint
        .as_ref()
        .ok_or_else(|| eyre!("Fee rate API endpoint is not configured"))?;
    let url = match network {
        Network::Bitcoin => format!(
            // If the variables are not, return Error to fallback to Bitcoin Core RPC.
            "{}{}",
            rpc_url, rpc_endpoint
        ),
        Network::Testnet4 => format!("{}testnet4/{}", rpc_url, rpc_endpoint),
        // Return early with error for unsupported networks
        _ => return Err(eyre!("Unsupported network for mempool.space: {:?}", network).into()),
    };

    let fee_sat_per_vb = reqwest::get(&url)
        .await
        .wrap_err_with(|| format!("GET request to {} failed", url))?
        .json::<serde_json::Value>()
        .await
        .wrap_err_with(|| format!("Failed to parse JSON response from {}", url))?
        .get("fastestFee")
        .and_then(|fee| fee.as_u64())
        .ok_or_else(|| eyre!("'fastestFee' field not found or invalid in API response"))?;

    // The API returns the fee rate in sat/vB. We multiply by 1000 to get sat/kvB.
    let fee_rate = Amount::from_sat(fee_sat_per_vb * 1000);

    Ok(fee_rate)
}

#[cfg(test)]
mod tests {
    use super::*;
    use crate::actor::TweakCache;
    use crate::bitcoin_syncer::BitcoinSyncer;
    use crate::bitvm_client::SECP;
    use crate::builder::script::{CheckSig, SpendPath, SpendableScript};
    use crate::builder::transaction::input::SpendableTxIn;
    use crate::builder::transaction::output::UnspentTxOut;
    use crate::builder::transaction::{TransactionType, TxHandlerBuilder, DEFAULT_SEQUENCE};
    use crate::constants::{MIN_TAPROOT_AMOUNT, NON_EPHEMERAL_ANCHOR_AMOUNT};
    use crate::errors::BridgeError;
    use crate::rpc::clementine::tagged_signature::SignatureId;
    use crate::rpc::clementine::{NormalSignatureKind, NumberedSignatureKind};
    use crate::task::{IntoTask, TaskExt};
    use crate::{database::Database, test::common::*};
    use bitcoin::hashes::Hash;
    use bitcoin::secp256k1::rand;
    use bitcoin::secp256k1::SecretKey;
    use bitcoin::transaction::Version;
    use std::result::Result;
    use std::sync::Arc;
    use std::time::Duration;
    use tokio::sync::oneshot;

    impl TxSenderClient {
        pub async fn test_dbtx(
            &self,
        ) -> Result<sqlx::Transaction<'_, sqlx::Postgres>, BridgeError> {
            self.db.begin_transaction().await
        }
    }

    pub(super) async fn create_tx_sender(
        rpc: ExtendedRpc,
    ) -> (
        TxSender,
        BitcoinSyncer,
        ExtendedRpc,
        Database,
        Actor,
        bitcoin::Network,
    ) {
        let sk = SecretKey::new(&mut rand::thread_rng());
        let network = bitcoin::Network::Regtest;
        let actor = Actor::new(sk, None, network);

        let config = create_test_config_with_thread_name().await;

        let db = Database::new(&config).await.unwrap();

        let tx_sender = TxSender::new(
            actor.clone(),
            rpc.clone(),
            db.clone(),
            "tx_sender".into(),
            config.protocol_paramset(),
            config.mempool_api_host.clone(),
            config.mempool_api_endpoint.clone(),
        );

        (
            tx_sender,
            BitcoinSyncer::new(db.clone(), rpc.clone(), config.protocol_paramset())
                .await
                .unwrap(),
            rpc,
            db,
            actor,
            network,
        )
    }

    pub(super) async fn create_bg_tx_sender(
        rpc: ExtendedRpc,
    ) -> (
        TxSenderClient,
        TxSender,
        Vec<oneshot::Sender<()>>,
        ExtendedRpc,
        Database,
        Actor,
        bitcoin::Network,
    ) {
        let (tx_sender, syncer, rpc, db, actor, network) = create_tx_sender(rpc).await;

        let sender_task = tx_sender.clone().into_task().cancelable_loop();
        sender_task.0.into_bg();

        let syncer_task = syncer.into_task().cancelable_loop();
        syncer_task.0.into_bg();

        (
            tx_sender.client(),
            tx_sender,
            vec![sender_task.1, syncer_task.1],
            rpc,
            db,
            actor,
            network,
        )
    }

    async fn create_bumpable_tx(
        rpc: &ExtendedRpc,
        signer: &Actor,
        network: bitcoin::Network,
        fee_paying_type: FeePayingType,
        requires_rbf_signing_info: bool,
    ) -> Result<Transaction, BridgeError> {
        let (address, spend_info) =
            builder::address::create_taproot_address(&[], Some(signer.xonly_public_key), network);

        let amount = Amount::from_sat(100000);
        let outpoint = rpc.send_to_address(&address, amount).await?;
        rpc.mine_blocks(1).await?;

        let version = match fee_paying_type {
            FeePayingType::CPFP => Version::non_standard(3),
            FeePayingType::RBF | FeePayingType::NoFunding => Version::TWO,
        };

        let mut txhandler = TxHandlerBuilder::new(TransactionType::Dummy)
            .with_version(version)
            .add_input(
                match fee_paying_type {
                    FeePayingType::CPFP => {
                        SignatureId::from(NormalSignatureKind::OperatorSighashDefault)
                    }
                    FeePayingType::RBF if !requires_rbf_signing_info => {
                        NormalSignatureKind::Challenge.into()
                    }
                    FeePayingType::RBF => (NumberedSignatureKind::WatchtowerChallenge, 0i32).into(),
                    FeePayingType::NoFunding => {
                        unreachable!("AlreadyFunded should not be used for bumpable txs")
                    }
                },
                SpendableTxIn::new(
                    outpoint,
                    TxOut {
                        value: amount,
                        script_pubkey: address.script_pubkey(),
                    },
                    vec![],
                    Some(spend_info),
                ),
                SpendPath::KeySpend,
                DEFAULT_SEQUENCE,
            )
            .add_output(UnspentTxOut::from_partial(TxOut {
                value: amount - NON_EPHEMERAL_ANCHOR_AMOUNT - MIN_TAPROOT_AMOUNT * 3, // buffer so that rbf works without adding inputs
                script_pubkey: address.script_pubkey(), // In practice, should be the wallet address, not the signer address
            }))
            .add_output(UnspentTxOut::from_partial(
                builder::transaction::non_ephemeral_anchor_output(),
            ))
            .finalize();

        signer
            .tx_sign_and_fill_sigs(&mut txhandler, &[], None)
            .unwrap();

        let tx = txhandler.get_cached_tx().clone();
        Ok(tx)
    }

    #[tokio::test]
    async fn test_try_to_send_duplicate() -> Result<(), BridgeError> {
        let mut config = create_test_config_with_thread_name().await;
        let regtest = create_regtest_rpc(&mut config).await;
        let rpc = regtest.rpc().clone();

        rpc.mine_blocks(1).await.unwrap();

        let (client, _tx_sender, _cancel_txs, rpc, db, signer, network) =
            create_bg_tx_sender(rpc).await;

        let tx = create_bumpable_tx(&rpc, &signer, network, FeePayingType::CPFP, false)
            .await
            .unwrap();

        let mut dbtx = db.begin_transaction().await.unwrap();
        let tx_id1 = client
            .insert_try_to_send(
                &mut dbtx,
                None,
                &tx,
                FeePayingType::CPFP,
                None,
                &[],
                &[],
                &[],
                &[],
            )
            .await
            .unwrap();
        let tx_id2 = client
            .insert_try_to_send(
                &mut dbtx,
                None,
                &tx,
                FeePayingType::CPFP,
                None,
                &[],
                &[],
                &[],
                &[],
            )
            .await
            .unwrap(); // It is ok to call this twice
        dbtx.commit().await.unwrap();

        poll_until_condition(
            async || {
                rpc.mine_blocks(1).await.unwrap();

                match rpc
                    .client
                    .get_raw_transaction_info(&tx.compute_txid(), None)
                    .await
                {
                    Ok(tx_result) => {
                        if let Some(conf) = tx_result.confirmations {
                            return Ok(conf > 0);
                        }
                        Ok(false)
                    }
                    Err(_) => Ok(false),
                }
            },
            Some(Duration::from_secs(30)),
            Some(Duration::from_millis(100)),
        )
        .await
        .expect("Tx was not confirmed in time");

        poll_until_condition(
            async || {
                let (_, _, _, tx_id1_seen_block_id, _) =
                    db.get_try_to_send_tx(None, tx_id1).await.unwrap();
                let (_, _, _, tx_id2_seen_block_id, _) =
                    db.get_try_to_send_tx(None, tx_id2).await.unwrap();

                // Wait for tx sender to catch up to bitcoin syncer
                Ok(tx_id2_seen_block_id.is_some() && tx_id1_seen_block_id.is_some())
            },
            Some(Duration::from_secs(5)),
            Some(Duration::from_millis(100)),
        )
        .await
        .expect("Tx was not confirmed in time");

        Ok(())
    }

    #[tokio::test]
    async fn get_fee_rate() {
        let mut config = create_test_config_with_thread_name().await;
        let regtest = create_regtest_rpc(&mut config).await;
        let rpc = regtest.rpc().clone();
        let db = Database::new(&config).await.unwrap();

        let amount = Amount::from_sat(100_000);
        let signer = Actor::new(
            config.secret_key,
            config.winternitz_secret_key,
            config.protocol_paramset().network,
        );
        let (xonly_pk, _) = config.secret_key.public_key(&SECP).x_only_public_key();

        let tx_sender = TxSender::new(
            signer.clone(),
            rpc.clone(),
            db,
            "tx_sender".into(),
            config.protocol_paramset(),
            config.mempool_api_host.clone(),
            config.mempool_api_endpoint.clone(),
        );

        let scripts: Vec<Arc<dyn SpendableScript>> =
            vec![Arc::new(CheckSig::new(xonly_pk)).clone()];
        let (taproot_address, taproot_spend_info) = builder::address::create_taproot_address(
            &scripts
                .iter()
                .map(|s| s.to_script_buf())
                .collect::<Vec<_>>(),
            None,
            config.protocol_paramset().network,
        );

        let input_utxo = rpc.send_to_address(&taproot_address, amount).await.unwrap();

        let builder = TxHandlerBuilder::new(TransactionType::Dummy).add_input(
            NormalSignatureKind::NotStored,
            SpendableTxIn::new(
                input_utxo,
                TxOut {
                    value: amount,
                    script_pubkey: taproot_address.script_pubkey(),
                },
                scripts.clone(),
                Some(taproot_spend_info.clone()),
            ),
            SpendPath::ScriptSpend(0),
            DEFAULT_SEQUENCE,
        );

        let mut will_fail_handler = builder
            .clone()
            .add_output(UnspentTxOut::new(
                TxOut {
                    value: amount,
                    script_pubkey: taproot_address.script_pubkey(),
                },
                scripts.clone(),
                Some(taproot_spend_info.clone()),
            ))
            .finalize();

        let mut tweak_cache = TweakCache::default();
        signer
            .tx_sign_and_fill_sigs(&mut will_fail_handler, &[], Some(&mut tweak_cache))
            .unwrap();

        rpc.mine_blocks(1).await.unwrap();
        let mempool_info = rpc.client.get_mempool_info().await.unwrap();
        tracing::info!("Mempool info: {:?}", mempool_info);

        let will_fail_tx = will_fail_handler.get_cached_tx();

        if mempool_info.mempool_min_fee.to_sat() > 0 {
            assert!(rpc.client.send_raw_transaction(will_fail_tx).await.is_err());
        }

        // Calculate and send with fee.
        let fee_rate = tx_sender.get_fee_rate().await.unwrap();
        let fee = TxSender::calculate_required_fee(
            will_fail_tx.weight(),
            1,
            fee_rate,
            FeePayingType::CPFP,
        )
        .unwrap();
        tracing::info!("Fee rate: {:?}, fee: {}", fee_rate, fee);

        let mut will_successful_handler = builder
            .add_output(UnspentTxOut::new(
                TxOut {
                    value: amount - fee,
                    script_pubkey: taproot_address.script_pubkey(),
                },
                scripts,
                Some(taproot_spend_info),
            ))
            .finalize();
        signer
            .tx_sign_and_fill_sigs(&mut will_successful_handler, &[], Some(&mut tweak_cache))
            .unwrap();

        rpc.mine_blocks(1).await.unwrap();

        rpc.client
            .send_raw_transaction(will_successful_handler.get_cached_tx())
            .await
            .unwrap();
    }

    #[tokio::test]
    async fn test_send_no_funding_tx() -> Result<(), BridgeError> {
        // Initialize RPC, tx_sender and other components
        let mut config = create_test_config_with_thread_name().await;
        let rpc = create_regtest_rpc(&mut config).await;

        let (tx_sender, btc_sender, rpc, db, signer, network) =
            create_tx_sender(rpc.rpc().clone()).await;
        let pair = btc_sender.into_task().cancelable_loop();
        pair.0.into_bg();

        // Create a transaction that doesn't need funding
        let tx = rbf::tests::create_rbf_tx(&rpc, &signer, network, false).await?;

        // Insert the transaction into the database
        let mut dbtx = db.begin_transaction().await?;
        let try_to_send_id = tx_sender
            .client()
            .insert_try_to_send(
                &mut dbtx,
                None, // No metadata
                &tx,
                FeePayingType::NoFunding,
                None,
                &[], // No cancel outpoints
                &[], // No cancel txids
                &[], // No activate txids
                &[], // No activate outpoints
            )
            .await?;
        dbtx.commit().await?;

        // Test send_rbf_tx
        tx_sender
            .send_no_funding_tx(try_to_send_id, tx.clone(), None)
            .await
            .expect("Already funded should succeed");

        tx_sender
            .send_no_funding_tx(try_to_send_id, tx.clone(), None)
            .await
            .expect("Should not return error if sent again");

        // Verify that the transaction was fee-bumped
        let tx_debug_info = tx_sender
            .client()
            .debug_tx(try_to_send_id)
            .await
            .expect("Transaction should be have debug info");

        // Get the actual transaction from the mempool
        rpc.get_tx_of_txid(&bitcoin::Txid::from_byte_array(
            tx_debug_info.txid.unwrap().txid.try_into().unwrap(),
        ))
        .await
        .expect("Transaction should be in mempool");

        tx_sender
            .send_no_funding_tx(try_to_send_id, tx.clone(), None)
            .await
            .expect("Should not return error if sent again but still in mempool");

        Ok(())
    }

    #[tokio::test]
    async fn test_mempool_space_fee_rate_mainnet() {
        get_fee_rate_from_mempool_space(
            &Some("https://mempool.space/".to_string()),
            &Some("api/v1/fees/recommended".to_string()),
            bitcoin::Network::Bitcoin,
        )
        .await
        .unwrap();
    }

    #[tokio::test]
    async fn test_mempool_space_fee_rate_testnet4() {
        get_fee_rate_from_mempool_space(
            &Some("https://mempool.space/".to_string()),
            &Some("api/v1/fees/recommended".to_string()),
            bitcoin::Network::Testnet4,
        )
        .await
        .unwrap();
    }

    #[tokio::test]
    #[should_panic(expected = "Unsupported network for mempool.space: Regtest")]
    async fn test_mempool_space_fee_rate_regtest() {
        get_fee_rate_from_mempool_space(
            &Some("https://mempool.space/".to_string()),
            &Some("api/v1/fees/recommended".to_string()),
            bitcoin::Network::Regtest,
        )
        .await
        .unwrap();
    }

    #[tokio::test]
    #[should_panic(expected = "Unsupported network for mempool.space: Signet")]
    async fn test_mempool_space_fee_rate_signet() {
        get_fee_rate_from_mempool_space(
            &Some("https://mempool.space/".to_string()),
            &Some("api/v1/fees/recommended".to_string()),
            bitcoin::Network::Signet,
        )
        .await
        .unwrap();
    }
}<|MERGE_RESOLUTION|>--- conflicted
+++ resolved
@@ -1,4 +1,3 @@
-<<<<<<< HEAD
 //! # Transaction Sender
 //!
 //! Transaction sender is responsible for sending Bitcoin transactions, bumping
@@ -37,8 +36,6 @@
 //! There are several database tables that saves the transaction states. Please
 //! look for [`core/src/database/tx_sender.rs`] for more information.
 
-=======
->>>>>>> b95bc5a9
 use crate::config::protocol::ProtocolParamset;
 use crate::errors::ResultExt;
 use crate::utils::FeePayingType;
@@ -50,21 +47,19 @@
     utils::TxMetadata,
 };
 use bitcoin::taproot::TaprootSpendInfo;
-<<<<<<< HEAD
+use bitcoin::taproot::TaprootSpendInfo;
 use bitcoin::TapNodeHash;
 use bitcoin::XOnlyPublicKey;
+use bitcoin::{Amount, FeeRate, Network, OutPoint, Transaction, TxOut, Txid, Weight};
 use bitcoin::{Amount, FeeRate, OutPoint, Transaction, TxOut, Txid, Weight};
+use bitcoincore_rpc::RpcApi;
 use bitcoincore_rpc::{json::EstimateMode, RpcApi};
-use eyre::OptionExt;
-use serde::{Deserialize, Serialize};
-=======
-use bitcoin::{Amount, FeeRate, Network, OutPoint, Transaction, TxOut, Txid, Weight};
-use bitcoincore_rpc::RpcApi;
 use eyre::eyre;
 use eyre::ContextCompat;
 use eyre::OptionExt;
+use eyre::OptionExt;
 use eyre::WrapErr;
->>>>>>> b95bc5a9
+use serde::{Deserialize, Serialize};
 
 #[cfg(test)]
 use std::env;
