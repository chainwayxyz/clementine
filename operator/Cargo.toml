[package]
name = "operator"
version = "0.1.0"
edition = "2021"

[dependencies]
bitcoin = { version = "0.31.0", features = ["rand"] }
bitcoincore-rpc = "0.18.0"
hex = "0.4.3"
tiny-keccak = { version = "2.0.2", features = ["keccak"] }
<<<<<<< HEAD
lazy_static = {version="1.4.0", default-features = false, features = ["spin_no_std"]}
=======
sha2 = "=0.10.6"
>>>>>>> 5799da5b
<|MERGE_RESOLUTION|>--- conflicted
+++ resolved
@@ -8,8 +8,5 @@
 bitcoincore-rpc = "0.18.0"
 hex = "0.4.3"
 tiny-keccak = { version = "2.0.2", features = ["keccak"] }
-<<<<<<< HEAD
 lazy_static = {version="1.4.0", default-features = false, features = ["spin_no_std"]}
-=======
-sha2 = "=0.10.6"
->>>>>>> 5799da5b
+sha2 = "=0.10.6"