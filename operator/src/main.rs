use bitcoin::secp256k1::rand::rngs::OsRng;
use operator::config::{NUM_USERS, NUM_VERIFIERS};
use operator::errors::BridgeError;
use operator::{extended_rpc::ExtendedRpc, operator::Operator, user::User};

fn main() -> Result<(), BridgeError> {
    let rpc = ExtendedRpc::new();

    let mut operator = Operator::new(&mut OsRng, &rpc, NUM_VERIFIERS as u32);

    let verifiers_pks = operator.get_all_verifiers();
    for verifier in &mut operator.mock_verifier_access {
        verifier.set_verifiers(verifiers_pks.clone());
    }

    let mut users = Vec::new();
    for _ in 0..NUM_USERS {
        users.push(User::new(&rpc, verifiers_pks.clone()));
    }

    // Initial setup for connector roots
    let (first_source_utxo, start_blockheight) = operator.initial_setup().unwrap();

    let mut connector_tree_source_sigs = Vec::new();

    for verifier in &mut operator.mock_verifier_access {
<<<<<<< HEAD
        verifier.connector_roots_created(
            &operator.operator_mock_db.connector_tree_hashes,
=======
        let sigs = verifier.connector_roots_created(
            &operator.connector_tree_hashes,
>>>>>>> 13f41274
            start_blockheight,
            &first_source_utxo,
        );
        connector_tree_source_sigs.push(sigs);
    }

    println!("connector roots created, verifiers agree");
    // In the end, create BitVM

    // every user makes a deposit.
    for i in 0..NUM_USERS {
        let user = &users[i];
        // let user_evm_address = user.signer.evm_address;
        // println!("user_evm_address: {:?}", user_evm_address);
        // println!("move_utxo: {:?}", move_utxo);
        // let move_tx = rpc.get_raw_transaction(&move_utxo.txid, None).unwrap();
        // println!("move_tx: {:?}", move_tx);
        let (deposit_utxo, deposit_return_address, user_evm_address, user_sig) =
            user.deposit_tx().unwrap();
        rpc.mine_blocks(6)?;
        operator
            .new_deposit(
                deposit_utxo,
                &deposit_return_address,
                &user_evm_address,
                user_sig,
            )
            .unwrap();
        rpc.mine_blocks(1)?;
    }

    // make 3 withdrawals
    for i in 0..3 {
        operator.new_withdrawal(users[i].signer.address.clone())?;
        rpc.mine_blocks(1)?;
    }

    let inscription_output = operator.inscribe_connector_tree_preimages();
    println!("inscription_output: {:?}", inscription_output);

    // operator.prove();

    // for r in 0..NUM_ROUNDS {
    //     let mut preimages_verifier_track: HashSet<PreimageType> = HashSet::new();
    //     let mut utxos_verifier_track: HashMap<OutPoint, (u32, u32)> = HashMap::new();
    //     utxos_verifier_track.insert(connector_tree_root_utxos[r], (0, 0));

    //     let mut flag = operator.mock_verifier_access[r]
    //         .did_connector_tree_process_start(connector_tree_root_utxos[r].clone());
    //     println!("flag: {:?}", flag);
    //     if flag {
    //         operator.mock_verifier_access[r].watch_connector_tree(
    //             operator.signer.xonly_public_key,
    //             &mut preimages_verifier_track,
    //             &mut utxos_verifier_track,
    //         );
    //     }

    //     let mut fund_utxos = Vec::new();

    //     flag = operator.mock_verifier_access[r]
    //         .did_connector_tree_process_start(connector_tree_root_utxos[r].clone());
    //     println!("flag: {:?}", flag);
    //     if flag {
    //         operator.mock_verifier_access[r].watch_connector_tree(
    //             operator.signer.xonly_public_key,
    //             &mut preimages_verifier_track,
    //             &mut utxos_verifier_track,
    //         );
    //     }

    //     println!("utxos verifier track: {:?}", utxos_verifier_track);
    //     println!("preimages verifier track: {:?}", preimages_verifier_track);

    //     rpc.mine_blocks(3);

    //     let preimages = operator.reveal_connector_tree_preimages(r, 3);
    //     let (commit_txid, reveal_txid) = operator.inscribe_connector_tree_preimages(r, 3);
    //     println!("preimages revealed: {:?}", preimages);
    //     preimages_verifier_track = preimages.clone();
    //     let inscription_tx = operator.mock_verifier_access[r]
    //         .rpc
    //         .get_raw_transaction(&reveal_txid, None)
    //         .unwrap();
    //     println!("verifier reads inscription tx: {:?}", inscription_tx);

    //     let commit_tx = operator.mock_verifier_access[r]
    //         .rpc
    //         .get_raw_transaction(&commit_txid, None)
    //         .unwrap();
    //     println!("verifier reads commit tx: {:?}", commit_tx);
    //     let inscription_script_pubkey = &commit_tx.output[0].script_pubkey;
    //     let inscription_address_bytes: [u8; 32] = inscription_script_pubkey.as_bytes()[2..]
    //         .try_into()
    //         .unwrap();
    //     println!(
    //         "inscription address in bytes: {:?}",
    //         inscription_address_bytes
    //     );

    //     let witness_array = inscription_tx.input[0].witness.to_vec();
    //     println!("witness_array: {:?}", witness_array[1]);
    //     let inscribed_data = witness_array[1][36..witness_array[1].len() - 1].to_vec();
    //     println!("inscribed_data: {:?}", inscribed_data);
    //     println!("inscribed_data length: {:?}", inscribed_data.len());
    //     let mut verifier_got_preimages = Vec::new();
    //     for i in 0..(inscribed_data.len() / 33) {
    //         let preimage: [u8; 32] = inscribed_data[i * 33 + 1..(i + 1) * 33].try_into().unwrap();
    //         verifier_got_preimages.push(preimage);
    //     }

    //     println!("verifier_got_preimages: {:?}", verifier_got_preimages);

    //     let flattened_preimages: Vec<u8> = verifier_got_preimages
    //         .iter()
    //         .flat_map(|array| array.iter().copied())
    //         .collect();

    //     let flattened_slice: &[u8] = &flattened_preimages;

    //     let calculated_merkle_root = get_script_hash(
    //         operator.signer.xonly_public_key.serialize(),
    //         flattened_slice,
    //         2,
    //     );
    //     println!("calculated_merkle_root: {:?}", calculated_merkle_root);
    //     let test_res = verify_script_hash_taproot_address(
    //         operator.signer.xonly_public_key.serialize(),
    //         flattened_slice,
    //         2,
    //         calculated_merkle_root,
    //         inscription_address_bytes,
    //     );
    //     println!("test_res: {:?}", test_res);

    //     for (i, utxo_level) in operator.connector_tree_utxos[r]
    //         [0..operator.connector_tree_utxos.len() - 1]
    //         .iter()
    //         .enumerate()
    //     {
    //         for (j, utxo) in utxo_level.iter().enumerate() {
    //             let preimage = operator.connector_tree_preimages[r][i][j];
    //             println!("preimage: {:?}", preimage);
    //             operator.spend_connector_tree_utxo(r, *utxo, preimage, CONNECTOR_TREE_DEPTH);
    //             operator.mock_verifier_access[r].watch_connector_tree(
    //                 operator.signer.xonly_public_key,
    //                 &mut preimages_verifier_track,
    //                 &mut utxos_verifier_track,
    //             );
    //             println!("utxos verifier track: {:?}", utxos_verifier_track);
    //             println!("preimages verifier track: {:?}", preimages_verifier_track);
    //         }
    //         rpc.mine_blocks(1);
    //     }

    //     operator.mock_verifier_access[r].watch_connector_tree(
    //         operator.signer.xonly_public_key,
    //         &mut preimages_verifier_track,
    //         &mut utxos_verifier_track,
    //     );
    //     println!("utxos verifier track: {:?}", utxos_verifier_track);
    //     println!("preimages verifier track: {:?}", preimages_verifier_track);

    //     for i in 0..3 {
    //         operator.new_withdrawal(users[i].signer.address.clone());
    //         rpc.mine_blocks(1);
    //     }

    //     //k-deep assumption
    //     rpc.mine_blocks(10);

    //     let chain_info = rpc.get_blockchain_info().unwrap();
    //     let total_work_bytes = chain_info.chain_work;
    //     let total_work: U256 = U256::from_be_bytes(total_work_bytes.try_into().unwrap());
    //     let curr_blockheight = rpc.get_block_count().unwrap();
    //     let curr_block_hash = rpc.get_best_block_hash().unwrap();
    //     println!("curr_block_height: {:?}", curr_blockheight);
    //     println!("curr_block_hash: {:?}", curr_block_hash);
    //     println!("total_work: {:?}", total_work);

    //     let done_wd_pi_inscription_blockheight: u64;
    //     let mut wd_blockheight = 0;

    //     for wd_txid in operator.withdrawals_payment_txids.clone() {
    //         // println!("for withdrawal txid: {:?}", wd_txid);
    //         let wd_tx = rpc.get_raw_transaction(&wd_txid, None).unwrap();
    //         // println!("wd_tx: {:?}", wd_tx);
    //         wd_blockheight = rpc
    //             .get_transaction(&wd_txid, None)
    //             .unwrap()
    //             .info
    //             .blockheight
    //             .unwrap() as u64;
    //         println!("wd blockheight: {:?}", wd_blockheight);
    //     }

    //     done_wd_pi_inscription_blockheight = wd_blockheight;
    //     println!(
    //         "prover done with withdrawals and preimages inscription, blockheight: {:?}",
    //         done_wd_pi_inscription_blockheight
    //     );
    //     // let done_wd_pi_inscription_blockhash = rpc.get_block_hash(done_wd_pi_inscription_blockheight as u64).unwrap();

    //     let wanted_work = rpc.calculate_total_work_between_blocks(
    //         done_wd_pi_inscription_blockheight,
    //         curr_blockheight,
    //     );
    //     let wanted_blockhash = curr_block_hash;
    //     let wanted_blockheight = curr_blockheight;

    //     println!("wanted_work: {:?}", wanted_work);
    //     println!("wanted_blockhash: {:?}", wanted_blockhash);
    //     println!("wanted_blockheight: {:?}", wanted_blockheight);
    //     // println!("test: {:?}", test);

    //     // for i in 0..NUM_USERS * r {
    //     //     operator.claim_deposit(r, i);
    //     // }
    // }
    Ok(())
}<|MERGE_RESOLUTION|>--- conflicted
+++ resolved
@@ -24,13 +24,8 @@
     let mut connector_tree_source_sigs = Vec::new();
 
     for verifier in &mut operator.mock_verifier_access {
-<<<<<<< HEAD
-        verifier.connector_roots_created(
+        let sigs = verifier.connector_roots_created(
             &operator.operator_mock_db.connector_tree_hashes,
-=======
-        let sigs = verifier.connector_roots_created(
-            &operator.connector_tree_hashes,
->>>>>>> 13f41274
             start_blockheight,
             &first_source_utxo,
         );
