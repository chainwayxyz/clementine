pub mod actor;
<<<<<<< HEAD
pub mod transactions;
=======
pub mod user;
pub mod utils;
pub mod lightclient;
>>>>>>> 5799da5b
<|MERGE_RESOLUTION|>--- conflicted
+++ resolved
@@ -1,8 +1,5 @@
 pub mod actor;
-<<<<<<< HEAD
 pub mod transactions;
-=======
 pub mod user;
 pub mod utils;
-pub mod lightclient;
->>>>>>> 5799da5b
+pub mod lightclient;