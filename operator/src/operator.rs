--- conflicted
+++ resolved
@@ -2,11 +2,7 @@
 use std::collections::{HashMap, HashSet};
 use std::vec;
 
-<<<<<<< HEAD
 use crate::actor::Actor;
-=======
-use crate::actor::{Actor};
->>>>>>> 4cd85e71
 use crate::custom_merkle::CustomMerkleTree;
 use crate::errors::BridgeError;
 use crate::extended_rpc::ExtendedRpc;
@@ -17,10 +13,6 @@
 use crate::utils::{calculate_amount, handle_anyone_can_spend_script, handle_taproot_witness};
 use crate::verifier::Verifier;
 use bitcoin::address::NetworkChecked;
-<<<<<<< HEAD
-=======
-
->>>>>>> 4cd85e71
 use bitcoin::sighash::SighashCache;
 use bitcoin::{secp256k1, secp256k1::schnorr, Address, Txid};
 use bitcoin::{Amount, OutPoint, Transaction, TxOut};
@@ -29,18 +21,10 @@
     BRIDGE_AMOUNT_SATS, CONNECTOR_TREE_DEPTH, NUM_ROUNDS,
 };
 use circuit_helpers::constant::{
-    CONFIRMATION_BLOCK_COUNT, DUST_VALUE, HASH_FUNCTION_32, MIN_RELAY_FEE,
-<<<<<<< HEAD
+    CONFIRMATION_BLOCK_COUNT, DUST_VALUE, HASH_FUNCTION_32, MIN_RELAY_FEE, PERIOD_BLOCK_COUNT,
 };
 use secp256k1::rand::rngs::OsRng;
 use secp256k1::rand::Rng;
-=======
-    PERIOD_BLOCK_COUNT,
-};
-use secp256k1::rand::rngs::OsRng;
-use secp256k1::rand::Rng;
-
->>>>>>> 4cd85e71
 use secp256k1::{All, Secp256k1, XOnlyPublicKey};
 pub type PreimageType = [u8; 32];
 pub type InscriptionTxs = (OutPoint, Txid);
@@ -911,12 +895,6 @@
             Amount::from_sat(DUST_VALUE),
             Amount::from_sat(MIN_RELAY_FEE),
         );
-<<<<<<< HEAD
-        let total_amount = single_tree_amount * NUM_ROUNDS as u64;
-        let mut root_utxos = Vec::new();
-        let mut utxo_trees = Vec::new();
-        let mut curr_utxo = self
-=======
         let total_amount =
             Amount::from_sat((MIN_RELAY_FEE + single_tree_amount.to_sat()) * NUM_ROUNDS as u64);
         let (connector_tree_source_address, _) =
@@ -926,7 +904,6 @@
             );
 
         let first_source_utxo = self
->>>>>>> 4cd85e71
             .rpc
             .send_to_address(&connector_tree_source_address, total_amount.to_sat());
 
@@ -963,10 +940,7 @@
                     connector_bt_root_address.script_pubkey(),
                 ),
             ]);
-<<<<<<< HEAD
-
-=======
->>>>>>> 4cd85e71
+
             let curr_root_and_next_source_tx = TransactionBuilder::create_btc_tx(
                 curr_root_and_next_source_tx_ins,
                 curr_root_and_next_source_tx_outs,
