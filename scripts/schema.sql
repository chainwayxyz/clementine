--- conflicted
+++ resolved
@@ -63,14 +63,8 @@
     deposit_outpoint text unique not null check (
         deposit_outpoint ~ '^[a-fA-F0-9]{64}:(0|[1-9][0-9]{0,9})$'
     ),
-<<<<<<< HEAD
-    deposit_params bytea
-=======
-    recovery_taproot_address text,
-    evm_address text check (evm_address ~ '^[a-fA-F0-9]{40}'),
-    nofn_xonly_pk text,
+    deposit_params bytea,
     move_to_vault_txid text check (move_to_vault_txid ~ '^[a-fA-F0-9]{64}')
->>>>>>> c294805c
 );
 -- Deposit signatures
 create table if not exists deposit_signatures (
@@ -132,13 +126,13 @@
     foreign key (block_id, spending_txid) references bitcoin_syncer_txs (block_id, txid)
 );
 -- enum for bitcoin_syncer_events
-DO $$ 
-BEGIN
-    IF NOT EXISTS (SELECT 1 FROM pg_type WHERE typname = 'bitcoin_syncer_event_type') THEN
-        CREATE TYPE bitcoin_syncer_event_type AS ENUM ('new_block', 'reorged_block');
-    END IF;
-END
-$$;
+DO $$ BEGIN IF NOT EXISTS (
+    SELECT 1
+    FROM pg_type
+    WHERE typname = 'bitcoin_syncer_event_type'
+) THEN CREATE TYPE bitcoin_syncer_event_type AS ENUM ('new_block', 'reorged_block');
+END IF;
+END $$;
 create table if not exists bitcoin_syncer_events (
     id serial primary key,
     block_id int not null references bitcoin_syncer (id),
@@ -152,13 +146,13 @@
     primary key (consumer_handle)
 );
 -------- TX SENDER --------
-DO $$ 
-BEGIN
-    IF NOT EXISTS (SELECT 1 FROM pg_type WHERE typname = 'fee_paying_type') THEN
-        CREATE TYPE fee_paying_type AS ENUM ('cpfp', 'rbf');
-    END IF;
-END
-$$;
+DO $$ BEGIN IF NOT EXISTS (
+    SELECT 1
+    FROM pg_type
+    WHERE typname = 'fee_paying_type'
+) THEN CREATE TYPE fee_paying_type AS ENUM ('cpfp', 'rbf');
+END IF;
+END $$;
 -- Table to store txs that needs to be fee bumped
 create table if not exists tx_sender_try_to_send_txs (
     id serial primary key,
