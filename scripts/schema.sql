--- conflicted
+++ resolved
@@ -278,9 +278,7 @@
     created_at timestamp not null default now(),
     primary key (activated_id, txid, vout)
 );
-<<<<<<< HEAD
-
-COMMIT;
+
 
 -- Add state machine tables at the end of the file:
 
@@ -317,6 +315,5 @@
 CREATE INDEX IF NOT EXISTS state_machines_kickoff_id_idx ON state_machines(kickoff_id) WHERE kickoff_id IS NOT NULL;
 CREATE INDEX IF NOT EXISTS state_machines_operator_idx_idx ON state_machines(operator_idx) WHERE operator_idx IS NOT NULL;
 CREATE INDEX IF NOT EXISTS state_machines_owner_type_idx ON state_machines(owner_type);
-=======
-COMMIT;
->>>>>>> 9c74cf2b
+
+COMMIT;