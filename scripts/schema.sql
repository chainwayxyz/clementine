--- conflicted
+++ resolved
@@ -126,19 +126,12 @@
     primary key (block_id, spending_txid, txid, vout),
     foreign key (block_id, spending_txid) references bitcoin_syncer_txs (block_id, txid)
 );
-<<<<<<< HEAD
-
 DO $$ 
 begin
     if not exists (SELECT 1 FROM pg_type WHERE typname = 'bitcoin_syncer_event_type') then
         create type bitcoin_syncer_event_type AS ENUM ('new_block', 'reorged_block');
     end if;
 END $$;
-
-=======
--- enum for bitcoin_syncer_events
-create type bitcoin_syncer_event_type as enum ('new_block', 'reorged_block');
->>>>>>> 333865ee
 create table if not exists bitcoin_syncer_events (
     id serial primary key,
     block_id int not null references bitcoin_syncer (id),
@@ -152,7 +145,6 @@
     primary key (consumer_handle)
 );
 -------- TX SENDER --------
-<<<<<<< HEAD
 
 DO $$ 
 begin
@@ -161,9 +153,6 @@
     end if;
 END $$;
 
-=======
-create type fee_paying_type as enum ('cpfp', 'rbf');
->>>>>>> 333865ee
 -- Table to store txs that needs to be fee bumped
 create table if not exists tx_sender_try_to_send_txs (
     id serial primary key,
