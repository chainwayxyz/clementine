BEGIN;

-- Table to store the public keys of the verifiers
create table if not exists verifier_public_keys (
    idx int primary key,
    public_key text not null
);


create table if not exists operators (
    operator_idx int primary key,
    xonly_pk text not null,
    wallet_reimburse_address text not null,
    collateral_funding_txid text not null check (collateral_funding_txid ~ '^[a-fA-F0-9]{64}')
);

-- Time tx's of operators, Only Operator binaries can add entries to this table
create table if not exists operator_time_txs (
    operator_idx int, -- Index of the operator
    idx int not null, -- Index of the time tx. 0 meaning initial funding tx where the 0th output will be used
    time_txid text not null check (time_txid ~ '^[a-fA-F0-9]{64}'), -- Txid
    block_height int not null, -- Block height of the time tx
    primary key (operator_idx, idx)
);

-- Timeout tx signatures. Verifiers needs to store these data and use it when needed
create table if not exists operator_timeout_tx_sigs (
    operator_idx int primary key, -- Index of the operator
    timeout_tx_sigs bytea not null -- Serialized Timeout tx signatures
);

-- Verifier table for deposit details
/* This table holds the information related to a deposit. */
create table if not exists deposit_infos (
    deposit_outpoint text primary key not null check (deposit_outpoint ~ '^[a-fA-F0-9]{64}:(0|[1-9][0-9]{0,9})$'),
    recovery_taproot_address text not null,
    evm_address text not null check (evm_address ~ '^[a-fA-F0-9]{40}'),
    created_at timestamp not null default now()
);

-- Verifier table for nonces related to deposits
<<<<<<< HEAD
/* This table holds the public, secret, and aggregated nonces related to a deposit.
For each deposit, we have (2 + num_operators) nonce triples. The first triple is for
=======
/* This table holds the public and aggregated nonces related to a deposit.
For each deposit, we have (2 + num_operators) nonce triples. The first triple is for 
>>>>>>> b9a2bded
move_commit_tx, the second triple is for move_reveal_tx, and the rest is for operator_takes_tx
for each operator. Also for each triple, we hold the sig_hash to be signed to prevent reuse
of the nonces. */
create table if not exists nonces (
    deposit_outpoint text not null check (deposit_outpoint ~ '^[a-fA-F0-9]{64}:(0|[1-9][0-9]{0,9})$'),
    internal_idx int not null,
    pub_nonce bytea not null check (length(pub_nonce) = 66),
    agg_nonce bytea check (length(agg_nonce) = 66),
    sighash bytea check (length(sighash) = 32),
    partial_sig bytea check (length(partial_sig) = 32),
    created_at timestamp not null default now(),
    primary key (deposit_outpoint, internal_idx)
);

CREATE OR REPLACE FUNCTION prevent_sighash_update()
RETURNS TRIGGER AS $$
BEGIN
    -- If the old value of sig_hash is not NULL and the new value is different, raise an exception
    IF OLD.sighash IS NOT NULL AND NEW.sighash IS DISTINCT FROM OLD.sighash THEN
        RAISE EXCEPTION 'sighash cannot be updated once it has a value';
    END IF;
    RETURN NEW;
END;
$$ LANGUAGE plpgsql;

-- Create the trigger if not exists
DO $$
BEGIN
    IF NOT EXISTS (
        SELECT 1
        FROM pg_trigger
        WHERE tgname = 'prevent_sighash_update_trigger'
    ) THEN
        CREATE TRIGGER prevent_sighash_update_trigger
        BEFORE UPDATE ON nonces
        FOR EACH ROW
        EXECUTE FUNCTION prevent_sighash_update();
    END IF;
END $$;

-- Verifier table for kickoff for deposits
/* This table holds the kickoff utxos sent by the operators for each deposit. */
create table if not exists deposit_kickoff_utxos (
    deposit_outpoint text not null check (deposit_outpoint ~ '^[a-fA-F0-9]{64}:(0|[1-9][0-9]{0,9})$'),
    operator_idx int not null,
    kickoff_utxo jsonb not null,
    slash_or_take_sig text,
    operator_take_sig bytea,
    burn_sig text,
    created_at timestamp not null default now(),
    primary key (deposit_outpoint, operator_idx)
);

-- Operator table for kickoff utxo and funding utxo for deposits
/* This table holds the funding utxos sent by the operators for each deposit. */
create table if not exists deposit_kickoff_generator_txs (
    id serial primary key,
    txid text unique not null check (txid ~ '^[a-fA-F0-9]{64}'),
    raw_signed_tx text not null,
    num_kickoffs int not null,
    cur_unused_kickoff_index int not null check (cur_unused_kickoff_index <= num_kickoffs),
    funding_txid text not null check (funding_txid ~ '^[a-fA-F0-9]{64}'),
    created_at timestamp not null default now()
);

-- Operator table for kickoff utxo related to deposits
/* This table holds the kickoff utxos sent by the operators for each deposit. */
create table if not exists operators_kickoff_utxo (
    deposit_outpoint text primary key not null check (deposit_outpoint ~ '^[a-fA-F0-9]{64}:(0|[1-9][0-9]{0,9})$'),
    kickoff_utxo jsonb not null,
    created_at timestamp not null default now()
);

-- Operator table for funding utxo used for deposits
create table if not exists funding_utxos (
    id serial primary key,
    funding_utxo jsonb not null,
    created_at timestamp not null default now()
);

-- Watchtower header chain proofs
create table if not exists header_chain_proofs (
    block_hash text primary key not null,
    block_header text,
    prev_block_hash text,
    height int not null,
    proof bytea
);

create table if not exists watchtower_xonly_public_keys (
    watchtower_id int not null,
    xonly_pk bytea not null,
    primary key (watchtower_id)
);

-- Verifier table of watchtower Winternitz public keys for every operator and time_tx pair
create table if not exists watchtower_winternitz_public_keys (
    watchtower_id int not null,
    operator_id int not null,
    winternitz_public_keys bytea not null,
    primary key (watchtower_id, operator_id)
);

-- Verifier table of operators Winternitz public keys for every time_tx
create table if not exists operator_winternitz_public_keys (
    operator_id int not null,
    winternitz_public_keys bytea not null,
    primary key (operator_id)
);

-- Deposit signatures
create table if not exists deposit_signatures (
    deposit_outpoint text not null check (deposit_outpoint ~ '^[a-fA-F0-9]{64}:(0|[1-9][0-9]{0,9})$'),
    operator_idx int not null,
    signatures bytea not null,
    primary key (deposit_outpoint, operator_idx)
);

COMMIT;<|MERGE_RESOLUTION|>--- conflicted
+++ resolved
@@ -39,13 +39,8 @@
 );
 
 -- Verifier table for nonces related to deposits
-<<<<<<< HEAD
 /* This table holds the public, secret, and aggregated nonces related to a deposit.
 For each deposit, we have (2 + num_operators) nonce triples. The first triple is for
-=======
-/* This table holds the public and aggregated nonces related to a deposit.
-For each deposit, we have (2 + num_operators) nonce triples. The first triple is for 
->>>>>>> b9a2bded
 move_commit_tx, the second triple is for move_reveal_tx, and the rest is for operator_takes_tx
 for each operator. Also for each triple, we hold the sig_hash to be signed to prevent reuse
 of the nonces. */
