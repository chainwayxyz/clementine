--- conflicted
+++ resolved
@@ -151,14 +151,14 @@
     primary key (operator_id)
 );
 
-<<<<<<< HEAD
 -- Deposit signatures
 create table if not exists deposit_signatures (
     deposit_outpoint text not null check (deposit_outpoint ~ '^[a-fA-F0-9]{64}:(0|[1-9][0-9]{0,9})$'),
     operator_idx int not null,
     signatures bytea not null,
     primary key (deposit_outpoint, operator_idx)
-=======
+);
+
 -- Verifier table for BitVM setup data
 /* This table holds the BitVM setup data for each operator and time_tx pair. */
 create table if not exists bitvm_setups (
@@ -170,7 +170,6 @@
     public_input_wots bytea[] not null,
     created_at timestamp not null default now(),
     primary key (operator_idx, time_tx_idx, kickoff_idx)
->>>>>>> 803a96c8
 );
 
 COMMIT;