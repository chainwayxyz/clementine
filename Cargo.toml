[workspace]
resolver = "2"
members = [
  "core",
  "circuits-lib",
  "risc0-circuits/bridge-circuit",
  "risc0-circuits/work-only",
<<<<<<< HEAD
  "bridge-circuit-host"
  ]
=======
  "bridge-circuit-host",
] # Add "risc0-circuits/operator", "risc0-circuits/watchtower" later
>>>>>>> 02614c98

[workspace.dependencies]
hex = "0.4.3"
lazy_static = { version = "1.5.0", default-features = false }
serde = { version = "1.0", default-features = false, features = ["derive"] }
serde_json = "1.0.128"
thiserror = "1.0.64"
tracing = { version = "0.1.40", default-features = false }
tracing-subscriber = { version = "0.3.18", features = ["json"] }
log = "0.4"
jsonrpsee = { version = "0.24.2", default-features = false }
async-trait = "0.1.83"
clap = "4.5.20"
toml = "0.8.19"
sqlx = { version = "0.8.3", default-features = false }
serial_test = "3.2.0"
tempfile = "3.16.0"
eyre = { version = "0.6.12" }
alloy = { version = "0.11.1", features = ["full"] }
statig = { version = "0.3.0", features = ["async", "serde"] }
pgmq = "0.30.0"
serde_with = "3.12.0"
rand_chacha = "0.3.1"

# Citrea dependencies
citrea-e2e = { git = "https://github.com/chainwayxyz/citrea-e2e", rev = "39e75ae22972ed2c3617392a504dac072d992cc4" }
sov-rollup-interface = { git = "https://github.com/chainwayxyz/citrea.git", rev = "b1fbe83fdd60d29", features = [
  "native",
] }

# bitcoin
bitcoin = { version = "0.32.5", features = ["serde"] }
bitcoincore-rpc = "0.18.0"
secp256k1 = { version = "0.30.0", features = [
  "serde",
  "rand",
  "std",
  "global-context",
] }
bitcoin-script = { git = "https://github.com/BitVM/rust-bitcoin-script" }

# async + gRPC
tonic = { version = "0.12.3", features = ["tls"] }
prost = "0.13.3"
tokio = { version = "1.40.0", features = ["full"] }
tokio-stream = { version = "0.1.16", features = ["sync"] }
futures = "0.3.31"
async-stream = "0.3.6"
futures-util = "0.3.31"
futures-core = "0.3.31"
http = "^1"
hyper = "^1"
tower = "^0.4"
hyper-util = { version = "0.1" }

# Circuits
sha2 = { version = "=0.10.8", default-features = false }
crypto-bigint = { version = "=0.5.5", features = ["rand_core"] }
borsh = { version = "1.5.1", features = ["derive"] }
k256 = { version = "=0.13.4" }
risc0-build = "2.0.0"
risc0-zkvm = { version = "2.0.1", features = ["cuda"] }
ripemd = "0.1.3"
once_cell = "1.10.0"
jmt = "0.11.0"
derive_more = { version = "1.0.0", features = ["display"] }
blake3 = "1.5.1"
itertools = "0.14.0"
header-chain = { git = "https://github.com/chainwayxyz/BitVM", rev = "929c8e0" }
bitvm = { git = "https://github.com/chainwayxyz/BitVM", rev = "929c8e0" }
final-spv = { git = "https://github.com/chainwayxyz/BitVM", rev = "929c8e0" }
bitvm-prover = { git = "https://github.com/chainwayxyz/BitVM", rev = "929c8e0" }
risc0-to-bitvm2-core = { git = "https://github.com/chainwayxyz/risc0-to-bitvm2.git", branch = "ozan/risc0-2.0.0" }

ark-groth16 = { version = "0.5.0", default-features = false }
ark-serialize = "0.5.0"
ark-bn254 = { version = "0.5.0", features = [
  "curve",
  "scalar_field",
], default-features = false }

# Bridge Circuit Host
risc0-circuit-recursion = { version = "2.0.0", features = ["cuda"]  }
risc0-zkp = { version = "2.0.0", features = ["cuda"]  }
risc0-groth16 = { version = "2.0.0" }

ark-ff = "0.5.0"
ark-ec = "0.5.0"
ark-std = "0.5.0"
ark-crypto-primitives = "0.5.0"
ark-relations = "0.5.0"

alloy-rpc-types = "0.11.1"
alloy-primitives = "0.8.25"
alloy-rpc-types-eth = "0.11.1"
alloy-rpc-client = "0.11.1"

rand = "0.8"
num-bigint = "0.4.6"
num-traits = "0.2.19"
bincode = "1.3.3"
hex-literal = "0.4.1"

base64 = "0.22.1"

[patch.crates-io]
bitcoincore-rpc = { version = "0.18.0", git = "https://github.com/chainwayxyz/rust-bitcoincore-rpc.git", rev = "44f9bba" }
secp256k1 = { git = "https://github.com/jlest01/rust-secp256k1", rev = "1cc7410df436b73d06db3c8ff7cbb29a78916b06" }

[profile.release]
lto = true
strip = true
codegen-units = 1
# TODO: Abort on panic can be enabled to save binary space. But needs a proper
# error management infrastructure to not lose crash report.
# panic = "abort"<|MERGE_RESOLUTION|>--- conflicted
+++ resolved
@@ -5,13 +5,8 @@
   "circuits-lib",
   "risc0-circuits/bridge-circuit",
   "risc0-circuits/work-only",
-<<<<<<< HEAD
-  "bridge-circuit-host"
-  ]
-=======
   "bridge-circuit-host",
 ] # Add "risc0-circuits/operator", "risc0-circuits/watchtower" later
->>>>>>> 02614c98
 
 [workspace.dependencies]
 hex = "0.4.3"
