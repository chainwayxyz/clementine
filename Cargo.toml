[workspace]
resolver = "2"
members = [
  "core",
  "circuits-lib",
<<<<<<< HEAD
  "risc0-circuits/bridge-circuit",
  "risc0-circuits/work-only",
  "bridge-circuit-host",
] # Add "risc0-circuits/operator", "risc0-circuits/watchtower" later
=======
  "bridge-circuit-host"
  ]
>>>>>>> 483cc8d3

[workspace.dependencies]
hex = "0.4.3"
lazy_static = { version = "1.5.0", default-features = false }
serde = { version = "1.0", default-features = false, features = ["derive"] }
serde_json = "1.0.128"
thiserror = "1.0.64"
tracing = { version = "0.1.40", default-features = false }
tracing-subscriber = { version = "0.3.18", features = ["json"] }
log = "0.4"
jsonrpsee = { version = "0.24.2", default-features = false }
async-trait = "0.1.83"
clap = "4.5.20"
toml = "0.8.19"
sqlx = { version = "0.8.3", default-features = false }
serial_test = "3.2.0"
tempfile = "3.16.0"
eyre = { version = "0.6.12" }
alloy = { version = "0.11.1", features = ["full"] }
statig = { version = "0.3.0", features = ["async", "serde"] }
pgmq = "0.30.0"
serde_with = "3.12.0"
rand_chacha = "0.3.1"

# Citrea dependencies
citrea-e2e = { git = "https://github.com/chainwayxyz/citrea-e2e", rev = "39e75ae22972ed2c3617392a504dac072d992cc4" }
sov-rollup-interface = { git = "https://github.com/chainwayxyz/citrea.git", rev = "b1fbe83fdd60d29", features = [
  "native",
] }

citrea-sov-rollup-interface = { git = "https://github.com/chainwayxyz/citrea", tag = "v0.7.0", package = "sov-rollup-interface" }

# bitcoin
bitcoin = { version = "0.32.5", features = ["serde"] }
bitcoincore-rpc = "0.18.0"
secp256k1 = { version = "0.30.0", features = [
  "serde",
  "rand",
  "std",
  "global-context",
] }
bitcoin-script = { git = "https://github.com/BitVM/rust-bitcoin-script" }

# async + gRPC
tonic = { version = "0.12.3", features = ["tls"] }
prost = "0.13.3"
tokio = { version = "1.40.0", features = ["full"] }
tokio-stream = { version = "0.1.16", features = ["sync"] }
futures = "0.3.31"
async-stream = "0.3.6"
futures-util = "0.3.31"
futures-core = "0.3.31"
http = "^1"
hyper = "^1"
tower = "^0.4"
hyper-util = { version = "0.1" }

# Circuits
sha2 = { version = "=0.10.8", default-features = false }
crypto-bigint = { version = "=0.5.5", features = ["rand_core"] }
borsh = { version = "1.5.1", features = ["derive"] }
k256 = { version = "=0.13.4" }
risc0-build = "2.0.0"
risc0-zkvm = { version = "2.0.1", features = ["cuda"] }
ripemd = "0.1.3"
once_cell = "1.10.0"
jmt = "0.11.0"
derive_more = { version = "1.0.0", features = ["display"] }
blake3 = "1.5.1"
itertools = "0.14.0"
header-chain = { git = "https://github.com/chainwayxyz/BitVM", rev = "929c8e0" }
bitvm = { git = "https://github.com/chainwayxyz/BitVM", rev = "929c8e0" }
final-spv = { git = "https://github.com/chainwayxyz/BitVM", rev = "929c8e0" }
bitvm-prover = { git = "https://github.com/chainwayxyz/BitVM", rev = "929c8e0" }
risc0-to-bitvm2-core = { git = "https://github.com/chainwayxyz/risc0-to-bitvm2.git", branch = "ozan/risc0-2.0.0" }

ark-groth16 = { version = "0.5.0", default-features = false }
ark-serialize = "0.5.0"
ark-bn254 = { version = "0.5.0", features = [
  "curve",
  "scalar_field",
], default-features = false }

# Bridge Circuit Host
risc0-circuit-recursion = { version = "2.0.0", features = ["cuda"]  }
risc0-zkp = { version = "2.0.0", features = ["cuda"]  }
risc0-groth16 = { version = "2.0.0" }

ark-ff = "0.5.0"
ark-ec = "0.5.0"
ark-std = "0.5.0"
ark-crypto-primitives = "0.5.0"
ark-relations = "0.5.0"

alloy-rpc-types = "0.11.1"
alloy-primitives = "0.8.25"
alloy-rpc-types-eth = "0.11.1"
alloy-rpc-client = "0.11.1"

rand = "0.8"
num-bigint = "0.4.6"
num-traits = "0.2.19"
bincode = "1.3.3"
hex-literal = "0.4.1"

base64 = "0.22.1"

[patch.crates-io]
bitcoincore-rpc = { version = "0.18.0", git = "https://github.com/chainwayxyz/rust-bitcoincore-rpc.git", rev = "44f9bba" }
secp256k1 = { git = "https://github.com/jlest01/rust-secp256k1", rev = "1cc7410df436b73d06db3c8ff7cbb29a78916b06" }

[profile.release]
lto = true
strip = true
codegen-units = 1
# TODO: Abort on panic can be enabled to save binary space. But needs a proper
# error management infrastructure to not lose crash report.
# panic = "abort"<|MERGE_RESOLUTION|>--- conflicted
+++ resolved
@@ -3,15 +3,8 @@
 members = [
   "core",
   "circuits-lib",
-<<<<<<< HEAD
-  "risc0-circuits/bridge-circuit",
-  "risc0-circuits/work-only",
-  "bridge-circuit-host",
-] # Add "risc0-circuits/operator", "risc0-circuits/watchtower" later
-=======
   "bridge-circuit-host"
   ]
->>>>>>> 483cc8d3
 
 [workspace.dependencies]
 hex = "0.4.3"
