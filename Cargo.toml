[workspace]
resolver = "2"
members = ["core"] # TODO: Add "circuits" back later

[workspace.dependencies]
hex = "0.4.3"
lazy_static = { version = "1.5.0", default-features = false }
serde = { version = "1.0", default-features = false }
serde_json = "1.0.128"
thiserror = "1.0.64"
tracing = { version = "0.1.40", default-features = false }
tracing-subscriber = { version = "0.3.18", features = ["json"] }
jsonrpsee = "0.22.5"
async-trait = "0.1.83"
clap = "4.5.20"
toml = "0.8.19"
sqlx = { version = "0.7.4", default-features = false }
<<<<<<< HEAD
borsh = { version = "1.5.1", features = ["derive"] }

k256 = { version = "=0.13.3", default-features = false }
risc0-build = "=1.1.2"
risc0-zkvm = { version = "=1.1.2" }
circuits = { git = "https://github.com/chainwayxyz/risc0-to-bitvm2" }

bitcoin-mock-rpc = { git = "https://github.com/chainwayxyz/bitcoin-mock-rpc", tag = "v0.0.12" }
=======
# k256 = { version = "=0.13.3", default-features = false }
# risc0-build = "0.21.0"

# bitcoin
bitcoin = "0.32.3"
bitcoincore-rpc = "0.19.0"
>>>>>>> 425e85ca
musig2 = { version = "0.0.11", features = ["serde"] }
secp256k1 = { version = "0.29.1", features = ["serde"] }

# async + gRPC
tonic = { version = "0.12.3", features = [ "tls" ] }
prost = "0.13.3"
tokio = { version = "1.40.0", features = [ "full" ] }
tokio-stream = { version = "0.1.16", features = [ "sync" ] }
futures = "0.3.31"

# Circuits
sha2 = { version = "=0.10.8", default-features = false }
crypto-bigint = { version = "=0.5.5", features = ["rand_core"] }
# risc0-zkvm = "0.21.0"

# TODO: Make this dev-dependency (see #181)
bitcoin-mock-rpc = { git = "https://github.com/chainwayxyz/bitcoin-mock-rpc", tag = "v0.0.11" }

[profile.release]
lto = true
strip = true
codegen-units = 1
# TODO: Abort on panic can be enabled to save binary space. But needs a proper
# error management infrastructure to not lose crash report.
# panic = "abort"<|MERGE_RESOLUTION|>--- conflicted
+++ resolved
@@ -15,23 +15,10 @@
 clap = "4.5.20"
 toml = "0.8.19"
 sqlx = { version = "0.7.4", default-features = false }
-<<<<<<< HEAD
-borsh = { version = "1.5.1", features = ["derive"] }
-
-k256 = { version = "=0.13.3", default-features = false }
-risc0-build = "=1.1.2"
-risc0-zkvm = { version = "=1.1.2" }
-circuits = { git = "https://github.com/chainwayxyz/risc0-to-bitvm2" }
-
-bitcoin-mock-rpc = { git = "https://github.com/chainwayxyz/bitcoin-mock-rpc", tag = "v0.0.12" }
-=======
-# k256 = { version = "=0.13.3", default-features = false }
-# risc0-build = "0.21.0"
 
 # bitcoin
 bitcoin = "0.32.3"
 bitcoincore-rpc = "0.19.0"
->>>>>>> 425e85ca
 musig2 = { version = "0.0.11", features = ["serde"] }
 secp256k1 = { version = "0.29.1", features = ["serde"] }
 
@@ -45,10 +32,14 @@
 # Circuits
 sha2 = { version = "=0.10.8", default-features = false }
 crypto-bigint = { version = "=0.5.5", features = ["rand_core"] }
-# risc0-zkvm = "0.21.0"
+borsh = { version = "1.5.1", features = ["derive"] }
+k256 = { version = "=0.13.3", default-features = false }
+risc0-build = "=1.1.2"
+risc0-zkvm = { version = "=1.1.2" }
+circuits = { git = "https://github.com/chainwayxyz/risc0-to-bitvm2" }
 
 # TODO: Make this dev-dependency (see #181)
-bitcoin-mock-rpc = { git = "https://github.com/chainwayxyz/bitcoin-mock-rpc", tag = "v0.0.11" }
+bitcoin-mock-rpc = { git = "https://github.com/chainwayxyz/bitcoin-mock-rpc", tag = "v0.0.12" }
 
 [profile.release]
 lto = true
