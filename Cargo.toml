--- conflicted
+++ resolved
@@ -58,11 +58,7 @@
 ark-snark = { git = "https://github.com/arkworks-rs/snark/" }
 ark-groth16 = { git = "https://github.com/arkworks-rs/groth16" }
 
-<<<<<<< HEAD
-secp256k1 = { git = "https://github.com/jlest01/rust-secp256k1", rev = "1cc7410df436b73d06db3c8ff7cbb29a78916b06"} # TODO: Change this when the PR is merged
-=======
 secp256k1 = { git = "https://github.com/jlest01/rust-secp256k1", rev = "1cc7410df436b73d06db3c8ff7cbb29a78916b06" }
->>>>>>> d4e66777
 
 [profile.release]
 lto = true
