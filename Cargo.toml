--- conflicted
+++ resolved
@@ -24,11 +24,8 @@
 serial_test = "3.2.0"
 tempfile = "3.16.0"
 eyre = { version = "0.6.12" }
-<<<<<<< HEAD
-=======
 citrea-e2e = { git = "https://github.com/chainwayxyz/citrea-e2e", rev = "078ea25" }
 alloy = { version = "0.11.1", features = ["full"] }
->>>>>>> 1ef0f619
 
 # bitcoin
 bitcoin = { version = "0.32.5", features = ["serde"] }
@@ -63,21 +60,12 @@
 risc0-build = "1.2"
 risc0-zkvm = { version = "1.2" }
 header-chain = { git = "https://github.com/chainwayxyz/risc0-to-bitvm2", rev = "a233e27" }
-<<<<<<< HEAD
 bitvm = { git = "https://github.com/chainwayxyz/BitVM", rev = "8508328" }
 risc0-to-bitvm2-core = { git = "https://github.com/chainwayxyz/risc0-to-bitvm2.git", branch = "main" }
 
 ark-groth16 = "0.5.0"
 ark-serialize = "0.5.0"
 ark-bn254 = { version = "0.5.0", features = ["curve", "scalar_field"], default-features = false }
-=======
-bitvm = { git = "https://github.com/chainwayxyz/BitVM", rev = "dfef4af" }
-
-ark-groth16 = "0.5.0"
-ark-serialize = "0.5.0"
-ark-bn254 = { version = "0.5.0", features = ["curve", "scalar_field"], default-features = false }
-
->>>>>>> 1ef0f619
 
 
 [patch.crates-io]
