[alias]
<<<<<<< HEAD
test_unit = "test --features automation"
test_integration = "test --workspace --all-features -p core test:: -- --test-threads 7"
test_integration_release = "test --release --workspace --all-features -p core test:: -- --test-threads 7"
=======
test_unit = "test --features automation,use-test-vk"
test_integration = "test --workspace --all-features -p core test:: -- --test-threads 6"
>>>>>>> 0cc27e1b
build_console = '''
build -p clementine-core --all-features --config build.rustflags=["--cfg","tokio_unstable"]
'''<|MERGE_RESOLUTION|>--- conflicted
+++ resolved
@@ -1,12 +1,7 @@
 [alias]
-<<<<<<< HEAD
-test_unit = "test --features automation"
+test_unit = "test --features automation,use-test-vk"
 test_integration = "test --workspace --all-features -p core test:: -- --test-threads 7"
 test_integration_release = "test --release --workspace --all-features -p core test:: -- --test-threads 7"
-=======
-test_unit = "test --features automation,use-test-vk"
-test_integration = "test --workspace --all-features -p core test:: -- --test-threads 6"
->>>>>>> 0cc27e1b
 build_console = '''
 build -p clementine-core --all-features --config build.rustflags=["--cfg","tokio_unstable"]
 '''