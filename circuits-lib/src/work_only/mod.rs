use crate::{
    bridge_circuit::structs::{WorkOnlyCircuitInput, WorkOnlyCircuitOutput},
    common::zkvm::ZkvmGuest,
};

use crypto_bigint::{Encoding, U128, U256};
use risc0_zkvm::guest::env;

const MAINNET: [u32; 8] = [
    2676188327, 45512797, 2023835249, 3297151795, 2340552790, 1016661468, 2312535365, 3209566978,
];

const TESTNET4: [u32; 8] = [
    1999769151, 1443988293, 220822608, 619344254, 441227906, 2886402800, 2598360110, 4027896753,
];

const SIGNET: [u32; 8] = [
    2300710338, 3187252785, 186764044, 1017001434, 1319849149, 2675930120, 2623779719, 212634249,
];

const REGTEST: [u32; 8] = [
    1617243068, 4152866222, 106734300, 3669652093, 3974475181, 104860470, 2574174140, 2407777988,
];

/// The method ID for the header chain circuit.
const HEADER_CHAIN_METHOD_ID: [u32; 8] = {
    match option_env!("BITCOIN_NETWORK") {
        Some(network) if matches!(network.as_bytes(), b"mainnet") => MAINNET,
        Some(network) if matches!(network.as_bytes(), b"testnet4") => TESTNET4,
        Some(network) if matches!(network.as_bytes(), b"signet") => SIGNET,
        Some(network) if matches!(network.as_bytes(), b"regtest") => REGTEST,
        None => MAINNET,
        _ => panic!("Invalid network type"),
    }
};

/// Executes the "work-only" zkVM circuit, verifying the total work value
/// and committing it as a structured output.
///
/// # Parameters
///
/// - `guest`: A reference to an object implementing `ZkvmGuest`.
///
/// # Functionality
///
/// 1. Reads `WorkOnlyCircuitInput` from the guest.
/// 2. Ensures the `method_id` matches `HEADER_CHAIN_METHOD_ID`.
/// 3. Serializes and verifies the header chain circuit output using `env::verify()`.
/// 4. Converts `total_work` (from bytes) into a **128-bit integer** (`U128`).
/// 5. Breaks down the 128-bit integer into **four 32-bit words**.
/// 6. Commits the resulting `WorkOnlyCircuitOutput` to the guest.
///
/// # Panics
///
/// - If `method_id` does not match `HEADER_CHAIN_METHOD_ID`.
/// - If serialization (`borsh::to_vec()`) or verification (`env::verify()`) fails.
/// - If `total_work` conversion or chunk processing fails.
pub fn work_only_circuit(guest: &impl ZkvmGuest) {
    let input: WorkOnlyCircuitInput = guest.read_from_host();
    assert_eq!(
        HEADER_CHAIN_METHOD_ID, input.header_chain_circuit_output.method_id,
        "Invalid header chain method ID"
    );
    env::verify(
        input.header_chain_circuit_output.method_id,
        &borsh::to_vec(&input.header_chain_circuit_output).unwrap(),
    )
    .unwrap();
    let total_work_u256: U256 =
        U256::from_be_bytes(input.header_chain_circuit_output.chain_state.total_work);
    let words = work_conversion(total_work_u256);
    // Due to the nature of borsh serialization, this will use little endian bytes in the items it serializes/deserializes
    guest.commit(&WorkOnlyCircuitOutput { work_u128: words });
}

/// Converts a `U256` work value into an array of four `u32` words. This conversion will use big endian words and big endian bytes
/// inside the words.
fn work_conversion(work: U256) -> [u32; 4] {
    let (_, work): (U128, U128) = work.into();
    let words: [u32; 4] = work
        .to_be_bytes()
        .chunks_exact(4)
        .map(|chunk| u32::from_be_bytes(chunk.try_into().unwrap()))
        .collect::<Vec<u32>>()
        .try_into()
        .unwrap();
    words
}

<<<<<<< HEAD
mod tests {
    use crypto_bigint::{Encoding, Integer, U128, U256};
=======
#[cfg(test)]
mod tests {
    use crypto_bigint::{Encoding, U256};
>>>>>>> 8bf9a46c

    use crate::work_only::work_conversion;
    #[test]
    fn test_work_conversion_one() {
        let u128_one_words = work_conversion(U256::ONE);
        assert_eq!(u128_one_words, [0, 0, 0, 1]);
        let u128_one_borsh =
            borsh::to_vec(&u128_one_words).expect("Serialization to vec is infallible");
        assert_eq!(u128_one_borsh.len(), 16);
        assert_eq!(
            u128_one_borsh,
            vec![0, 0, 0, 0, 0, 0, 0, 0, 0, 0, 0, 0, 1, 0, 0, 0]
        );
        let u128_one = borsh::from_slice::<[u32; 4]>(&u128_one_borsh)
            .expect("Deserialization from slice is infallible");
        assert_eq!(u128_one, u128_one_words);
    }

    #[test]
    fn test_work_conversion_real() {
        let work_bytes = U256::from_be_bytes([
            0, 0, 0, 0, 0, 0, 0, 0, 0, 0, 0, 0, 0, 0, 0, 0, 0, 0, 0, 0, 0, 0, 0, 0, 0, 0, 0, 1, 0,
            1, 0, 1,
        ]);
        let work_words = work_conversion(work_bytes);
        assert_eq!(work_words, [0, 0, 1, 65537]);
        let u128_one_borsh =
            borsh::to_vec(&work_words).expect("Serialization to vec is infallible");
        assert_eq!(u128_one_borsh.len(), 16);
        assert_eq!(
            u128_one_borsh,
            vec![0, 0, 0, 0, 0, 0, 0, 0, 1, 0, 0, 0, 1, 0, 1, 0]
        );
        let u128_one = borsh::from_slice::<[u32; 4]>(&u128_one_borsh)
            .expect("Deserialization from slice is infallible");
        assert_eq!(u128_one, work_words);
    }
}<|MERGE_RESOLUTION|>--- conflicted
+++ resolved
@@ -87,14 +87,9 @@
     words
 }
 
-<<<<<<< HEAD
-mod tests {
-    use crypto_bigint::{Encoding, Integer, U128, U256};
-=======
 #[cfg(test)]
 mod tests {
     use crypto_bigint::{Encoding, U256};
->>>>>>> 8bf9a46c
 
     use crate::work_only::work_conversion;
     #[test]
