--- conflicted
+++ resolved
@@ -9,13 +9,7 @@
 use bitcoin::{consensus::Decodable, hashes::Hash};
 use borsh::{self, BorshDeserialize};
 use circuits_lib::bridge_circuit::groth16::CircuitGroth16Proof;
-<<<<<<< HEAD
-use circuits_lib::bridge_circuit::structs::{
-    BridgeCircuitInput, WatchtowerInputs, WorkOnlyCircuitInput,
-};
-=======
 use circuits_lib::bridge_circuit::structs::{BridgeCircuitInput, WorkOnlyCircuitInput};
->>>>>>> 8bf9a46c
 use circuits_lib::bridge_circuit::{MAINNET, REGTEST, SIGNET, TESTNET4};
 use final_spv::merkle_tree::BitcoinMerkleTree;
 use final_spv::spv::SPV;
@@ -24,12 +18,9 @@
 
 use header_chain::mmr_native::MMRNative;
 use risc0_zkvm::{compute_image_id, default_prover, ExecutorEnv, ProverOpts, Receipt};
-
-<<<<<<< HEAD
+use sha2::{Digest, Sha256};
+
 pub const _BRIDGE_CIRCUIT_ELF: &[u8] =
-=======
-const _BRIDGE_CIRCUIT_ELF: &[u8] =
->>>>>>> 8bf9a46c
     include_bytes!("../../risc0-circuits/elfs/testnet4-bridge-circuit-guest.bin");
 const TESTNET4_WORK_ONLY_ELF: &[u8] =
     include_bytes!("../../risc0-circuits/elfs/testnet4-work-only-guest.bin");
@@ -71,28 +62,13 @@
     BridgeCircuitBitvmInputs,
 ) {
     let bridge_circuit_input: BridgeCircuitInput = BridgeCircuitInput {
-<<<<<<< HEAD
-        kickoff_tx: vec![],
-        watchtower_inputs: WatchtowerInputs {
-            watchtower_idxs: vec![],
-            watchtower_challenge_input_idxs: vec![],
-            watchtower_pubkeys: vec![],
-            watchtower_challenge_utxos: vec![],
-            watchtower_challenge_txs: vec![],
-            watchtower_challenge_witnesses: vec![],
-        },
-=======
         kickoff_tx: bridge_circuit_host_params.kickoff_tx,
         watchtower_inputs: bridge_circuit_host_params.watchtower_inputs,
->>>>>>> 8bf9a46c
         hcp: bridge_circuit_host_params.block_header_circuit_output, // This will change in the future
         payout_spv: bridge_circuit_host_params.spv,
         lcp: bridge_circuit_host_params.light_client_proof,
         sp: bridge_circuit_host_params.storage_proof,
-<<<<<<< HEAD
-=======
         all_watchtower_pubkeys: bridge_circuit_host_params.all_watchtower_pubkeys,
->>>>>>> 8bf9a46c
     };
 
     let header_chain_proof_output_serialized =
@@ -359,12 +335,7 @@
         challenge_sending_watchtowers,
         payout_tx_block_hash,
         latest_block_hash,
-<<<<<<< HEAD
-        move_to_vault_txid: input.sp.txid_hex,
-        watcthower_challenge_wpks_hash: [0u8; 32],
-=======
         move_to_vault_txid: deposit_storage_proof.value.to_le_bytes(),
->>>>>>> 8bf9a46c
         operator_id,
         watchtower_pubkeys_digest,
     }
